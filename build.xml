<!--
  Licensed to the Apache Software Foundation (ASF) under one or more
  contributor license agreements.  See the NOTICE file distributed with
  this work for additional information regarding copyright ownership.
  The ASF licenses this file to You under the Apache License, Version 2.0
  (the "License"); you may not use this file except in compliance with
  the License.  You may obtain a copy of the License at

      http://www.apache.org/licenses/LICENSE-2.0

  Unless required by applicable law or agreed to in writing, software
  distributed under the License is distributed on an "AS IS" BASIS,
  WITHOUT WARRANTIES OR CONDITIONS OF ANY KIND, either express or implied.
  See the License for the specific language governing permissions and
  limitations under the License.
-->
<project basedir="." default="jar" name="apache-cassandra"
         xmlns:artifact="antlib:org.apache.maven.artifact.ant"
         xmlns:if="ant:if"
         xmlns:unless="ant:unless">

    <fail message="You need to use Ant of version at least 1.10 to continue.">
      <condition>
        <not>
          <antversion atleast="1.10"/>
        </not>
      </condition>
    </fail>

    <property environment="env"/>
    <property file="build.properties" />
    <property file="build.properties.default" />
    <property name="debuglevel" value="source,lines,vars"/>

    <!-- default version and SCM information -->
    <property name="base.version" value="4.0.11"/>
    <property name="scm.connection" value="scm:https://gitbox.apache.org/repos/asf/cassandra.git"/>
    <property name="scm.developerConnection" value="scm:https://gitbox.apache.org/repos/asf/cassandra.git"/>
    <property name="scm.url" value="https://gitbox.apache.org/repos/asf?p=cassandra.git;a=tree"/>

    <!-- directory details -->
    <property name="basedir" value="."/>
    <property name="build.src" value="${basedir}/src"/>
    <property name="build.src.java" value="${basedir}/src/java"/>
    <property name="build.src.antlr" value="${basedir}/src/antlr"/>
    <property name="build.src.resources" value="${basedir}/src/resources"/>
    <property name="build.src.gen-java" value="${basedir}/src/gen-java"/>
    <property name="build.lib" value="${basedir}/lib"/>
    <property name="build.dir" value="${basedir}/build"/>
    <property name="build.dir.lib" value="${basedir}/build/lib"/>
    <property name="build.test.dir" value="${build.dir}/test"/>
    <property name="build.classes" value="${build.dir}/classes"/>
    <property name="build.classes.main" value="${build.classes}/main" />
    <property name="javadoc.dir" value="${build.dir}/javadoc"/>
    <property name="interface.dir" value="${basedir}/interface"/>
    <property name="test.dir" value="${basedir}/test"/>
    <property name="test.resources" value="${test.dir}/resources"/>
    <property name="test.lib" value="${build.dir}/test/lib"/>
    <property name="test.classes" value="${build.dir}/test/classes"/>
    <property name="test.conf" value="${test.dir}/conf"/>
    <property name="test.data" value="${test.dir}/data"/>
    <property name="test.name" value="*Test"/>
    <property name="test.classlistfile" value="testlist.txt"/>
    <property name="test.classlistprefix" value="unit"/>
    <property name="benchmark.name" value=""/>
    <property name="test.anttasks.src" value="${test.dir}/anttasks"/>
    <property name="test.methods" value=""/>
    <property name="test.unit.src" value="${test.dir}/unit"/>
    <property name="test.long.src" value="${test.dir}/long"/>
    <property name="test.burn.src" value="${test.dir}/burn"/>
    <property name="test.memory.src" value="${test.dir}/memory"/>
    <property name="test.microbench.src" value="${test.dir}/microbench"/>
    <property name="test.distributed.src" value="${test.dir}/distributed"/>
    <property name="test.compression.algo" value="LZ4"/>
    <property name="test.driver.connection_timeout_ms" value="5000"/>
    <property name="test.driver.read_timeout_ms" value="12000"/>
    <property name="dist.dir" value="${build.dir}/dist"/>
    <property name="tmp.dir" value="${java.io.tmpdir}"/>

    <property name="doc.dir" value="${basedir}/doc"/>

    <condition property="version" value="${base.version}">
      <isset property="release"/>
    </condition>
    <property name="version" value="${base.version}-SNAPSHOT"/>
    <property name="version.properties.dir"
              value="${build.src.resources}/org/apache/cassandra/config/" />
    <property name="final.name" value="${ant.project.name}-${version}"/>

    <property name="local.repository" value="${user.home}/.m2/repository" />

    <!-- details of what version of Maven ANT Tasks to fetch -->
    <property name="maven-ant-tasks.version" value="2.1.3" />
    <property name="maven-ant-tasks.local" value="${local.repository}/org/apache/maven/maven-ant-tasks"/>
    <property name="maven-ant-tasks.url"
              value="https://repo.maven.apache.org/maven2/org/apache/maven/maven-ant-tasks" />
    <!-- details of how and which Maven repository we publish to -->
    <property name="maven.version" value="3.0.3" />
    <condition property="maven-repository-url" value="https://repository.apache.org/service/local/staging/deploy/maven2">
      <isset property="release"/>
    </condition>
    <condition property="maven-repository-id" value="apache.releases.https">
      <isset property="release"/>
    </condition>
    <property name="maven-repository-url" value="https://repository.apache.org/content/repositories/snapshots"/>
    <property name="maven-repository-id" value="apache.snapshots.https"/>

    <property name="test.timeout" value="240000" />
    <property name="test.memory.timeout" value="480000" />
    <property name="test.long.timeout" value="600000" />
    <property name="test.burn.timeout" value="60000000" />
    <property name="test.distributed.timeout" value="900000" />

    <!-- default for cql tests. Can be overridden by -Dcassandra.test.use_prepared=false -->
    <property name="cassandra.test.use_prepared" value="true" />

    <!-- The number of active processors seen by JVM -->
    <property name="cassandra.test.processorCount" value="4"/>

    <!-- skip flushing schema tables during tests -->
    <property name="cassandra.test.flush_local_schema_changes" value="false" />

    <!-- fast shutdown of messaging service -->
    <property name="cassandra.test.messagingService.nonGracefulShutdown" value="true"/>

    <!-- https://www.eclemma.org/jacoco/ -->
    <property name="jacoco.export.dir" value="${build.dir}/jacoco/" />
    <property name="jacoco.partials.dir" value="${jacoco.export.dir}/partials" />
    <property name="jacoco.partialexecfile" value="${jacoco.partials.dir}/partial.exec" />
    <property name="jacoco.finalexecfile" value="${jacoco.export.dir}/jacoco.exec" />
    <property name="jacoco.version" value="0.8.6"/>

    <property name="byteman.version" value="4.0.6"/>
    <property name="jamm.version" value="0.3.2"/>
    <property name="ecj.version" value="4.6.1"/>
    <property name="ohc.version" value="0.5.1"/>
    <property name="asm.version" value="7.1"/>
    <property name="allocation-instrumenter.version" value="3.1.0"/>
    <property name="bytebuddy.version" value="1.10.10"/>
    <property name="jflex.version" value="1.8.2"/>

    <!-- https://mvnrepository.com/artifact/net.openhft/chronicle-bom/1.16.23 -->
    <property name="chronicle-queue.version" value="5.20.123" />
    <property name="chronicle-core.version" value="2.20.126" />
    <property name="chronicle-bytes.version" value="2.20.111" />
    <property name="chronicle-wire.version" value="2.20.117" />
    <property name="chronicle-threads.version" value="2.20.111" />

    <condition property="maven-ant-tasks.jar.exists">
      <available file="${build.dir}/maven-ant-tasks-${maven-ant-tasks.version}.jar" />
    </condition>

    <condition property="maven-ant-tasks.jar.local">
      <available file="${maven-ant-tasks.local}/${maven-ant-tasks.version}/maven-ant-tasks-${maven-ant-tasks.version}.jar" />
    </condition>

    <condition property="is.source.artifact">
      <available file="${build.src.java}" type="dir" />
    </condition>

    <condition property="cassandra.use_nix_recursive_delete" value="false" else="true">
        <os family="windows" />
    </condition>

    <!-- Check if all tests are being run or just one. If it's all tests don't spam the console with test output.
         If it's an individual test print the output from the test under the assumption someone is debugging the test
         and wants to know what is going on without having to context switch to the log file that is generated.
         Debug level output still needs to be retrieved from the log file.  -->
    <script language="javascript">
        if (project.getProperty("cassandra.keepBriefBrief") == null)
        {
            if (project.getProperty("test.name").equals("*Test"))
                project.setProperty("cassandra.keepBriefBrief", "true");
            else
                project.setProperty("cassandra.keepBriefBrief", "false");
        }
    </script>

    <condition property="java.version.8">
        <equals arg1="${ant.java.version}" arg2="1.8"/>
    </condition>
    <condition property="java.version.11">
        <not><isset property="java.version.8"/></not>
    </condition>
    <fail><condition><not><or>
        <isset property="java.version.8"/>
        <isset property="java.version.11"/>
    </or></not></condition></fail>

    <resources id="_jvm11_arg_items">
        <string>-Djdk.attach.allowAttachSelf=true</string>

        <string>-XX:+UseConcMarkSweepGC</string>
        <string>-XX:+CMSParallelRemarkEnabled</string>
        <string>-XX:SurvivorRatio=8</string>
        <string>-XX:MaxTenuringThreshold=1</string>
        <string>-XX:CMSInitiatingOccupancyFraction=75</string>
        <string>-XX:+UseCMSInitiatingOccupancyOnly</string>
        <string>-XX:CMSWaitDuration=10000</string>
        <string>-XX:+CMSParallelInitialMarkEnabled</string>
        <string>-XX:+CMSEdenChunksRecordAlways</string>

        <string>--add-exports java.base/jdk.internal.misc=ALL-UNNAMED</string>
        <string>--add-exports java.base/jdk.internal.ref=ALL-UNNAMED</string>
        <string>--add-exports java.base/sun.nio.ch=ALL-UNNAMED</string>
        <string>--add-exports java.management.rmi/com.sun.jmx.remote.internal.rmi=ALL-UNNAMED</string>
        <string>--add-exports java.rmi/sun.rmi.registry=ALL-UNNAMED</string>
        <string>--add-exports java.rmi/sun.rmi.server=ALL-UNNAMED</string>
        <string>--add-exports java.sql/java.sql=ALL-UNNAMED</string>

        <string>--add-opens java.base/java.lang.module=ALL-UNNAMED</string>
        <string>--add-opens java.base/java.net=ALL-UNNAMED</string>
        <string>--add-opens java.base/jdk.internal.loader=ALL-UNNAMED</string>
        <string>--add-opens java.base/jdk.internal.ref=ALL-UNNAMED</string>
        <string>--add-opens java.base/jdk.internal.reflect=ALL-UNNAMED</string>
        <string>--add-opens java.base/jdk.internal.math=ALL-UNNAMED</string>
        <string>--add-opens java.base/jdk.internal.module=ALL-UNNAMED</string>
        <string>--add-opens java.base/jdk.internal.util.jar=ALL-UNNAMED</string>
        <string>--add-opens jdk.management/com.sun.management.internal=ALL-UNNAMED</string>
    </resources>
    <pathconvert property="_jvm_args_concat" refid="_jvm11_arg_items" pathsep=" "/>
    <condition property="java11-jvmargs" value="${_jvm_args_concat}" else="">
        <not>
            <equals arg1="${ant.java.version}" arg2="1.8"/>
        </not>
    </condition>

    <!--
      JVM arguments for tests.

      There is a race condition bug in java 11 (see CASSANDRA-15981) which causes a crash of the
      JVM; this race is between CMS and class unloading.  In java 8 we can cap the metaspace to
      make tests stable on low resource environments, but in java 11 we need to make it unlimited
      (don't define MaxMetaspaceSize) and disable class unloading in CMS outside of a
      stop-the-world pause.

      In java 11 we also need to set a system property to enable netty to use Unsafe direct byte
      buffer construction (see CASSANDRA-16493)
    -->
    <resources id="_jvm8_test_arg_items">
      <!-- TODO see CASSANDRA-16212 - we seem to OOM non stop now after CASSANDRA-16212, so to have clean CI while this gets looked into, disabling limiting metaspace
        <string>-XX:MaxMetaspaceExpansion=64M</string>
        <string>-XX:MaxMetaspaceSize=512M</string>
        <string>-XX:MetaspaceSize=128M</string>
      -->
    </resources>
    <pathconvert property="_jvm8_test_arg_items_concat" refid="_jvm8_test_arg_items" pathsep=" "/>
    <resources id="_jvm11_test_arg_items">
        <string>-XX:-CMSClassUnloadingEnabled</string>
        <string>-Dio.netty.tryReflectionSetAccessible=true</string>
    </resources>
    <pathconvert property="_jvm11_test_arg_items_concat" refid="_jvm11_test_arg_items" pathsep=" "/>
    <condition property="test-jvmargs" value="${_jvm11_test_arg_items_concat}" else="${_jvm8_test_arg_items_concat}">
        <not>
            <equals arg1="${ant.java.version}" arg2="1.8"/>
        </not>
    </condition>

    <!-- needed to compile org.apache.cassandra.utils.JMXServerUtils -->
    <condition property="jdk11-javac-exports" value="--add-exports java.rmi/sun.rmi.registry=ALL-UNNAMED" else="">
        <not>
            <equals arg1="${ant.java.version}" arg2="1.8"/>
        </not>
    </condition>
    <condition property="jdk11-javadoc-exports" value="${jdk11-javac-exports} --frames" else="">
        <not>
            <equals arg1="${ant.java.version}" arg2="1.8"/>
        </not>
    </condition>

    <condition property="build.java.11">
        <istrue value="${use.jdk11}"/>
    </condition>

    <condition property="source.version" value="8" else="11">
        <equals arg1="${java.version.8}" arg2="true"/>
    </condition>
    <condition property="target.version" value="8" else="11">
        <equals arg1="${java.version.8}" arg2="true"/>
    </condition>

    <!--
         Add all the dependencies.
    -->
    <path id="maven-ant-tasks.classpath" path="${build.dir}/maven-ant-tasks-${maven-ant-tasks.version}.jar" />
    <path id="cassandra.classpath">
        <pathelement location="${build.classes.main}" />
        <fileset dir="${build.dir.lib}">
            <include name="**/*.jar" />
        </fileset>
    </path>
    <path id="cassandra.classpath.test">
        <file file="${build.dir}/${final.name}.jar"/> <!-- we need the jar for tests and benchmarks (multi-version jar) -->
        <fileset dir="${build.dir.lib}">
            <include name="**/*.jar" />
        </fileset>
        <fileset dir="${test.lib}/jars">
            <include name="**/*.jar" />
            <exclude name="**/ant-*.jar"/>
        </fileset>
    </path>

  <macrodef name="create-javadoc">
    <attribute name="destdir"/>
    <element name="filesets"/>
    <sequential>
      <javadoc destdir="@{destdir}" author="true" version="true" use="true"
        windowtitle="${ant.project.name} API" classpathref="cassandra.classpath"
        bottom="Copyright &amp;copy; 2009- The Apache Software Foundation"
        useexternalfile="yes" encoding="UTF-8" failonerror="false"
        maxmemory="256m" additionalparam="${jdk11-javadoc-exports}">
        <filesets/>
      </javadoc>
      <fail message="javadoc failed">
        <condition>
            <not>
                <available file="@{destdir}/index-all.html" />
            </not>
        </condition>
      </fail>
    </sequential>
  </macrodef>

    <target name="validate-build-conf">
        <condition property="use-jdk11">
            <or>
                <isset property="build.java.11"/>
                <istrue value="${env.CASSANDRA_USE_JDK11}"/>
            </or>
        </condition>
        <fail message="Inconsistent JDK11 options set">
            <condition>
                    <and>
                        <istrue value="${env.CASSANDRA_USE_JDK11}"/>
                        <isset property="use.jdk11"/>
                        <not>
                            <istrue value="${use.jdk11}"/>
                        </not>
                    </and>
            </condition>
                </fail>
        <fail message="Inconsistent JDK11 options set">
            <condition>
                    <and>
                        <isset property="env.CASSANDRA_USE_JDK11"/>
                        <not>
                            <istrue value="${env.CASSANDRA_USE_JDK11}"/>
                        </not>
                        <istrue value="${use.jdk11}"/>
                    </and>
            </condition>
        </fail>
        <fail message="-Duse.jdk11=true or $CASSANDRA_USE_JDK11=true cannot be set when building from java 8">
            <condition>
                <not><or>
                    <not><isset property="java.version.8"/></not>
                    <not><isset property="use-jdk11"/></not>
                </or></not>
            </condition>
        </fail>
        <fail message="-Duse.jdk11=true or $CASSANDRA_USE_JDK11=true must be set when building from java 11">
            <condition>
                <not><or>
                    <isset property="java.version.8"/>
                    <isset property="use-jdk11"/>
                </or></not>
            </condition>
        </fail>
    </target>

    <!--
        Setup the output directories.
    -->
    <target name="init" depends="validate-build-conf">
        <fail unless="is.source.artifact"
            message="Not a source artifact, stopping here." />
        <mkdir dir="${build.classes.main}"/>
        <mkdir dir="${test.lib}"/>
        <mkdir dir="${test.classes}"/>
        <mkdir dir="${stress.test.classes}"/>
        <mkdir dir="${fqltool.test.classes}"/>
        <mkdir dir="${build.src.gen-java}"/>
        <mkdir dir="${build.dir.lib}"/>
        <mkdir dir="${jacoco.export.dir}"/>
        <mkdir dir="${jacoco.partials.dir}"/>
    </target>

    <target name="clean" description="Remove all locally created artifacts">
        <delete dir="${build.test.dir}" />
        <delete dir="${build.classes}" />
        <delete dir="${build.src.gen-java}" />
        <delete dir="${version.properties.dir}" />
        <delete dir="${jacoco.export.dir}" />
        <delete dir="${jacoco.partials.dir}"/>
    </target>
    <target depends="clean" name="cleanall"/>

    <target name="realclean" depends="clean" description="Remove the entire build directory and all downloaded artifacts">
        <delete>
          <fileset dir="${build.lib}" excludes="cassandra-driver-internal-only-*"/>
        </delete>
        <delete dir="${build.dir}" />
        <delete dir="${doc.dir}/build" />
        <delete dir="${doc.dir}/source/tools/nodetool" />
    </target>

    <!--
       This generates the CQL grammar files from Cql.g
    -->
    <target name="check-gen-cql3-grammar">
        <uptodate property="cql3current"
                targetfile="${build.src.gen-java}/org/apache/cassandra/cql3/Cql.tokens">
            <srcfiles dir="${build.src.antlr}">
                <include name="*.g"/>
            </srcfiles>
        </uptodate>
    </target>

    <target name="gen-cql3-grammar" depends="check-gen-cql3-grammar" unless="cql3current">
      <echo>Building Grammar ${build.src.antlr}/Cql.g  ...</echo>
      <java classname="org.antlr.Tool"
            classpathref="cql3-grammar.classpath"
            failonerror="true">
         <arg value="-Xconversiontimeout" />
         <arg value="10000" />
         <arg value="${build.src.antlr}/Cql.g" />
         <arg value="-fo" />
         <arg value="${build.src.gen-java}/org/apache/cassandra/cql3/" />
         <arg value="-Xmaxinlinedfastates"/>
         <arg value="10"/> <!-- default is 60 -->
      </java>
    </target>

    <target name="generate-cql-html" depends="resolver-init" description="Generate HTML from textile source">
        <taskdef classpathref="wikitext.classpath" resource="wikitexttasks.properties" />
        <wikitext-to-html markupLanguage="Textile">
            <fileset dir="${basedir}">
                <include name="doc/cql3/*.textile"/>
            </fileset>
        </wikitext-to-html>
    </target>

    <target name="gen-asciidoc" description="Generate dynamic asciidoc pages" depends="jar" unless="ant.gen-doc.skip">
        <exec executable="make" osfamily="unix" dir="${doc.dir}">
            <arg value="gen-asciidoc"/>
        </exec>
    </target>

    <target name="gen-doc" description="Generate documentation" depends="gen-asciidoc,generate-cql-html" unless="ant.gen-doc.skip">
        <exec executable="make" osfamily="unix" dir="${doc.dir}">
            <arg value="html"/>
        </exec>
    </target>

    <!--
        Generates Java sources for tokenization support from jflex
        grammar files
    -->
    <target name="generate-jflex-java" description="Generate Java from jflex grammar">
        <taskdef classname="jflex.anttask.JFlexTask" classpathref="jflex.classpath" name="jflex" />
        <jflex file="${build.src.java}/org/apache/cassandra/index/sasi/analyzer/StandardTokenizerImpl.jflex" destdir="${build.src.gen-java}/" />
    </target>

    <!--
       Fetch Maven Ant Tasks and Cassandra's dependencies
       These targets are intentionally free of dependencies so that they
       can be run stand-alone from a binary release artifact.
    -->
    <target name="maven-ant-tasks-localrepo" unless="maven-ant-tasks.jar.exists" if="maven-ant-tasks.jar.local"
            depends="init" description="Fetch Maven ANT Tasks from Maven Local Repository">
      <copy file="${maven-ant-tasks.local}/${maven-ant-tasks.version}/maven-ant-tasks-${maven-ant-tasks.version}.jar"
           tofile="${build.dir}/maven-ant-tasks-${maven-ant-tasks.version}.jar"/>
      <property name="maven-ant-tasks.jar.exists" value="true"/>
    </target>

    <target name="maven-ant-tasks-download" depends="init,maven-ant-tasks-localrepo" unless="maven-ant-tasks.jar.exists"
            description="Fetch Maven ANT Tasks from Maven Central Repositroy">
      <echo>Downloading Maven ANT Tasks...</echo>
      <get src="${maven-ant-tasks.url}/${maven-ant-tasks.version}/maven-ant-tasks-${maven-ant-tasks.version}.jar"
           dest="${build.dir}/maven-ant-tasks-${maven-ant-tasks.version}.jar" usetimestamp="true" />
      <copy file="${build.dir}/maven-ant-tasks-${maven-ant-tasks.version}.jar"
            tofile="${maven-ant-tasks.local}/${maven-ant-tasks.version}/maven-ant-tasks-${maven-ant-tasks.version}.jar"/>
    </target>

    <target name="maven-ant-tasks-init" depends="maven-ant-tasks-download,resolver-init" unless="maven-ant-tasks.initialized"
            description="Initialize Maven ANT Tasks">
      <typedef uri="antlib:org.apache.maven.artifact.ant" classpathref="maven-ant-tasks.classpath" />
      <property name="maven-ant-tasks.initialized" value="true"/>
    </target>

    <!-- this task defines the dependencies that will be fetched by Maven ANT Tasks
         the dependencies are re-used for publishing artifacts to Maven Central
         in order to keep everything consistent -->
    <target name="maven-declare-dependencies" depends="maven-ant-tasks-init"
            description="Define dependencies and dependency versions">
      <!-- The parent pom defines the versions of all dependencies -->
      <artifact:pom id="parent-pom"
                    groupId="org.apache.cassandra"
                    artifactId="cassandra-parent"
                    packaging="pom"
                    version="${version}"
                    url="https://cassandra.apache.org"
                    name="Apache Cassandra"
                    inceptionYear="2009"
                    description="The Apache Cassandra Project develops a highly scalable second-generation distributed database, bringing together Dynamo's fully distributed design and Bigtable's ColumnFamily-based data model.">

        <!-- Inherit from the ASF template pom file, ref http://maven.apache.org/pom/asf/ -->
        <parent groupId="org.apache" artifactId="apache" version="22"/>
        <license name="The Apache Software License, Version 2.0" url="https://www.apache.org/licenses/LICENSE-2.0.txt"/>
        <scm connection="${scm.connection}" developerConnection="${scm.developerConnection}" url="${scm.url}"/>
        <dependencyManagement>
          <dependency groupId="org.xerial.snappy" artifactId="snappy-java" version="1.1.2.6"/>
          <dependency groupId="org.lz4" artifactId="lz4-java" version="1.8.0"/>
          <dependency groupId="com.ning" artifactId="compress-lzf" version="0.8.4" scope="provided"/>
          <dependency groupId="com.github.luben" artifactId="zstd-jni" version="1.5.5-1"/>
          <dependency groupId="com.google.guava" artifactId="guava" version="27.0-jre">
            <exclusion groupId="com.google.code.findbugs" artifactId="jsr305" />
            <exclusion groupId="org.codehaus.mojo" artifactId="animal-sniffer-annotations" />
            <exclusion groupId="com.google.guava" artifactId="listenablefuture" />
            <exclusion groupId="com.google.guava" artifactId="failureaccess" />
            <exclusion groupId="org.checkerframework" artifactId="checker-qual" />
            <exclusion groupId="com.google.errorprone" artifactId="error_prone_annotations" />
          </dependency>
          <dependency groupId="org.hdrhistogram" artifactId="HdrHistogram" version="2.1.9"/>
          <dependency groupId="commons-cli" artifactId="commons-cli" version="1.1"/>
          <dependency groupId="commons-codec" artifactId="commons-codec" version="1.9"/>
          <dependency groupId="commons-io" artifactId="commons-io" version="2.6" scope="test"/>
          <dependency groupId="org.apache.commons" artifactId="commons-lang3" version="3.11"/>
          <dependency groupId="org.apache.commons" artifactId="commons-math3" version="3.2"/>
          <dependency groupId="org.antlr" artifactId="antlr" version="3.5.2" scope="provided">
            <exclusion groupId="org.antlr" artifactId="stringtemplate"/>
          </dependency>
          <dependency groupId="org.antlr" artifactId="ST4" version="4.0.8"/>
          <dependency groupId="org.antlr" artifactId="antlr-runtime" version="3.5.2">
            <exclusion groupId="org.antlr" artifactId="stringtemplate"/>
          </dependency>
          <dependency groupId="org.slf4j" artifactId="slf4j-api" version="1.7.25"/>
          <dependency groupId="org.slf4j" artifactId="log4j-over-slf4j" version="1.7.25"/>
          <dependency groupId="org.slf4j" artifactId="jcl-over-slf4j" version="1.7.25" />
          <dependency groupId="ch.qos.logback" artifactId="logback-core" version="1.2.9"/>
          <dependency groupId="ch.qos.logback" artifactId="logback-classic" version="1.2.9"/>
          <dependency groupId="com.fasterxml.jackson.core" artifactId="jackson-core" version="2.13.2"/>
          <dependency groupId="com.fasterxml.jackson.core" artifactId="jackson-databind" version="2.13.2.2"/>
          <dependency groupId="com.fasterxml.jackson.core" artifactId="jackson-annotations" version="2.13.2"/>
          <dependency groupId="com.googlecode.json-simple" artifactId="json-simple" version="1.1"/>
          <dependency groupId="com.boundary" artifactId="high-scale-lib" version="1.0.6"/>
          <dependency groupId="com.github.jbellis" artifactId="jamm" version="${jamm.version}"/>
          <dependency groupId="org.yaml" artifactId="snakeyaml" version="1.26"/>
          <dependency groupId="junit" artifactId="junit" version="4.12" scope="test">
            <exclusion groupId="org.hamcrest" artifactId="hamcrest-core"/>
          </dependency>
          <dependency groupId="org.mockito" artifactId="mockito-core" version="3.2.4" scope="test"/>
<<<<<<< HEAD
          <dependency groupId="org.quicktheories" artifactId="quicktheories" version="0.26" scope="test"/>
          <dependency groupId="com.google.code.java-allocation-instrumenter" artifactId="java-allocation-instrumenter" version="${allocation-instrumenter.version}" scope="test">
            <exclusion groupId="com.google.guava" artifactId="guava"/>
          </dependency>
          <dependency groupId="org.apache.cassandra" artifactId="dtest-api" version="0.0.13" scope="test"/>
=======
          <dependency groupId="org.apache.cassandra" artifactId="dtest-api" version="0.0.15" scope="test"/>
>>>>>>> 43ec1843
          <dependency groupId="org.reflections" artifactId="reflections" version="0.10.2" scope="test"/>
          <dependency groupId="org.apache.hadoop" artifactId="hadoop-core" version="1.0.3" scope="provided">
            <exclusion groupId="org.mortbay.jetty" artifactId="servlet-api"/>
            <exclusion groupId="commons-logging" artifactId="commons-logging"/>
            <exclusion groupId="org.eclipse.jdt" artifactId="core"/>
            <exclusion groupId="ant" artifactId="ant"/>
            <exclusion groupId="junit" artifactId="junit"/>
            <exclusion groupId="org.codehaus.jackson" artifactId="jackson-mapper-asl"/>
            <exclusion groupId="org.slf4j" artifactId="slf4j-api"/>
          </dependency>
          <dependency groupId="org.apache.hadoop" artifactId="hadoop-minicluster" version="1.0.3" scope="provided">
            <exclusion groupId="asm" artifactId="asm"/> <!-- this is the outdated version 3.1 -->
            <exclusion groupId="org.slf4j" artifactId="slf4j-api"/>
            <exclusion groupId="org.codehaus.jackson" artifactId="jackson-mapper-asl"/>
          </dependency>
          <dependency groupId="net.java.dev.jna" artifactId="jna" version="5.6.0"/>

          <dependency groupId="org.jacoco" artifactId="org.jacoco.agent" version="${jacoco.version}" scope="test"/>
          <dependency groupId="org.jacoco" artifactId="org.jacoco.ant" version="${jacoco.version}" scope="test"/>

          <dependency groupId="org.jboss.byteman" artifactId="byteman-install" version="${byteman.version}" scope="provided"/>
          <dependency groupId="org.jboss.byteman" artifactId="byteman" version="${byteman.version}" scope="provided"/>
          <dependency groupId="org.jboss.byteman" artifactId="byteman-submit" version="${byteman.version}" scope="provided"/>
          <dependency groupId="org.jboss.byteman" artifactId="byteman-bmunit" version="${byteman.version}" scope="provided"/>

          <dependency groupId="net.bytebuddy" artifactId="byte-buddy" version="${bytebuddy.version}" />
          <dependency groupId="net.bytebuddy" artifactId="byte-buddy-agent" version="${bytebuddy.version}" />

          <dependency groupId="org.openjdk.jmh" artifactId="jmh-core" version="1.21" scope="test"/>
          <dependency groupId="org.openjdk.jmh" artifactId="jmh-generator-annprocess" version="1.21" scope="test"/>

          <dependency groupId="org.apache.ant" artifactId="ant-junit" version="1.10.12" scope="test"/>

          <dependency groupId="org.apache.cassandra" artifactId="cassandra-all" version="${version}" />
          <dependency groupId="io.dropwizard.metrics" artifactId="metrics-core" version="3.1.5" />
          <dependency groupId="io.dropwizard.metrics" artifactId="metrics-jvm" version="3.1.5" />
          <dependency groupId="io.dropwizard.metrics" artifactId="metrics-logback" version="3.1.5" />
          <dependency groupId="com.addthis.metrics" artifactId="reporter-config3" version="3.0.3">
            <exclusion groupId="org.hibernate" artifactId="hibernate-validator" />
           </dependency>
          <dependency groupId="org.mindrot" artifactId="jbcrypt" version="0.4" />
          <dependency groupId="io.airlift" artifactId="airline" version="0.8">
            <exclusion groupId="com.google.code.findbugs" artifactId="jsr305" />
           </dependency>
          <dependency groupId="io.netty" artifactId="netty-bom" version="4.1.58.Final" type="pom" scope="provided"/>
          <dependency groupId="io.netty" artifactId="netty-all" version="4.1.58.Final" />
          <dependency groupId="io.netty" artifactId="netty-tcnative-boringssl-static" version="2.0.36.Final"/>
          <dependency groupId="net.openhft" artifactId="chronicle-queue" version="${chronicle-queue.version}">
            <exclusion groupId="com.sun" artifactId="tools" />
          </dependency>
          <dependency groupId="net.openhft" artifactId="chronicle-core" version="${chronicle-core.version}">
            <exclusion groupId="net.openhft" artifactId="chronicle-analytics" />
            <exclusion groupId="org.jetbrains" artifactId="annotations" />
          </dependency>
          <dependency groupId="net.openhft" artifactId="chronicle-bytes" version="${chronicle-bytes.version}">
            <exclusion groupId="org.jetbrains" artifactId="annotations" />
          </dependency>
          <dependency groupId="net.openhft" artifactId="chronicle-wire" version="${chronicle-wire.version}">
            <exclusion groupId="net.openhft" artifactId="compiler" />
          </dependency>
          <dependency groupId="net.openhft" artifactId="chronicle-threads" version="${chronicle-threads.version}">
            <exclusion groupId="net.openhft" artifactId="affinity" />
            <!-- Exclude JNA here, as we want to avoid breaking consumers of the cassandra-all jar -->
            <exclusion groupId="net.java.dev.jna" artifactId="jna" />
            <exclusion groupId="net.java.dev.jna" artifactId="jna-platform" />
          </dependency>
          <dependency groupId="com.google.code.findbugs" artifactId="jsr305" version="2.0.2" scope="provided"/>
          <dependency groupId="com.clearspring.analytics" artifactId="stream" version="2.5.2">
            <exclusion groupId="it.unimi.dsi" artifactId="fastutil" />
          </dependency>
          <dependency groupId="com.datastax.cassandra" artifactId="cassandra-driver-core" version="3.11.0" classifier="shaded">
            <exclusion groupId="io.netty" artifactId="netty-buffer"/>
            <exclusion groupId="io.netty" artifactId="netty-codec"/>
            <exclusion groupId="io.netty" artifactId="netty-handler"/>
            <exclusion groupId="io.netty" artifactId="netty-transport"/>
            <exclusion groupId="org.slf4j" artifactId="slf4j-api"/>
            <exclusion groupId="com.github.jnr" artifactId="jnr-ffi"/>
            <exclusion groupId="com.github.jnr" artifactId="jnr-posix"/>
          </dependency>
          <dependency groupId="org.eclipse.jdt.core.compiler" artifactId="ecj" version="${ecj.version}" />
          <dependency groupId="org.caffinitas.ohc" artifactId="ohc-core" version="${ohc.version}">
            <exclusion groupId="org.slf4j" artifactId="slf4j-api"/>
          </dependency>
          <dependency groupId="org.caffinitas.ohc" artifactId="ohc-core-j8" version="${ohc.version}" />
          <dependency groupId="net.ju-n.compile-command-annotations" artifactId="compile-command-annotations" version="1.2.0" scope="provided"/>
          <dependency groupId="org.fusesource" artifactId="sigar" version="1.6.4">
            <exclusion groupId="log4j" artifactId="log4j"/>
          </dependency>
          <dependency groupId="com.carrotsearch" artifactId="hppc" version="0.8.1" />
          <dependency groupId="de.jflex" artifactId="jflex" version="${jflex.version}">
            <exclusion groupId="org.apache.ant" artifactId="ant"/>
          </dependency>
          <dependency groupId="com.github.rholder" artifactId="snowball-stemmer" version="1.3.0.581.1" />
          <dependency groupId="com.googlecode.concurrent-trees" artifactId="concurrent-trees" version="2.4.0" />
          <dependency groupId="com.github.ben-manes.caffeine" artifactId="caffeine" version="2.5.6" />
          <dependency groupId="org.jctools" artifactId="jctools-core" version="3.1.0"/>
          <dependency groupId="org.ow2.asm" artifactId="asm" version="${asm.version}"/>
          <dependency groupId="org.ow2.asm" artifactId="asm-tree" version="${asm.version}" scope="test"/>
          <dependency groupId="org.ow2.asm" artifactId="asm-commons" version="${asm.version}" scope="test"/>
          <dependency groupId="org.gridkit.jvmtool" artifactId="sjk-cli" version="0.14"/>
          <dependency groupId="org.gridkit.jvmtool" artifactId="sjk-core" version="0.14">
            <exclusion groupId="org.gridkit.jvmtool" artifactId="sjk-hflame"/>
            <exclusion groupId="org.perfkit.sjk.parsers" artifactId="sjk-hflame"/>
            <exclusion groupId="org.perfkit.sjk.parsers" artifactId="sjk-jfr-standalone"/>
            <exclusion groupId="org.perfkit.sjk.parsers" artifactId="sjk-nps"/>
            <exclusion groupId="org.perfkit.sjk.parsers" artifactId="sjk-jfr5"/>
            <exclusion groupId="org.perfkit.sjk.parsers" artifactId="sjk-jfr6"/>
          </dependency>
          <dependency groupId="org.gridkit.jvmtool" artifactId="sjk-stacktrace" version="0.14"/>
          <dependency groupId="org.gridkit.jvmtool" artifactId="mxdump" version="0.14"/>
          <dependency groupId="org.gridkit.lab" artifactId="jvm-attach-api" version="1.5"/>
          <dependency groupId="org.gridkit.jvmtool" artifactId="sjk-json" version="0.14"/>
          <dependency groupId="com.beust" artifactId="jcommander" version="1.30"/>
          <dependency groupId="org.psjava" artifactId="psjava" version="0.1.19"/>
          <dependency groupId="javax.inject" artifactId="javax.inject" version="1"/>
          <dependency groupId="com.google.j2objc" artifactId="j2objc-annotations" version="1.3"/>
          <!-- adding this dependency is necessary for assertj. When updating assertj, need to also update the version of
             this that the new assertj's `assertj-parent-pom` depends on. -->
          <dependency groupId="org.junit" artifactId="junit-bom" version="5.6.0" type="pom" scope="test"/>
          <!-- when updating assertj, make sure to also update the corresponding junit-bom dependency -->
          <dependency groupId="org.assertj" artifactId="assertj-core" version="3.15.0" scope="provided"/>
          <dependency groupId="org.awaitility" artifactId="awaitility" version="4.0.3"  scope="test">
            <exclusion groupId="org.hamcrest" artifactId="hamcrest"/>
          </dependency>
          <dependency groupId="org.hamcrest" artifactId="hamcrest" version="2.2" scope="test"/>
        </dependencyManagement>
        <developer id="adelapena" name="Andres de la Peña"/>
        <developer id="alakshman" name="Avinash Lakshman"/>
        <developer id="aleksey" name="Aleksey Yeschenko"/>
        <developer id="amorton" name="Aaron Morton"/>
        <developer id="aweisberg" name="Ariel Weisberg"/>
        <developer id="bdeggleston" name="Blake Eggleston"/>
        <developer id="benedict" name="Benedict Elliott Smith"/>
        <developer id="benjamin" name="Benjamin Lerer"/>
        <developer id="blambov" name="Branimir Lambov"/>
        <developer id="brandonwilliams" name="Brandon Williams"/>
        <developer id="carl" name="Carl Yeksigian"/>
        <developer id="dbrosius" name="David Brosiusd"/>
        <developer id="dikang" name="Dikang Gu"/>
        <developer id="eevans" name="Eric Evans"/>
        <developer id="edimitrova" name="Ekaterina Dimitrova"/>
        <developer id="gdusbabek" name="Gary Dusbabek"/>
        <developer id="goffinet" name="Chris Goffinet"/>
        <developer id="ifesdjeen" name="Alex Petrov"/>
        <developer id="jaakko" name="Laine Jaakko Olavi"/>
        <developer id="jake" name="T Jake Luciani"/>
        <developer id="jasonbrown" name="Jason Brown"/>
        <developer id="jbellis" name="Jonathan Ellis"/>
        <developer id="jfarrell" name="Jake Farrell"/>
        <developer id="jjirsa" name="Jeff Jirsa"/>
        <developer id="jkni" name="Joel Knighton"/>
        <developer id="jmckenzie" name="Josh McKenzie"/>
        <developer id="johan" name="Johan Oskarsson"/>
        <developer id="junrao" name="Jun Rao"/>
        <developer id="jzhuang" name="Jay Zhuang"/>
        <developer id="kohlisankalp" name="Sankalp Kohli"/>
        <developer id="marcuse" name="Marcus Eriksson"/>
        <developer id="mck" name="Michael Semb Wever"/>
        <developer id="mishail" name="Mikhail Stepura"/>
        <developer id="mshuler" name="Michael Shuler"/>
        <developer id="paulo" name="Paulo Motta"/>
        <developer id="pmalik" name="Prashant Malik"/>
        <developer id="rstupp" name="Robert Stupp"/>
        <developer id="scode" name="Peter Schuller"/>
        <developer id="beobal" name="Sam Tunnicliffe"/>
        <developer id="slebresne" name="Sylvain Lebresne"/>
        <developer id="stefania" name="Stefania Alborghetti"/>
        <developer id="tylerhobbs" name="Tyler Hobbs"/>
        <developer id="vijay" name="Vijay Parthasarathy"/>
        <developer id="xedin" name="Pavel Yaskevich"/>
        <developer id="yukim" name="Yuki Morishita"/>
        <developer id="zznate" name="Nate McCall"/>
      </artifact:pom>

      <!-- each dependency set then defines the subset of the dependencies for that dependency set -->
      <artifact:pom id="build-deps-pom"
                    artifactId="cassandra-build-deps">
        <parent groupId="org.apache.cassandra"
                artifactId="cassandra-parent"
                version="${version}"
                relativePath="${final.name}-parent.pom"/>
        <dependency groupId="junit" artifactId="junit"/>
        <dependency groupId="commons-io" artifactId="commons-io"/>
        <dependency groupId="org.mockito" artifactId="mockito-core"/>
        <dependency groupId="org.quicktheories" artifactId="quicktheories"/>
        <dependency groupId="org.reflections" artifactId="reflections"/>
        <dependency groupId="com.google.code.java-allocation-instrumenter" artifactId="java-allocation-instrumenter" version="${allocation-instrumenter.version}"/>
        <dependency groupId="org.apache.cassandra" artifactId="dtest-api"/>
        <dependency groupId="org.openjdk.jmh" artifactId="jmh-core"/>
        <dependency groupId="org.openjdk.jmh" artifactId="jmh-generator-annprocess"/>
        <dependency groupId="org.apache.ant" artifactId="ant-junit"/>
        <!-- adding this dependency is necessary for assertj. When updating assertj, need to also update the version of
             this that the new assertj's `assertj-parent-pom` depends on. -->
        <dependency groupId="org.junit" artifactId="junit-bom" type="pom"/>
        <dependency groupId="org.awaitility" artifactId="awaitility"/>
        <dependency groupId="org.hamcrest" artifactId="hamcrest"/>
        <!-- coverage debs -->
        <dependency groupId="org.jacoco" artifactId="org.jacoco.agent"/>
        <dependency groupId="org.jacoco" artifactId="org.jacoco.ant"/>
      </artifact:pom>

      <!-- now the pom's for artifacts being deployed to Maven Central -->
      <artifact:pom id="all-pom"
                    artifactId="cassandra-all"
                    url="https://cassandra.apache.org"
                    name="Apache Cassandra">
        <parent groupId="org.apache.cassandra"
                artifactId="cassandra-parent"
                version="${version}"
                relativePath="${final.name}-parent.pom"/>
        <scm connection="${scm.connection}" developerConnection="${scm.developerConnection}" url="${scm.url}"/>
        <dependency groupId="org.xerial.snappy" artifactId="snappy-java"/>
        <dependency groupId="org.lz4" artifactId="lz4-java"/>
        <dependency groupId="com.ning" artifactId="compress-lzf"/>
        <dependency groupId="com.google.guava" artifactId="guava"/>
        <dependency groupId="commons-cli" artifactId="commons-cli"/>
        <dependency groupId="commons-codec" artifactId="commons-codec"/>
        <dependency groupId="org.apache.commons" artifactId="commons-lang3"/>
        <dependency groupId="org.apache.commons" artifactId="commons-math3"/>
        <dependency groupId="org.antlr" artifactId="antlr" scope="provided"/>
        <dependency groupId="org.antlr" artifactId="ST4"/>
        <dependency groupId="org.antlr" artifactId="antlr-runtime"/>
        <dependency groupId="org.slf4j" artifactId="slf4j-api"/>
        <dependency groupId="org.slf4j" artifactId="log4j-over-slf4j"/>
        <dependency groupId="org.slf4j" artifactId="jcl-over-slf4j"/>
        <dependency groupId="com.fasterxml.jackson.core" artifactId="jackson-core"/>
        <dependency groupId="com.fasterxml.jackson.core" artifactId="jackson-databind"/>
        <dependency groupId="com.fasterxml.jackson.core" artifactId="jackson-annotations"/>
        <dependency groupId="com.googlecode.json-simple" artifactId="json-simple"/>
        <dependency groupId="com.boundary" artifactId="high-scale-lib"/>
        <dependency groupId="org.yaml" artifactId="snakeyaml"/>
        <dependency groupId="org.mindrot" artifactId="jbcrypt"/>
        <dependency groupId="io.airlift" artifactId="airline"/>
        <dependency groupId="io.dropwizard.metrics" artifactId="metrics-core"/>
        <dependency groupId="io.dropwizard.metrics" artifactId="metrics-jvm"/>
        <dependency groupId="io.dropwizard.metrics" artifactId="metrics-logback"/>
        <dependency groupId="com.addthis.metrics" artifactId="reporter-config3"/>
        <dependency groupId="com.clearspring.analytics" artifactId="stream"/>

        <dependency groupId="ch.qos.logback" artifactId="logback-core"/>
        <dependency groupId="ch.qos.logback" artifactId="logback-classic"/>

        <!-- don't need hadoop classes to run, but if you use the hadoop stuff -->
        <dependency groupId="org.apache.hadoop" artifactId="hadoop-core" optional="true"/>
        <dependency groupId="org.apache.hadoop" artifactId="hadoop-minicluster" optional="true"/>

        <!-- don't need the Java Driver to run, but if you use the hadoop stuff or UDFs -->
        <dependency groupId="com.datastax.cassandra" artifactId="cassandra-driver-core" classifier="shaded" optional="true"/>
          <!-- don't need jna to run, but nice to have -->
        <dependency groupId="net.java.dev.jna" artifactId="jna"/>

        <!-- don't need jamm unless running a server in which case it needs to be a -javagent to be used anyway -->
        <dependency groupId="com.github.jbellis" artifactId="jamm"/>

        <dependency groupId="io.netty" artifactId="netty-bom"  type="pom"  />
        <dependency groupId="io.netty" artifactId="netty-all"/>
        <dependency groupId="net.openhft" artifactId="chronicle-queue"/>
        <dependency groupId="net.openhft" artifactId="chronicle-core"/>
        <dependency groupId="net.openhft" artifactId="chronicle-bytes"/>
        <dependency groupId="net.openhft" artifactId="chronicle-wire"/>
        <dependency groupId="net.openhft" artifactId="chronicle-threads"/>
        <dependency groupId="org.fusesource" artifactId="sigar"/>
        <dependency groupId="org.eclipse.jdt.core.compiler" artifactId="ecj"/>
        <dependency groupId="org.caffinitas.ohc" artifactId="ohc-core"/>
        <dependency groupId="org.caffinitas.ohc" artifactId="ohc-core-j8"/>
        <dependency groupId="com.github.ben-manes.caffeine" artifactId="caffeine" />
        <dependency groupId="org.jctools" artifactId="jctools-core"/>
        <dependency groupId="org.ow2.asm" artifactId="asm" />
        <dependency groupId="com.carrotsearch" artifactId="hppc" />
        <dependency groupId="org.gridkit.jvmtool" artifactId="sjk-cli" />
        <dependency groupId="org.gridkit.jvmtool" artifactId="sjk-core" />
        <dependency groupId="org.gridkit.jvmtool" artifactId="sjk-stacktrace" />
        <dependency groupId="org.gridkit.jvmtool" artifactId="mxdump" />
        <dependency groupId="org.gridkit.lab" artifactId="jvm-attach-api" />
        <dependency groupId="com.beust" artifactId="jcommander" />
        <dependency groupId="org.gridkit.jvmtool" artifactId="sjk-json"/>
        <dependency groupId="com.github.luben" artifactId="zstd-jni"/>
        <dependency groupId="org.psjava" artifactId="psjava"/>
        <dependency groupId="io.netty" artifactId="netty-tcnative-boringssl-static"/>
        <dependency groupId="javax.inject" artifactId="javax.inject"/>
        <dependency groupId="com.google.j2objc" artifactId="j2objc-annotations"/>
        <dependency groupId="org.hdrhistogram" artifactId="HdrHistogram"/>

        <!-- sasi deps -->
        <dependency groupId="de.jflex" artifactId="jflex" />
        <dependency groupId="com.github.rholder" artifactId="snowball-stemmer" />
        <dependency groupId="com.googlecode.concurrent-trees" artifactId="concurrent-trees" />

        <!-- compile tools -->
        <dependency groupId="com.google.code.findbugs" artifactId="jsr305"/>
        <dependency groupId="net.ju-n.compile-command-annotations" artifactId="compile-command-annotations"/>
        <dependency groupId="org.assertj" artifactId="assertj-core"/>
        <dependency groupId="org.jboss.byteman" artifactId="byteman-install"/>
        <dependency groupId="org.jboss.byteman" artifactId="byteman"/>
        <dependency groupId="org.jboss.byteman" artifactId="byteman-submit"/>
        <dependency groupId="org.jboss.byteman" artifactId="byteman-bmunit"/>
      </artifact:pom>
    </target>

    <!-- deprecated: legacy compatibility for build scripts in other repositories -->
    <target name="maven-ant-tasks-retrieve-build" depends="resolver-retrieve-build"/>

    <target name="echo-base-version">
        <echo message="${base.version}" />
    </target>

    <!-- create properties file with C version -->
    <target name="createVersionPropFile">
      <taskdef name="propertyfile" classname="org.apache.tools.ant.taskdefs.optional.PropertyFile"/>
      <mkdir dir="${version.properties.dir}"/>
      <propertyfile file="${version.properties.dir}/version.properties">
        <entry key="CassandraVersion" value="${version}"/>
      </propertyfile>
    </target>

    <target name="test-run" depends="jar"
            description="Run in test mode.  Not for production use!">
      <java classname="org.apache.cassandra.service.CassandraDaemon" fork="true">
        <classpath>
          <path refid="cassandra.classpath.test"/>
          <pathelement location="${test.conf}"/>
        </classpath>
        <jvmarg value="-Dstorage-config=${test.conf}"/>
        <jvmarg value="-javaagent:${build.lib}/jamm-${jamm.version}.jar" />
        <jvmarg value="-ea"/>
        <jvmarg line="${java11-jvmargs}"/>
      </java>
    </target>

    <!--
        The build target builds all the .class files
    -->
    <target name="build" depends="resolver-retrieve-build,build-project" description="Compile Cassandra classes"/>
    <target name="codecoverage" depends="jacoco-run,jacoco-report" description="Create code coverage report"/>

    <target name="_build_java">
        <!-- Note: we cannot use javac's 'release' option, as that does not allow accessing sun.misc.Unsafe nor
        Nashorn's ClassFilter class as any javac modules option is invalid for relase 8. -->
        <echo message="Compiling for Java ${target.version}..."/>
        <javac
               debug="true" debuglevel="${debuglevel}" encoding="utf-8"
               destdir="${build.classes.main}" includeantruntime="false" source="${source.version}" target="${target.version}">
            <src path="${build.src.java}"/>
            <src path="${build.src.gen-java}"/>
            <compilerarg value="-XDignore.symbol.file"/>
            <compilerarg line="${jdk11-javac-exports}"/>
            <classpath>
                <path refid="cassandra.classpath"/>
            </classpath>
        </javac>
    </target>

    <target depends="init,gen-cql3-grammar,generate-cql-html,generate-jflex-java,rat-check"
            name="build-project">
        <echo message="${ant.project.name}: ${ant.file}"/>
        <!-- Order matters! -->
        <antcall target="_build_java"/>
        <antcall target="createVersionPropFile"/>
        <copy todir="${build.classes.main}">
            <fileset dir="${build.src.resources}" />
        </copy>
        <copy todir="${basedir}/conf" file="${build.classes.main}/META-INF/hotspot_compiler"/>
    </target>

    <!-- Stress build file -->
    <property name="stress.build.src" value="${basedir}/tools/stress/src" />
    <property name="stress.test.src" value="${basedir}/tools/stress/test/unit" />
    <property name="stress.build.classes" value="${build.classes}/stress" />
    <property name="stress.test.classes" value="${build.dir}/test/stress-classes" />
	<property name="stress.manifest" value="${stress.build.classes}/MANIFEST.MF" />

    <target name="stress-build-test" depends="stress-build" description="Compile stress tests">
        <javac debug="true" debuglevel="${debuglevel}" destdir="${stress.test.classes}"
               source="${source.version}" target="${target.version}"
               includeantruntime="false" encoding="utf-8">
            <classpath>
                <path refid="cassandra.classpath.test"/>
                <pathelement location="${stress.build.classes}" />
            </classpath>
            <src path="${stress.test.src}"/>
        </javac>
    </target>

    <target name="stress-build" depends="build" description="build stress tool">
        <antcall target="_stress_build"/>
    </target>

    <target name="_stress_build">
    	<mkdir dir="${stress.build.classes}" />
        <javac compiler="modern" debug="true" debuglevel="${debuglevel}"
               source="${source.version}" target="${target.version}"
               encoding="utf-8" destdir="${stress.build.classes}" includeantruntime="true">
            <src path="${stress.build.src}" />
            <classpath>
                <path refid="cassandra.classpath" />
            </classpath>
        </javac>
        <copy todir="${stress.build.classes}">
            <fileset dir="${stress.build.src}/resources" />
        </copy>
    </target>

    <target name="stress-test" depends="maybe-build-test" description="Runs stress tests">
        <testmacro inputdir="${stress.test.src}"
                       timeout="${test.timeout}">
        </testmacro>
    </target>

    <!-- Use this with an FQDN for test class, and an optional csv list of methods like this:
      ant stress-test-some -Dtest.name=org.apache.cassandra.stress.generate.DistributionGaussianTest
      ant stress-test-some -Dtest.name=org.apache.cassandra.stress.generate.DistributionGaussianTest -Dtest.methods=simpleGaussian
    -->
    <target name="stress-test-some" depends="maybe-build-test" description="Runs stress tests">
        <testmacro inputdir="${stress.test.src}"
                       timeout="${test.timeout}">
          <test unless:blank="${test.methods}" name="${test.name}" methods="${test.methods}" outfile="build/test/output/TEST-${test.name}-${test.methods}"/>
          <test if:blank="${test.methods}" name="${test.name}" outfile="build/test/output/TEST-${test.name}"/>
        </testmacro>
    </target>

    <!--
        fqltool build file
        -->
    <property name="fqltool.build.src" value="${basedir}/tools/fqltool/src" />
    <property name="fqltool.test.src" value="${basedir}/tools/fqltool/test/unit" />
    <property name="fqltool.build.classes" value="${build.classes}/fqltool" />
    <property name="fqltool.test.classes" value="${build.dir}/test/fqltool-classes" />
    <property name="fqltool.manifest" value="${fqltool.build.classes}/MANIFEST.MF" />

    <target name="fqltool-build-test" depends="fqltool-build" description="Compile fqltool tests">
        <javac debug="true" debuglevel="${debuglevel}" destdir="${fqltool.test.classes}"
               source="${source.version}" target="${target.version}"
               includeantruntime="false" encoding="utf-8">
            <classpath>
                <path refid="cassandra.classpath.test"/>
                <pathelement location="${fqltool.build.classes}" />
            </classpath>
            <src path="${fqltool.test.src}"/>
        </javac>
    </target>

    <target name="fqltool-build" depends="build" description="build fqltool">
        <antcall target="_fqltool_build"/>
    </target>

    <target name="_fqltool_build">
    	<mkdir dir="${fqltool.build.classes}" />
        <javac compiler="modern" debug="true" debuglevel="${debuglevel}"
               source="${source.version}" target="${target.version}"
               encoding="utf-8" destdir="${fqltool.build.classes}" includeantruntime="true">
            <src path="${fqltool.build.src}" />
            <classpath>
                <path refid="cassandra.classpath" />
            </classpath>
        </javac>
    </target>

    <target name="fqltool-test" depends="fqltool-build-test, maybe-build-test" description="Runs fqltool tests">
        <testmacro inputdir="${fqltool.test.src}"
                       timeout="${test.timeout}">
        </testmacro>
    </target>

	<target name="_write-poms" depends="maven-declare-dependencies">
	    <artifact:writepom pomRefId="parent-pom" file="${build.dir}/${final.name}-parent.pom"/>
	    <artifact:writepom pomRefId="all-pom" file="${build.dir}/${final.name}.pom"/>
	    <artifact:writepom pomRefId="build-deps-pom" file="${build.dir}/tmp-${final.name}-deps.pom"/>
	</target>

	<target name="write-poms" unless="without.maven">
	    <antcall target="_write-poms" />
	</target>

    <!--
        The jar target makes cassandra.jar output.
    -->
    <target name="_main-jar"
            depends="build"
            description="Assemble Cassandra JAR files">
      <mkdir dir="${build.classes.main}/META-INF" />
      <copy file="LICENSE.txt"
            tofile="${build.classes.main}/META-INF/LICENSE.txt"/>
      <copy file="NOTICE.txt"
            tofile="${build.classes.main}/META-INF/NOTICE.txt"/>

      <!-- Main Jar -->
      <jar jarfile="${build.dir}/${final.name}.jar">
        <fileset dir="${build.classes.main}">
        </fileset>
        <manifest>
        <!-- <section name="org/apache/cassandra/infrastructure"> -->
          <attribute name="Multi-Release" value="true"/>
          <attribute name="Implementation-Title" value="Cassandra"/>
          <attribute name="Implementation-Version" value="${version}"/>
          <attribute name="Implementation-Vendor" value="Apache"/>
        <!-- </section> -->
        </manifest>
      </jar>
    </target>
    <target name="jar"
            depends="_main-jar,build-test,stress-build,fqltool-build,write-poms"
            description="Assemble Cassandra JAR files">
      <!-- Stress jar -->
      <manifest file="${stress.manifest}">
        <attribute name="Built-By" value="Pavel Yaskevich"/>
        <attribute name="Main-Class" value="org.apache.cassandra.stress.Stress"/>
      </manifest>
      <mkdir dir="${stress.build.classes}/META-INF" />
      <mkdir dir="${build.dir}/tools/lib/" />
      <jar destfile="${build.dir}/tools/lib/stress.jar" manifest="${stress.manifest}">
        <fileset dir="${stress.build.classes}"/>
      </jar>
      <!-- fqltool jar -->
      <manifest file="${fqltool.manifest}">
        <attribute name="Built-By" value="Marcus Eriksson"/>
        <attribute name="Main-Class" value="org.apache.cassandra.fqltool.FullQueryLogTool"/>
      </manifest>
      <mkdir dir="${fqltool.build.classes}/META-INF" />
      <mkdir dir="${build.dir}/tools/lib/" />
      <jar destfile="${build.dir}/tools/lib/fqltool.jar" manifest="${fqltool.manifest}">
        <fileset dir="${fqltool.build.classes}"/>
      </jar>
    </target>

    <!--
        The javadoc-jar target makes cassandra-javadoc.jar output required for publishing to Maven central repository.
    -->
    <target name="javadoc-jar" depends="javadoc" unless="no-javadoc" description="Assemble Cassandra JavaDoc JAR file">
      <jar jarfile="${build.dir}/${final.name}-javadoc.jar" basedir="${javadoc.dir}"/>
      <!-- javadoc task always rebuilds so might as well remove the generated docs to prevent
           being pulled into the distribution by accident -->
      <delete quiet="true" dir="${javadoc.dir}"/>
    </target>

    <!--
        The sources-jar target makes cassandra-sources.jar output required for publishing to Maven central repository.
    -->
    <target name="sources-jar" depends="init" description="Assemble Cassandra Sources JAR file">
      <jar jarfile="${build.dir}/${final.name}-sources.jar">
        <fileset dir="${build.src.java}" defaultexcludes="yes">
          <include name="org/apache/**/*.java"/>
        </fileset>
        <fileset dir="${build.src.gen-java}" defaultexcludes="yes">
          <include name="org/apache/**/*.java"/>
        </fileset>
      </jar>
    </target>

    <target name="_artifacts-init" depends="jar">
      <mkdir dir="${dist.dir}"/>
      <!-- fix the control linefeed so that builds on windows works on linux -->
      <fixcrlf srcdir="bin" includes="**/*" eol="lf" eof="remove" />
      <fixcrlf srcdir="conf" includes="**/*" eol="lf" eof="remove" />
      <fixcrlf srcdir="tools/bin" includes="**/*" eol="lf" eof="remove" />
      <copy todir="${dist.dir}/lib">
        <fileset dir="${build.lib}"/>
        <fileset dir="${build.dir}">
          <include name="${final.name}.jar" />
        </fileset>
      </copy>
      <copy todir="${dist.dir}/doc" failonerror="false">
        <fileset dir="doc">
          <include name="cql3/CQL.html" />
          <include name="cql3/CQL.css" />
          <include name="SASI.md" />
        </fileset>
      </copy>
      <copy todir="${dist.dir}/doc/html" failonerror="false">
        <fileset dir="doc" />
        <globmapper from="build/html/*" to="*"/>
      </copy>
      <copy todir="${dist.dir}/bin">
        <fileset dir="bin"/>
      </copy>
      <copy todir="${dist.dir}/conf">
        <fileset dir="conf"/>
      </copy>
      <copy todir="${dist.dir}/pylib">
        <fileset dir="pylib">
          <include name="**" />
          <exclude name="**/*.pyc" />
        </fileset>
      </copy>
      <copy todir="${dist.dir}/">
        <fileset dir="${basedir}">
          <include name="*.txt" />
        </fileset>
      </copy>
      <copy todir="${dist.dir}/tools/bin">
        <fileset dir="${basedir}/tools/bin"/>
      </copy>
      <copy todir="${dist.dir}/tools/">
        <fileset dir="${basedir}/tools/">
            <include name="*.yaml"/>
	</fileset>
      </copy>
      <copy todir="${dist.dir}/tools/lib">
        <fileset dir="${build.dir}/tools/lib/">
            <include name="*.jar" />
        </fileset>
      </copy>
    </target>

    <!-- creates release tarballs -->
    <target name="artifacts" depends="_artifacts-init,gen-doc,sources-jar"
            description="Create Cassandra release artifacts">
      <tar compression="gzip" longfile="gnu"
        destfile="${build.dir}/${final.name}-bin.tar.gz">

        <!-- Everything but bin/ (default mode) -->
        <tarfileset dir="${dist.dir}" prefix="${final.name}">
          <include name="**"/>
          <exclude name="bin/*" />
          <exclude name="tools/bin/*"/>
        </tarfileset>
        <!-- Shell includes in bin/ (default mode) -->
        <tarfileset dir="${dist.dir}" prefix="${final.name}">
          <include name="bin/*.in.sh" />
          <include name="tools/bin/*.in.sh" />
        </tarfileset>
        <!-- Executable scripts in bin/ -->
        <tarfileset dir="${dist.dir}" prefix="${final.name}" mode="755">
          <include name="bin/*"/>
          <include name="tools/bin/*"/>
          <exclude name="bin/*.in.sh" />
          <exclude name="tools/bin/*.in.sh" />
        </tarfileset>
      </tar>

      <tar compression="gzip" longfile="gnu"
           destfile="${build.dir}/${final.name}-src.tar.gz">

        <tarfileset dir="${basedir}"
                    prefix="${final.name}-src">
          <include name="**"/>
          <exclude name="build/**" />
          <exclude name="lib/**" />
          <exclude name="src/gen-java/**" />
          <exclude name=".git/**" />
          <exclude name="venv/**" />
          <exclude name="src/resources/org/apache/cassandra/config/version.properties" />
          <exclude name="conf/hotspot_compiler" />
          <exclude name="doc/cql3/CQL.html" />
          <exclude name="doc/build/**" />
          <exclude name="bin/*" /> <!-- handled separately below -->
          <exclude name="tools/bin/*" /> <!-- handled separately below -->
          <!-- exclude python generated files -->
          <exclude name="**/__pycache__/**" />
          <!-- exclude Eclipse files -->
          <exclude name=".project" />
          <exclude name=".classpath" />
          <exclude name=".settings/**" />
          <exclude name=".externalToolBuilders/**" />
          <!-- exclude NetBeans files -->
          <exclude name="ide/nbproject/private/**" />
        </tarfileset>

        <!-- python driver -->
        <tarfileset dir="${basedir}" prefix="${final.name}-src">
          <include name="lib/cassandra-driver-internal-only-**" />
        </tarfileset>

        <!-- Shell includes in bin/ and tools/bin/ -->
        <tarfileset dir="${basedir}" prefix="${final.name}-src">
          <include name="bin/*.in.sh" />
          <include name="tools/bin/*.in.sh" />
        </tarfileset>
        <!-- Everything else (assumed to be scripts), is executable -->
        <tarfileset dir="${basedir}" prefix="${final.name}-src" mode="755">
          <include name="bin/*"/>
          <exclude name="bin/*.in.sh" />
          <include name="tools/bin/*"/>
          <exclude name="tools/bin/*.in.sh" />
        </tarfileset>
      </tar>

      <checksum forceOverwrite="yes" todir="${build.dir}" fileext=".sha256" algorithm="SHA-256">
        <fileset dir="${build.dir}">
          <include name="${final.name}-bin.tar.gz" />
          <include name="${final.name}-src.tar.gz" />
        </fileset>
      </checksum>
      <checksum forceOverwrite="yes" todir="${build.dir}" fileext=".sha512" algorithm="SHA-512">
        <fileset dir="${build.dir}">
          <include name="${final.name}-bin.tar.gz" />
          <include name="${final.name}-src.tar.gz" />
        </fileset>
      </checksum>
    </target>

  <target name="build-jmh" depends="build-test, jar" description="Create JMH uber jar">
      <jar jarfile="${build.test.dir}/deps.jar">
          <zipgroupfileset dir="${test.lib}/jars">
              <include name="*jmh*.jar"/>
              <include name="jopt*.jar"/>
              <include name="commons*.jar"/>
              <include name="junit*.jar"/>
              <include name="hamcrest*.jar"/>
          </zipgroupfileset>
          <zipgroupfileset dir="${build.lib}" includes="*.jar"/>
      </jar>
      <jar jarfile="${build.test.dir}/benchmarks.jar">
          <manifest>
              <attribute name="Main-Class" value="org.openjdk.jmh.Main"/>
          </manifest>
          <zipfileset src="${build.test.dir}/deps.jar" excludes="META-INF/*.SF" />
          <fileset dir="${build.classes.main}"/>
          <fileset dir="${test.classes}"/>
          <fileset dir="${test.conf}" />
      </jar>
  </target>

  <!-- Wrapper of build-test without dependencies, so both that target and its dependencies are skipped if the property
    no-build-test is true. This is meant to be used to run tests without actually building them, provided that they have
    been built before. All test targets depend on this, so one can run them using the no-build-test property.
    For example:

    ant test -Dno-build-test=true
    ant test -Dtest.name=StorageServiceServerTest -Dno-build-test=true
    ant testsome -Dtest.name=org.apache.cassandra.service.StorageServiceServerTest -Dno-build-test=true

    The property is false by default, so if it's not specified the tests would be built with all their dependencies.
    See CASSANDRA-16625 and CASSANDRA-18000 for further details.
     -->
  <target name="maybe-build-test" unless="no-build-test">
    <antcall target="build-test" inheritRefs="true"/>
  </target>

  <target name="build-test" depends="_main-jar,stress-build-test,fqltool-build,resolver-dist-lib"
          description="Compile test classes">
    <antcall target="_build-test"/>
  </target>

  <target name="_build-test">
    <javac
     compiler="modern"
     debug="true"
     debuglevel="${debuglevel}"
     destdir="${test.classes}"
     includeantruntime="true"
     source="${source.version}"
     target="${target.version}"
     encoding="utf-8">
     <classpath>
        <path refid="cassandra.classpath.test"/>
        <pathelement location="${fqltool.build.classes}"/>
     </classpath>
     <compilerarg value="-XDignore.symbol.file"/>
     <src path="${test.anttasks.src}"/>
     <src path="${test.unit.src}"/>
     <src path="${test.long.src}"/>
     <src path="${test.burn.src}"/>
     <src path="${test.memory.src}"/>
     <src path="${test.microbench.src}"/>
     <src path="${test.distributed.src}"/>
    </javac>

    <checktestnameshelper/>

    <!-- Non-java resources needed by the test suite -->
    <copy todir="${test.classes}">
      <fileset dir="${test.resources}"/>
    </copy>
  </target>

  <macrodef name="checktestnameshelper">
    <sequential>
      <taskdef name="test-name-check_" classname="org.apache.cassandra.anttasks.TestNameCheckTask" classpath="${test.classes}">
        <classpath>
          <path refid="cassandra.classpath.test"/>
          <path location="${fqltool.build.classes}"/>
        </classpath>
      </taskdef>
      <test-name-check_/>
    </sequential>
  </macrodef>

  <!-- Run tests separately and report errors after and generate a junit report -->
  <macrodef name="testhelper">
    <attribute name="testdelegate"/>
    <sequential>
      <testhelper_ testdelegate="@{testdelegate}"/>
      <fail message="Some test(s) failed.">
        <condition>
            <and>
            <isset property="testfailed"/>
            <not>
              <isset property="ant.test.failure.ignore"/>
            </not>
          </and>
        </condition>
      </fail>
    </sequential>
  </macrodef>

  <!-- Run a list of junit tasks but don't track errors or generate a report after
       If a test fails the testfailed property will be set. All the tests are run using the testdelegate
       macro that is specified as an attribute and they will be run sequentially in this ant process -->
  <scriptdef name="testhelper_" language="javascript">
    <attribute name="testdelegate"/>
    <![CDATA[
        sep = project.getProperty("path.separator");
        all = project.getProperty("all-test-classes").split(sep);
        var p = project.createTask('sequential');
        for (i = 0; i < all.length; i++) {
            if (all[i] == undefined) continue;
            task = project.createTask( attributes.get("testdelegate") );
            task.setDynamicAttribute( "test.file.list", "" + all[i]);
            p.addTask(task);
        }
        p.perform();
    ]]>
  </scriptdef>

  <!-- Defines how to run a set of tests. If you change the defaults for attributes
       you should also update them in testmacro.,
       The two are split because the helper doesn't generate
       a junit report or fail on errors -->
  <macrodef name="testmacrohelper">
    <attribute name="inputdir" />
    <attribute name="timeout" default="${test.timeout}" />
    <attribute name="forkmode" default="perTest"/>
    <element name="optjvmargs" implicit="true" optional="true" />
    <attribute name="filter" default="**/${test.name}.java"/>
    <attribute name="exclude" default="" />
    <attribute name="filelist" default="" />
    <attribute name="testtag" default=""/>
    <attribute name="usejacoco" default="no"/>
    <attribute name="showoutput" default="false"/>

    <sequential>
      <condition property="additionalagent"
                 value="-javaagent:${build.dir.lib}/jars/jacocoagent.jar=destfile=${jacoco.partialexecfile}"
                 else="">
        <istrue value="${usejacoco}"/>
      </condition>
      <taskdef name="junit-timeout" classname="org.apache.cassandra.JStackJUnitTask">
        <classpath>
          <pathelement location="${test.classes}"/>
        </classpath>
      </taskdef>
      <mkdir dir="${build.test.dir}/cassandra"/>
      <mkdir dir="${build.test.dir}/output"/>
      <mkdir dir="${build.test.dir}/output/@{testtag}"/>
      <junit-timeout fork="on" forkmode="@{forkmode}" failureproperty="testfailed" maxmemory="1024m" timeout="@{timeout}" showoutput="@{showoutput}">
        <formatter classname="org.apache.cassandra.CassandraXMLJUnitResultFormatter" extension=".xml" usefile="true"/>
        <formatter classname="org.apache.cassandra.CassandraBriefJUnitResultFormatter" usefile="false"/>
        <jvmarg value="-Dstorage-config=${test.conf}"/>
        <jvmarg value="-Djava.awt.headless=true"/>
        <!-- Cassandra 3.0+ needs <jvmarg line="... ${additionalagent}" /> here! (not value=) -->
        <jvmarg line="-javaagent:${build.lib}/jamm-${jamm.version}.jar ${additionalagent}" />
        <jvmarg value="-ea"/>
        <jvmarg value="-Djava.io.tmpdir=${tmp.dir}"/>
        <jvmarg value="-Dcassandra.debugrefcount=true"/>
        <jvmarg value="-Xss256k"/>
        <!-- When we do classloader manipulation SoftReferences can cause memory leaks
             that can OOM our test runs. The next two settings informs our GC
             algorithm to limit the metaspace size and clean up SoftReferences
             more aggressively rather than waiting. See CASSANDRA-14922 for more details.
        -->
        <jvmarg value="-XX:SoftRefLRUPolicyMSPerMB=0" />
        <jvmarg value="-XX:ActiveProcessorCount=${cassandra.test.processorCount}" />
        <jvmarg value="-Dcassandra.test.driver.connection_timeout_ms=${test.driver.connection_timeout_ms}"/>
        <jvmarg value="-Dcassandra.test.driver.read_timeout_ms=${test.driver.read_timeout_ms}"/>
        <jvmarg value="-Dcassandra.memtable_row_overhead_computation_step=100"/>
        <jvmarg value="-Dcassandra.test.use_prepared=${cassandra.test.use_prepared}"/>
        <jvmarg value="-Dcassandra.test.sstableformatdevelopment=true"/>
        <!-- The first time SecureRandom initializes can be slow if it blocks on /dev/random -->
        <jvmarg value="-Djava.security.egd=file:/dev/urandom" />
        <jvmarg value="-Dcassandra.testtag=@{testtag}"/>
        <jvmarg value="-Dcassandra.keepBriefBrief=${cassandra.keepBriefBrief}" />
        <jvmarg value="-Dcassandra.strict.runtime.checks=true" />
        <jvmarg value="-Dcassandra.test.flush_local_schema_changes=${cassandra.test.flush_local_schema_changes}"/>
        <jvmarg value="-Dcassandra.test.messagingService.nonGracefulShutdown=${cassandra.test.messagingService.nonGracefulShutdown}"/>
        <jvmarg value="-Dcassandra.use_nix_recursive_delete=${cassandra.use_nix_recursive_delete}"/>
        <jvmarg line="${java11-jvmargs}"/>
        <!-- disable shrinks in quicktheories CASSANDRA-15554 -->
        <jvmarg value="-DQT_SHRINKS=0"/>
        <jvmarg line="${test-jvmargs}" />
        <optjvmargs/>
        <!-- Uncomment to debug unittest, attach debugger to port 1416 -->
        <!--
        <jvmarg line="-agentlib:jdwp=transport=dt_socket,address=localhost:1416,server=y,suspend=y" />
        -->
        <classpath>
          <pathelement path="${java.class.path}"/>
          <pathelement location="${stress.build.classes}"/>
          <pathelement location="${fqltool.build.classes}"/>
          <path refid="cassandra.classpath.test" />
          <pathelement location="${test.classes}"/>
          <pathelement location="${stress.test.classes}"/>
          <pathelement location="${fqltool.test.classes}"/>
          <pathelement location="${test.conf}"/>
          <fileset dir="${test.lib}">
            <include name="**/*.jar" />
              <exclude name="**/ant-*.jar"/>
          </fileset>
        </classpath>
        <batchtest todir="${build.test.dir}/output/@{testtag}">
            <fileset dir="@{inputdir}" includes="@{filter}" excludes="@{exclude}"/>
            <filelist dir="@{inputdir}" files="@{filelist}"/>
        </batchtest>
      </junit-timeout>

      <delete quiet="true" failonerror="false" dir="${build.test.dir}/cassandra/commitlog"/>
      <delete quiet="true" failonerror="false" dir="${build.test.dir}/cassandra/cdc_raw"/>
      <delete quiet="true" failonerror="false" dir="${build.test.dir}/cassandra/data"/>
      <delete quiet="true" failonerror="false" dir="${build.test.dir}/cassandra/ssl_upload_tables"/>
      <delete quiet="true" failonerror="false" dir="${build.test.dir}/cassandra/system_data"/>
      <delete quiet="true" failonerror="false" dir="${build.test.dir}/cassandra/saved_caches"/>
      <delete quiet="true" failonerror="false" dir="${build.test.dir}/cassandra/hints"/>
    </sequential>
  </macrodef>

  <target name="testold" depends="maybe-build-test" description="Execute unit tests">
    <testmacro inputdir="${test.unit.src}" timeout="${test.timeout}">
      <jvmarg value="-Dlegacy-sstable-root=${test.data}/legacy-sstables"/>
      <jvmarg value="-Dinvalid-legacy-sstable-root=${test.data}/invalid-legacy-sstables"/>
      <jvmarg value="-Dcassandra.ring_delay_ms=1000"/>
      <jvmarg value="-Dcassandra.tolerate_sstable_size=true"/>
      <jvmarg value="-Dcassandra.skip_sync=true" />
    </testmacro>
    <fileset dir="${test.unit.src}" />
  </target>

  <!-- Will not generate a junit report or fail on error  -->
  <macrodef name="testlist">
    <attribute name="test.file.list"/>
    <sequential>
      <testmacrohelper inputdir="${test.dir}/${test.classlistprefix}" filelist="@{test.file.list}" exclude="**/*.java" timeout="${test.timeout}">
        <jvmarg value="-Dlegacy-sstable-root=${test.data}/legacy-sstables"/>
        <jvmarg value="-Dinvalid-legacy-sstable-root=${test.data}/invalid-legacy-sstables"/>
        <jvmarg value="-Dcassandra.ring_delay_ms=1000"/>
        <jvmarg value="-Dcassandra.tolerate_sstable_size=true"/>
        <jvmarg value="-Dcassandra.skip_sync=true" />
      </testmacrohelper>
    </sequential>
  </macrodef>

  <!-- Will not generate a junit report  -->
  <macrodef name="testlist-compression">
    <attribute name="test.file.list" />
    <sequential>
      <property name="compressed_yaml" value="${build.test.dir}/cassandra.compressed.yaml"/>
      <concat destfile="${compressed_yaml}">
          <fileset file="${test.conf}/cassandra.yaml"/>
          <fileset file="${test.conf}/commitlog_compression_${test.compression.algo}.yaml"/>
      </concat>
      <testmacrohelper inputdir="${test.unit.src}" filelist="@{test.file.list}"
                       exclude="**/*.java" timeout="${test.timeout}" testtag="compression">
        <jvmarg value="-Dlegacy-sstable-root=${test.data}/legacy-sstables"/>
        <jvmarg value="-Dinvalid-legacy-sstable-root=${test.data}/invalid-legacy-sstables"/>
        <jvmarg value="-Dcassandra.test.compression=true"/>
        <jvmarg value="-Dcassandra.test.compression.algo=${test.compression.algo}"/>
        <jvmarg value="-Dcassandra.ring_delay_ms=1000"/>
        <jvmarg value="-Dcassandra.tolerate_sstable_size=true"/>
        <jvmarg value="-Dcassandra.config=file:///${compressed_yaml}"/>
        <jvmarg value="-Dcassandra.skip_sync=true" />
      </testmacrohelper>
    </sequential>
  </macrodef>

  <macrodef name="testlist-cdc">
    <attribute name="test.file.list" />
    <sequential>
      <property name="cdc_yaml" value="${build.test.dir}/cassandra.cdc.yaml"/>
      <concat destfile="${cdc_yaml}">
        <fileset file="${test.conf}/cassandra.yaml"/>
        <fileset file="${test.conf}/cdc.yaml"/>
      </concat>
      <testmacrohelper inputdir="${test.unit.src}" filelist="@{test.file.list}"
                       exclude="**/*.java" timeout="${test.timeout}" testtag="cdc">
        <jvmarg value="-Dlegacy-sstable-root=${test.data}/legacy-sstables"/>
        <jvmarg value="-Dinvalid-legacy-sstable-root=${test.data}/invalid-legacy-sstables"/>
        <jvmarg value="-Dcassandra.ring_delay_ms=1000"/>
        <jvmarg value="-Dcassandra.tolerate_sstable_size=true"/>
        <jvmarg value="-Dcassandra.config=file:///${cdc_yaml}"/>
        <jvmarg value="-Dcassandra.skip_sync=true" />
      </testmacrohelper>
    </sequential>
  </macrodef>

  <macrodef name="testlist-system-keyspace-directory">
    <attribute name="test.file.list" />
    <sequential>
      <property name="system_keyspaces_directory_yaml" value="${build.test.dir}/cassandra.system.yaml"/>
      <concat destfile="${system_keyspaces_directory_yaml}">
        <fileset file="${test.conf}/cassandra.yaml"/>
        <fileset file="${test.conf}/system_keyspaces_directory.yaml"/>
      </concat>
      <testmacrohelper inputdir="${test.unit.src}" filelist="@{test.file.list}"
                       exclude="**/*.java" timeout="${test.timeout}" testtag="system_keyspace_directory">
        <jvmarg value="-Dlegacy-sstable-root=${test.data}/legacy-sstables"/>
        <jvmarg value="-Dinvalid-legacy-sstable-root=${test.data}/invalid-legacy-sstables"/>
        <jvmarg value="-Dcassandra.ring_delay_ms=1000"/>
        <jvmarg value="-Dcassandra.tolerate_sstable_size=true"/>
        <jvmarg value="-Dcassandra.config=file:///${system_keyspaces_directory_yaml}"/>
        <jvmarg value="-Dcassandra.skip_sync=true" />
      </testmacrohelper>
    </sequential>
  </macrodef>

  <!--
    Run named ant task with jacoco, such as "ant jacoco-run -Dtaskname=test"
    the target run must enable the jacoco agent if usejacoco is 'yes' -->
  <target name="jacoco-run" description="run named task with jacoco instrumentation">
    <condition property="runtask" value="${taskname}" else="test">
      <isset property="taskname"/>
    </condition>
    <antcall target="${runtask}">
      <param name="usejacoco" value="yes"/>
    </antcall>
  </target>

  <!-- Use this with an FQDN for test class, and an optional csv list of methods like this:
    ant testsome -Dtest.name=org.apache.cassandra.service.StorageServiceServerTest -Dtest.methods=testRegularMode,testGetAllRangesEmpty
  -->
  <target name="testsome" depends="maybe-build-test" description="Execute specific unit tests" >
    <testmacro inputdir="${test.unit.src}" timeout="${test.timeout}">
      <test unless:blank="${test.methods}" name="${test.name}" methods="${test.methods}" outfile="build/test/output/TEST-${test.name}-${test.methods}"/>
      <test if:blank="${test.methods}" name="${test.name}" outfile="build/test/output/TEST-${test.name}"/>
      <jvmarg value="-Dlegacy-sstable-root=${test.data}/legacy-sstables"/>
      <jvmarg value="-Dinvalid-legacy-sstable-root=${test.data}/invalid-legacy-sstables"/>
      <jvmarg value="-Dcassandra.ring_delay_ms=1000"/>
      <jvmarg value="-Dcassandra.tolerate_sstable_size=true"/>
      <jvmarg value="-Dcassandra.skip_sync=true" />
    </testmacro>
  </target>

  <!-- Use this with an FQDN for test class, and an optional csv list of methods like this:
    ant long-testsome -Dtest.name=org.apache.cassandra.cql3.ManyRowsTest
    ant long-testsome -Dtest.name=org.apache.cassandra.cql3.ManyRowsTest -Dtest.methods=testLargeCount
  -->
  <target name="long-testsome" depends="maybe-build-test" description="Execute specific long unit tests" >
    <testmacro inputdir="${test.long.src}" timeout="${test.long.timeout}">
      <test unless:blank="${test.methods}" name="${test.name}" methods="${test.methods}"/>
      <test if:blank="${test.methods}" name="${test.name}"/>
      <jvmarg value="-Dcassandra.ring_delay_ms=1000"/>
      <jvmarg value="-Dcassandra.tolerate_sstable_size=true"/>
    </testmacro>
  </target>

  <!-- Use this with an FQDN for test class, and an optional csv list of methods like this:
    ant burn-testsome -Dtest.name=org.apache.cassandra.utils.memory.LongBufferPoolTest
    ant burn-testsome -Dtest.name=org.apache.cassandra.utils.memory.LongBufferPoolTest -Dtest.methods=testPoolAllocateWithRecyclePartially
  -->
  <target name="burn-testsome" depends="maybe-build-test" description="Execute specific burn unit tests" >
    <testmacro inputdir="${test.burn.src}" timeout="${test.burn.timeout}">
      <test unless:blank="${test.methods}" name="${test.name}" methods="${test.methods}"/>
      <test if:blank="${test.methods}" name="${test.name}"/>
      <jvmarg value="-Dlogback.configurationFile=test/conf/logback-burntest.xml"/>
    </testmacro>
  </target>

  <target name="test-compression" depends="maybe-build-test,stress-build" description="Execute unit tests with sstable compression enabled">
    <path id="all-test-classes-path">
      <fileset dir="${test.unit.src}" includes="**/${test.name}.java" />
      <fileset dir="${test.distributed.src}" includes="**/${test.name}.java" />
    </path>
    <property name="all-test-classes" refid="all-test-classes-path"/>
    <testhelper testdelegate="testlist-compression" />
  </target>

  <target name="test-cdc" depends="maybe-build-test" description="Execute unit tests with change-data-capture enabled">
    <path id="all-test-classes-path">
      <fileset dir="${test.unit.src}" includes="**/${test.name}.java" />
    </path>
    <property name="all-test-classes" refid="all-test-classes-path"/>
    <testhelper testdelegate="testlist-cdc" />
  </target>

  <target name="test-system-keyspace-directory" depends="maybe-build-test" description="Execute unit tests with a system keyspaces directory configured">
    <path id="all-test-classes-path">
      <fileset dir="${test.unit.src}" includes="**/${test.name}.java" />
    </path>
    <property name="all-test-classes" refid="all-test-classes-path"/>
    <testhelper testdelegate="testlist-system-keyspace-directory" />
  </target>

  <target name="msg-ser-gen-test" depends="maybe-build-test" description="Generates message serializations">
    <testmacro inputdir="${test.unit.src}"
        timeout="${test.timeout}" filter="**/SerializationsTest.java">
      <jvmarg value="-Dcassandra.test-serialization-writes=True"/>
    </testmacro>
  </target>

  <target name="msg-ser-test" depends="maybe-build-test" description="Tests message serializations">
      <testmacro inputdir="${test.unit.src}" timeout="${test.timeout}"
               filter="**/SerializationsTest.java"/>
  </target>

  <target name="msg-ser-test-7" depends="maybe-build-test" description="Generates message serializations">
    <testmacro inputdir="${test.unit.src}"
        timeout="${test.timeout}" filter="**/SerializationsTest.java">
      <jvmarg value="-Dcassandra.version=0.7"/>
    </testmacro>
  </target>

  <target name="msg-ser-test-10" depends="maybe-build-test" description="Tests message serializations on 1.0 messages">
    <testmacro inputdir="${test.unit.src}"
        timeout="${test.timeout}" filter="**/SerializationsTest.java">
      <jvmarg value="-Dcassandra.version=1.0"/>
    </testmacro>
  </target>

  <target name="test-burn" depends="maybe-build-test" description="Execute functional tests">
    <testmacro inputdir="${test.burn.src}"
               timeout="${test.burn.timeout}">
    </testmacro>
  </target>

  <target name="long-test" depends="maybe-build-test" description="Execute functional tests">
    <testmacro inputdir="${test.long.src}"
               timeout="${test.long.timeout}">
      <jvmarg value="-Dcassandra.ring_delay_ms=1000"/>
      <jvmarg value="-Dcassandra.tolerate_sstable_size=true"/>
    </testmacro>
  </target>

  <target name="test-memory" depends="maybe-build-test" description="Execute functional tests">
      <testmacro inputdir="${test.memory.src}"
                 timeout="${test.memory.timeout}">
          <jvmarg value="-javaagent:${build.dir}/test/lib/jars/java-allocation-instrumenter-${allocation-instrumenter.version}.jar"/>
      </testmacro>
  </target>

  <target name="cql-test" depends="maybe-build-test" description="Execute CQL tests">
    <sequential>
      <echo message="running CQL tests"/>
      <mkdir dir="${build.test.dir}/cassandra"/>
      <mkdir dir="${build.test.dir}/output"/>
      <junit fork="on" forkmode="once" failureproperty="testfailed" maxmemory="1024m" timeout="${test.timeout}">
        <formatter type="brief" usefile="false"/>
        <jvmarg value="-Dstorage-config=${test.conf}"/>
        <jvmarg value="-Djava.awt.headless=true"/>
        <jvmarg value="-javaagent:${build.lib}/jamm-${jamm.version}.jar" />
        <jvmarg value="-ea"/>
        <jvmarg value="-Xss256k"/>
        <jvmarg value="-Dcassandra.memtable_row_overhead_computation_step=100"/>
        <jvmarg value="-Dcassandra.test.use_prepared=${cassandra.test.use_prepared}"/>
        <jvmarg value="-Dcassandra.skip_sync=true" />
        <classpath>
          <path refid="cassandra.classpath.test" />
          <pathelement location="${test.classes}"/>
          <pathelement location="${test.conf}"/>
          <fileset dir="${test.lib}">
            <include name="**/*.jar" />
          </fileset>
        </classpath>
        <batchtest todir="${build.test.dir}/output">
            <fileset dir="${test.unit.src}" includes="**/cql3/*Test.java">
                <contains text="CQLTester" casesensitive="yes"/>
            </fileset>
        </batchtest>
      </junit>
      <fail message="Some CQL test(s) failed.">
        <condition>
            <and>
            <isset property="testfailed"/>
            <not>
              <isset property="ant.test.failure.ignore"/>
            </not>
          </and>
        </condition>
      </fail>
    </sequential>
  </target>

  <!-- Use this with an simple class name for test class, and an optional csv list of methods like this:
      ant cql-test-some -Dtest.name=ListsTest
      ant cql-test-some -Dtest.name=ListsTest -Dtest.methods=testPrecisionTime_getNext_simple
    -->
  <target name="cql-test-some" depends="maybe-build-test" description="Execute specific CQL tests" >
    <sequential>
      <echo message="running ${test.methods} tests from ${test.name}"/>
      <mkdir dir="${build.test.dir}/cassandra"/>
      <mkdir dir="${build.test.dir}/output"/>
      <junit fork="on" forkmode="once" failureproperty="testfailed" maxmemory="1024m" timeout="${test.timeout}">
        <formatter type="brief" usefile="false"/>
        <jvmarg value="-Dstorage-config=${test.conf}"/>
        <jvmarg value="-Djava.awt.headless=true"/>
        <jvmarg value="-javaagent:${build.lib}/jamm-${jamm.version}.jar" />
        <jvmarg value="-ea"/>
        <jvmarg value="-Xss256k"/>
        <jvmarg value="-Dcassandra.test.use_prepared=${cassandra.test.use_prepared}"/>
        <jvmarg value="-Dcassandra.memtable_row_overhead_computation_step=100"/>
        <jvmarg value="-Dcassandra.skip_sync=true" />
        <classpath>
          <path refid="cassandra.classpath.test" />
          <pathelement location="${test.classes}"/>
          <pathelement location="${test.conf}"/>
          <fileset dir="${test.lib}">
            <include name="**/*.jar" />
          </fileset>
        </classpath>
        <test unless:blank="${test.methods}" name="org.apache.cassandra.cql3.${test.name}" methods="${test.methods}" todir="${build.test.dir}/output"/>
        <test if:blank="${test.methods}" name="org.apache.cassandra.cql3.${test.name}" todir="${build.test.dir}/output"/>
      </junit>
    </sequential>
  </target>

  <!-- Use JaCoCo ant extension without needing externally saved lib -->
  <target name="jacoco-init" depends="resolver-init">
    <typedef uri="antlib:org.jacoco.ant" classpathref="jacocoant.classpath"/>
  </target>

  <target name="jacoco-merge" depends="jacoco-init">
    <jacoco:merge destfile="${jacoco.finalexecfile}" xmlns:jacoco="antlib:org.jacoco.ant">
        <fileset dir="${jacoco.export.dir}" includes="*.exec,**/*.exec"/>
    </jacoco:merge>
  </target>

  <target name="jacoco-report" depends="jacoco-merge">
    <jacoco:report xmlns:jacoco="antlib:org.jacoco.ant">
      <executiondata>
        <file file="${jacoco.finalexecfile}" />
      </executiondata>
      <structure name="JaCoCo Cassandara Coverage Report">
        <classfiles>
          <fileset dir="${build.classes.main}">
            <include name="**/*.class"/>
          </fileset>
        </classfiles>
        <sourcefiles encoding="UTF-8">
          <dirset dir="${build.src}">
            <include name="java"/>
            <include name="gen-java"/>
          </dirset>
        </sourcefiles>
      </structure>
      <!-- to produce reports in different formats. -->
      <html destdir="${jacoco.export.dir}" />
      <csv destfile="${jacoco.export.dir}/report.csv" />
      <xml destfile="${jacoco.export.dir}/report.xml" />
    </jacoco:report>
  </target>

  <target name="jacoco-cleanup" description="Destroy JaCoCo exec data and reports">
    <delete file="${jacoco.partialexecfile}"/>
    <delete dir="${jacoco.export.dir}"/>
  </target>

  <target name="javadoc" depends="build" description="Create javadoc" unless="no-javadoc">
    <create-javadoc destdir="${javadoc.dir}">
      <filesets>
        <fileset dir="${build.src.java}" defaultexcludes="yes">
          <include name="org/apache/**/*.java"/>
        </fileset>
      </filesets>
    </create-javadoc>
   </target>

  <!-- Run tests and reports errors and generates a junit report after -->
  <macrodef name="testmacro">
    <attribute name="inputdir" />
    <attribute name="timeout" default="${test.timeout}" />
    <attribute name="forkmode" default="perTest"/>
    <attribute name="showoutput" default="true"/>
    <element name="optjvmargs" implicit="true" optional="true" />
    <attribute name="filter" default="**/${test.name}.java"/>
    <attribute name="exclude" default="" />
    <attribute name="filelist" default="" />
    <attribute name="testtag" default=""/>

    <sequential>
      <testmacrohelper inputdir="@{inputdir}" timeout="@{timeout}"
                       forkmode="@{forkmode}" filter="@{filter}"
                       exclude="@{exclude}" filelist="@{filelist}"
                       testtag="@{testtag}" showoutput="false" >
          <optjvmargs/>
      </testmacrohelper>
      <fail message="Some test(s) failed.">
        <condition>
            <and>
            <isset property="testfailed"/>
            <not>
              <isset property="ant.test.failure.ignore"/>
            </not>
          </and>
        </condition>
      </fail>
    </sequential>
  </macrodef>

  <target name="test" depends="eclipse-warnings,maybe-build-test" description="Test Runner">
    <path id="all-test-classes-path">
      <fileset dir="${test.unit.src}" includes="**/${test.name}.java" excludes="**/distributed/test/UpgradeTest*.java" />
    </path>
    <property name="all-test-classes" refid="all-test-classes-path"/>
    <testhelper testdelegate="testlist"/>
  </target>

  <target name="generate-test-report" description="Generates JUnit's HTML report from results already in build/output">
      <junitreport todir="${build.test.dir}">
        <fileset dir="${build.test.dir}/output">
          <include name="**/TEST-*.xml"/>
        </fileset>
        <report format="frames" todir="${build.test.dir}/junitreport"/>
      </junitreport>
  </target>

  <!-- run a list of tests as provided in -Dtest.classlistfile (or default of 'testnames.txt')
  The class list file should be one test class per line, with the path starting after test/unit
  e.g. org/apache/cassandra/hints/HintMessageTest.java -->
  <target name="testclasslist" depends="maybe-build-test" description="Run tests given in file -Dtest.classlistfile (one-class-per-line, e.g. org/apache/cassandra/db/SomeTest.java)">
    <path id="all-test-classes-path">
      <fileset dir="${test.dir}/${test.classlistprefix}" includesfile="${test.classlistfile}"/>
    </path>
    <property name="all-test-classes" refid="all-test-classes-path"/>
    <testhelper testdelegate="testlist"/>
  </target>
  <target name="testclasslist-compression" depends="maybe-build-test" description="Run tests given in file -Dtest.classlistfile (one-class-per-line, e.g. org/apache/cassandra/db/SomeTest.java)">
      <path id="all-test-classes-path">
          <fileset dir="${test.dir}/${test.classlistprefix}" includesfile="${test.classlistfile}"/>
      </path>
      <property name="all-test-classes" refid="all-test-classes-path"/>
      <testhelper testdelegate="testlist-compression"/>
  </target>
  <target name="testclasslist-cdc" depends="maybe-build-test" description="Run tests given in file -Dtest.classlistfile (one-class-per-line, e.g. org/apache/cassandra/db/SomeTest.java)">
      <path id="all-test-classes-path">
          <fileset dir="${test.dir}/${test.classlistprefix}" includesfile="${test.classlistfile}"/>
      </path>
      <property name="all-test-classes" refid="all-test-classes-path"/>
      <testhelper testdelegate="testlist-cdc"/>
  </target>
  <target name="testclasslist-system-keyspace-directory" depends="maybe-build-test" description="Run tests given in file -Dtest.classlistfile (one-class-per-line, e.g. org/apache/cassandra/db/SomeTest.java)">
      <path id="all-test-classes-path">
          <fileset dir="${test.dir}/${test.classlistprefix}" includesfile="${test.classlistfile}"/>
      </path>
      <property name="all-test-classes" refid="all-test-classes-path"/>
      <testhelper testdelegate="testlist-system-keyspace-directory"/>
  </target>

  <!-- Build a self-contained jar for e.g. remote execution; not currently used for running burn tests with this build script -->
  <target name="burn-test-jar" depends="build-test, build" description="Create dtest-compatible jar, including all dependencies">
      <jar jarfile="${build.dir}/burntest.jar">
          <zipgroupfileset dir="${build.lib}" includes="*.jar" excludes="META-INF/*.SF"/>
          <fileset dir="${build.classes.main}"/>
          <fileset dir="${test.classes}"/>
          <fileset dir="${test.conf}" excludes="logback*.xml"/>
          <fileset dir="${basedir}/conf" includes="logback*.xml"/>
          <zipgroupfileset dir="${build.dir.lib}/jars">
              <include name="junit*.jar"/>
          </zipgroupfileset>
      </jar>
  </target>

  <target name="dtest-jar" depends="build-test, build" description="Create dtest-compatible jar, including all dependencies">
      <jar jarfile="${build.dir}/dtest-${base.version}.jar">
          <zipgroupfileset dir="${build.lib}" includes="*.jar" excludes="META-INF/*.SF"/>
          <zipgroupfileset dir="${build.dir.lib}/jars" includes="javassist-*.jar,reflections-*.jar" excludes="META-INF/*.SF"/>
          <fileset dir="${build.classes.main}"/>
          <fileset dir="${test.classes}"/>
          <fileset dir="${test.conf}" />
      </jar>
  </target>

  <target name="test-jvm-dtest" depends="maybe-build-test" description="Execute in-jvm dtests">
    <testmacro inputdir="${test.distributed.src}" timeout="${test.distributed.timeout}" forkmode="once" showoutput="true" filter="**/test/*Test.java">
      <jvmarg value="-Dlogback.configurationFile=test/conf/logback-dtest.xml"/>
      <jvmarg value="-Dcassandra.ring_delay_ms=10000"/>
      <jvmarg value="-Dcassandra.tolerate_sstable_size=true"/>
      <jvmarg value="-Dcassandra.skip_sync=true" />
    </testmacro>
  </target>

  <target name="test-jvm-upgrade-dtest" depends="maybe-build-test" description="Execute in-jvm dtests">
    <testmacro inputdir="${test.distributed.src}" timeout="${test.distributed.timeout}" forkmode="once" showoutput="true" filter="**/upgrade/*Test.java">
      <jvmarg value="-Dlogback.configurationFile=test/conf/logback-dtest.xml"/>
      <jvmarg value="-Dcassandra.ring_delay_ms=10000"/>
      <jvmarg value="-Dcassandra.tolerate_sstable_size=true"/>
      <jvmarg value="-Dcassandra.skip_sync=true" />
    </testmacro>
  </target>

  <!-- Use this with an FQDN for test class, and an optional csv list of methods like this:
      ant test-jvm-dtest-some -Dtest.name=org.apache.cassandra.distributed.test.ResourceLeakTest -Dtest.methods=looperTest
    -->
  <target name="test-jvm-dtest-some" depends="maybe-build-test" description="Execute some in-jvm dtests">
    <testmacro inputdir="${test.distributed.src}" timeout="${test.distributed.timeout}" forkmode="once" showoutput="true">
      <test unless:blank="${test.methods}" name="${test.name}" methods="${test.methods}" outfile="build/test/output/TEST-${test.name}-${test.methods}"/>
      <test if:blank="${test.methods}" name="${test.name}" outfile="build/test/output/TEST-${test.name}"/>
      <jvmarg value="-Dlogback.configurationFile=test/conf/logback-dtest.xml"/>
      <jvmarg value="-Dcassandra.ring_delay_ms=10000"/>
      <jvmarg value="-Dcassandra.tolerate_sstable_size=true"/>
      <jvmarg value="-Dcassandra.skip_sync=true" />
    </testmacro>
  </target>

  <!-- run microbenchmarks suite -->
  <target name="microbench" depends="build-jmh">
      <java classname="org.openjdk.jmh.Main"
            fork="true"
            failonerror="true">
          <classpath>
              <path refid="cassandra.classpath.test" />
              <pathelement location="${test.classes}"/>
              <pathelement location="${test.conf}"/>
              <fileset dir="${test.lib}">
                  <include name="**/*.jar" />
              </fileset>
          </classpath>
          <arg value="-foe"/>
          <arg value="true"/>
          <arg value="-rf"/>
          <arg value="json"/>
          <arg value="-rff"/>
          <arg value="${build.test.dir}/jmh-result.json"/>
          <arg value="-v"/>
          <arg value="EXTRA"/>

          <!-- Broken: ZeroCopyStreamingBench,MutationBench,FastThreadLocalBench  (FIXME) -->
          <arg value="-e"/><arg value="ZeroCopyStreamingBench|MutationBench|FastThreadLocalBench"/>

          <arg value=".*microbench.*${benchmark.name}"/>
      </java>
  </target>

  <!-- run arbitrary mains in tests, for example to run the long running memory tests with lots of memory pressure
      ant run-main -Dmainclass=org.apache.cassandra.utils.memory.LongBufferPoolTest -Dvmargs="-Xmx30m -XX:-UseGCOverheadLimit"
  -->
  <target name="run-main" depends="maybe-build-test">
      <property name="mainclass" value="" />
      <property name="vmargs" value="" />
      <property name="args" value="" />
      <java classname="${mainclass}"
            fork="true"
            failonerror="true">
          <jvmarg value="-server" />
          <jvmarg value="-ea" />
          <jvmarg line="${vmargs}" />
          <arg line="${args}" />
          <classpath>
              <path refid="cassandra.classpath" />
              <pathelement location="${test.classes}"/>
              <pathelement location="${test.conf}"/>
              <fileset dir="${test.lib}">
                  <include name="**/*.jar" />
              </fileset>
          </classpath>
      </java>
  </target>

  <target name="_maybe_update_idea_to_java11" if="java.version.11">
    <replace file="${eclipse.project.name}.iml" token="JDK_1_8" value="JDK_11"/>
    <replace file=".idea/misc.xml" token="JDK_1_8" value="JDK_11"/>
    <replace file=".idea/misc.xml" token="1.8" value="11"/>
    <replaceregexp file=".idea/workspace.xml"
                   match="name=&quot;VM_PARAMETERS&quot; value=&quot;(.*)"
                   replace="name=&quot;VM_PARAMETERS&quot; value=&quot;\1 ${java11-jvmargs}"
                   byline="true"/>

      <echo file=".idea/compiler.xml"><![CDATA[<?xml version="1.0" encoding="UTF-8"?>
<project version="4">
  <component name="JavacSettings">
    <option name="ADDITIONAL_OPTIONS_STRING" value="--add-exports java.rmi/sun.rmi.registry=ALL-UNNAMED" />
  </component>
</project>]]></echo>
  </target>

  <!-- Generate IDEA project description files -->
  <target name="generate-idea-files" depends="init,maven-ant-tasks-init,resolver-dist-lib,gen-cql3-grammar,generate-jflex-java,createVersionPropFile" description="Generate IDEA files">
    <mkdir dir=".idea"/>
    <mkdir dir=".idea/libraries"/>
    <copy todir=".idea" overwrite="true">
        <fileset dir="ide/idea"/>
    </copy>
    <replace file=".idea/workspace.xml" token="trunk" value="${eclipse.project.name}"/>
    <replace file=".idea/workspace.xml" token="-Dcassandra.use_nix_recursive_delete=true" value="-Dcassandra.use_nix_recursive_delete=${cassandra.use_nix_recursive_delete}"/>
    <copy tofile="${eclipse.project.name}.iml" file="ide/idea-iml-file.xml"/>
    <echo file=".idea/.name">Apache Cassandra ${eclipse.project.name}</echo>
    <echo file=".idea/modules.xml"><![CDATA[<?xml version="1.0" encoding="UTF-8"?>
<project version="4">
  <component name="ProjectModuleManager">
    <modules>
      <module fileurl="file://$PROJECT_DIR$/]]>${eclipse.project.name}<![CDATA[.iml" filepath="$PROJECT_DIR$/]]>${eclipse.project.name}<![CDATA[.iml" />
    </modules>
  </component>
</project>]]></echo>
      <antcall target="_maybe_update_idea_to_java11"/>
  </target>

  <!-- Generate Eclipse project description files -->
  <target name="generate-eclipse-files" depends="build-test" description="Generate eclipse files">
    <echo file=".project"><![CDATA[<?xml version="1.0" encoding="UTF-8"?>
<projectDescription>
  <name>${eclipse.project.name}</name>
  <comment></comment>
  <projects>
  </projects>
  <buildSpec>
    <buildCommand>
      <name>org.eclipse.jdt.core.javabuilder</name>
    </buildCommand>
  </buildSpec>
  <natures>
    <nature>org.eclipse.jdt.core.javanature</nature>
  </natures>
</projectDescription>]]>
    </echo>
	<echo file=".classpath"><![CDATA[<?xml version="1.0" encoding="UTF-8"?>
<classpath>
  <classpathentry kind="src" path="src/java"/>
  <classpathentry kind="src" path="src/resources"/>
  <classpathentry kind="src" path="src/gen-java"/>
  <classpathentry kind="src" path="conf" including="hotspot_compiler"/>
  <classpathentry kind="src" output="build/test/classes" path="test/unit"/>
  <classpathentry kind="src" output="build/test/classes" path="test/long"/>
  <classpathentry kind="src" output="build/test/classes" path="test/distributed"/>
  <classpathentry kind="src" output="build/test/classes" path="test/resources" />
  <classpathentry kind="src" path="tools/stress/src"/>
  <classpathentry kind="src" path="tools/fqltool/src"/>
  <classpathentry kind="src" output="build/test/stress-classes" path="tools/stress/test/unit" />
  <classpathentry kind="src" output="build/test/fqltool-classes" path="tools/fqltool/test/unit" />
  <classpathentry kind="con" path="org.eclipse.jdt.launching.JRE_CONTAINER"/>
  <classpathentry kind="output" path="build/classes/eclipse"/>
  <classpathentry kind="lib" path="test/conf"/>
  <classpathentry kind="lib" path="${java.home}/../lib/tools.jar"/>
]]>
	</echo>
  	<path id="eclipse-project-libs-path">
  	 <fileset dir="lib">
  	    <include name="**/*.jar" />
     </fileset>
 	 <fileset dir="build/lib/jars">
  	    <include name="**/*.jar" />
  	 </fileset>
     <fileset dir="build/test/lib/jars">
        <include name="**/*.jar" />
     </fileset>
  	</path>
  	<property name="eclipse-project-libs" refid="eclipse-project-libs-path"/>
       <script language="javascript">
        <classpath>
            <path refid="cassandra.classpath"/>
            <path refid="cassandra.classpath.test"/>
        </classpath>
        <![CDATA[
        var File = java.io.File;
  		var FilenameUtils = Packages.org.apache.commons.io.FilenameUtils;
  		jars = project.getProperty("eclipse-project-libs").split(project.getProperty("path.separator"));

  		cp = "";
  	    for (i=0; i< jars.length; i++) {
  	       srcjar = FilenameUtils.getBaseName(jars[i]) + '-sources.jar';
           srcdir = FilenameUtils.concat(project.getProperty("build.test.dir"), 'sources');
  		   srcfile = new File(FilenameUtils.concat(srcdir, srcjar));

  		   cp += ' <classpathentry kind="lib" path="' + jars[i] + '"';
  		   if (srcfile.exists()) {
  		      cp += ' sourcepath="' + srcfile.getAbsolutePath() + '"';
  		   }
  		   cp += '/>\n';
  		}

  		cp += '</classpath>';

  		echo = project.createTask("echo");
  	    echo.setMessage(cp);
  		echo.setFile(new File(".classpath"));
  		echo.setAppend(true);
  	    echo.perform();
  	]]> </script>
    <mkdir dir=".settings" />
  </target>

  <pathconvert property="eclipse.project.name">
    <path path="${basedir}" />
    <regexpmapper from="^.*/([^/]+)$$" to="\1" handledirsep="yes" />
  </pathconvert>

  <!-- Clean Eclipse project description files -->
  <target name="clean-eclipse-files">
    <delete file=".project" />
    <delete file=".classpath" />
    <delete dir=".settings" />
  	<delete dir=".externalToolBuilders" />
  	<delete dir="build/eclipse-classes" />
  </target>

  <!-- ECJ 4.6.1 in standalone mode does not work with JPMS, so we skip this target for Java 11 -->
  <target name="eclipse-warnings" depends="build, _assert_rat_output" description="Run eclipse compiler code analysis" if="java.version.8">
        <property name="ecj.log.dir" value="${build.dir}/ecj" />
        <property name="ecj.warnings.file" value="${ecj.log.dir}/eclipse_compiler_checks.txt"/>
        <mkdir  dir="${ecj.log.dir}" />

        <property name="ecj.properties" value="${basedir}/eclipse_compiler.properties" />

        <echo message="Running Eclipse Code Analysis.  Output logged to ${ecj.warnings.file}" />

	<java
	    jar="${build.dir.lib}/jars/ecj-${ecj.version}.jar"
            fork="true"
	    failonerror="true"
            maxmemory="512m">
            <arg value="-source"/>
	    <arg value="${source.version}" />
	    <arg value="-target"/>
	    <arg value="${target.version}" />
	    <arg value="-d" />
            <arg value="none" />
	    <arg value="-proc:none" />
            <arg value="-log" />
            <arg value="${ecj.warnings.file}" />
            <arg value="-properties" />
            <arg value="${ecj.properties}" />
            <arg value="-cp" />
            <arg value="${toString:cassandra.classpath}" />
            <arg value="${build.src.java}" />
        </java>
  </target>


  <!-- Installs artifacts to local Maven repository -->
  <target name="mvn-install"
          depends="maven-declare-dependencies,jar,sources-jar,javadoc-jar"
          description="Installs the artifacts in the Maven Local Repository">

    <!-- the parent -->
    <install pomFile="${build.dir}/${final.name}-parent.pom"
             file="${build.dir}/${final.name}-parent.pom"
             packaging="pom"/>

    <!-- the cassandra-all jar -->
    <install pomFile="${build.dir}/${final.name}.pom"
             file="${build.dir}/${final.name}.jar"/>
    <install pomFile="${build.dir}/${final.name}.pom"
             file="${build.dir}/${final.name}-sources.jar"
             classifier="sources"/>
    <install pomFile="${build.dir}/${final.name}.pom"
             file="${build.dir}/${final.name}-javadoc.jar"
             classifier="javadoc"/>
  </target>

  <!-- Publish artifacts to remote Maven repository -->
  <target name="publish"
          depends="mvn-install,artifacts"
          description="Publishes the artifacts to the Maven repository">

    <!-- the parent -->
    <deploy pomFile="${build.dir}/${final.name}-parent.pom"
            file="${build.dir}/${final.name}-parent.pom"
            packaging="pom"/>

    <!-- the cassandra-all jar -->
    <deploy pomFile="${build.dir}/${final.name}.pom"
            file="${build.dir}/${final.name}.jar"/>
    <deploy pomFile="${build.dir}/${final.name}.pom"
            file="${build.dir}/${final.name}-sources.jar"
            classifier="sources"/>
    <deploy pomFile="${build.dir}/${final.name}.pom"
            file="${build.dir}/${final.name}-javadoc.jar"
            classifier="javadoc"/>

    <!-- the distribution -->
    <sign-dist file="${build.dir}/${final.name}-bin.tar.gz" />
    <sign-dist file="${build.dir}/${final.name}-src.tar.gz" />

  </target>

  <import file="${basedir}/.build/build-resolver.xml"/>
  <import file="${basedir}/.build/build-rat.xml"/>
  <import file="${basedir}/.build/build-owasp.xml"/>
</project><|MERGE_RESOLUTION|>--- conflicted
+++ resolved
@@ -206,6 +206,7 @@
         <string>--add-exports java.management.rmi/com.sun.jmx.remote.internal.rmi=ALL-UNNAMED</string>
         <string>--add-exports java.rmi/sun.rmi.registry=ALL-UNNAMED</string>
         <string>--add-exports java.rmi/sun.rmi.server=ALL-UNNAMED</string>
+        <string>--add-exports java.rmi/sun.rmi.transport.tcp=ALL-UNNAMED</string>
         <string>--add-exports java.sql/java.sql=ALL-UNNAMED</string>
 
         <string>--add-opens java.base/java.lang.module=ALL-UNNAMED</string>
@@ -217,6 +218,7 @@
         <string>--add-opens java.base/jdk.internal.module=ALL-UNNAMED</string>
         <string>--add-opens java.base/jdk.internal.util.jar=ALL-UNNAMED</string>
         <string>--add-opens jdk.management/com.sun.management.internal=ALL-UNNAMED</string>
+
     </resources>
     <pathconvert property="_jvm_args_concat" refid="_jvm11_arg_items" pathsep=" "/>
     <condition property="java11-jvmargs" value="${_jvm_args_concat}" else="">
@@ -257,7 +259,7 @@
     </condition>
 
     <!-- needed to compile org.apache.cassandra.utils.JMXServerUtils -->
-    <condition property="jdk11-javac-exports" value="--add-exports java.rmi/sun.rmi.registry=ALL-UNNAMED" else="">
+    <condition property="jdk11-javac-exports" value="--add-exports java.rmi/sun.rmi.registry=ALL-UNNAMED --add-exports java.rmi/sun.rmi.transport.tcp=ALL-UNNAMED" else="">
         <not>
             <equals arg1="${ant.java.version}" arg2="1.8"/>
         </not>
@@ -550,15 +552,11 @@
             <exclusion groupId="org.hamcrest" artifactId="hamcrest-core"/>
           </dependency>
           <dependency groupId="org.mockito" artifactId="mockito-core" version="3.2.4" scope="test"/>
-<<<<<<< HEAD
           <dependency groupId="org.quicktheories" artifactId="quicktheories" version="0.26" scope="test"/>
           <dependency groupId="com.google.code.java-allocation-instrumenter" artifactId="java-allocation-instrumenter" version="${allocation-instrumenter.version}" scope="test">
             <exclusion groupId="com.google.guava" artifactId="guava"/>
           </dependency>
-          <dependency groupId="org.apache.cassandra" artifactId="dtest-api" version="0.0.13" scope="test"/>
-=======
           <dependency groupId="org.apache.cassandra" artifactId="dtest-api" version="0.0.15" scope="test"/>
->>>>>>> 43ec1843
           <dependency groupId="org.reflections" artifactId="reflections" version="0.10.2" scope="test"/>
           <dependency groupId="org.apache.hadoop" artifactId="hadoop-core" version="1.0.3" scope="provided">
             <exclusion groupId="org.mortbay.jetty" artifactId="servlet-api"/>
@@ -1307,6 +1305,7 @@
         <pathelement location="${fqltool.build.classes}"/>
      </classpath>
      <compilerarg value="-XDignore.symbol.file"/>
+     <compilerarg line="${jdk11-javac-exports}"/>
      <src path="${test.anttasks.src}"/>
      <src path="${test.unit.src}"/>
      <src path="${test.long.src}"/>
@@ -2014,7 +2013,7 @@
       <echo file=".idea/compiler.xml"><![CDATA[<?xml version="1.0" encoding="UTF-8"?>
 <project version="4">
   <component name="JavacSettings">
-    <option name="ADDITIONAL_OPTIONS_STRING" value="--add-exports java.rmi/sun.rmi.registry=ALL-UNNAMED" />
+    <option name="ADDITIONAL_OPTIONS_STRING" value="--add-exports java.rmi/sun.rmi.registry=ALL-UNNAMED --add-exports java.rmi/sun.rmi.transport.tcp=ALL-UNNAMED" />
   </component>
 </project>]]></echo>
   </target>
