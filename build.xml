--- conflicted
+++ resolved
@@ -33,17 +33,10 @@
     <property name="debuglevel" value="source,lines,vars"/>
 
     <!-- default version and SCM information -->
-<<<<<<< HEAD
-    <property name="base.version" value="4.0.4"/>
+    <property name="base.version" value="4.0.5"/>
     <property name="scm.connection" value="scm:git:ssh://git@github.com:datastax/cassandra.git"/>
     <property name="scm.developerConnection" value="scm:git:ssh://git@github.com:datastax/cassandra.git"/>
     <property name="scm.url" value="scm:git:ssh://git@github.com:datastax/cassandra.git"/>
-=======
-    <property name="base.version" value="4.0.5"/>
-    <property name="scm.connection" value="scm:https://gitbox.apache.org/repos/asf/cassandra.git"/>
-    <property name="scm.developerConnection" value="scm:https://gitbox.apache.org/repos/asf/cassandra.git"/>
-    <property name="scm.url" value="https://gitbox.apache.org/repos/asf?p=cassandra.git;a=tree"/>
->>>>>>> 7ea24711
 
     <!-- directory details -->
     <property name="basedir" value="."/>
@@ -1279,19 +1272,12 @@
 
   <target name="build-jmh" depends="build-test, jar" description="Create JMH uber jar">
       <jar jarfile="${build.test.dir}/deps.jar">
-<<<<<<< HEAD
-          <zipgroupfileset dir="${build.test.dir}/lib/jars">
-=======
           <zipgroupfileset dir="${test.lib}/jars">
->>>>>>> 7ea24711
               <include name="*jmh*.jar"/>
               <include name="junit*.jar"/>
               <include name="jopt*.jar"/>
               <include name="commons*.jar"/>
-<<<<<<< HEAD
-=======
               <include name="junit*.jar"/>
->>>>>>> 7ea24711
               <include name="hamcrest*.jar"/>
           </zipgroupfileset>
           <zipgroupfileset dir="${build.lib}" includes="*.jar"/>
