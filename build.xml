<!--
  Licensed to the Apache Software Foundation (ASF) under one or more
  contributor license agreements.  See the NOTICE file distributed with
  this work for additional information regarding copyright ownership.
  The ASF licenses this file to You under the Apache License, Version 2.0
  (the "License"); you may not use this file except in compliance with
  the License.  You may obtain a copy of the License at

      http://www.apache.org/licenses/LICENSE-2.0

  Unless required by applicable law or agreed to in writing, software
  distributed under the License is distributed on an "AS IS" BASIS,
  WITHOUT WARRANTIES OR CONDITIONS OF ANY KIND, either express or implied.
  See the License for the specific language governing permissions and
  limitations under the License.
-->
<project basedir="." default="jar" name="dse-db"
         xmlns:artifact="antlib:org.apache.maven.artifact.ant"
         xmlns:if="ant:if"
         xmlns:unless="ant:unless">
    <property environment="env"/>
    <property file="build.properties" />
    <property file="build.properties.default" />
    <property name="debuglevel" value="source,lines,vars"/>

    <!-- default version and SCM information -->
<<<<<<< HEAD
    <property name="base.version" value="4.0.1"/>
    <property name="scm.connection" value="scm:git:ssh://git@github.com:datastax/cassandra.git"/>
    <property name="scm.developerConnection" value="scm:git:ssh://git@github.com:datastax/cassandra.git"/>
    <property name="scm.url" value="scm:git:ssh://git@github.com:datastax/cassandra.git"/>
=======
    <property name="base.version" value="4.0.4"/>
    <property name="scm.connection" value="scm:https://gitbox.apache.org/repos/asf/cassandra.git"/>
    <property name="scm.developerConnection" value="scm:https://gitbox.apache.org/repos/asf/cassandra.git"/>
    <property name="scm.url" value="https://gitbox.apache.org/repos/asf?p=cassandra.git;a=tree"/>
>>>>>>> 5bc9f7c7

    <!-- directory details -->
    <property name="basedir" value="."/>
    <property name="build.src" value="${basedir}/src"/>
    <property name="build.src.java" value="${basedir}/src/java"/>
    <property name="build.src.antlr" value="${basedir}/src/antlr"/>
    <property name="build.src.resources" value="${basedir}/src/resources"/>
    <property name="build.src.gen-java" value="${basedir}/src/gen-java"/>
    <property name="build.lib" value="${basedir}/lib"/>
    <property name="build.dir" value="${basedir}/build"/>
    <property name="build.dir.lib" value="${basedir}/build/lib"/>
    <property name="build.test.dir" value="${build.dir}/test"/>
    <property name="build.classes" value="${build.dir}/classes"/>
    <property name="build.classes.main" value="${build.classes}/main" />
    <property name="javadoc.dir" value="${build.dir}/javadoc"/>
    <property name="interface.dir" value="${basedir}/interface"/>
    <property name="test.dir" value="${basedir}/test"/>
    <property name="test.resources" value="${test.dir}/resources"/>
    <property name="test.lib" value="${build.dir}/test/lib"/>
    <property name="test.classes" value="${build.dir}/test/classes"/>
    <property name="test.conf" value="${test.dir}/conf"/>
    <property name="test.data" value="${test.dir}/data"/>
    <property name="test.name" value="*Test"/>
    <property name="test.classlistfile" value="testlist.txt"/>
    <property name="test.classlistprefix" value="unit"/>
    <property name="benchmark.name" value=""/>
    <property name="test.methods" value=""/>
    <property name="test.unit.src" value="${test.dir}/unit"/>
    <property name="test.long.src" value="${test.dir}/long"/>
    <property name="test.burn.src" value="${test.dir}/burn"/>
    <property name="test.memory.src" value="${test.dir}/memory"/>
    <property name="test.microbench.src" value="${test.dir}/microbench"/>
    <property name="test.distributed.src" value="${test.dir}/distributed"/>
    <property name="test.compression.algo" value="LZ4"/>
    <property name="test.driver.connection_timeout_ms" value="5000"/>
    <property name="test.driver.read_timeout_ms" value="12000"/>
    <property name="dist.dir" value="${build.dir}/dist"/>
    <property name="tmp.dir" value="${java.io.tmpdir}"/>
    <property name="test.logback.configurationFile" value="${test.conf}/logback-test.xml"/>
    <property name="doc.dir" value="${basedir}/doc"/>

    <condition property="version" value="${base.version}">
      <isset property="release"/>
    </condition>
    <property name="version" value="${base.version}-SNAPSHOT"/>
    <property name="version.properties.dir"
              value="${build.src.resources}/org/apache/cassandra/config/" />
    <property name="final.name" value="${ant.project.name}-${version}"/>

    <property name="local.repository" value="${user.home}/.m2/repository" />

    <!-- details of what version of Maven ANT Tasks to fetch -->
    <property name="maven-ant-tasks.version" value="2.1.3" />
    <property name="maven-ant-tasks.local" value="${local.repository}/org/apache/maven/maven-ant-tasks"/>
    <property name="maven-ant-tasks.url"
              value="https://repo.maven.apache.org/maven2/org/apache/maven/maven-ant-tasks" />
    <!-- details of how and which Maven repository we publish to -->
    <property name="maven.version" value="3.0.3" />
    <condition property="maven-repository-url" value="https://repo.sjc.dsinternal.org/artifactory/datastax-releases-local">
      <isset property="release"/>
    </condition>
    <condition property="maven-repository-id" value="datastax.releases.https">
      <isset property="release"/>
    </condition>
    <property name="maven-repository-url" value="https://repo.sjc.dsinternal.org/artifactory/datastax-snapshots-local"/>
    <property name="maven-repository-id" value="datastax.snapshots.https"/>

    <property name="test.timeout" value="240000" />
    <property name="test.memory.timeout" value="480000" />
    <property name="test.long.timeout" value="600000" />
    <property name="test.burn.timeout" value="60000000" />
    <property name="test.distributed.timeout" value="900000" />

    <!-- default for cql tests. Can be override by -Dcassandra.test.use_prepared=false -->
    <property name="cassandra.test.use_prepared" value="true" />

    <!-- skip flushing schema tables during tests -->
    <property name="cassandra.test.flush_local_schema_changes" value="false" />

    <!-- https://www.eclemma.org/jacoco/ -->
    <property name="jacoco.export.dir" value="${build.dir}/jacoco/" />
    <property name="jacoco.partials.dir" value="${jacoco.export.dir}/partials" />
    <property name="jacoco.partialexecfile" value="${jacoco.partials.dir}/partial.exec" />
    <property name="jacoco.finalexecfile" value="${jacoco.export.dir}/jacoco.exec" />
    <property name="jacoco.version" value="0.8.6"/>

    <property name="byteman.version" value="4.0.6"/>
    <property name="jamm.version" value="0.3.2"/>
    <property name="ecj.version" value="4.6.1"/>
    <property name="ohc.version" value="0.5.1"/>
    <property name="asm.version" value="7.1"/>
    <property name="allocation-instrumenter.version" value="3.1.0"/>
    <property name="bytebuddy.version" value="1.10.10"/>
    <property name="jflex.version" value="1.8.2"/>

    <!-- https://mvnrepository.com/artifact/net.openhft/chronicle-bom/1.16.23 -->
    <property name="chronicle-queue.version" value="5.20.123" />
    <property name="chronicle-core.version" value="2.20.126" />
    <property name="chronicle-bytes.version" value="2.20.111" />
    <property name="chronicle-wire.version" value="2.20.117" />
    <property name="chronicle-threads.version" value="2.20.111" />

    <condition property="maven-ant-tasks.jar.exists">
      <available file="${build.dir}/maven-ant-tasks-${maven-ant-tasks.version}.jar" />
    </condition>

    <condition property="maven-ant-tasks.jar.local">
      <available file="${maven-ant-tasks.local}/${maven-ant-tasks.version}/maven-ant-tasks-${maven-ant-tasks.version}.jar" />
    </condition>

    <condition property="is.source.artifact">
      <available file="${build.src.java}" type="dir" />
    </condition>

    <!-- Check if all tests are being run or just one. If it's all tests don't spam the console with test output.
         If it's an individual test print the output from the test under the assumption someone is debugging the test
         and wants to know what is going on without having to context switch to the log file that is generated.
         Debug level output still needs to be retrieved from the log file.  -->
    <script language="javascript">
        if (project.getProperty("cassandra.keepBriefBrief") == null)
        {
            if (project.getProperty("test.name").equals("*Test"))
                project.setProperty("cassandra.keepBriefBrief", "true");
            else
                project.setProperty("cassandra.keepBriefBrief", "false");
        }
    </script>

    <condition property="java.version.8">
        <equals arg1="${ant.java.version}" arg2="1.8"/>
    </condition>
    <condition property="java.version.11">
        <not><isset property="java.version.8"/></not>
    </condition>
    <fail><condition><not><or>
        <isset property="java.version.8"/>
        <isset property="java.version.11"/>
    </or></not></condition></fail>

    <resources id="_jvm11_arg_items">
        <string>-Djdk.attach.allowAttachSelf=true</string>

        <string>-XX:+UseConcMarkSweepGC</string>
        <string>-XX:+CMSParallelRemarkEnabled</string>
        <string>-XX:SurvivorRatio=8</string>
        <string>-XX:MaxTenuringThreshold=1</string>
        <string>-XX:CMSInitiatingOccupancyFraction=75</string>
        <string>-XX:+UseCMSInitiatingOccupancyOnly</string>
        <string>-XX:CMSWaitDuration=10000</string>
        <string>-XX:+CMSParallelInitialMarkEnabled</string>
        <string>-XX:+CMSEdenChunksRecordAlways</string>

        <string>--add-exports java.base/jdk.internal.misc=ALL-UNNAMED</string>
        <string>--add-exports java.base/jdk.internal.ref=ALL-UNNAMED</string>
        <string>--add-exports java.base/sun.nio.ch=ALL-UNNAMED</string>
        <string>--add-exports java.management.rmi/com.sun.jmx.remote.internal.rmi=ALL-UNNAMED</string>
        <string>--add-exports java.rmi/sun.rmi.registry=ALL-UNNAMED</string>
        <string>--add-exports java.rmi/sun.rmi.server=ALL-UNNAMED</string>
        <string>--add-exports java.sql/java.sql=ALL-UNNAMED</string>

        <string>--add-opens java.base/java.lang.module=ALL-UNNAMED</string>
        <string>--add-opens java.base/java.net=ALL-UNNAMED</string>
        <string>--add-opens java.base/jdk.internal.loader=ALL-UNNAMED</string>
        <string>--add-opens java.base/jdk.internal.ref=ALL-UNNAMED</string>
        <string>--add-opens java.base/jdk.internal.reflect=ALL-UNNAMED</string>
        <string>--add-opens java.base/jdk.internal.math=ALL-UNNAMED</string>
        <string>--add-opens java.base/jdk.internal.module=ALL-UNNAMED</string>
        <string>--add-opens java.base/jdk.internal.util.jar=ALL-UNNAMED</string>
        <string>--add-opens jdk.management/com.sun.management.internal=ALL-UNNAMED</string>
    </resources>
    <pathconvert property="_jvm_args_concat" refid="_jvm11_arg_items" pathsep=" "/>
    <condition property="java11-jvmargs" value="${_jvm_args_concat}" else="">
        <not>
            <equals arg1="${ant.java.version}" arg2="1.8"/>
        </not>
    </condition>

    <!--
      JVM arguments for tests.

      There is a race condition bug in java 11 (see CASSANDRA-15981) which causes a crash of the
      JVM; this race is between CMS and class unloading.  In java 8 we can cap the metaspace to
      make tests stable on low resource environments, but in java 11 we need to make it unlimited
      (don't define MaxMetaspaceSize) and disable class unloading in CMS outside of a
      stop-the-world pause.

      In java 11 we also need to set a system property to enable netty to use Unsafe direct byte
      buffer construction (see CASSANDRA-16493)
    -->
    <resources id="_jvm8_test_arg_items">
      <!-- TODO see CASSANDRA-16212 - we seem to OOM non stop now after CASSANDRA-16212, so to have clean CI while this gets looked into, disabling limiting metaspace
        <string>-XX:MaxMetaspaceExpansion=64M</string>
        <string>-XX:MaxMetaspaceSize=512M</string>
        <string>-XX:MetaspaceSize=128M</string>
      -->
    </resources>
    <pathconvert property="_jvm8_test_arg_items_concat" refid="_jvm8_test_arg_items" pathsep=" "/>
    <resources id="_jvm11_test_arg_items">
        <string>-XX:-CMSClassUnloadingEnabled</string>
        <string>-Dio.netty.tryReflectionSetAccessible=true</string>
    </resources>
    <pathconvert property="_jvm11_test_arg_items_concat" refid="_jvm11_test_arg_items" pathsep=" "/>
    <condition property="test-jvmargs" value="${_jvm11_test_arg_items_concat}" else="${_jvm8_test_arg_items_concat}">
        <not>
            <equals arg1="${ant.java.version}" arg2="1.8"/>
        </not>
    </condition>

    <!-- needed to compile org.apache.cassandra.utils.JMXServerUtils -->
    <condition property="jdk11-javac-exports" value="--add-exports java.rmi/sun.rmi.registry=ALL-UNNAMED" else="">
        <not>
            <equals arg1="${ant.java.version}" arg2="1.8"/>
        </not>
    </condition>
    <condition property="jdk11-javadoc-exports" value="${jdk11-javac-exports} --frames" else="">
        <not>
            <equals arg1="${ant.java.version}" arg2="1.8"/>
        </not>
    </condition>

    <condition property="build.java.11">
        <istrue value="${use.jdk11}"/>
    </condition>

    <condition property="source.version" value="8" else="11">
        <equals arg1="${java.version.8}" arg2="true"/>
    </condition>
    <condition property="target.version" value="8" else="11">
        <equals arg1="${java.version.8}" arg2="true"/>
    </condition>

    <!--
         Add all the dependencies.
    -->
    <path id="maven-ant-tasks.classpath" path="${build.dir}/maven-ant-tasks-${maven-ant-tasks.version}.jar" />
    <path id="cassandra.classpath">
        <pathelement location="${build.classes.main}" />
        <fileset dir="${build.dir.lib}">
            <include name="**/*.jar" />
        </fileset>
    </path>
    <path id="cassandra.classpath.test">
        <file file="${build.dir}/${final.name}.jar"/> <!-- we need the jar for tests and benchmarks (multi-version jar) -->
        <fileset dir="${build.dir.lib}">
            <include name="**/*.jar" />
        </fileset>
        <fileset dir="${test.lib}/jars">
            <include name="**/*.jar" />
            <exclude name="**/ant-*.jar"/>
        </fileset>
    </path>

  <macrodef name="create-javadoc">
    <attribute name="destdir"/>
    <element name="filesets"/>
    <sequential>
      <javadoc destdir="@{destdir}" author="true" version="true" use="true"
        windowtitle="${ant.project.name} API" classpathref="cassandra.classpath"
<<<<<<< HEAD
        bottom="Copyright &amp;copy; 2009-2021 The Apache Software Foundation; All changes to the original code are Copyright DataStax, Inc."
=======
        bottom="Copyright &amp;copy; 2009-2022 The Apache Software Foundation"
>>>>>>> 5bc9f7c7
        useexternalfile="yes" encoding="UTF-8" failonerror="false"
        maxmemory="256m" additionalparam="${jdk11-javadoc-exports}">
        <filesets/>
      </javadoc>
      <fail message="javadoc failed">
        <condition>
            <not>
                <available file="@{destdir}/index-all.html" />
            </not>
        </condition>
      </fail>
    </sequential>
  </macrodef>

    <target name="validate-build-conf">
        <condition property="use-jdk11">
            <or>
                <isset property="build.java.11"/>
                <istrue value="${env.CASSANDRA_USE_JDK11}"/>
            </or>
        </condition>
        <fail message="Inconsistent JDK11 options set">
            <condition>
                    <and>
                        <istrue value="${env.CASSANDRA_USE_JDK11}"/>
                        <isset property="use.jdk11"/>
                        <not>
                            <istrue value="${use.jdk11}"/>
                        </not>
                    </and>
            </condition>
                </fail>
        <fail message="Inconsistent JDK11 options set">
            <condition>
                    <and>
                        <isset property="env.CASSANDRA_USE_JDK11"/>
                        <not>
                            <istrue value="${env.CASSANDRA_USE_JDK11}"/>
                        </not>
                        <istrue value="${use.jdk11}"/>
                    </and>
            </condition>
        </fail>
        <fail message="-Duse.jdk11=true or $CASSANDRA_USE_JDK11=true cannot be set when building from java 8">
            <condition>
                <not><or>
                    <not><isset property="java.version.8"/></not>
                    <not><isset property="use-jdk11"/></not>
                </or></not>
            </condition>
        </fail>
        <fail message="-Duse.jdk11=true or $CASSANDRA_USE_JDK11=true must be set when building from java 11">
            <condition>
                <not><or>
                    <isset property="java.version.8"/>
                    <isset property="use-jdk11"/>
                </or></not>
            </condition>
        </fail>
    </target>

    <!--
        Setup the output directories.
    -->
    <target name="init" depends="validate-build-conf">
        <fail unless="is.source.artifact"
            message="Not a source artifact, stopping here." />
        <mkdir dir="${build.classes.main}"/>
        <mkdir dir="${test.lib}"/>
        <mkdir dir="${test.classes}"/>
        <mkdir dir="${stress.test.classes}"/>
        <mkdir dir="${fqltool.test.classes}"/>
        <mkdir dir="${build.src.gen-java}"/>
        <mkdir dir="${build.dir.lib}"/>
        <mkdir dir="${jacoco.export.dir}"/>
        <mkdir dir="${jacoco.partials.dir}"/>
    </target>

    <target name="clean" description="Remove all locally created artifacts">
        <delete dir="${build.test.dir}" />
        <delete dir="${build.classes}" />
        <delete dir="${build.src.gen-java}" />
        <delete dir="${version.properties.dir}" />
        <delete dir="${jacoco.export.dir}" />
        <delete dir="${jacoco.partials.dir}"/>
    </target>
    <target depends="clean" name="cleanall"/>

    <target name="realclean" depends="clean" description="Remove the entire build directory and all downloaded artifacts">
        <delete>
          <fileset dir="${build.lib}" excludes="cassandra-driver-internal-only-*"/>
        </delete>
        <delete dir="${build.dir}" />
        <delete dir="${doc.dir}/build" />
        <delete dir="${doc.dir}/source/tools/nodetool" />
    </target>

    <!--
       This generates the CQL grammar files from Cql.g
    -->
    <target name="check-gen-cql3-grammar">
        <uptodate property="cql3current"
                targetfile="${build.src.gen-java}/org/apache/cassandra/cql3/Cql.tokens">
            <srcfiles dir="${build.src.antlr}">
                <include name="*.g"/>
            </srcfiles>
        </uptodate>
    </target>

    <target name="gen-cql3-grammar" depends="check-gen-cql3-grammar" unless="cql3current">
      <echo>Building Grammar ${build.src.antlr}/Cql.g  ...</echo>
      <java classname="org.antlr.Tool"
            classpathref="cql3-grammar.classpath"
            failonerror="true">
         <arg value="-Xconversiontimeout" />
         <arg value="10000" />
         <arg value="${build.src.antlr}/Cql.g" />
         <arg value="-fo" />
         <arg value="${build.src.gen-java}/org/apache/cassandra/cql3/" />
         <arg value="-Xmaxinlinedfastates"/>
         <arg value="10"/> <!-- default is 60 -->
      </java>
    </target>

    <target name="generate-cql-html" depends="resolver-init" description="Generate HTML from textile source">
        <taskdef classpathref="wikitext.classpath" resource="wikitexttasks.properties" />
        <wikitext-to-html markupLanguage="Textile">
            <fileset dir="${basedir}">
                <include name="doc/cql3/*.textile"/>
            </fileset>
        </wikitext-to-html>
    </target>

    <target name="gen-asciidoc" description="Generate dynamic asciidoc pages" depends="jar" unless="ant.gen-doc.skip">
        <exec executable="make" osfamily="unix" dir="${doc.dir}">
            <arg value="gen-asciidoc"/>
        </exec>
    </target>

    <target name="gen-doc" description="Generate documentation" depends="gen-asciidoc,generate-cql-html" unless="ant.gen-doc.skip">
        <exec executable="make" osfamily="unix" dir="${doc.dir}">
            <arg value="html"/>
        </exec>
    </target>

    <!--
        Generates Java sources for tokenization support from jflex
        grammar files
    -->
    <target name="generate-jflex-java" description="Generate Java from jflex grammar">
        <taskdef classname="jflex.anttask.JFlexTask" classpathref="jflex.classpath" name="jflex" />
        <jflex file="${build.src.java}/org/apache/cassandra/index/sasi/analyzer/StandardTokenizerImpl.jflex" destdir="${build.src.gen-java}/" />
    </target>

    <!--
       Fetch Maven Ant Tasks and Cassandra's dependencies
       These targets are intentionally free of dependencies so that they
       can be run stand-alone from a binary release artifact.
    -->
    <target name="maven-ant-tasks-localrepo" unless="maven-ant-tasks.jar.exists" if="maven-ant-tasks.jar.local"
            depends="init" description="Fetch Maven ANT Tasks from Maven Local Repository">
      <copy file="${maven-ant-tasks.local}/${maven-ant-tasks.version}/maven-ant-tasks-${maven-ant-tasks.version}.jar"
           tofile="${build.dir}/maven-ant-tasks-${maven-ant-tasks.version}.jar"/>
      <property name="maven-ant-tasks.jar.exists" value="true"/>
    </target>

    <target name="maven-ant-tasks-download" depends="init,maven-ant-tasks-localrepo" unless="maven-ant-tasks.jar.exists"
            description="Fetch Maven ANT Tasks from Maven Central Repositroy">
      <echo>Downloading Maven ANT Tasks...</echo>
      <get src="${maven-ant-tasks.url}/${maven-ant-tasks.version}/maven-ant-tasks-${maven-ant-tasks.version}.jar"
           dest="${build.dir}/maven-ant-tasks-${maven-ant-tasks.version}.jar" usetimestamp="true" />
      <copy file="${build.dir}/maven-ant-tasks-${maven-ant-tasks.version}.jar"
            tofile="${maven-ant-tasks.local}/${maven-ant-tasks.version}/maven-ant-tasks-${maven-ant-tasks.version}.jar"/>
    </target>

    <target name="maven-ant-tasks-init" depends="maven-ant-tasks-download,resolver-init" unless="maven-ant-tasks.initialized"
            description="Initialize Maven ANT Tasks">
      <typedef uri="antlib:org.apache.maven.artifact.ant" classpathref="maven-ant-tasks.classpath" />
      <property name="maven-ant-tasks.initialized" value="true"/>
    </target>

    <!-- this task defines the dependencies that will be fetched by Maven ANT Tasks
         the dependencies are re-used for publishing artifacts to Maven Central
         in order to keep everything consistent -->
    <target name="maven-declare-dependencies" depends="maven-ant-tasks-init"
            description="Define dependencies and dependency versions">
      <!-- The parent pom defines the versions of all dependencies -->
      <artifact:pom id="parent-pom"
                    groupId="com.datastax.dse"
                    artifactId="dse-db-parent"
                    packaging="pom"
                    version="${version}"
                    url="https://datastax.com"
                    name="Datastax DB"
                    inceptionYear="2009"
                    description="The Apache Cassandra Project develops a highly scalable second-generation distributed database. DataStax, Inc. provides additional improvements on top of Apache Cassandra">

        <!-- Inherit from the ASF template pom file, ref http://maven.apache.org/pom/asf/ -->
        <parent groupId="org.apache" artifactId="apache" version="22"/>
        <license name="The Apache Software License, Version 2.0" url="https://www.apache.org/licenses/LICENSE-2.0.txt"/>
        <scm connection="${scm.connection}" developerConnection="${scm.developerConnection}" url="${scm.url}"/>
        <dependencyManagement>
          <dependency groupId="org.xerial.snappy" artifactId="snappy-java" version="1.1.8.4"/>
          <dependency groupId="org.lz4" artifactId="lz4-java" version="1.8.0"/>
          <dependency groupId="com.ning" artifactId="compress-lzf" version="0.8.4" scope="provided"/>
          <dependency groupId="com.github.luben" artifactId="zstd-jni" version="1.5.0-4"/>
          <dependency groupId="com.google.guava" artifactId="guava" version="27.0-jre">
            <exclusion groupId="com.google.code.findbugs" artifactId="jsr305" />
            <exclusion groupId="org.codehaus.mojo" artifactId="animal-sniffer-annotations" />
            <exclusion groupId="com.google.guava" artifactId="listenablefuture" />
            <exclusion groupId="com.google.guava" artifactId="failureaccess" />
            <exclusion groupId="org.checkerframework" artifactId="checker-qual" />
            <exclusion groupId="com.google.errorprone" artifactId="error_prone_annotations" />
          </dependency>
          <dependency groupId="org.hdrhistogram" artifactId="HdrHistogram" version="2.1.9"/>
          <dependency groupId="commons-cli" artifactId="commons-cli" version="1.1"/>
          <dependency groupId="commons-codec" artifactId="commons-codec" version="1.15"/>
          <dependency groupId="commons-io" artifactId="commons-io" version="2.6" scope="test"/>
          <dependency groupId="org.apache.commons" artifactId="commons-lang3" version="3.11"/>
          <dependency groupId="org.apache.commons" artifactId="commons-math3" version="3.2"/>
          <dependency groupId="org.antlr" artifactId="antlr" version="3.5.2" scope="provided">
            <exclusion groupId="org.antlr" artifactId="stringtemplate"/>
          </dependency>
          <dependency groupId="org.antlr" artifactId="ST4" version="4.0.8"/>
          <dependency groupId="org.antlr" artifactId="antlr-runtime" version="3.5.2">
            <exclusion groupId="org.antlr" artifactId="stringtemplate"/>
          </dependency>
          <dependency groupId="org.slf4j" artifactId="slf4j-api" version="1.7.25"/>
          <dependency groupId="org.slf4j" artifactId="log4j-over-slf4j" version="1.7.25"/>
          <dependency groupId="org.slf4j" artifactId="jcl-over-slf4j" version="1.7.25" />
<<<<<<< HEAD
          <dependency groupId="ch.qos.logback" artifactId="logback-core" version="1.2.3"/>
          <dependency groupId="ch.qos.logback" artifactId="logback-classic" version="1.2.3"/>
          <dependency groupId="com.fasterxml.jackson.core" artifactId="jackson-core" version="2.11.4"/>
          <dependency groupId="com.fasterxml.jackson.core" artifactId="jackson-databind" version="2.11.4"/>
          <dependency groupId="com.fasterxml.jackson.core" artifactId="jackson-annotations" version="2.11.4"/>
=======
          <dependency groupId="ch.qos.logback" artifactId="logback-core" version="1.2.9"/>
          <dependency groupId="ch.qos.logback" artifactId="logback-classic" version="1.2.9"/>
          <dependency groupId="com.fasterxml.jackson.core" artifactId="jackson-core" version="2.12.5"/>
          <dependency groupId="com.fasterxml.jackson.core" artifactId="jackson-databind" version="2.12.5"/>
          <dependency groupId="com.fasterxml.jackson.core" artifactId="jackson-annotations" version="2.12.5"/>
>>>>>>> 5bc9f7c7
          <dependency groupId="com.googlecode.json-simple" artifactId="json-simple" version="1.1"/>
          <dependency groupId="com.boundary" artifactId="high-scale-lib" version="1.0.6"/>
          <dependency groupId="com.github.jbellis" artifactId="jamm" version="${jamm.version}"/>
          <dependency groupId="org.yaml" artifactId="snakeyaml" version="1.26"/>
          <dependency groupId="junit" artifactId="junit" version="4.13" scope="test">
            <exclusion groupId="org.hamcrest" artifactId="hamcrest-core"/>
          </dependency>
          <dependency groupId="org.mockito" artifactId="mockito-core" version="3.2.4" scope="test"/>
          <dependency groupId="org.quicktheories" artifactId="quicktheories" version="0.26" scope="test"/>
          <dependency groupId="com.google.code.java-allocation-instrumenter" artifactId="java-allocation-instrumenter" version="${allocation-instrumenter.version}" scope="test">
            <exclusion groupId="com.google.guava" artifactId="guava"/>
          </dependency>
          <dependency groupId="org.apache.cassandra" artifactId="dtest-api" version="0.0.11" scope="test"/>
          <dependency groupId="org.reflections" artifactId="reflections" version="0.9.12" scope="test"/>
          <dependency groupId="org.apache.hadoop" artifactId="hadoop-core" version="1.0.3" scope="provided">
            <exclusion groupId="org.mortbay.jetty" artifactId="servlet-api"/>
            <exclusion groupId="commons-logging" artifactId="commons-logging"/>
            <exclusion groupId="org.eclipse.jdt" artifactId="core"/>
            <exclusion groupId="ant" artifactId="ant"/>
            <exclusion groupId="junit" artifactId="junit"/>
            <exclusion groupId="org.codehaus.jackson" artifactId="jackson-mapper-asl"/>
            <exclusion groupId="org.slf4j" artifactId="slf4j-api"/>
          </dependency>
          <dependency groupId="org.apache.hadoop" artifactId="hadoop-minicluster" version="1.0.3" scope="provided">
            <exclusion groupId="asm" artifactId="asm"/> <!-- this is the outdated version 3.1 -->
            <exclusion groupId="org.slf4j" artifactId="slf4j-api"/>
            <exclusion groupId="org.codehaus.jackson" artifactId="jackson-mapper-asl"/>
          </dependency>
          <dependency groupId="net.java.dev.jna" artifactId="jna" version="5.9.0"/>

          <dependency groupId="org.jacoco" artifactId="org.jacoco.agent" version="${jacoco.version}" scope="test"/>
          <dependency groupId="org.jacoco" artifactId="org.jacoco.ant" version="${jacoco.version}" scope="test"/>

          <dependency groupId="org.jboss.byteman" artifactId="byteman-install" version="${byteman.version}" scope="provided"/>
          <dependency groupId="org.jboss.byteman" artifactId="byteman" version="${byteman.version}" scope="provided"/>
          <dependency groupId="org.jboss.byteman" artifactId="byteman-submit" version="${byteman.version}" scope="provided"/>
          <dependency groupId="org.jboss.byteman" artifactId="byteman-bmunit" version="${byteman.version}" scope="provided"/>

          <dependency groupId="net.bytebuddy" artifactId="byte-buddy" version="${bytebuddy.version}" />
          <dependency groupId="net.bytebuddy" artifactId="byte-buddy-agent" version="${bytebuddy.version}" />

          <dependency groupId="org.openjdk.jmh" artifactId="jmh-core" version="1.21" scope="test"/>
          <dependency groupId="org.openjdk.jmh" artifactId="jmh-generator-annprocess" version="1.21" scope="test"/>

          <dependency groupId="org.apache.ant" artifactId="ant-junit" version="1.10.12" scope="test"/>

          <dependency groupId="com.datastax.dse" artifactId="dse-db-all" version="${version}" />
          <dependency groupId="io.dropwizard.metrics" artifactId="metrics-core" version="3.1.5" />
          <dependency groupId="io.dropwizard.metrics" artifactId="metrics-jvm" version="3.1.5" />
          <dependency groupId="io.dropwizard.metrics" artifactId="metrics-logback" version="3.1.5" />
          <dependency groupId="com.addthis.metrics" artifactId="reporter-config3" version="3.0.3">
            <exclusion groupId="org.hibernate" artifactId="hibernate-validator" />
           </dependency>
          <dependency groupId="org.mindrot" artifactId="jbcrypt" version="0.4" />
          <dependency groupId="io.airlift" artifactId="airline" version="0.8">
            <exclusion groupId="com.google.code.findbugs" artifactId="jsr305" />
           </dependency>
          <dependency groupId="io.netty" artifactId="netty-bom" version="4.1.58.Final" type="pom" scope="provided"/>
          <dependency groupId="io.netty" artifactId="netty-all" version="4.1.58.Final" />
          <dependency groupId="io.netty" artifactId="netty-tcnative-boringssl-static" version="2.0.36.Final"/>
          <dependency groupId="net.openhft" artifactId="chronicle-queue" version="${chronicle-queue.version}">
            <exclusion groupId="com.sun" artifactId="tools" />
          </dependency>
          <dependency groupId="net.openhft" artifactId="chronicle-core" version="${chronicle-core.version}">
            <exclusion groupId="net.openhft" artifactId="chronicle-analytics" />
            <exclusion groupId="org.jetbrains" artifactId="annotations" />
          </dependency>
          <dependency groupId="net.openhft" artifactId="chronicle-bytes" version="${chronicle-bytes.version}">
            <exclusion groupId="org.jetbrains" artifactId="annotations" />
          </dependency>
          <dependency groupId="net.openhft" artifactId="chronicle-wire" version="${chronicle-wire.version}">
            <exclusion groupId="net.openhft" artifactId="compiler" />
          </dependency>
          <dependency groupId="net.openhft" artifactId="chronicle-threads" version="${chronicle-threads.version}">
            <exclusion groupId="net.openhft" artifactId="affinity" />
            <!-- Exclude JNA here, as we want to avoid breaking consumers of the cassandra-all jar -->
            <exclusion groupId="net.java.dev.jna" artifactId="jna" />
            <exclusion groupId="net.java.dev.jna" artifactId="jna-platform" />
          </dependency>
          <dependency groupId="com.google.code.findbugs" artifactId="jsr305" version="2.0.2" scope="provided"/>
          <dependency groupId="com.clearspring.analytics" artifactId="stream" version="2.5.2">
            <exclusion groupId="it.unimi.dsi" artifactId="fastutil" />
          </dependency>
          <dependency groupId="com.esri.geometry" artifactId="esri-geometry-api" version="2.2.4"/>
          <dependency groupId="com.datastax.cassandra" artifactId="cassandra-driver-core" version="3.11.0" classifier="shaded">
            <exclusion groupId="io.netty" artifactId="netty-buffer"/>
            <exclusion groupId="io.netty" artifactId="netty-codec"/>
            <exclusion groupId="io.netty" artifactId="netty-handler"/>
            <exclusion groupId="io.netty" artifactId="netty-transport"/>
            <exclusion groupId="org.slf4j" artifactId="slf4j-api"/>
            <exclusion groupId="com.github.jnr" artifactId="jnr-ffi"/>
            <exclusion groupId="com.github.jnr" artifactId="jnr-posix"/>
          </dependency>
          <dependency groupId="org.eclipse.jdt.core.compiler" artifactId="ecj" version="${ecj.version}" />
          <dependency groupId="org.caffinitas.ohc" artifactId="ohc-core" version="${ohc.version}">
            <exclusion groupId="org.slf4j" artifactId="slf4j-api"/>
          </dependency>
          <dependency groupId="org.caffinitas.ohc" artifactId="ohc-core-j8" version="${ohc.version}" />
          <dependency groupId="net.ju-n.compile-command-annotations" artifactId="compile-command-annotations" version="1.2.0" scope="provided"/>
          <dependency groupId="org.fusesource" artifactId="sigar" version="1.6.4">
            <exclusion groupId="log4j" artifactId="log4j"/>
          </dependency>
          <dependency groupId="com.carrotsearch" artifactId="hppc" version="0.8.1" />
          <dependency groupId="de.jflex" artifactId="jflex" version="${jflex.version}">
            <exclusion groupId="org.apache.ant" artifactId="ant"/>
          </dependency>
          <dependency groupId="de.huxhorn.sulky" artifactId="de.huxhorn.sulky.ulid" version="8.2.0"/>
          <dependency groupId="com.googlecode.concurrent-trees" artifactId="concurrent-trees" version="2.4.0" />
          <dependency groupId="com.github.ben-manes.caffeine" artifactId="caffeine" version="2.5.6" />
          <dependency groupId="org.jctools" artifactId="jctools-core" version="3.1.0"/>
          <dependency groupId="org.ow2.asm" artifactId="asm" version="${asm.version}"/>
          <dependency groupId="org.ow2.asm" artifactId="asm-tree" version="${asm.version}" scope="test"/>
          <dependency groupId="org.ow2.asm" artifactId="asm-commons" version="${asm.version}" scope="test"/>
          <dependency groupId="org.gridkit.jvmtool" artifactId="sjk-cli" version="0.14"/>
          <dependency groupId="org.gridkit.jvmtool" artifactId="sjk-core" version="0.14">
            <exclusion groupId="org.gridkit.jvmtool" artifactId="sjk-hflame"/>
            <exclusion groupId="org.perfkit.sjk.parsers" artifactId="sjk-hflame"/>
            <exclusion groupId="org.perfkit.sjk.parsers" artifactId="sjk-jfr-standalone"/>
            <exclusion groupId="org.perfkit.sjk.parsers" artifactId="sjk-nps"/>
            <exclusion groupId="org.perfkit.sjk.parsers" artifactId="sjk-jfr5"/>
            <exclusion groupId="org.perfkit.sjk.parsers" artifactId="sjk-jfr6"/>
          </dependency>
          <dependency groupId="org.gridkit.jvmtool" artifactId="sjk-stacktrace" version="0.14"/>
          <dependency groupId="org.gridkit.jvmtool" artifactId="mxdump" version="0.14"/>
          <dependency groupId="org.gridkit.lab" artifactId="jvm-attach-api" version="1.5"/>
          <dependency groupId="org.gridkit.jvmtool" artifactId="sjk-json" version="0.14"/>
          <dependency groupId="com.beust" artifactId="jcommander" version="1.30"/>
          <dependency groupId="org.psjava" artifactId="psjava" version="0.1.19"/>
          <dependency groupId="javax.inject" artifactId="javax.inject" version="1"/>
          <dependency groupId="com.google.j2objc" artifactId="j2objc-annotations" version="1.3"/>
          <!-- adding this dependency is necessary for assertj. When updating assertj, need to also update the version of
             this that the new assertj's `assertj-parent-pom` depends on. -->
          <dependency groupId="org.junit" artifactId="junit-bom" type="pom" scope="test"/>
          <!-- when updating assertj, make sure to also update the corresponding junit-bom dependency -->
          <dependency groupId="org.assertj" artifactId="assertj-core" version="3.15.0" scope="provided"/>
          <dependency groupId="org.awaitility" artifactId="awaitility" version="4.0.3"  scope="test">
            <exclusion groupId="org.hamcrest" artifactId="hamcrest"/>
          </dependency>
          <dependency groupId="org.hamcrest" artifactId="hamcrest" version="2.2" scope="test"/>
          <dependency groupId="org.agrona" artifactId="agrona" version="0.9.26" />
          <dependency groupId="org.apache.lucene" artifactId="lucene-core" version="7.5.0" />
          <dependency groupId="com.bpodgursky" artifactId="jbool_expressions" version="1.14" scope="test"/>
          <dependency groupId="org.apache.lucene" artifactId="lucene-analyzers-common" version="7.5.0" />

          <dependency groupId="com.carrotsearch.randomizedtesting" artifactId="randomizedtesting-runner" version="2.1.2" scope="test">
            <exclusion groupId="junit" artifactId="junit"/>
          </dependency>
            
          <dependency groupId="io.micrometer" artifactId="micrometer-core" version="1.5.5"/>
          <dependency groupId="org.latencyutils" artifactId="LatencyUtils" version="2.0.3"/>
        </dependencyManagement>
        <developer id="adelapena" name="Andres de la Peña"/>
        <developer id="alakshman" name="Avinash Lakshman"/>
        <developer id="aleksey" name="Aleksey Yeschenko"/>
        <developer id="amorton" name="Aaron Morton"/>
        <developer id="aweisberg" name="Ariel Weisberg"/>
        <developer id="bdeggleston" name="Blake Eggleston"/>
        <developer id="benedict" name="Benedict Elliott Smith"/>
        <developer id="benjamin" name="Benjamin Lerer"/>
        <developer id="blambov" name="Branimir Lambov"/>
        <developer id="brandonwilliams" name="Brandon Williams"/>
        <developer id="carl" name="Carl Yeksigian"/>
        <developer id="dbrosius" name="David Brosiusd"/>
        <developer id="dikang" name="Dikang Gu"/>
        <developer id="eevans" name="Eric Evans"/>
        <developer id="edimitrova" name="Ekaterina Dimitrova"/>
        <developer id="gdusbabek" name="Gary Dusbabek"/>
        <developer id="goffinet" name="Chris Goffinet"/>
        <developer id="ifesdjeen" name="Alex Petrov"/>
        <developer id="jaakko" name="Laine Jaakko Olavi"/>
        <developer id="jake" name="T Jake Luciani"/>
        <developer id="jasonbrown" name="Jason Brown"/>
        <developer id="jbellis" name="Jonathan Ellis"/>
        <developer id="jfarrell" name="Jake Farrell"/>
        <developer id="jjirsa" name="Jeff Jirsa"/>
        <developer id="jkni" name="Joel Knighton"/>
        <developer id="jmckenzie" name="Josh McKenzie"/>
        <developer id="johan" name="Johan Oskarsson"/>
        <developer id="junrao" name="Jun Rao"/>
        <developer id="jzhuang" name="Jay Zhuang"/>
        <developer id="kohlisankalp" name="Sankalp Kohli"/>
        <developer id="marcuse" name="Marcus Eriksson"/>
        <developer id="mck" name="Michael Semb Wever"/>
        <developer id="mishail" name="Mikhail Stepura"/>
        <developer id="mshuler" name="Michael Shuler"/>
        <developer id="paulo" name="Paulo Motta"/>
        <developer id="pmalik" name="Prashant Malik"/>
        <developer id="rstupp" name="Robert Stupp"/>
        <developer id="scode" name="Peter Schuller"/>
        <developer id="beobal" name="Sam Tunnicliffe"/>
        <developer id="slebresne" name="Sylvain Lebresne"/>
        <developer id="stefania" name="Stefania Alborghetti"/>
        <developer id="tylerhobbs" name="Tyler Hobbs"/>
        <developer id="vijay" name="Vijay Parthasarathy"/>
        <developer id="xedin" name="Pavel Yaskevich"/>
        <developer id="yukim" name="Yuki Morishita"/>
        <developer id="zznate" name="Nate McCall"/>
      </artifact:pom>

      <!-- each dependency set then defines the subset of the dependencies for that dependency set -->
      <artifact:pom id="build-deps-pom"
                    artifactId="cassandra-build-deps">
        <parent groupId="com.datastax.dse"
                artifactId="dse-db-parent"
                version="${version}"
                relativePath="${final.name}-parent.pom"/>
        <dependency groupId="junit" artifactId="junit"/>
        <dependency groupId="commons-io" artifactId="commons-io"/>
        <dependency groupId="org.mockito" artifactId="mockito-core"/>
        <dependency groupId="org.quicktheories" artifactId="quicktheories"/>
        <dependency groupId="org.reflections" artifactId="reflections"/>
        <dependency groupId="com.google.code.java-allocation-instrumenter" artifactId="java-allocation-instrumenter" version="${allocation-instrumenter.version}"/>
        <dependency groupId="org.apache.cassandra" artifactId="dtest-api"/>
        <dependency groupId="org.openjdk.jmh" artifactId="jmh-core"/>
        <dependency groupId="org.openjdk.jmh" artifactId="jmh-generator-annprocess"/>
        <dependency groupId="org.apache.ant" artifactId="ant-junit"/>
        <!-- adding this dependency is necessary for assertj. When updating assertj, need to also update the version of
             this that the new assertj's `assertj-parent-pom` depends on. -->
        <dependency groupId="org.junit" artifactId="junit-bom" version="5.6.0" type="pom"/>
        <dependency groupId="org.awaitility" artifactId="awaitility"/>
        <dependency groupId="org.hamcrest" artifactId="hamcrest"/>
        <!-- coverage debs -->
        <dependency groupId="org.jacoco" artifactId="org.jacoco.agent"/>
        <dependency groupId="org.jacoco" artifactId="org.jacoco.ant"/>

        <dependency groupId="org.apache.lucene" artifactId="lucene-core"/>
        <dependency groupId="com.bpodgursky" artifactId="jbool_expressions" version="1.14" scope="test"/>
        <dependency groupId="com.carrotsearch.randomizedtesting" artifactId="randomizedtesting-runner" scope="test"/>
        <dependency groupId="org.apache.lucene" artifactId="lucene-analyzers-common"/>
      </artifact:pom>

      <!-- now the pom's for artifacts being deployed to Maven Central -->
      <artifact:pom id="all-pom"
                    artifactId="dse-db-all"
                    url="https://datastax.com"
                    name="DataStax DB">
        <parent groupId="com.datastax.dse"
                artifactId="dse-db-parent"
                version="${version}"
                relativePath="${final.name}-parent.pom"/>
        <scm connection="${scm.connection}" developerConnection="${scm.developerConnection}" url="${scm.url}"/>
        <dependency groupId="org.xerial.snappy" artifactId="snappy-java"/>
        <dependency groupId="org.lz4" artifactId="lz4-java"/>
        <dependency groupId="com.ning" artifactId="compress-lzf"/>
        <dependency groupId="com.google.guava" artifactId="guava"/>
        <dependency groupId="commons-cli" artifactId="commons-cli"/>
        <dependency groupId="commons-codec" artifactId="commons-codec"/>
        <dependency groupId="org.apache.commons" artifactId="commons-lang3"/>
        <dependency groupId="org.apache.commons" artifactId="commons-math3"/>
        <dependency groupId="org.antlr" artifactId="antlr" scope="provided"/>
        <dependency groupId="org.antlr" artifactId="ST4"/>
        <dependency groupId="org.antlr" artifactId="antlr-runtime"/>
        <dependency groupId="org.slf4j" artifactId="slf4j-api"/>
        <dependency groupId="org.slf4j" artifactId="log4j-over-slf4j"/>
        <dependency groupId="org.slf4j" artifactId="jcl-over-slf4j"/>
        <dependency groupId="com.fasterxml.jackson.core" artifactId="jackson-core"/>
        <dependency groupId="com.fasterxml.jackson.core" artifactId="jackson-databind"/>
        <dependency groupId="com.fasterxml.jackson.core" artifactId="jackson-annotations"/>
        <dependency groupId="com.googlecode.json-simple" artifactId="json-simple"/>
        <dependency groupId="com.boundary" artifactId="high-scale-lib"/>
        <dependency groupId="org.yaml" artifactId="snakeyaml"/>
        <dependency groupId="org.mindrot" artifactId="jbcrypt"/>
        <dependency groupId="io.airlift" artifactId="airline"/>
        <dependency groupId="io.dropwizard.metrics" artifactId="metrics-core"/>
        <dependency groupId="io.dropwizard.metrics" artifactId="metrics-jvm"/>
        <dependency groupId="io.dropwizard.metrics" artifactId="metrics-logback"/>
        <dependency groupId="com.addthis.metrics" artifactId="reporter-config3"/>
        <dependency groupId="com.clearspring.analytics" artifactId="stream"/>

        <dependency groupId="ch.qos.logback" artifactId="logback-core"/>
        <dependency groupId="ch.qos.logback" artifactId="logback-classic"/>

          <!-- don't need hadoop classes to run, but if you use the hadoop stuff -->
        <dependency groupId="org.apache.hadoop" artifactId="hadoop-core" optional="true"/>
        <dependency groupId="org.apache.hadoop" artifactId="hadoop-minicluster" optional="true"/>

        <!-- don't need the Java Driver to run, but if you use the hadoop stuff or UDFs -->
        <dependency groupId="com.datastax.cassandra" artifactId="cassandra-driver-core" classifier="shaded" optional="true"/>
          <!-- don't need jna to run, but nice to have -->
        <dependency groupId="net.java.dev.jna" artifactId="jna"/>

        <!-- don't need jamm unless running a server in which case it needs to be a -javagent to be used anyway -->
        <dependency groupId="com.github.jbellis" artifactId="jamm"/>

        <dependency groupId="de.huxhorn.sulky" artifactId="de.huxhorn.sulky.ulid"/>

        <dependency groupId="io.netty" artifactId="netty-bom"  type="pom"  />
        <dependency groupId="io.netty" artifactId="netty-all"/>
        <dependency groupId="net.openhft" artifactId="chronicle-queue"/>
        <dependency groupId="net.openhft" artifactId="chronicle-core"/>
        <dependency groupId="net.openhft" artifactId="chronicle-bytes"/>
        <dependency groupId="net.openhft" artifactId="chronicle-wire"/>
        <dependency groupId="net.openhft" artifactId="chronicle-threads"/>
        <dependency groupId="org.fusesource" artifactId="sigar"/>
        <dependency groupId="org.eclipse.jdt.core.compiler" artifactId="ecj"/>
        <dependency groupId="org.caffinitas.ohc" artifactId="ohc-core"/>
        <dependency groupId="org.caffinitas.ohc" artifactId="ohc-core-j8"/>
        <dependency groupId="com.github.ben-manes.caffeine" artifactId="caffeine" />
        <dependency groupId="org.jctools" artifactId="jctools-core"/>
        <dependency groupId="org.ow2.asm" artifactId="asm" />
        <dependency groupId="com.carrotsearch" artifactId="hppc" />
        <dependency groupId="org.gridkit.jvmtool" artifactId="sjk-cli" />
        <dependency groupId="org.gridkit.jvmtool" artifactId="sjk-core" />
        <dependency groupId="org.gridkit.jvmtool" artifactId="sjk-stacktrace" />
        <dependency groupId="org.gridkit.jvmtool" artifactId="mxdump" />
        <dependency groupId="org.gridkit.lab" artifactId="jvm-attach-api" />
        <dependency groupId="com.beust" artifactId="jcommander" />
        <dependency groupId="org.gridkit.jvmtool" artifactId="sjk-json"/>
        <dependency groupId="com.github.luben" artifactId="zstd-jni"/>
        <dependency groupId="org.psjava" artifactId="psjava"/>
        <dependency groupId="io.netty" artifactId="netty-tcnative-boringssl-static"/>
        <dependency groupId="javax.inject" artifactId="javax.inject"/>
        <dependency groupId="com.google.j2objc" artifactId="j2objc-annotations"/>
        <dependency groupId="org.hdrhistogram" artifactId="HdrHistogram"/>
        <dependency groupId="org.agrona" artifactId="agrona"/>
        <dependency groupId="org.apache.lucene" artifactId="lucene-core"/>
        <dependency groupId="com.bpodgursky" artifactId="jbool_expressions" version="1.23" scope="test"/>
        <dependency groupId="org.apache.lucene" artifactId="lucene-analyzers-common"/>
        <dependency groupId="com.carrotsearch.randomizedtesting" artifactId="randomizedtesting-runner" scope="test"/>
        <dependency groupId="org.hamcrest" artifactId="hamcrest" scope="test"/>
        <dependency groupId="com.esri.geometry" artifactId="esri-geometry-api"/>

        <!-- sasi deps -->
        <dependency groupId="de.jflex" artifactId="jflex" />
        <dependency groupId="com.googlecode.concurrent-trees" artifactId="concurrent-trees" />

        <!-- compile tools -->
        <dependency groupId="com.google.code.findbugs" artifactId="jsr305"/>
        <dependency groupId="net.ju-n.compile-command-annotations" artifactId="compile-command-annotations"/>
        <dependency groupId="org.assertj" artifactId="assertj-core"/>
        <dependency groupId="org.jboss.byteman" artifactId="byteman-install"/>
        <dependency groupId="org.jboss.byteman" artifactId="byteman"/>
        <dependency groupId="org.jboss.byteman" artifactId="byteman-submit"/>
        <dependency groupId="org.jboss.byteman" artifactId="byteman-bmunit"/>

        <dependency groupId="io.micrometer" artifactId="micrometer-core"/>
        <dependency groupId="org.latencyutils" artifactId="LatencyUtils"/>
      </artifact:pom>
    </target>

    <!-- deprecated: legacy compatibility for build scripts in other repositories -->
    <target name="maven-ant-tasks-retrieve-build" depends="resolver-retrieve-build"/>

    <target name="echo-base-version">
        <echo message="${base.version}" />
    </target>

    <!-- create properties file with C version -->
    <target name="createVersionPropFile">
      <taskdef name="propertyfile" classname="org.apache.tools.ant.taskdefs.optional.PropertyFile"/>
      <mkdir dir="${version.properties.dir}"/>
      <propertyfile file="${version.properties.dir}/version.properties">
        <entry key="CassandraVersion" value="${version}"/>
      </propertyfile>
    </target>

    <target name="test-run" depends="jar"
            description="Run in test mode.  Not for production use!">
      <java classname="org.apache.cassandra.service.CassandraDaemon" fork="true">
        <classpath>
          <path refid="cassandra.classpath.test"/>
          <pathelement location="${test.conf}"/>
        </classpath>
        <jvmarg value="-Dstorage-config=${test.conf}"/>
        <jvmarg value="-javaagent:${build.lib}/jamm-${jamm.version}.jar" />
        <jvmarg value="-ea"/>
        <jvmarg line="${java11-jvmargs}"/>
      </java>
    </target>

    <!--
        The build target builds all the .class files
    -->
    <target name="build" depends="resolver-retrieve-build,build-project" description="Compile Cassandra classes"/>
    <target name="codecoverage" depends="jacoco-run,jacoco-report" description="Create code coverage report"/>

    <target name="_build_java">
        <!-- Note: we cannot use javac's 'release' option, as that does not allow accessing sun.misc.Unsafe nor
        Nashorn's ClassFilter class as any javac modules option is invalid for relase 8. -->
        <echo message="Compiling for Java ${target.version}..."/>
        <javac
               debug="true" debuglevel="${debuglevel}" encoding="utf-8"
               destdir="${build.classes.main}" includeantruntime="false" source="${source.version}" target="${target.version}">
            <src path="${build.src.java}"/>
            <src path="${build.src.gen-java}"/>
            <compilerarg value="-XDignore.symbol.file"/>
            <compilerarg line="${jdk11-javac-exports}"/>
            <classpath>
                <path refid="cassandra.classpath"/>
            </classpath>
        </javac>
    </target>

    <target depends="init,gen-cql3-grammar,generate-cql-html,generate-jflex-java,rat-check"
            name="build-project">
        <echo message="${ant.project.name}: ${ant.file}"/>
        <!-- Order matters! -->
        <antcall target="_build_java"/>
        <antcall target="createVersionPropFile"/>
        <copy todir="${build.classes.main}">
            <fileset dir="${build.src.resources}" />
        </copy>
        <copy todir="${basedir}/conf" file="${build.classes.main}/META-INF/hotspot_compiler"/>
    </target>

    <!-- Stress build file -->
    <property name="stress.build.src" value="${basedir}/tools/stress/src" />
    <property name="stress.test.src" value="${basedir}/tools/stress/test/unit" />
    <property name="stress.build.classes" value="${build.classes}/stress" />
    <property name="stress.test.classes" value="${build.dir}/test/stress-classes" />
	<property name="stress.manifest" value="${stress.build.classes}/MANIFEST.MF" />

    <target name="stress-build-test" depends="stress-build" description="Compile stress tests">
        <javac debug="true" debuglevel="${debuglevel}" destdir="${stress.test.classes}"
               source="${source.version}" target="${target.version}"
               includeantruntime="false" encoding="utf-8">
            <classpath>
                <path refid="cassandra.classpath.test"/>
                <pathelement location="${stress.build.classes}" />
            </classpath>
            <src path="${stress.test.src}"/>
        </javac>
    </target>

    <target name="stress-build" depends="build" description="build stress tool">
        <antcall target="_stress_build"/>
    </target>

    <target name="_stress_build">
    	<mkdir dir="${stress.build.classes}" />
        <javac compiler="modern" debug="true" debuglevel="${debuglevel}"
               source="${source.version}" target="${target.version}"
               encoding="utf-8" destdir="${stress.build.classes}" includeantruntime="true">
            <src path="${stress.build.src}" />
            <classpath>
                <path refid="cassandra.classpath" />
            </classpath>
        </javac>
        <copy todir="${stress.build.classes}">
            <fileset dir="${stress.build.src}/resources" />
        </copy>
    </target>

    <target name="stress-test" depends="stress-build-test, build-test" description="Runs stress tests">
        <testmacro inputdir="${stress.test.src}"
                       timeout="${test.timeout}">
        </testmacro>
    </target>

    <!-- Use this with an FQDN for test class, and an optional csv list of methods like this:
      ant stress-test-some -Dtest.name=org.apache.cassandra.stress.generate.DistributionGaussianTest
      ant stress-test-some -Dtest.name=org.apache.cassandra.stress.generate.DistributionGaussianTest -Dtest.methods=simpleGaussian
    -->
    <target name="stress-test-some" depends="stress-build-test, build-test" description="Runs stress tests">
        <testmacro inputdir="${stress.test.src}"
                       timeout="${test.timeout}">
          <test unless:blank="${test.methods}" name="${test.name}" methods="${test.methods}" outfile="build/test/output/TEST-${test.name}-${test.methods}"/>
          <test if:blank="${test.methods}" name="${test.name}" outfile="build/test/output/TEST-${test.name}"/>
        </testmacro>
    </target>

    <!--
        fqltool build file
        -->
    <property name="fqltool.build.src" value="${basedir}/tools/fqltool/src" />
    <property name="fqltool.test.src" value="${basedir}/tools/fqltool/test/unit" />
    <property name="fqltool.build.classes" value="${build.classes}/fqltool" />
    <property name="fqltool.test.classes" value="${build.dir}/test/fqltool-classes" />
    <property name="fqltool.manifest" value="${fqltool.build.classes}/MANIFEST.MF" />

    <target name="fqltool-build-test" depends="fqltool-build" description="Compile fqltool tests">
        <javac debug="true" debuglevel="${debuglevel}" destdir="${fqltool.test.classes}"
               source="${source.version}" target="${target.version}"
               includeantruntime="false" encoding="utf-8">
            <classpath>
                <path refid="cassandra.classpath.test"/>
                <pathelement location="${fqltool.build.classes}" />
            </classpath>
            <src path="${fqltool.test.src}"/>
        </javac>
    </target>

    <target name="fqltool-build" depends="build" description="build fqltool">
        <antcall target="_fqltool_build"/>
    </target>

    <target name="_fqltool_build">
    	<mkdir dir="${fqltool.build.classes}" />
        <javac compiler="modern" debug="true" debuglevel="${debuglevel}"
               source="${source.version}" target="${target.version}"
               encoding="utf-8" destdir="${fqltool.build.classes}" includeantruntime="true">
            <src path="${fqltool.build.src}" />
            <classpath>
                <path refid="cassandra.classpath" />
            </classpath>
        </javac>
    </target>

    <target name="fqltool-test" depends="fqltool-build-test, build-test" description="Runs fqltool tests">
        <testmacro inputdir="${fqltool.test.src}"
                       timeout="${test.timeout}">
        </testmacro>
    </target>

	<target name="_write-poms" depends="maven-declare-dependencies">
	    <artifact:writepom pomRefId="parent-pom" file="${build.dir}/${final.name}-parent.pom"/>
	    <artifact:writepom pomRefId="all-pom" file="${build.dir}/${final.name}.pom"/>
	    <artifact:writepom pomRefId="build-deps-pom" file="${build.dir}/tmp-${final.name}-deps.pom"/>
	</target>

	<target name="write-poms" unless="without.maven">
	    <antcall target="_write-poms" />
	</target>

    <!--
        The jar target makes cassandra.jar output.
    -->
    <target name="_main-jar"
            depends="build"
            description="Assemble DSE DB JAR files">
      <mkdir dir="${build.classes.main}/META-INF" />
      <copy file="LICENSE.txt"
            tofile="${build.classes.main}/META-INF/LICENSE.txt"/>
      <copy file="NOTICE.txt"
            tofile="${build.classes.main}/META-INF/NOTICE.txt"/>

      <!-- Main Jar -->
      <jar jarfile="${build.dir}/${final.name}.jar">
        <fileset dir="${build.classes.main}">
        </fileset>
        <manifest>
        <!-- <section name="org/apache/cassandra/infrastructure"> -->
          <attribute name="Multi-Release" value="true"/>
          <attribute name="Implementation-Title" value="DSE DB"/>
          <attribute name="Implementation-Version" value="${version}"/>
          <attribute name="Implementation-Vendor" value="DataStax"/>
        <!-- </section> -->
        </manifest>
      </jar>
    </target>
    <target name="jar"
            depends="_main-jar,build-test,stress-build,fqltool-build,write-poms"
            description="Assemble DSE DB JAR files">
      <!-- Stress jar -->
      <manifest file="${stress.manifest}">
        <attribute name="Built-By" value="Pavel Yaskevich"/>
        <attribute name="Main-Class" value="org.apache.cassandra.stress.Stress"/>
      </manifest>
      <mkdir dir="${stress.build.classes}/META-INF" />
      <mkdir dir="${build.dir}/tools/lib/" />
      <jar destfile="${build.dir}/tools/lib/stress.jar" manifest="${stress.manifest}">
        <fileset dir="${stress.build.classes}"/>
      </jar>
      <!-- fqltool jar -->
      <manifest file="${fqltool.manifest}">
        <attribute name="Built-By" value="Marcus Eriksson"/>
        <attribute name="Main-Class" value="org.apache.cassandra.fqltool.FullQueryLogTool"/>
      </manifest>
      <mkdir dir="${fqltool.build.classes}/META-INF" />
      <mkdir dir="${build.dir}/tools/lib/" />
      <jar destfile="${build.dir}/tools/lib/fqltool.jar" manifest="${stress.manifest}">
        <fileset dir="${fqltool.build.classes}"/>
      </jar>
    </target>

    <!--
        The javadoc-jar target makes cassandra-javadoc.jar output required for publishing to Maven central repository.
    -->
    <target name="javadoc-jar" depends="javadoc" unless="no-javadoc" description="Assemble DSE DB JavaDoc JAR file">
      <jar jarfile="${build.dir}/${final.name}-javadoc.jar" basedir="${javadoc.dir}"/>
      <!-- javadoc task always rebuilds so might as well remove the generated docs to prevent
           being pulled into the distribution by accident -->
      <delete quiet="true" dir="${javadoc.dir}"/>
    </target>

    <!--
        The sources-jar target makes cassandra-sources.jar output required for publishing to Maven central repository.
    -->
    <target name="sources-jar" depends="init" description="Assemble DSE DB Sources JAR file">
      <jar jarfile="${build.dir}/${final.name}-sources.jar">
        <fileset dir="${build.src.java}" defaultexcludes="yes">
          <include name="org/apache/**/*.java"/>
        </fileset>
        <fileset dir="${build.src.gen-java}" defaultexcludes="yes">
          <include name="org/apache/**/*.java"/>
        </fileset>
      </jar>
    </target>

    <target name="_artifacts-init" depends="jar">
      <mkdir dir="${dist.dir}"/>
      <!-- fix the control linefeed so that builds on windows works on linux -->
      <fixcrlf srcdir="bin" includes="**/*" eol="lf" eof="remove" />
      <fixcrlf srcdir="conf" includes="**/*" eol="lf" eof="remove" />
      <fixcrlf srcdir="tools/bin" includes="**/*" eol="lf" eof="remove" />
      <copy todir="${dist.dir}/lib">
        <fileset dir="${build.lib}"/>
        <fileset dir="${build.dir}">
          <include name="${final.name}.jar" />
        </fileset>
      </copy>
      <copy todir="${dist.dir}/doc" failonerror="false">
        <fileset dir="doc">
          <include name="cql3/CQL.html" />
          <include name="cql3/CQL.css" />
          <include name="SASI.md" />
        </fileset>
      </copy>
      <copy todir="${dist.dir}/doc/html" failonerror="false">
        <fileset dir="doc" />
        <globmapper from="build/html/*" to="*"/>
      </copy>
      <copy todir="${dist.dir}/bin">
        <fileset dir="bin"/>
      </copy>
      <copy todir="${dist.dir}/conf">
        <fileset dir="conf"/>
      </copy>
      <copy todir="${dist.dir}/pylib">
        <fileset dir="pylib">
          <include name="**" />
          <exclude name="**/*.pyc" />
        </fileset>
      </copy>
      <copy todir="${dist.dir}/">
        <fileset dir="${basedir}">
          <include name="*.txt" />
        </fileset>
      </copy>
      <copy todir="${dist.dir}/tools/bin">
        <fileset dir="${basedir}/tools/bin"/>
      </copy>
      <copy todir="${dist.dir}/tools/">
        <fileset dir="${basedir}/tools/">
            <include name="*.yaml"/>
	</fileset>
      </copy>
      <copy todir="${dist.dir}/tools/lib">
        <fileset dir="${build.dir}/tools/lib/">
            <include name="*.jar" />
        </fileset>
      </copy>
    </target>

    <!-- creates release tarballs -->
    <target name="artifacts" depends="_artifacts-init,gen-doc,sources-jar,javadoc-jar"
            description="Create DSE DB release artifacts">
      <tar compression="gzip" longfile="gnu"
        destfile="${build.dir}/${final.name}-bin.tar.gz">

        <!-- Everything but bin/ (default mode) -->
        <tarfileset dir="${dist.dir}" prefix="${final.name}">
          <include name="**"/>
          <exclude name="bin/*" />
          <exclude name="tools/bin/*"/>
        </tarfileset>
        <!-- Shell includes in bin/ (default mode) -->
        <tarfileset dir="${dist.dir}" prefix="${final.name}">
          <include name="bin/*.in.sh" />
          <include name="tools/bin/*.in.sh" />
        </tarfileset>
        <!-- Executable scripts in bin/ -->
        <tarfileset dir="${dist.dir}" prefix="${final.name}" mode="755">
          <include name="bin/*"/>
          <include name="tools/bin/*"/>
          <exclude name="bin/*.in.sh" />
          <exclude name="tools/bin/*.in.sh" />
        </tarfileset>
      </tar>

      <tar compression="gzip" longfile="gnu"
           destfile="${build.dir}/${final.name}-src.tar.gz">

        <tarfileset dir="${basedir}"
                    prefix="${final.name}-src">
          <include name="**"/>
          <exclude name="build/**" />
          <exclude name="lib/**" />
          <exclude name="src/gen-java/**" />
          <exclude name=".git/**" />
          <exclude name="venv/**" />
          <exclude name="src/resources/org/apache/cassandra/config/version.properties" />
          <exclude name="conf/hotspot_compiler" />
          <exclude name="doc/cql3/CQL.html" />
          <exclude name="doc/build/**" />
          <exclude name="bin/*" /> <!-- handled separately below -->
          <exclude name="tools/bin/*" /> <!-- handled separately below -->
          <!-- exclude python generated files -->
          <exclude name="**/__pycache__/**" />
          <!-- exclude Eclipse files -->
          <exclude name=".project" />
          <exclude name=".classpath" />
          <exclude name=".settings/**" />
          <exclude name=".externalToolBuilders/**" />
          <!-- exclude NetBeans files -->
          <exclude name="ide/nbproject/private/**" />
        </tarfileset>

        <!-- python driver -->
        <tarfileset dir="${basedir}" prefix="${final.name}-src">
          <include name="lib/cassandra-driver-internal-only-**" />
        </tarfileset>

        <!-- Shell includes in bin/ and tools/bin/ -->
        <tarfileset dir="${basedir}" prefix="${final.name}-src">
          <include name="bin/*.in.sh" />
          <include name="tools/bin/*.in.sh" />
        </tarfileset>
        <!-- Everything else (assumed to be scripts), is executable -->
        <tarfileset dir="${basedir}" prefix="${final.name}-src" mode="755">
          <include name="bin/*"/>
          <exclude name="bin/*.in.sh" />
          <include name="tools/bin/*"/>
          <exclude name="tools/bin/*.in.sh" />
        </tarfileset>
      </tar>

      <checksum forceOverwrite="yes" todir="${build.dir}" fileext=".sha256" algorithm="SHA-256">
        <fileset dir="${build.dir}">
          <include name="${final.name}-bin.tar.gz" />
          <include name="${final.name}-src.tar.gz" />
        </fileset>
      </checksum>
      <checksum forceOverwrite="yes" todir="${build.dir}" fileext=".sha512" algorithm="SHA-512">
        <fileset dir="${build.dir}">
          <include name="${final.name}-bin.tar.gz" />
          <include name="${final.name}-src.tar.gz" />
        </fileset>
      </checksum>
    </target>

  <target name="build-jmh" depends="build-test, jar" description="Create JMH uber jar">
      <jar jarfile="${build.test.dir}/deps.jar">
          <zipgroupfileset dir="${build.test.dir}/lib/jars">
              <include name="*jmh*.jar"/>
              <include name="junit*.jar"/>
              <include name="jopt*.jar"/>
              <include name="commons*.jar"/>
              <include name="hamcrest*.jar"/>
          </zipgroupfileset>
          <zipgroupfileset dir="${build.lib}" includes="*.jar"/>
      </jar>
      <jar jarfile="${build.test.dir}/benchmarks.jar">
          <manifest>
              <attribute name="Main-Class" value="org.openjdk.jmh.Main"/>
          </manifest>
          <zipfileset src="${build.test.dir}/deps.jar" excludes="META-INF/*.SF" />
          <fileset dir="${build.classes.main}"/>
          <fileset dir="${test.classes}"/>
          <fileset dir="${test.conf}" />
      </jar>
  </target>

  <target name="build-test" depends="_main-jar,stress-build,fqltool-build,resolver-dist-lib" unless="no-build-test"
          description="Compile test classes">
    <antcall target="_build-test"/>
  </target>

  <target name="_build-test">
    <javac
     compiler="modern"
     debug="true"
     debuglevel="${debuglevel}"
     destdir="${test.classes}"
     includeantruntime="true"
     source="${source.version}"
     target="${target.version}"
     encoding="utf-8">
     <classpath>
        <path refid="cassandra.classpath.test"/>
        <pathelement location="${fqltool.build.classes}"/>
     </classpath>
     <compilerarg value="-XDignore.symbol.file"/>
     <src path="${test.unit.src}"/>
     <src path="${test.long.src}"/>
     <src path="${test.burn.src}"/>
     <src path="${test.memory.src}"/>
     <src path="${test.microbench.src}"/>
     <src path="${test.distributed.src}"/>
    </javac>

    <!-- Non-java resources needed by the test suite -->
    <copy todir="${test.classes}">
      <fileset dir="${test.resources}"/>
    </copy>
  </target>

  <!-- Run tests separately and report errors after and generate a junit report -->
  <macrodef name="testhelper">
    <attribute name="testdelegate"/>
    <sequential>
      <testhelper_ testdelegate="@{testdelegate}"/>
      <fail message="Some test(s) failed.">
        <condition>
            <and>
            <isset property="testfailed"/>
            <not>
              <isset property="ant.test.failure.ignore"/>
            </not>
          </and>
        </condition>
      </fail>
    </sequential>
  </macrodef>

  <!-- Run a list of junit tasks but don't track errors or generate a report after
       If a test fails the testfailed property will be set. All the tests are run using the testdelegate
       macro that is specified as an attribute and they will be run sequentially in this ant process -->
  <scriptdef name="testhelper_" language="javascript">
    <attribute name="testdelegate"/>
    <![CDATA[
        sep = project.getProperty("path.separator");
        all = project.getProperty("all-test-classes").split(sep);
        var p = project.createTask('sequential');
        for (i = 0; i < all.length; i++) {
            if (all[i] == undefined) continue;
            task = project.createTask( attributes.get("testdelegate") );
            task.setDynamicAttribute( "test.file.list", "" + all[i]);
            p.addTask(task);
        }
        p.perform();
    ]]>
  </scriptdef>

  <!-- Defines how to run a set of tests. If you change the defaults for attributes
       you should also update them in testmacro.,
       The two are split because the helper doesn't generate
       a junit report or fail on errors -->
  <macrodef name="testmacrohelper">
    <attribute name="inputdir" />
    <attribute name="timeout" default="${test.timeout}" />
    <attribute name="forkmode" default="perTest"/>
    <element name="optjvmargs" implicit="true" optional="true" />
    <attribute name="filter" default="**/${test.name}.java"/>
    <attribute name="exclude" default="" />
    <attribute name="filelist" default="" />
    <attribute name="testtag" default=""/>
    <attribute name="usejacoco" default="no"/>
    <attribute name="showoutput" default="false"/>

    <sequential>
      <condition property="additionalagent"
                 value="-javaagent:${build.dir.lib}/jars/jacocoagent.jar=destfile=${jacoco.partialexecfile}"
                 else="">
        <istrue value="${usejacoco}"/>
      </condition>
      <taskdef name="junit-timeout" classname="org.apache.cassandra.JStackJUnitTask">
        <classpath>
          <pathelement location="${test.classes}"/>
        </classpath>
      </taskdef>
      <mkdir dir="${build.test.dir}/cassandra"/>
      <mkdir dir="${build.test.dir}/output"/>
      <mkdir dir="${build.test.dir}/output/@{testtag}"/>
      <junit-timeout fork="on" forkmode="@{forkmode}" failureproperty="testfailed" maxmemory="1024m" timeout="@{timeout}" showoutput="@{showoutput}">
        <formatter classname="org.apache.cassandra.CassandraXMLJUnitResultFormatter" extension=".xml" usefile="true"/>
        <formatter classname="org.apache.cassandra.CassandraBriefJUnitResultFormatter" usefile="false"/>
        <jvmarg value="-Dstorage-config=${test.conf}"/>
        <jvmarg value="-Djava.awt.headless=true"/>
        <!-- Cassandra 3.0+ needs <jvmarg line="... ${additionalagent}" /> here! (not value=) -->
        <jvmarg line="-javaagent:${build.lib}/jamm-${jamm.version}.jar ${additionalagent}" />
        <jvmarg value="-ea"/>
        <jvmarg value="-Djava.io.tmpdir=${tmp.dir}"/>
        <jvmarg value="-Dcassandra.debugrefcount=true"/>
        <jvmarg value="-Xss256k"/>
        <!-- When we do classloader manipulation SoftReferences can cause memory leaks
             that can OOM our test runs. The next two settings informs our GC
             algorithm to limit the metaspace size and clean up SoftReferences
             more aggressively rather than waiting. See CASSANDRA-14922 for more details.
        -->
        <jvmarg value="-XX:SoftRefLRUPolicyMSPerMB=0" />
        <jvmarg value="-XX:ActiveProcessorCount=2" />
        <jvmarg value="-Dcassandra.test.driver.connection_timeout_ms=${test.driver.connection_timeout_ms}"/>
        <jvmarg value="-Dcassandra.test.driver.read_timeout_ms=${test.driver.read_timeout_ms}"/>
        <jvmarg value="-Dcassandra.memtable_row_overhead_computation_step=100"/>
        <jvmarg value="-Dcassandra.test.use_prepared=${cassandra.test.use_prepared}"/>
        <jvmarg value="-Dcassandra.test.sstableformatdevelopment=true"/>
        <!-- The first time SecureRandom initializes can be slow if it blocks on /dev/random -->
        <jvmarg value="-Djava.security.egd=file:/dev/urandom" />
        <jvmarg value="-Dcassandra.testtag=@{testtag}"/>
        <jvmarg value="-Dcassandra.keepBriefBrief=${cassandra.keepBriefBrief}" />
        <jvmarg value="-Dcassandra.strict.runtime.checks=true" />
        <jvmarg line="${java11-jvmargs}"/>
        <!-- disable shrinks in quicktheories CASSANDRA-15554 -->
        <jvmarg value="-DQT_SHRINKS=0"/>
        <jvmarg line="${test-jvmargs}" />
        <optjvmargs/>
        <!-- Uncomment to debug unittest, attach debugger to port 1416 -->
        <!--
        <jvmarg line="-agentlib:jdwp=transport=dt_socket,address=localhost:1416,server=y,suspend=y" />
        -->
        <classpath>
          <pathelement path="${java.class.path}"/>
          <pathelement location="${stress.build.classes}"/>
          <pathelement location="${fqltool.build.classes}"/>
          <path refid="cassandra.classpath.test" />
          <pathelement location="${test.classes}"/>
          <pathelement location="${stress.test.classes}"/>
          <pathelement location="${fqltool.test.classes}"/>
          <pathelement location="${test.conf}"/>
          <fileset dir="${test.lib}">
            <include name="**/*.jar" />
              <exclude name="**/ant-*.jar"/>
          </fileset>
        </classpath>
        <batchtest todir="${build.test.dir}/output/@{testtag}">
            <fileset dir="@{inputdir}" includes="@{filter}" excludes="@{exclude}"/>
            <filelist dir="@{inputdir}" files="@{filelist}"/>
        </batchtest>
      </junit-timeout>

      <delete quiet="true" failonerror="false" dir="${build.test.dir}/cassandra/commitlog"/>
      <delete quiet="true" failonerror="false" dir="${build.test.dir}/cassandra/cdc_raw"/>
      <delete quiet="true" failonerror="false" dir="${build.test.dir}/cassandra/data"/>
      <delete quiet="true" failonerror="false" dir="${build.test.dir}/cassandra/system_data"/>
      <delete quiet="true" failonerror="false" dir="${build.test.dir}/cassandra/saved_caches"/>
      <delete quiet="true" failonerror="false" dir="${build.test.dir}/cassandra/hints"/>
    </sequential>
  </macrodef>

  <target name="testold" depends="build-test" description="Execute unit tests">
    <testmacro inputdir="${test.unit.src}" timeout="${test.timeout}">
      <jvmarg value="-Dlegacy-sstable-root=${test.data}/legacy-sstables"/>
      <jvmarg value="-Dinvalid-legacy-sstable-root=${test.data}/invalid-legacy-sstables"/>
      <jvmarg value="-Dcassandra.ring_delay_ms=1000"/>
      <jvmarg value="-Dcassandra.tolerate_sstable_size=true"/>
      <jvmarg value="-Dcassandra.skip_sync=true" />
    </testmacro>
    <fileset dir="${test.unit.src}" />
  </target>

  <!-- Will not generate a junit report or fail on error  -->
  <macrodef name="testlist">
    <attribute name="test.file.list"/>
    <sequential>
      <testmacrohelper inputdir="${test.dir}/${test.classlistprefix}" filelist="@{test.file.list}" exclude="**/*.java" timeout="${test.timeout}">
        <jvmarg value="-Dlegacy-sstable-root=${test.data}/legacy-sstables"/>
        <jvmarg value="-Dinvalid-legacy-sstable-root=${test.data}/invalid-legacy-sstables"/>
        <jvmarg value="-Dcassandra.ring_delay_ms=1000"/>
        <jvmarg value="-Dcassandra.tolerate_sstable_size=true"/>
        <jvmarg value="-Dcassandra.skip_sync=true" />
        <jvmarg value="-Dlogback.configurationFile=file://${test.logback.configurationFile}"/>
      </testmacrohelper>
    </sequential>
  </macrodef>

  <!-- Will not generate a junit report  -->
  <macrodef name="testlist-compression">
    <attribute name="test.file.list" />
    <sequential>
      <property name="compressed_yaml" value="${build.test.dir}/cassandra.compressed.yaml"/>
      <concat destfile="${compressed_yaml}">
          <fileset file="${test.conf}/cassandra.yaml"/>
          <fileset file="${test.conf}/commitlog_compression_${test.compression.algo}.yaml"/>
      </concat>
      <testmacrohelper inputdir="${test.unit.src}" filelist="@{test.file.list}"
                       exclude="**/*.java" timeout="${test.timeout}" testtag="compression">
        <jvmarg value="-Dlegacy-sstable-root=${test.data}/legacy-sstables"/>
        <jvmarg value="-Dinvalid-legacy-sstable-root=${test.data}/invalid-legacy-sstables"/>
        <jvmarg value="-Dcassandra.test.compression=true"/>
        <jvmarg value="-Dcassandra.test.compression.algo=${test.compression.algo}"/>
        <jvmarg value="-Dcassandra.ring_delay_ms=1000"/>
        <jvmarg value="-Dcassandra.tolerate_sstable_size=true"/>
        <jvmarg value="-Dcassandra.config=file:///${compressed_yaml}"/>
        <jvmarg value="-Dcassandra.skip_sync=true" />
        <jvmarg value="-Dlogback.configurationFile=file://${test.logback.configurationFile}"/>
      </testmacrohelper>
    </sequential>
  </macrodef>

  <macrodef name="testlist-cdc">
    <attribute name="test.file.list" />
    <sequential>
      <property name="cdc_yaml" value="${build.test.dir}/cassandra.cdc.yaml"/>
      <concat destfile="${cdc_yaml}">
        <fileset file="${test.conf}/cassandra.yaml"/>
        <fileset file="${test.conf}/cdc.yaml"/>
      </concat>
      <testmacrohelper inputdir="${test.unit.src}" filelist="@{test.file.list}"
                       exclude="**/*.java" timeout="${test.timeout}" testtag="cdc">
        <jvmarg value="-Dlegacy-sstable-root=${test.data}/legacy-sstables"/>
        <jvmarg value="-Dinvalid-legacy-sstable-root=${test.data}/invalid-legacy-sstables"/>
        <jvmarg value="-Dcassandra.ring_delay_ms=1000"/>
        <jvmarg value="-Dcassandra.tolerate_sstable_size=true"/>
        <jvmarg value="-Dcassandra.config=file:///${cdc_yaml}"/>
        <jvmarg value="-Dcassandra.skip_sync=true" />
        <jvmarg value="-Dlogback.configurationFile=file://${test.logback.configurationFile}"/>
      </testmacrohelper>
    </sequential>
  </macrodef>

  <macrodef name="testlist-bigtable">
    <attribute name="test.file.list"/>
    <sequential>
      <testmacrohelper inputdir="${test.unit.src}" filelist="@{test.file.list}"
                       exclude="**/*.java" timeout="${test.timeout}" testtag="bigtable">
        <jvmarg value="-Dlegacy-sstable-root=${test.data}/legacy-sstables"/>
        <jvmarg value="-Dinvalid-legacy-sstable-root=${test.data}/invalid-legacy-sstables"/>
        <jvmarg value="-Dcassandra.ring_delay_ms=1000"/>
        <jvmarg value="-Dcassandra.tolerate_sstable_size=true"/>
        <jvmarg value="-Dcassandra.skip_sync=true" />
        <jvmarg value="-Dcassandra.sstable.format.default=big" />
        <jvmarg value="-Dlogback.configurationFile=file://${test.logback.configurationFile}"/>
      </testmacrohelper>
    </sequential>
  </macrodef>

    <macrodef name="testlist-nocursor">
        <attribute name="test.file.list"/>
        <attribute name="testlist.offset"/>
        <sequential>
            <testmacrohelper inputdir="${test.dir}/${test.classlistprefix}" filelist="@{test.file.list}" poffset="@{testlist.offset}"
                             exclude="**/*.java" timeout="${test.timeout}" testtag="nocursor">
                <jvmarg value="-Dlegacy-sstable-root=${test.data}/legacy-sstables"/>
                <jvmarg value="-Dinvalid-legacy-sstable-root=${test.data}/invalid-legacy-sstables"/>
                <jvmarg value="-Dcassandra.ring_delay_ms=1000"/>
                <jvmarg value="-Dcassandra.tolerate_sstable_size=true"/>
                <jvmarg value="-Dcassandra.config.loader=org.apache.cassandra.OffsetAwareConfigurationLoader"/>
                <jvmarg value="-Dcassandra.skip_sync=true" />
                <jvmarg value="-Dcassandra.allow_cursor_compaction=false" />
                <jvmarg value="-Dlogback.configurationFile=file://${test.logback.configurationFile}"/>
            </testmacrohelper>
        </sequential>
    </macrodef>

    <macrodef name="testlist-system-keyspace-directory">
    <attribute name="test.file.list" />
    <sequential>
      <property name="system_keyspaces_directory_yaml" value="${build.test.dir}/cassandra.system.yaml"/>
      <concat destfile="${system_keyspaces_directory_yaml}">
        <fileset file="${test.conf}/cassandra.yaml"/>
        <fileset file="${test.conf}/system_keyspaces_directory.yaml"/>
      </concat>
      <testmacrohelper inputdir="${test.unit.src}" filelist="@{test.file.list}"
                       exclude="**/*.java" timeout="${test.timeout}" testtag="system_keyspace_directory">
        <jvmarg value="-Dlegacy-sstable-root=${test.data}/legacy-sstables"/>
        <jvmarg value="-Dinvalid-legacy-sstable-root=${test.data}/invalid-legacy-sstables"/>
        <jvmarg value="-Dcassandra.ring_delay_ms=1000"/>
        <jvmarg value="-Dcassandra.tolerate_sstable_size=true"/>
        <jvmarg value="-Dcassandra.config=file:///${system_keyspaces_directory_yaml}"/>
        <jvmarg value="-Dcassandra.skip_sync=true" />
        <jvmarg value="-Dlogback.configurationFile=file://${test.logback.configurationFile}"/>
      </testmacrohelper>
    </sequential>
  </macrodef>

  <macrodef name="testlist-sai-legacy">
    <attribute name="test.file.list" />
    <sequential>
        <testmacrohelper inputdir="${test.unit.src}" filelist="@{test.file.list}"
                         exclude="**/*.java" timeout="${test.timeout}" testtag="sai-legacy">
            <jvmarg value="-Dlegacy-sstable-root=${test.data}/legacy-sstables"/>
            <jvmarg value="-Dinvalid-legacy-sstable-root=${test.data}/invalid-legacy-sstables"/>
            <jvmarg value="-Dcassandra.ring_delay_ms=1000"/>
            <jvmarg value="-Dcassandra.tolerate_sstable_size=true"/>
            <jvmarg value="-Dcassandra.sai.latest.version=aa"/>
            <jvmarg value="-Dcassandra.skip_sync=true" />
            <jvmarg value="-Dlogback.configurationFile=file://${test.logback.configurationFile}"/>
        </testmacrohelper>
    </sequential>
  </macrodef>

    <!--
      Run named ant task with jacoco, such as "ant jacoco-run -Dtaskname=test"
      the target run must enable the jacoco agent if usejacoco is 'yes' -->
  <target name="jacoco-run" description="run named task with jacoco instrumentation">
    <condition property="runtask" value="${taskname}" else="test">
      <isset property="taskname"/>
    </condition>
    <antcall target="${runtask}">
      <param name="usejacoco" value="yes"/>
    </antcall>
  </target>

  <!-- Use this with an FQDN for test class, and an optional csv list of methods like this:
    ant testsome -Dtest.name=org.apache.cassandra.service.StorageServiceServerTest -Dtest.methods=testRegularMode,testGetAllRangesEmpty
  -->
  <target name="testsome" depends="build-test" description="Execute specific unit tests" >
    <testmacro inputdir="${test.unit.src}" timeout="${test.timeout}">
      <test unless:blank="${test.methods}" name="${test.name}" methods="${test.methods}" outfile="build/test/output/TEST-${test.name}-${test.methods}"/>
      <test if:blank="${test.methods}" name="${test.name}" outfile="build/test/output/TEST-${test.name}"/>
      <jvmarg value="-Dlegacy-sstable-root=${test.data}/legacy-sstables"/>
      <jvmarg value="-Dinvalid-legacy-sstable-root=${test.data}/invalid-legacy-sstables"/>
      <jvmarg value="-Dcassandra.ring_delay_ms=1000"/>
      <jvmarg value="-Dcassandra.tolerate_sstable_size=true"/>
      <jvmarg value="-Dcassandra.skip_sync=true" />
    </testmacro>
  </target>

  <!-- Use this with an FQDN for test class, and an optional csv list of methods like this:
    ant long-testsome -Dtest.name=org.apache.cassandra.cql3.ManyRowsTest
    ant long-testsome -Dtest.name=org.apache.cassandra.cql3.ManyRowsTest -Dtest.methods=testLargeCount
  -->
  <target name="long-testsome" depends="build-test" description="Execute specific long unit tests" >
    <testmacro inputdir="${test.long.src}" timeout="${test.long.timeout}">
      <test unless:blank="${test.methods}" name="${test.name}" methods="${test.methods}"/>
      <test if:blank="${test.methods}" name="${test.name}"/>
      <jvmarg value="-Dcassandra.ring_delay_ms=1000"/>
      <jvmarg value="-Dcassandra.tolerate_sstable_size=true"/>
    </testmacro>
  </target>

  <!-- Use this with an FQDN for test class, and an optional csv list of methods like this:
    ant burn-testsome -Dtest.name=org.apache.cassandra.utils.memory.LongBufferPoolTest
    ant burn-testsome -Dtest.name=org.apache.cassandra.utils.memory.LongBufferPoolTest -Dtest.methods=testPoolAllocateWithRecyclePartially
  -->
  <target name="burn-testsome" depends="build-test" description="Execute specific burn unit tests" >
    <testmacro inputdir="${test.burn.src}" timeout="${test.burn.timeout}">
      <test unless:blank="${test.methods}" name="${test.name}" methods="${test.methods}"/>
      <test if:blank="${test.methods}" name="${test.name}"/>
      <jvmarg value="-Dlogback.configurationFile=test/conf/logback-burntest.xml"/>
    </testmacro>
  </target>

  <target name="test-compression" depends="build-test,stress-build" description="Execute unit tests with sstable compression enabled">
    <path id="all-test-classes-path">
      <fileset dir="${test.unit.src}" includes="**/${test.name}.java" />
      <fileset dir="${test.distributed.src}" includes="**/${test.name}.java" />
    </path>
    <property name="all-test-classes" refid="all-test-classes-path"/>
    <testhelper testdelegate="testlist-compression" />
  </target>

  <target name="test-cdc" depends="build-test" description="Execute unit tests with change-data-capture enabled">
    <path id="all-test-classes-path">
      <fileset dir="${test.unit.src}" includes="**/${test.name}.java" />
    </path>
    <property name="all-test-classes" refid="all-test-classes-path"/>
    <testhelper testdelegate="testlist-cdc" />
  </target>

  <target name="test-bigtable" depends="build-test" description="Execute unit tests with default sstable format set to Big Table (otherwise the tests are executed with the default format set to Trie Index)">
      <path id="all-test-classes-path">
          <fileset dir="${test.unit.src}" includes="**/${test.name}.java" />
      </path>
      <property name="all-test-classes" refid="all-test-classes-path"/>
      <testhelper testdelegate="testlist-bigtable" />
  </target>

  <target name="test-nocursor" depends="build-test" description="Execute unit tests with cursor compaction disabled">
      <path id="all-test-classes-path">
          <fileset dir="${test.unit.src}" includes="**/${test.name}.java" />
      </path>
      <property name="all-test-classes" refid="all-test-classes-path"/>
      <testhelper testdelegate="testlist-nocursor" />
  </target>

  <target name="test-system-keyspace-directory" depends="build-test" description="Execute unit tests with a system keyspaces directory configured">
    <path id="all-test-classes-path">
      <fileset dir="${test.unit.src}" includes="**/${test.name}.java" />
    </path>
    <property name="all-test-classes" refid="all-test-classes-path"/>
    <testhelper testdelegate="testlist-system-keyspace-directory" />
  </target>

  <target name="test-sai-legacy" depends="build-test" description="Execute unit tests using a legacy SAI index format">
    <path id="all-test-classes-path">
        <fileset dir="${test.unit.src}" includes="**/${test.name}.java" />
    </path>
    <property name="all-test-classes" refid="all-test-classes-path"/>
    <testhelper testdelegate="testlist-sai-legacy" />
  </target>

    <target name="msg-ser-gen-test" depends="build-test" description="Generates message serializations">
    <testmacro inputdir="${test.unit.src}"
        timeout="${test.timeout}" filter="**/SerializationsTest.java">
      <jvmarg value="-Dcassandra.test-serialization-writes=True"/>
    </testmacro>
  </target>

  <target name="msg-ser-test" depends="build-test" description="Tests message serializations">
      <testmacro inputdir="${test.unit.src}" timeout="${test.timeout}"
               filter="**/SerializationsTest.java"/>
  </target>

  <target name="msg-ser-test-7" depends="build-test" description="Generates message serializations">
    <testmacro inputdir="${test.unit.src}"
        timeout="${test.timeout}" filter="**/SerializationsTest.java">
      <jvmarg value="-Dcassandra.version=0.7"/>
    </testmacro>
  </target>

  <target name="msg-ser-test-10" depends="build-test" description="Tests message serializations on 1.0 messages">
    <testmacro inputdir="${test.unit.src}"
        timeout="${test.timeout}" filter="**/SerializationsTest.java">
      <jvmarg value="-Dcassandra.version=1.0"/>
    </testmacro>
  </target>

  <target name="test-burn" depends="build-test" description="Execute functional tests">
    <testmacro inputdir="${test.burn.src}"
               timeout="${test.burn.timeout}">
    </testmacro>
  </target>

  <target name="long-test" depends="build-test" description="Execute functional tests">
    <testmacro inputdir="${test.long.src}"
               timeout="${test.long.timeout}">
      <jvmarg value="-Dcassandra.ring_delay_ms=1000"/>
      <jvmarg value="-Dcassandra.tolerate_sstable_size=true"/>
    </testmacro>
  </target>

  <target name="test-memory" depends="build-test" description="Execute functional tests">
      <testmacro inputdir="${test.memory.src}"
                 timeout="${test.memory.timeout}">
          <jvmarg value="-javaagent:${build.dir}/test/lib/jars/java-allocation-instrumenter-${allocation-instrumenter.version}.jar"/>
      </testmacro>
  </target>

  <target name="cql-test" depends="build-test" description="Execute CQL tests">
    <sequential>
      <echo message="running CQL tests"/>
      <mkdir dir="${build.test.dir}/cassandra"/>
      <mkdir dir="${build.test.dir}/output"/>
      <junit fork="on" forkmode="once" failureproperty="testfailed" maxmemory="1024m" timeout="${test.timeout}">
        <formatter type="brief" usefile="false"/>
        <jvmarg value="-Dstorage-config=${test.conf}"/>
        <jvmarg value="-Djava.awt.headless=true"/>
        <jvmarg value="-javaagent:${build.lib}/jamm-${jamm.version}.jar" />
        <jvmarg value="-ea"/>
        <jvmarg value="-Xss256k"/>
        <jvmarg value="-Dcassandra.memtable_row_overhead_computation_step=100"/>
        <jvmarg value="-Dcassandra.test.use_prepared=${cassandra.test.use_prepared}"/>
        <jvmarg value="-Dcassandra.skip_sync=true" />
        <classpath>
          <path refid="cassandra.classpath.test" />
          <pathelement location="${test.classes}"/>
          <pathelement location="${test.conf}"/>
          <fileset dir="${test.lib}">
            <include name="**/*.jar" />
          </fileset>
        </classpath>
        <batchtest todir="${build.test.dir}/output">
            <fileset dir="${test.unit.src}" includes="**/cql3/*Test.java">
                <contains text="CQLTester" casesensitive="yes"/>
            </fileset>
        </batchtest>
      </junit>
      <fail message="Some CQL test(s) failed.">
        <condition>
            <and>
            <isset property="testfailed"/>
            <not>
              <isset property="ant.test.failure.ignore"/>
            </not>
          </and>
        </condition>
      </fail>
    </sequential>
  </target>

  <!-- Use this with an simple class name for test class, and an optional csv list of methods like this:
      ant cql-test-some -Dtest.name=ListsTest
      ant cql-test-some -Dtest.name=ListsTest -Dtest.methods=testPrecisionTime_getNext_simple
    -->
  <target name="cql-test-some" depends="build-test" description="Execute specific CQL tests" >
    <sequential>
      <echo message="running ${test.methods} tests from ${test.name}"/>
      <mkdir dir="${build.test.dir}/cassandra"/>
      <mkdir dir="${build.test.dir}/output"/>
      <junit fork="on" forkmode="once" failureproperty="testfailed" maxmemory="1024m" timeout="${test.timeout}">
        <formatter type="brief" usefile="false"/>
        <jvmarg value="-Dstorage-config=${test.conf}"/>
        <jvmarg value="-Djava.awt.headless=true"/>
        <jvmarg value="-javaagent:${build.lib}/jamm-${jamm.version}.jar" />
        <jvmarg value="-ea"/>
        <jvmarg value="-Xss256k"/>
        <jvmarg value="-Dcassandra.test.use_prepared=${cassandra.test.use_prepared}"/>
        <jvmarg value="-Dcassandra.memtable_row_overhead_computation_step=100"/>
        <jvmarg value="-Dcassandra.skip_sync=true" />
        <classpath>
          <path refid="cassandra.classpath.test" />
          <pathelement location="${test.classes}"/>
          <pathelement location="${test.conf}"/>
          <fileset dir="${test.lib}">
            <include name="**/*.jar" />
          </fileset>
        </classpath>
        <test unless:blank="${test.methods}" name="org.apache.cassandra.cql3.${test.name}" methods="${test.methods}" todir="${build.test.dir}/output"/>
        <test if:blank="${test.methods}" name="org.apache.cassandra.cql3.${test.name}" todir="${build.test.dir}/output"/>
      </junit>
    </sequential>
  </target>

  <!-- Use JaCoCo ant extension without needing externally saved lib -->
  <target name="jacoco-init" depends="resolver-init">
    <typedef uri="antlib:org.jacoco.ant" classpathref="jacocoant.classpath"/>
  </target>

  <target name="jacoco-merge" depends="jacoco-init">
    <jacoco:merge destfile="${jacoco.finalexecfile}" xmlns:jacoco="antlib:org.jacoco.ant">
        <fileset dir="${jacoco.export.dir}" includes="*.exec,**/*.exec"/>
    </jacoco:merge>
  </target>

  <target name="jacoco-report" depends="jacoco-merge">
    <jacoco:report xmlns:jacoco="antlib:org.jacoco.ant">
      <executiondata>
        <file file="${jacoco.finalexecfile}" />
      </executiondata>
      <structure name="JaCoCo Cassandara Coverage Report">
        <classfiles>
          <fileset dir="${build.classes.main}">
            <include name="**/*.class"/>
          </fileset>
        </classfiles>
        <sourcefiles encoding="UTF-8">
          <dirset dir="${build.src}">
            <include name="java"/>
            <include name="gen-java"/>
          </dirset>
        </sourcefiles>
      </structure>
      <!-- to produce reports in different formats. -->
      <html destdir="${jacoco.export.dir}" />
      <csv destfile="${jacoco.export.dir}/report.csv" />
      <xml destfile="${jacoco.export.dir}/report.xml" />
    </jacoco:report>
  </target>

  <target name="jacoco-cleanup" description="Destroy JaCoCo exec data and reports">
    <delete file="${jacoco.partialexecfile}"/>
    <delete dir="${jacoco.export.dir}"/>
  </target>

  <target name="javadoc" depends="build" description="Create javadoc" unless="no-javadoc">
    <create-javadoc destdir="${javadoc.dir}">
      <filesets>
        <fileset dir="${build.src.java}" defaultexcludes="yes">
          <include name="org/apache/**/*.java"/>
        </fileset>
      </filesets>
    </create-javadoc>
   </target>

  <!-- Run tests and reports errors and generates a junit report after -->
  <macrodef name="testmacro">
    <attribute name="inputdir" />
    <attribute name="timeout" default="${test.timeout}" />
    <attribute name="forkmode" default="perTest"/>
    <attribute name="showoutput" default="true"/>
    <element name="optjvmargs" implicit="true" optional="true" />
    <attribute name="filter" default="**/${test.name}.java"/>
    <attribute name="exclude" default="" />
    <attribute name="filelist" default="" />
    <attribute name="testtag" default=""/>

    <sequential>
      <testmacrohelper inputdir="@{inputdir}" timeout="@{timeout}"
                       forkmode="@{forkmode}" filter="@{filter}"
                       exclude="@{exclude}" filelist="@{filelist}"
                       testtag="@{testtag}" showoutput="false" >
          <optjvmargs/>
      </testmacrohelper>
      <fail message="Some test(s) failed.">
        <condition>
            <and>
            <isset property="testfailed"/>
            <not>
              <isset property="ant.test.failure.ignore"/>
            </not>
          </and>
        </condition>
      </fail>
    </sequential>
  </macrodef>

  <target name="test" depends="eclipse-warnings,build-test" description="Test Runner">
    <path id="all-test-classes-path">
      <fileset dir="${test.unit.src}" includes="**/${test.name}.java" excludes="**/distributed/test/UpgradeTest*.java" />
    </path>
    <property name="all-test-classes" refid="all-test-classes-path"/>
    <testhelper testdelegate="testlist"/>
  </target>

  <target name="generate-test-report" description="Generates JUnit's HTML report from results already in build/output">
      <junitreport todir="${build.test.dir}">
        <fileset dir="${build.test.dir}/output">
          <include name="**/TEST-*.xml"/>
        </fileset>
        <report format="frames" todir="${build.test.dir}/junitreport"/>
      </junitreport>
  </target>

  <!-- run a list of tests as provided in -Dtest.classlistfile (or default of 'testnames.txt')
  The class list file should be one test class per line, with the path starting after test/unit
  e.g. org/apache/cassandra/hints/HintMessageTest.java -->
  <target name="testclasslist" depends="build-test" description="Run tests given in file -Dtest.classlistfile (one-class-per-line, e.g. org/apache/cassandra/db/SomeTest.java)">
    <path id="all-test-classes-path">
      <fileset dir="${test.dir}/${test.classlistprefix}" includesfile="${test.classlistfile}"/>
    </path>
    <property name="all-test-classes" refid="all-test-classes-path"/>
    <testhelper testdelegate="testlist"/>
  </target>
  <target name="testclasslist-compression" depends="build-test" description="Run tests given in file -Dtest.classlistfile (one-class-per-line, e.g. org/apache/cassandra/db/SomeTest.java)">
      <path id="all-test-classes-path">
          <fileset dir="${test.dir}/${test.classlistprefix}" includesfile="${test.classlistfile}"/>
      </path>
      <property name="all-test-classes" refid="all-test-classes-path"/>
      <testhelper testdelegate="testlist-compression"/>
  </target>
  <target name="testclasslist-cdc" depends="build-test" description="Run tests given in file -Dtest.classlistfile (one-class-per-line, e.g. org/apache/cassandra/db/SomeTest.java)">
      <path id="all-test-classes-path">
          <fileset dir="${test.dir}/${test.classlistprefix}" includesfile="${test.classlistfile}"/>
      </path>
      <property name="all-test-classes" refid="all-test-classes-path"/>
      <testhelper testdelegate="testlist-cdc"/>
  </target>
  <target name="testclasslist-bigtable" depends="build-test" description="Run tests given in file -Dtest.classlistfile (one-class-per-line, e.g. org/apache/cassandra/db/SomeTest.java)">
    <path id="all-test-classes-path">
      <fileset dir="${test.dir}/${test.classlistprefix}" includesfile="${test.classlistfile}"/>
    </path>
    <property name="all-test-classes" refid="all-test-classes-path"/>
    <testhelper testdelegate="testlist-bigtable"/>
  </target>
  <target name="testclasslist-system-keyspace-directory" depends="build-test" description="Run tests given in file -Dtest.classlistfile (one-class-per-line, e.g. org/apache/cassandra/db/SomeTest.java)">
      <path id="all-test-classes-path">
          <fileset dir="${test.dir}/${test.classlistprefix}" includesfile="${test.classlistfile}"/>
      </path>
      <property name="all-test-classes" refid="all-test-classes-path"/>
      <testhelper testdelegate="testlist-system-keyspace-directory"/>
  </target>
  <target name="testclasslist-sai-legacy" depends="build-test" description="Run tests given in file -Dtest.classlistfile (one-class-per-line, e.g. org/apache/cassandra/db/SomeTest.java)">
      <path id="all-test-classes-path">
          <fileset dir="${test.dir}/${test.classlistprefix}" includesfile="${test.classlistfile}"/>
      </path>
      <property name="all-test-classes" refid="all-test-classes-path"/>
      <testhelper testdelegate="testlist-sai-legacy"/>
  </target>

  <!-- Build a self-contained jar for e.g. remote execution; not currently used for running burn tests with this build script -->
  <target name="burn-test-jar" depends="build-test, build" description="Create dtest-compatible jar, including all dependencies">
      <jar jarfile="${build.dir}/burntest.jar">
          <zipgroupfileset dir="${build.lib}" includes="*.jar" excludes="META-INF/*.SF"/>
          <fileset dir="${build.classes.main}"/>
          <fileset dir="${test.classes}"/>
          <fileset dir="${test.conf}" excludes="logback*.xml"/>
          <fileset dir="${basedir}/conf" includes="logback*.xml"/>
          <zipgroupfileset dir="${build.dir.lib}/jars">
              <include name="junit*.jar"/>
          </zipgroupfileset>
      </jar>
  </target>

  <target name="dtest-jar" depends="build-test, build" description="Create dtest-compatible jar, including all dependencies">
      <jar jarfile="${build.dir}/dtest-${base.version}.jar">
          <zipgroupfileset dir="${build.lib}" includes="*.jar" excludes="META-INF/*.SF"/>
          <zipgroupfileset dir="${build.dir.lib}/jars" includes="javassist-*.jar,reflections-*.jar" excludes="META-INF/*.SF"/>
          <fileset dir="${build.classes.main}"/>
          <fileset dir="${test.classes}"/>
          <fileset dir="${test.conf}" />
      </jar>
  </target>

  <target name="test-jvm-dtest" depends="build-test" description="Execute in-jvm dtests">
    <testmacro inputdir="${test.distributed.src}" timeout="${test.distributed.timeout}" forkmode="once" showoutput="true" filter="**/test/*Test.java">
      <jvmarg value="-Dlogback.configurationFile=test/conf/logback-dtest.xml"/>
      <jvmarg value="-Dcassandra.ring_delay_ms=10000"/>
      <jvmarg value="-Dcassandra.tolerate_sstable_size=true"/>
      <jvmarg value="-Dcassandra.skip_sync=true" />
    </testmacro>
  </target>

  <target name="test-jvm-upgrade-dtest" depends="build-test" description="Execute in-jvm dtests">
    <testmacro inputdir="${test.distributed.src}" timeout="${test.distributed.timeout}" forkmode="once" showoutput="true" filter="**/upgrade/*Test.java">
      <jvmarg value="-Dlogback.configurationFile=test/conf/logback-dtest.xml"/>
      <jvmarg value="-Dcassandra.ring_delay_ms=10000"/>
      <jvmarg value="-Dcassandra.tolerate_sstable_size=true"/>
      <jvmarg value="-Dcassandra.skip_sync=true" />
    </testmacro>
  </target>

  <!-- Use this with an FQDN for test class, and an optional csv list of methods like this:
      ant test-jvm-dtest-some -Dtest.name=org.apache.cassandra.distributed.test.ResourceLeakTest -Dtest.methods=looperTest
    -->
  <target name="test-jvm-dtest-some" depends="build-test" description="Execute some in-jvm dtests">
    <testmacro inputdir="${test.distributed.src}" timeout="${test.distributed.timeout}" forkmode="once" showoutput="true">
      <test unless:blank="${test.methods}" name="${test.name}" methods="${test.methods}" outfile="build/test/output/TEST-${test.name}-${test.methods}"/>
      <test if:blank="${test.methods}" name="${test.name}" outfile="build/test/output/TEST-${test.name}"/>
      <jvmarg value="-Dlogback.configurationFile=test/conf/logback-dtest.xml"/>
      <jvmarg value="-Dcassandra.ring_delay_ms=10000"/>
      <jvmarg value="-Dcassandra.tolerate_sstable_size=true"/>
      <jvmarg value="-Dcassandra.skip_sync=true" />
    </testmacro>
  </target>

  <!-- run microbenchmarks suite -->
  <target name="microbench" depends="build-jmh">
      <java classname="org.openjdk.jmh.Main"
            fork="true"
            failonerror="true">
          <classpath>
              <path refid="cassandra.classpath.test" />
              <pathelement location="${test.classes}"/>
              <pathelement location="${test.conf}"/>
              <fileset dir="${test.lib}">
                  <include name="**/*.jar" />
              </fileset>
          </classpath>
          <arg value="-foe"/>
          <arg value="true"/>
          <arg value="-rf"/>
          <arg value="json"/>
          <arg value="-rff"/>
          <arg value="${build.test.dir}/jmh-result.json"/>
          <arg value="-v"/>
          <arg value="EXTRA"/>

          <!-- Broken: ZeroCopyStreamingBench,MutationBench,FastThreadLocalBench  (FIXME) -->
          <arg value="-e"/><arg value="ZeroCopyStreamingBench|MutationBench|FastThreadLocalBench"/>

          <arg value=".*microbench.*${benchmark.name}"/>
      </java>
  </target>

  <!-- run arbitrary mains in tests, for example to run the long running memory tests with lots of memory pressure
      ant run-main -Dmainclass=org.apache.cassandra.utils.memory.LongBufferPoolTest -Dvmargs="-Xmx30m -XX:-UseGCOverheadLimit"
  -->
  <target name="run-main" depends="build-test">
      <property name="mainclass" value="" />
      <property name="vmargs" value="" />
      <property name="args" value="" />
      <java classname="${mainclass}"
            fork="true"
            failonerror="true">
          <jvmarg value="-server" />
          <jvmarg value="-ea" />
          <jvmarg line="${vmargs}" />
          <arg line="${args}" />
          <classpath>
              <path refid="cassandra.classpath" />
              <pathelement location="${test.classes}"/>
              <pathelement location="${test.conf}"/>
              <fileset dir="${test.lib}">
                  <include name="**/*.jar" />
              </fileset>
          </classpath>
      </java>
  </target>

  <target name="_maybe_update_idea_to_java11" if="java.version.11">
    <replace file="${eclipse.project.name}.iml" token="JDK_1_8" value="JDK_11"/>
    <replace file=".idea/misc.xml" token="JDK_1_8" value="JDK_11"/>
    <replace file=".idea/misc.xml" token="1.8" value="11"/>
    <replaceregexp file=".idea/workspace.xml"
                   match="name=&quot;VM_PARAMETERS&quot; value=&quot;(.*)&quot;"
                   replace="name=&quot;VM_PARAMETERS&quot; value=&quot;\1 ${java11-jvmargs}&quot;"
                   byline="true"/>

      <echo file=".idea/compiler.xml"><![CDATA[<?xml version="1.0" encoding="UTF-8"?>
<project version="4">
  <component name="JavacSettings">
    <option name="ADDITIONAL_OPTIONS_STRING" value="--add-exports java.rmi/sun.rmi.registry=ALL-UNNAMED" />
  </component>
</project>]]></echo>
  </target>

  <!-- Generate IDEA project description files -->
  <target name="generate-idea-files" depends="init,maven-ant-tasks-init,resolver-dist-lib,gen-cql3-grammar,generate-jflex-java,createVersionPropFile" description="Generate IDEA files">
    <mkdir dir=".idea"/>
    <mkdir dir=".idea/libraries"/>
    <copy todir=".idea" overwrite="true">
        <fileset dir="ide/idea"/>
    </copy>
    <replace file=".idea/workspace.xml" token="trunk" value="${eclipse.project.name}"/>
    <copy tofile="${eclipse.project.name}.iml" file="ide/idea-iml-file.xml"/>
    <echo file=".idea/.name">Apache Cassandra ${eclipse.project.name}</echo>
    <echo file=".idea/modules.xml"><![CDATA[<?xml version="1.0" encoding="UTF-8"?>
<project version="4">
  <component name="ProjectModuleManager">
    <modules>
      <module fileurl="file://$PROJECT_DIR$/]]>${eclipse.project.name}<![CDATA[.iml" filepath="$PROJECT_DIR$/]]>${eclipse.project.name}<![CDATA[.iml" />
    </modules>
  </component>
</project>]]></echo>
      <antcall target="_maybe_update_idea_to_java11"/>
  </target>

  <!-- Generate Eclipse project description files -->
  <target name="generate-eclipse-files" depends="build-test" description="Generate eclipse files">
    <echo file=".project"><![CDATA[<?xml version="1.0" encoding="UTF-8"?>
<projectDescription>
  <name>${eclipse.project.name}</name>
  <comment></comment>
  <projects>
  </projects>
  <buildSpec>
    <buildCommand>
      <name>org.eclipse.jdt.core.javabuilder</name>
    </buildCommand>
  </buildSpec>
  <natures>
    <nature>org.eclipse.jdt.core.javanature</nature>
  </natures>
</projectDescription>]]>
    </echo>
	<echo file=".classpath"><![CDATA[<?xml version="1.0" encoding="UTF-8"?>
<classpath>
  <classpathentry kind="src" path="src/java"/>
  <classpathentry kind="src" path="src/resources"/>
  <classpathentry kind="src" path="src/gen-java"/>
  <classpathentry kind="src" path="conf" including="hotspot_compiler"/>
  <classpathentry kind="src" output="build/test/classes" path="test/unit"/>
  <classpathentry kind="src" output="build/test/classes" path="test/long"/>
  <classpathentry kind="src" output="build/test/classes" path="test/distributed"/>
  <classpathentry kind="src" output="build/test/classes" path="test/resources" />
  <classpathentry kind="src" path="tools/stress/src"/>
  <classpathentry kind="src" path="tools/fqltool/src"/>
  <classpathentry kind="src" output="build/test/stress-classes" path="tools/stress/test/unit" />
  <classpathentry kind="src" output="build/test/fqltool-classes" path="tools/fqltool/test/unit" />
  <classpathentry kind="con" path="org.eclipse.jdt.launching.JRE_CONTAINER"/>
  <classpathentry kind="output" path="build/classes/eclipse"/>
  <classpathentry kind="lib" path="test/conf"/>
  <classpathentry kind="lib" path="${java.home}/../lib/tools.jar"/>
]]>
	</echo>
  	<path id="eclipse-project-libs-path">
  	 <fileset dir="lib">
  	    <include name="**/*.jar" />
     </fileset>
 	 <fileset dir="build/lib/jars">
  	    <include name="**/*.jar" />
  	 </fileset>
     <fileset dir="build/test/lib/jars">
        <include name="**/*.jar" />
     </fileset>
  	</path>
  	<property name="eclipse-project-libs" refid="eclipse-project-libs-path"/>
       <script language="javascript">
        <classpath>
            <path refid="cassandra.classpath"/>
            <path refid="cassandra.classpath.test"/>
        </classpath>
        <![CDATA[
        var File = java.io.File;
  		var FilenameUtils = Packages.org.apache.commons.io.FilenameUtils;
  		jars = project.getProperty("eclipse-project-libs").split(project.getProperty("path.separator"));

  		cp = "";
  	    for (i=0; i< jars.length; i++) {
  	       srcjar = FilenameUtils.getBaseName(jars[i]) + '-sources.jar';
           srcdir = FilenameUtils.concat(project.getProperty("build.test.dir"), 'sources');
  		   srcfile = new File(FilenameUtils.concat(srcdir, srcjar));

  		   cp += ' <classpathentry kind="lib" path="' + jars[i] + '"';
  		   if (srcfile.exists()) {
  		      cp += ' sourcepath="' + srcfile.getAbsolutePath() + '"';
  		   }
  		   cp += '/>\n';
  		}

  		cp += '</classpath>';

  		echo = project.createTask("echo");
  	    echo.setMessage(cp);
  		echo.setFile(new File(".classpath"));
  		echo.setAppend(true);
  	    echo.perform();
  	]]> </script>
    <mkdir dir=".settings" />
  </target>

  <pathconvert property="eclipse.project.name">
    <path path="${basedir}" />
    <regexpmapper from="^.*/([^/]+)$$" to="\1" handledirsep="yes" />
  </pathconvert>

  <!-- Clean Eclipse project description files -->
  <target name="clean-eclipse-files">
    <delete file=".project" />
    <delete file=".classpath" />
    <delete dir=".settings" />
  	<delete dir=".externalToolBuilders" />
  	<delete dir="build/eclipse-classes" />
  </target>

  <!-- ECJ 4.6.1 in standalone mode does not work with JPMS, so we skip this target for Java 11 -->
  <target name="eclipse-warnings" depends="build, _assert_rat_output" description="Run eclipse compiler code analysis" if="java.version.8">
        <property name="ecj.log.dir" value="${build.dir}/ecj" />
        <property name="ecj.warnings.file" value="${ecj.log.dir}/eclipse_compiler_checks.txt"/>
        <mkdir  dir="${ecj.log.dir}" />

        <property name="ecj.properties" value="${basedir}/eclipse_compiler.properties" />

        <echo message="Running Eclipse Code Analysis.  Output logged to ${ecj.warnings.file}" />

	<java
	    jar="${build.dir.lib}/jars/ecj-${ecj.version}.jar"
            fork="true"
	    failonerror="true"
            maxmemory="512m">
            <arg value="-source"/>
	    <arg value="${source.version}" />
	    <arg value="-target"/>
	    <arg value="${target.version}" />
	    <arg value="-d" />
            <arg value="none" />
	    <arg value="-proc:none" />
            <arg value="-log" />
            <arg value="${ecj.warnings.file}" />
            <arg value="-properties" />
            <arg value="${ecj.properties}" />
            <arg value="-cp" />
            <arg value="${toString:cassandra.classpath}" />
            <arg value="${build.src.java}" />
        </java>
  </target>


  <!-- Installs artifacts to local Maven repository -->
  <target name="mvn-install"
          depends="maven-declare-dependencies,jar,sources-jar,javadoc-jar"
          description="Installs the artifacts in the Maven Local Repository">

    <!-- the parent -->
    <install pomFile="${build.dir}/${final.name}-parent.pom"
             file="${build.dir}/${final.name}-parent.pom"
             packaging="pom"/>

    <!-- the cassandra-all jar -->
    <install pomFile="${build.dir}/${final.name}.pom"
             file="${build.dir}/${final.name}.jar"/>
    <install pomFile="${build.dir}/${final.name}.pom"
             file="${build.dir}/${final.name}-sources.jar"
             classifier="sources"/>
    <install pomFile="${build.dir}/${final.name}.pom"
             file="${build.dir}/${final.name}-javadoc.jar"
             classifier="javadoc"/>
  </target>

  <!-- Publish artifacts to remote Maven repository -->
  <target name="publish"
          depends="mvn-install,artifacts"
          description="Publishes the artifacts to the Maven repository">

    <!-- the parent -->
    <deploy pomFile="${build.dir}/${final.name}-parent.pom"
            file="${build.dir}/${final.name}-parent.pom"
            packaging="pom"/>

    <!-- the cassandra-all jar -->
    <deploy pomFile="${build.dir}/${final.name}.pom"
            file="${build.dir}/${final.name}.jar"/>
    <deploy pomFile="${build.dir}/${final.name}.pom"
            file="${build.dir}/${final.name}-sources.jar"
            classifier="sources"/>
    <deploy pomFile="${build.dir}/${final.name}.pom"
            file="${build.dir}/${final.name}-javadoc.jar"
            classifier="javadoc"/>

    <!-- the distribution -->
    <sign-dist file="${build.dir}/${final.name}-bin.tar.gz" />
    <sign-dist file="${build.dir}/${final.name}-src.tar.gz" />

  </target>

  <target name="compactionSim"
          depends="build-test"
          description="A test that simulates compactions to see how strategies behave">
      <sequential>
          <mkdir dir="${build.test.dir}/logs"/>
          <delete>
              <fileset dir="${build.test.dir}/logs">
                  <include name="*"/>
              </fileset>
          </delete>
          <java classname="org.apache.cassandra.db.compaction.CompactionSimulationTest"
                fork="true"
                failonerror="true"
                dir="${basedir}">
              <classpath>
                  <path refid="cassandra.classpath.test" />
                  <pathelement location="${test.classes}"/>
                  <pathelement location="${test.conf}"/>
                  <fileset dir="${test.lib}">
                      <include name="**/*.jar" />
                  </fileset>
              </classpath>
              <jvmarg value="-Dstorage-config=${test.conf}"/>
              <jvmarg value="-Dcassandra.logdir=${build.test.dir}/logs"/>
              <jvmarg value="-Dlogback.configurationFile=file:///${basedir}/conf/logback.xml"/>
              <jvmarg value="-Dcassandra.config=file:///${test.conf}/cassandra.yaml"/>
          </java>
      </sequential>
  </target>

  <import file="${basedir}/.build/build-resolver.xml"/>
  <import file="${basedir}/.build/build-rat.xml"/>
  <import file="${basedir}/.build/build-owasp.xml"/>
</project><|MERGE_RESOLUTION|>--- conflicted
+++ resolved
@@ -24,17 +24,10 @@
     <property name="debuglevel" value="source,lines,vars"/>
 
     <!-- default version and SCM information -->
-<<<<<<< HEAD
-    <property name="base.version" value="4.0.1"/>
+    <property name="base.version" value="4.0.4"/>
     <property name="scm.connection" value="scm:git:ssh://git@github.com:datastax/cassandra.git"/>
     <property name="scm.developerConnection" value="scm:git:ssh://git@github.com:datastax/cassandra.git"/>
     <property name="scm.url" value="scm:git:ssh://git@github.com:datastax/cassandra.git"/>
-=======
-    <property name="base.version" value="4.0.4"/>
-    <property name="scm.connection" value="scm:https://gitbox.apache.org/repos/asf/cassandra.git"/>
-    <property name="scm.developerConnection" value="scm:https://gitbox.apache.org/repos/asf/cassandra.git"/>
-    <property name="scm.url" value="https://gitbox.apache.org/repos/asf?p=cassandra.git;a=tree"/>
->>>>>>> 5bc9f7c7
 
     <!-- directory details -->
     <property name="basedir" value="."/>
@@ -293,13 +286,9 @@
     <sequential>
       <javadoc destdir="@{destdir}" author="true" version="true" use="true"
         windowtitle="${ant.project.name} API" classpathref="cassandra.classpath"
-<<<<<<< HEAD
-        bottom="Copyright &amp;copy; 2009-2021 The Apache Software Foundation; All changes to the original code are Copyright DataStax, Inc."
-=======
-        bottom="Copyright &amp;copy; 2009-2022 The Apache Software Foundation"
->>>>>>> 5bc9f7c7
+        bottom="Copyright &amp;copy; 2009-2022 The Apache Software Foundation; All changes to the original code are Copyright DataStax, Inc."
         useexternalfile="yes" encoding="UTF-8" failonerror="false"
-        maxmemory="256m" additionalparam="${jdk11-javadoc-exports}">
+        maxmemory="1024M" additionalparam="${jdk11-javadoc-exports}">
         <filesets/>
       </javadoc>
       <fail message="javadoc failed">
@@ -528,19 +517,11 @@
           <dependency groupId="org.slf4j" artifactId="slf4j-api" version="1.7.25"/>
           <dependency groupId="org.slf4j" artifactId="log4j-over-slf4j" version="1.7.25"/>
           <dependency groupId="org.slf4j" artifactId="jcl-over-slf4j" version="1.7.25" />
-<<<<<<< HEAD
-          <dependency groupId="ch.qos.logback" artifactId="logback-core" version="1.2.3"/>
-          <dependency groupId="ch.qos.logback" artifactId="logback-classic" version="1.2.3"/>
-          <dependency groupId="com.fasterxml.jackson.core" artifactId="jackson-core" version="2.11.4"/>
-          <dependency groupId="com.fasterxml.jackson.core" artifactId="jackson-databind" version="2.11.4"/>
-          <dependency groupId="com.fasterxml.jackson.core" artifactId="jackson-annotations" version="2.11.4"/>
-=======
           <dependency groupId="ch.qos.logback" artifactId="logback-core" version="1.2.9"/>
           <dependency groupId="ch.qos.logback" artifactId="logback-classic" version="1.2.9"/>
           <dependency groupId="com.fasterxml.jackson.core" artifactId="jackson-core" version="2.12.5"/>
           <dependency groupId="com.fasterxml.jackson.core" artifactId="jackson-databind" version="2.12.5"/>
           <dependency groupId="com.fasterxml.jackson.core" artifactId="jackson-annotations" version="2.12.5"/>
->>>>>>> 5bc9f7c7
           <dependency groupId="com.googlecode.json-simple" artifactId="json-simple" version="1.1"/>
           <dependency groupId="com.boundary" artifactId="high-scale-lib" version="1.0.6"/>
           <dependency groupId="com.github.jbellis" artifactId="jamm" version="${jamm.version}"/>
