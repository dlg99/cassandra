<?xml version="1.0" encoding="UTF-8" standalone="no"?>
<!--
 ~ Licensed to the Apache Software Foundation (ASF) under one
 ~ or more contributor license agreements.  See the NOTICE file
 ~ distributed with this work for additional information
 ~ regarding copyright ownership.  The ASF licenses this file
 ~ to you under the Apache License, Version 2.0 (the
 ~ "License"); you may not use this file except in compliance
 ~ with the License.  You may obtain a copy of the License at
 ~
 ~    http://www.apache.org/licenses/LICENSE-2.0
 ~
 ~ Unless required by applicable law or agreed to in writing,
 ~ software distributed under the License is distributed on an
 ~ "AS IS" BASIS, WITHOUT WARRANTIES OR CONDITIONS OF ANY
 ~ KIND, either express or implied.  See the License for the
 ~ specific language governing permissions and limitations
 ~ under the License.
 -->
<project basedir="." default="jar" name="apache-cassandra"
         xmlns:artifact="antlib:org.apache.maven.artifact.ant">
    <property environment="env"/>
    <property file="build.properties" />
    <property file="build.properties.default" />
    <property name="debuglevel" value="source,lines,vars"/>

    <!-- default version and SCM information -->
    <property name="base.version" value="4.0"/>
    <property name="scm.connection" value="scm:git://git.apache.org/cassandra.git"/>
    <property name="scm.developerConnection" value="scm:git://git.apache.org/cassandra.git"/>
    <property name="scm.url" value="http://git-wip-us.apache.org/repos/asf?p=cassandra.git;a=tree"/>

    <!-- directory details -->
    <property name="basedir" value="."/>
    <property name="build.src" value="${basedir}/src"/>
    <property name="build.src.java" value="${basedir}/src/java"/>
    <property name="build.src.antlr" value="${basedir}/src/antlr"/>
    <property name="build.src.jdkoverride" value="${basedir}/src/jdkoverride" />
    <property name="build.src.resources" value="${basedir}/src/resources"/>
    <property name="build.src.gen-java" value="${basedir}/src/gen-java"/>
    <property name="build.lib" value="${basedir}/lib"/>
    <property name="build.dir" value="${basedir}/build"/>
    <property name="build.dir.lib" value="${basedir}/build/lib"/>
    <property name="build.test.dir" value="${build.dir}/test"/>
    <property name="build.classes" value="${build.dir}/classes"/>
    <property name="build.classes.main" value="${build.classes}/main" />
    <property name="javadoc.dir" value="${build.dir}/javadoc"/>
    <property name="javadoc.jars.dir" value="${build.dir}/javadocs"/>
    <property name="interface.dir" value="${basedir}/interface"/>
    <property name="test.dir" value="${basedir}/test"/>
    <property name="test.resources" value="${test.dir}/resources"/>
    <property name="test.lib" value="${build.dir}/test/lib"/>
    <property name="test.classes" value="${build.dir}/test/classes"/>
    <property name="test.conf" value="${test.dir}/conf"/>
    <property name="test.data" value="${test.dir}/data"/>
    <property name="test.name" value="*Test"/>
    <property name="test.classlistfile" value="testlist.txt"/>
    <property name="benchmark.name" value=""/>
    <property name="test.methods" value=""/>
    <property name="test.runners" value="1"/>
    <property name="test.unit.src" value="${test.dir}/unit"/>
    <property name="test.long.src" value="${test.dir}/long"/>
    <property name="test.burn.src" value="${test.dir}/burn"/>
    <property name="test.microbench.src" value="${test.dir}/microbench"/>
    <property name="test.dse.src" value="${test.dir}/dse"/>
    <property name="dist.dir" value="${build.dir}/dist"/>
    <property name="tmp.dir" value="${java.io.tmpdir}"/>

    <property name="doc.dir" value="${basedir}/doc"/>

    <property name="source.version" value="1.8"/>
    <property name="target.version" value="1.8"/>

    <condition property="version" value="${base.version}">
      <isset property="release"/>
    </condition>
    <property name="version" value="${base.version}-SNAPSHOT"/>
    <property name="version.properties.dir"
              value="${build.src.resources}/org/apache/cassandra/config/" />
    <property name="final.name" value="${ant.project.name}-${version}"/>

    <!-- details of what version of Maven ANT Tasks to fetch -->
    <property name="maven-ant-tasks.version" value="2.1.3" />
    <property name="maven-ant-tasks.local" value="${user.home}/.m2/repository/org/apache/maven/maven-ant-tasks"/>
    <property name="maven-ant-tasks.url"
              value="http://repo2.maven.org/maven2/org/apache/maven/maven-ant-tasks" />
    <!-- details of how and which Maven repository we publish to -->
    <property name="maven.version" value="3.0.3" />
    <condition property="maven-repository-url" value="https://repository.apache.org/service/local/staging/deploy/maven2">
      <isset property="release"/>
    </condition>
    <condition property="maven-repository-id" value="apache.releases.https">
      <isset property="release"/>
    </condition>
    <property name="maven-repository-url" value="https://repository.apache.org/content/repositories/snapshots"/>
    <property name="maven-repository-id" value="apache.snapshots.https"/>

    <property name="test.timeout" value="240000" />
    <property name="test.long.timeout" value="600000" />
    <property name="test.burn.timeout" value="600000" />
    <property name="test.dse.timeout" value="600000" />

    <!-- default for cql tests. Can be override by -Dcassandra.test.use_prepared=false -->
    <property name="cassandra.test.use_prepared" value="true" />

    <!-- skip flushing schema tables during tests -->
    <property name="cassandra.test.flush_local_schema_changes" value="false" />

    <!-- http://www.eclemma.org/jacoco/ -->
    <property name="jacoco.export.dir" value="${build.dir}/jacoco/" />
    <property name="jacoco.partials.dir" value="${jacoco.export.dir}/partials" />
    <property name="jacoco.partialexecfile" value="${jacoco.partials.dir}/partial.exec" />
    <property name="jacoco.finalexecfile" value="${jacoco.export.dir}/jacoco.exec" />
    <property name="jacoco.version" value="0.7.5.201505241946"/>

    <property name="byteman.version" value="3.0.3"/>

    <property name="ecj.version" value="4.4.2"/>

    <condition property="maven-ant-tasks.jar.exists">
      <available file="${build.dir}/maven-ant-tasks-${maven-ant-tasks.version}.jar" />
    </condition>

    <condition property="maven-ant-tasks.jar.local">
      <available file="${maven-ant-tasks.local}/${maven-ant-tasks.version}/maven-ant-tasks-${maven-ant-tasks.version}.jar" />
    </condition>

    <condition property="is.source.artifact">
      <available file="${build.src.java}" type="dir" />
    </condition>

    <tstamp>
      <format property="YEAR" pattern="yyyy"/>
    </tstamp>

    <!-- Check if all tests are being run or just one. If it's all tests don't spam the console with test output.
         If it's an individual test print the output from the test under the assumption someone is debugging the test
         and wants to know what is going on without having to context switch to the log file that is generated.
         Debug level output still needs to be retrieved from the log file.  -->
    <script language="javascript">
        if (project.getProperty("cassandra.keepBriefBrief") == null)
        {
            if (project.getProperty("test.name").equals("*Test"))
                project.setProperty("cassandra.keepBriefBrief", "true");
            else
                project.setProperty("cassandra.keepBriefBrief", "false");
        }
    </script>

    <!--
         Add all the dependencies.
    -->
    <path id="maven-ant-tasks.classpath" path="${build.dir}/maven-ant-tasks-${maven-ant-tasks.version}.jar" />
    <path id="cassandra.classpath">
        <pathelement location="${build.classes.main}" />
        <fileset dir="${build.lib}">
            <include name="**/*.jar" />
            <exclude name="**/*-sources.jar"/>
            <exclude name="**/ant-*.jar"/>
        </fileset>
        <fileset dir="${build.dir.lib}">
            <include name="**/*.jar" />
            <exclude name="**/*-sources.jar"/>
            <exclude name="**/ant-*.jar"/>
        </fileset>
    </path>

  <macrodef name="create-javadoc">
    <attribute name="destdir"/>
    <element name="filesets"/>
    <sequential>
      <javadoc destdir="@{destdir}" author="true" version="true" use="true"
        windowtitle="${ant.project.name} API" classpathref="cassandra.classpath"
        bottom="Copyright &amp;copy; ${YEAR} The Apache Software Foundation"
        useexternalfile="yes"
        maxmemory="256m">
        <filesets/>
      </javadoc>
    </sequential>
  </macrodef>

    <!--
        Setup the output directories.
    -->
    <target name="init">
        <fail unless="is.source.artifact"
            message="Not a source artifact, stopping here." />
        <mkdir dir="${build.classes.main}"/>
        <mkdir dir="${test.lib}"/>
        <mkdir dir="${test.classes}"/>
        <mkdir dir="${stress.test.classes}"/>
        <mkdir dir="${build.src.gen-java}"/>
        <mkdir dir="${build.dir.lib}"/>
        <mkdir dir="${jacoco.export.dir}"/>
        <mkdir dir="${jacoco.partials.dir}"/>
    </target>

    <target name="clean" description="Remove all locally created artifacts">
        <delete dir="${build.test.dir}" />
        <delete dir="${build.classes}" />
        <delete dir="${build.src.gen-java}" />
        <delete dir="${version.properties.dir}" />
        <delete dir="${jacoco.export.dir}" />
        <delete dir="${jacoco.partials.dir}"/>
    </target>
    <target depends="clean" name="cleanall"/>

    <target name="realclean" depends="clean" description="Remove the entire build directory and all downloaded artifacts">
        <delete dir="${build.dir}" />
    </target>

    <!--
       This generates the CQL grammar files from Cql.g
    -->
    <target name="check-gen-cql3-grammar">
        <uptodate property="cql3current"
                targetfile="${build.src.gen-java}/org/apache/cassandra/cql3/Cql.tokens">
            <srcfiles dir="${build.src.antlr}">
                <include name="*.g"/>
            </srcfiles>
        </uptodate>
    </target>

    <target name="gen-cql3-grammar" depends="check-gen-cql3-grammar" unless="cql3current">
      <echo>Building Grammar ${build.src.antlr}/Cql.g  ...</echo>
      <java classname="org.antlr.Tool"
            classpath="${build.dir.lib}/jars/antlr-3.5.2.jar;${build.lib}/antlr-runtime-3.5.2.jar;${build.lib}/ST4-4.0.8.jar"
            fork="true"
            failonerror="true">
         <jvmarg value="-Xmx512M" />
         <arg value="-Xconversiontimeout" />
         <arg value="10000" />
         <arg value="${build.src.antlr}/Cql.g" />
         <arg value="-fo" />
         <arg value="${build.src.gen-java}/org/apache/cassandra/cql3/" />
         <arg value="-Xmaxinlinedfastates"/>
         <arg value="10"/> <!-- default is 60 -->
      </java>
    </target>

    <target name="generate-cql-html" depends="maven-ant-tasks-init" description="Generate HTML from textile source">
        <artifact:dependencies pathId="wikitext.classpath">
            <remoteRepository refid="central"/>
            <dependency groupId="com.datastax.wikitext" artifactId="wikitext-core-ant" version="1.3"/>
            <dependency groupId="org.fusesource.wikitext" artifactId="textile-core" version="1.3"/>
            <remoteRepository refid="central"/>
            <remoteRepository refid="apache"/>
        </artifact:dependencies>
        <taskdef classpathref="wikitext.classpath" resource="wikitexttasks.properties" />
        <wikitext-to-html markupLanguage="Textile">
            <fileset dir="${basedir}">
                <include name="doc/cql3/*.textile"/>
            </fileset>
        </wikitext-to-html>
    </target>

    <target name="gen-doc" depends="maven-ant-tasks-init" description="Generate documentation">
        <exec executable="make" osfamily="unix" dir="${doc.dir}">
            <arg value="html"/>
        </exec>
        <exec executable="cmd" osfamily="dos" dir="${doc.dir}">
            <arg value="/c"/>
            <arg value="make.bat"/>
            <arg value="html"/>
        </exec>
    </target>

    <!--
        Generates Java sources for tokenization support from jflex
        grammar files
    -->
    <target name="generate-jflex-java" description="Generate Java from jflex grammar">
        <taskdef classname="jflex.anttask.JFlexTask" classpath="${build.lib}/jflex-1.6.0.jar" name="jflex" />
        <jflex file="${build.src.java}/org/apache/cassandra/index/sasi/analyzer/StandardTokenizerImpl.jflex" destdir="${build.src.gen-java}/" />
    </target>

    <!--
       Fetch Maven Ant Tasks and Cassandra's dependencies
       These targets are intentionally free of dependencies so that they
       can be run stand-alone from a binary release artifact.
    -->
    <target name="maven-ant-tasks-localrepo" unless="maven-ant-tasks.jar.exists" if="maven-ant-tasks.jar.local"
            depends="init" description="Fetch Maven ANT Tasks from Maven Local Repository">
      <copy file="${maven-ant-tasks.local}/${maven-ant-tasks.version}/maven-ant-tasks-${maven-ant-tasks.version}.jar"
           tofile="${build.dir}/maven-ant-tasks-${maven-ant-tasks.version}.jar"/>
      <property name="maven-ant-tasks.jar.exists" value="true"/>
    </target>

    <target name="maven-ant-tasks-download" depends="init,maven-ant-tasks-localrepo" unless="maven-ant-tasks.jar.exists"
            description="Fetch Maven ANT Tasks from Maven Central Repositroy">
      <echo>Downloading Maven ANT Tasks...</echo>
      <get src="${maven-ant-tasks.url}/${maven-ant-tasks.version}/maven-ant-tasks-${maven-ant-tasks.version}.jar"
           dest="${build.dir}/maven-ant-tasks-${maven-ant-tasks.version}.jar" usetimestamp="true" />
      <copy file="${build.dir}/maven-ant-tasks-${maven-ant-tasks.version}.jar"
            tofile="${maven-ant-tasks.local}/${maven-ant-tasks.version}/maven-ant-tasks-${maven-ant-tasks.version}.jar"/>
    </target>

    <target name="maven-ant-tasks-init" depends="init,maven-ant-tasks-download" unless="maven-ant-tasks.initialized"
            description="Initialize Maven ANT Tasks">
      <typedef uri="antlib:org.apache.maven.artifact.ant" classpathref="maven-ant-tasks.classpath" />

      <!-- define the remote repositories we use -->
      <artifact:remoteRepository id="central"   url="${artifact.remoteRepository.central}"/>
      <artifact:remoteRepository id="apache"    url="${artifact.remoteRepository.apache}"/>

      <macrodef name="install">
        <attribute name="pomFile"/>
        <attribute name="file"/>
        <attribute name="classifier" default=""/>
        <attribute name="packaging" default="jar"/>
        <sequential>
          <artifact:mvn mavenVersion="${maven.version}" fork="true" failonerror="true">
            <arg value="org.apache.maven.plugins:maven-install-plugin:2.3.1:install-file" />
            <arg value="-DpomFile=@{pomFile}" />
            <arg value="-Dfile=@{file}" />
            <arg value="-Dclassifier=@{classifier}" />
            <arg value="-Dpackaging=@{packaging}" />
          </artifact:mvn>
        </sequential>
      </macrodef>

      <macrodef name="deploy">
        <attribute name="pomFile"/>
        <attribute name="file"/>
        <attribute name="classifier" default=""/>
        <attribute name="packaging" default="jar"/>
        <sequential>
          <artifact:mvn mavenVersion="${maven.version}" fork="true" failonerror="true">
            <jvmarg value="-Xmx512m"/>
            <arg value="org.apache.maven.plugins:maven-gpg-plugin:1.4:sign-and-deploy-file" />
            <arg value="-DretryFailedDeploymentCount=5" />
            <arg value="-Durl=${maven-repository-url}" />
            <arg value="-DrepositoryId=${maven-repository-id}" />
            <arg value="-DpomFile=@{pomFile}" />
            <arg value="-Dfile=@{file}" />
            <arg value="-Dclassifier=@{classifier}" />
            <arg value="-Dpackaging=@{packaging}" />
            <arg value="-Papache-release" />
          </artifact:mvn>
        </sequential>
      </macrodef>

      <property name="maven-ant-tasks.initialized" value="true"/>
    </target>

    <!-- this task defines the dependencies that will be fetched by Maven ANT Tasks
         the dependencies are re-used for publishing artifacts to Maven Central
         in order to keep everything consistent -->
    <target name="maven-declare-dependencies" depends="maven-ant-tasks-init"
            description="Define dependencies and dependency versions">
      <!-- The parent pom defines the versions of all dependencies -->
      <artifact:pom id="parent-pom"
                    groupId="org.apache.cassandra"
                    artifactId="cassandra-parent"
                    packaging="pom"
                    version="${version}"
                    url="http://cassandra.apache.org"
                    name="Apache Cassandra"
                    inceptionYear="2009"
                    description="The Apache Cassandra Project develops a highly scalable second-generation distributed database, bringing together Dynamo's fully distributed design and Bigtable's ColumnFamily-based data model.">
        <license name="The Apache Software License, Version 2.0" url="http://www.apache.org/licenses/LICENSE-2.0.txt"/>
        <scm connection="${scm.connection}" developerConnection="${scm.developerConnection}" url="${scm.url}"/>
        <dependencyManagement>
          <dependency groupId="org.xerial.snappy" artifactId="snappy-java" version="1.1.2.6"/>
          <dependency groupId="net.jpountz.lz4" artifactId="lz4" version="1.3.0"/>
          <dependency groupId="com.ning" artifactId="compress-lzf" version="0.8.4"/>
          <dependency groupId="com.google.guava" artifactId="guava" version="18.0">
            <exclusion groupId="com.google.code.findbugs" artifactId="jsr305"/>
          </dependency>
          <dependency groupId="com.google.guava" artifactId="guava-testlib" version="19.0">
            <exclusion groupId="com.google.code.findbugs" artifactId="jsr305"/>
          </dependency>
          <dependency groupId="com.google.code.findbugs" artifactId="jsr305" version="2.0.3" />
          <dependency groupId="org.hdrhistogram" artifactId="HdrHistogram" version="2.1.9"/>
          <dependency groupId="commons-cli" artifactId="commons-cli" version="1.1"/>
          <dependency groupId="commons-codec" artifactId="commons-codec" version="1.9"/>
          <dependency groupId="org.apache.commons" artifactId="commons-lang3" version="3.1"/>
          <dependency groupId="org.apache.commons" artifactId="commons-math3" version="3.2"/>
          <dependency groupId="org.antlr" artifactId="antlr" version="3.5.2">
            <exclusion groupId="org.antlr" artifactId="stringtemplate"/>
          </dependency>
          <dependency groupId="org.antlr" artifactId="antlr-runtime" version="3.5.2">
            <exclusion groupId="org.antlr" artifactId="stringtemplate"/>
          </dependency>
          <dependency groupId="org.slf4j" artifactId="slf4j-api" version="1.7.7"/>
          <dependency groupId="org.slf4j" artifactId="log4j-over-slf4j" version="1.7.7"/>
          <dependency groupId="org.slf4j" artifactId="jcl-over-slf4j" version="1.7.7" />
          <dependency groupId="ch.qos.logback" artifactId="logback-core" version="1.2.3"/>
          <dependency groupId="ch.qos.logback" artifactId="logback-classic" version="1.2.3"/>
          <dependency groupId="org.codehaus.jackson" artifactId="jackson-core-asl" version="1.9.2"/>
          <dependency groupId="org.codehaus.jackson" artifactId="jackson-mapper-asl" version="1.9.2"/>
          <dependency groupId="com.googlecode.json-simple" artifactId="json-simple" version="1.1"/>
          <dependency groupId="com.boundary" artifactId="high-scale-lib" version="1.0.6"/>
          <dependency groupId="com.github.jbellis" artifactId="jamm" version="0.3.0"/>

<<<<<<< HEAD
          <dependency groupId="org.yaml" artifactId="snakeyaml" version="1.11">
            <exclusion groupId="org.springframework" artifactId="spring"/>
            <exclusion groupId="org.apache.velocity" artifactId="velocity"/>
          </dependency>
=======
          <dependency groupId="org.yaml" artifactId="snakeyaml" version="1.11"/>
>>>>>>> 40cc2ece
          <dependency groupId="junit" artifactId="junit" version="4.12" />
          <dependency groupId="org.apache.rat" artifactId="apache-rat" version="0.10">
             <exclusion groupId="commons-lang" artifactId="commons-lang"/>
          </dependency>
          <dependency groupId="org.apache.hadoop" artifactId="hadoop-core" version="1.0.3">
            <exclusion groupId="org.mortbay.jetty" artifactId="servlet-api"/>
            <exclusion groupId="commons-logging" artifactId="commons-logging"/>
            <exclusion groupId="org.eclipse.jdt" artifactId="core"/>
            <exclusion groupId="ant" artifactId="ant"/>
            <exclusion groupId="junit" artifactId="junit"/>
          </dependency>
          <dependency groupId="org.apache.hadoop" artifactId="hadoop-minicluster" version="1.0.3">
            <exclusion groupId="asm" artifactId="asm"/> <!-- this is the outdated version 3.1 -->
          </dependency>
          <dependency groupId="net.java.dev.jna" artifactId="jna" version="4.4.0"/>

          <dependency groupId="org.jacoco" artifactId="org.jacoco.agent" version="${jacoco.version}"/>
          <dependency groupId="org.jacoco" artifactId="org.jacoco.ant" version="${jacoco.version}"/>

          <dependency groupId="org.jboss.byteman" artifactId="byteman-install" version="${byteman.version}"/>
          <dependency groupId="org.jboss.byteman" artifactId="byteman" version="${byteman.version}"/>
          <dependency groupId="org.jboss.byteman" artifactId="byteman-submit" version="${byteman.version}"/>
          <dependency groupId="org.jboss.byteman" artifactId="byteman-bmunit" version="${byteman.version}"/>

          <dependency groupId="org.openjdk.jmh" artifactId="jmh-core" version="1.17.3"/>
          <dependency groupId="org.openjdk.jmh" artifactId="jmh-generator-annprocess" version="1.17.3"/>

          <dependency groupId="org.apache.cassandra" artifactId="cassandra-all" version="${version}" />
          <dependency groupId="io.dropwizard.metrics" artifactId="metrics-core" version="3.1.0" />
          <dependency groupId="io.dropwizard.metrics" artifactId="metrics-jvm" version="3.1.0" />
          <dependency groupId="com.addthis.metrics" artifactId="reporter-config3" version="3.0.3" />
          <dependency groupId="org.mindrot" artifactId="jbcrypt" version="0.3m" />
          <dependency groupId="io.airlift" artifactId="airline" version="0.6" />
          <dependency groupId="io.netty" artifactId="netty-all" version="4.0.44.Final" />
          <dependency groupId="com.clearspring.analytics" artifactId="stream" version="2.5.2" />
          <dependency groupId="com.datastax.cassandra" artifactId="cassandra-driver-core" version="3.0.1" classifier="shaded">
            <exclusion groupId="io.netty" artifactId="netty-buffer"/>
            <exclusion groupId="io.netty" artifactId="netty-codec"/>
            <exclusion groupId="io.netty" artifactId="netty-handler"/>
            <exclusion groupId="io.netty" artifactId="netty-transport"/>
          </dependency>
          <dependency groupId="org.eclipse.jdt.core.compiler" artifactId="ecj" version="4.4.2" />
          <dependency groupId="org.caffinitas.ohc" artifactId="ohc-core" version="0.4.4" />
          <dependency groupId="org.caffinitas.ohc" artifactId="ohc-core-j8" version="0.4.4" />
          <dependency groupId="net.ju-n.compile-command-annotations" artifactId="compile-command-annotations" version="1.2.0" />
          <dependency groupId="org.fusesource" artifactId="sigar" version="1.6.4">
          <exclusion groupId="log4j" artifactId="log4j"/>
          </dependency>
          <dependency groupId="joda-time" artifactId="joda-time" version="2.4" />
          <dependency groupId="de.jflex" artifactId="jflex" version="1.6.0" />
          <dependency groupId="com.github.rholder" artifactId="snowball-stemmer" version="1.3.0.581.1" />
          <dependency groupId="com.googlecode.concurrent-trees" artifactId="concurrent-trees" version="2.4.0" />
<<<<<<< HEAD
          <dependency groupId="com.github.ben-manes.caffeine" artifactId="caffeine" version="2.3.5" />
          <dependency groupId="org.jctools" artifactId="jctools-core" version="1.2.1"/>
          <dependency groupId="com.carrotsearch" artifactId="hppc" version="0.5.4" />
          <dependency groupId="org.apache.ant" artifactId="ant-junit" version="1.9.4" />
          <!-- dependencies for the DSE test framework-->
          <dependency groupId="org.apache.velocity" artifactId="velocity" version="1.7" scope="test">
            <exclusion groupId="commons-lang" artifactId="commons-lang"/>
          </dependency>
          <dependency groupId="com.googlecode.junit-toolbox" artifactId="junit-toolbox" version="2.2" scope="test"/>
          <dependency groupId="org.bouncycastle" artifactId="bcpkix-jdk15on" version="1.54" scope="test"/>
          <dependency groupId="org.bouncycastle" artifactId="bcprov-jdk15on" version="1.54" scope="test"/>
          <dependency groupId="com.googlecode.mobilityrpc" artifactId="mobility-rpc" version="1.2.1" classifier="all" scope="test"/>
          <!-- END of dependencies for the DSE test framework-->

          <dependency groupId="org.gridkit.jvmtool" artifactId="sjk-cli" version="0.5.1"/>
          <dependency groupId="org.gridkit.jvmtool" artifactId="sjk-core" version="0.5.1"/>
          <dependency groupId="org.gridkit.jvmtool" artifactId="sjk-stacktrace" version="0.5.1"/>
          <dependency groupId="org.gridkit.jvmtool" artifactId="mxdump" version="0.5.1"/>
          <dependency groupId="org.gridkit.lab" artifactId="jvm-attach-api" version="1.2"/>
          <dependency groupId="com.beust" artifactId="jcommander" version="1.30"/>
=======
	  <dependency groupId="com.github.ben-manes.caffeine" artifactId="caffeine" version="2.3.5" />
	  <dependency groupId="org.jctools" artifactId="jctools-core" version="1.2.1"/>
>>>>>>> 40cc2ece
        </dependencyManagement>
        <developer id="adelapena" name="Andres de la Peña"/>
        <developer id="alakshman" name="Avinash Lakshman"/>
        <developer id="aleksey" name="Aleksey Yeschenko"/>
        <developer id="amorton" name="Aaron Morton"/>
        <developer id="aweisberg" name="Ariel Weisberg"/>
        <developer id="bdeggleston" name="Blake Eggleston"/>
        <developer id="benedict" name="Benedict Elliott Smith"/>
        <developer id="benjamin" name="Benjamin Lerer"/>
        <developer id="blambov" name="Branimir Lambov"/>
        <developer id="brandonwilliams" name="Brandon Williams"/>
        <developer id="carl" name="Carl Yeksigian"/>
        <developer id="dbrosius" name="David Brosiusd"/>
        <developer id="dikang" name="Dikang Gu"/>
        <developer id="eevans" name="Eric Evans"/>
        <developer id="gdusbabek" name="Gary Dusbabek"/>
        <developer id="goffinet" name="Chris Goffinet"/>
        <developer id="ifesdjeen" name="Alex Petrov"/>
        <developer id="jaakko" name="Laine Jaakko Olavi"/>
        <developer id="jake" name="T Jake Luciani"/>
        <developer id="jasonbrown" name="Jason Brown"/>
        <developer id="jbellis" name="Jonathan Ellis"/>
        <developer id="jfarrell" name="Jake Farrell"/>
        <developer id="jjirsa" name="Jeff Jirsa"/>
        <developer id="jkni" name="Joel Knighton"/>
        <developer id="jmckenzie" name="Josh McKenzie"/>
        <developer id="johan" name="Johan Oskarsson"/>
        <developer id="junrao" name="Jun Rao"/>
        <developer id="kohlisankalp" name="Sankalp Kohli"/>
        <developer id="marcuse" name="Marcus Eriksson"/>
        <developer id="mck" name="Michael Semb Wever"/>
        <developer id="mishail" name="Mikhail Stepura"/>
        <developer id="mshuler" name="Michael Shuler"/>
        <developer id="paulo" name="Paulo Motta"/>
        <developer id="pmalik" name="Prashant Malik"/>
        <developer id="rstupp" name="Robert Stupp"/>
        <developer id="scode" name="Peter Schuller"/>
        <developer id="beobal" name="Sam Tunnicliffe"/>
        <developer id="slebresne" name="Sylvain Lebresne"/>
        <developer id="stefania" name="Stefania Alborghetti"/>
        <developer id="tylerhobbs" name="Tyler Hobbs"/>
        <developer id="vijay" name="Vijay Parthasarathy"/>
        <developer id="xedin" name="Pavel Yaskevich"/>
        <developer id="yukim" name="Yuki Morishita"/>
        <developer id="zznate" name="Nate McCall"/>
      </artifact:pom>

      <!-- each dependency set then defines the subset of the dependencies for that dependency set -->
      <artifact:pom id="build-deps-pom"
                    artifactId="cassandra-build-deps">
        <parent groupId="org.apache.cassandra"
                artifactId="cassandra-parent"
                version="${version}"/>
<<<<<<< HEAD
        <dependency groupId="org.xerial.snappy" artifactId="snappy-java"/>
        <dependency groupId="net.jpountz.lz4" artifactId="lz4"/>
        <dependency groupId="com.ning" artifactId="compress-lzf"/>
        <dependency groupId="com.google.guava" artifactId="guava"/>
        <dependency groupId="com.google.guava" artifactId="guava-testlib" scope="test"/>
        <dependency groupId="com.google.code.findbugs" artifactId="jsr305" scope="test"/>
        <dependency groupId="org.hdrhistogram" artifactId="HdrHistogram"/>
        <dependency groupId="commons-cli" artifactId="commons-cli"/>
        <dependency groupId="commons-codec" artifactId="commons-codec"/>
        <dependency groupId="org.apache.commons" artifactId="commons-lang3"/>
        <dependency groupId="org.apache.commons" artifactId="commons-math3"/>
        <dependency groupId="org.antlr" artifactId="antlr">
          <exclusion groupId="org.antlr" artifactId="stringtemplate"/>
        </dependency>
        <dependency groupId="org.antlr" artifactId="antlr-runtime">
          <exclusion groupId="org.antlr" artifactId="stringtemplate"/>
        </dependency>
        <dependency groupId="org.slf4j" artifactId="slf4j-api"/>
        <dependency groupId="org.slf4j" artifactId="log4j-over-slf4j"/>
        <dependency groupId="org.slf4j" artifactId="jcl-over-slf4j"/>
        <dependency groupId="ch.qos.logback" artifactId="logback-core"/>
        <dependency groupId="ch.qos.logback" artifactId="logback-classic"/>
        <dependency groupId="org.codehaus.jackson" artifactId="jackson-core-asl"/>
        <dependency groupId="org.codehaus.jackson" artifactId="jackson-mapper-asl"/>
        <dependency groupId="com.googlecode.json-simple" artifactId="json-simple"/>
        <dependency groupId="com.boundary" artifactId="high-scale-lib"/>
        <dependency groupId="com.github.jbellis" artifactId="jamm"/>

        <dependency groupId="org.yaml" artifactId="snakeyaml">
          <exclusion groupId="org.springframework" artifactId="spring"/>
          <exclusion groupId="org.apache.velocity" artifactId="velocity"/>
        </dependency>
        <dependency groupId="junit" artifactId="junit" scope="test"/>
        <dependency groupId="org.psjava" artifactId="psjava" version="0.1.19" />
        <dependency groupId="org.apache.ant" artifactId="ant-junit" scope="test"/>
        <dependency groupId="com.google.guava" artifactId="guava-testlib" scope="test"/>
        <dependency groupId="org.apache.rat" artifactId="apache-rat">
         <exclusion groupId="commons-lang" artifactId="commons-lang"/>
        </dependency>
        <dependency groupId="org.apache.hadoop" artifactId="hadoop-core">
          <exclusion groupId="org.mortbay.jetty" artifactId="servlet-api"/>
          <exclusion groupId="commons-logging" artifactId="commons-logging"/>
          <exclusion groupId="org.eclipse.jdt" artifactId="core"/>
          <exclusion groupId="ant" artifactId="ant"/>
          <exclusion groupId="junit" artifactId="junit"/>
        </dependency>
        <dependency groupId="org.apache.hadoop" artifactId="hadoop-minicluster">
          <exclusion groupId="asm" artifactId="asm"/> <!-- this is the outdated version 3.1 -->
        </dependency>
        <dependency groupId="net.java.dev.jna" artifactId="jna"/>

        <dependency groupId="org.jacoco" artifactId="org.jacoco.agent" scope="test"/>
        <dependency groupId="org.jacoco" artifactId="org.jacoco.ant" scope="test"/>

        <dependency groupId="org.jboss.byteman" artifactId="byteman-install" scope="test"/>
        <dependency groupId="org.jboss.byteman" artifactId="byteman" scope="test"/>
        <dependency groupId="org.jboss.byteman" artifactId="byteman-submit" scope="test"/>
        <dependency groupId="org.jboss.byteman" artifactId="byteman-bmunit" scope="test"/>

        <dependency groupId="org.openjdk.jmh" artifactId="jmh-core" scope="test"/>
        <dependency groupId="org.openjdk.jmh" artifactId="jmh-generator-annprocess" scope="test"/>

        <dependency groupId="io.dropwizard.metrics" artifactId="metrics-core"/>
        <dependency groupId="io.dropwizard.metrics" artifactId="metrics-jvm"/>
        <dependency groupId="com.addthis.metrics" artifactId="reporter-config3"/>
        <dependency groupId="org.mindrot" artifactId="jbcrypt"/>
        <dependency groupId="io.airlift" artifactId="airline"/>
        <dependency groupId="io.netty" artifactId="netty-all"/>
        <dependency groupId="com.clearspring.analytics" artifactId="stream"/>
=======
        <dependency groupId="junit" artifactId="junit"/>
        <dependency groupId="org.psjava" artifactId="psjava" version="0.1.19" />
        <dependency groupId="org.apache.rat" artifactId="apache-rat"/>
        <dependency groupId="org.apache.hadoop" artifactId="hadoop-core"/>
      	<dependency groupId="org.apache.hadoop" artifactId="hadoop-minicluster"/>
      	<dependency groupId="com.google.code.findbugs" artifactId="jsr305"/>
        <dependency groupId="org.antlr" artifactId="antlr"/>
>>>>>>> 40cc2ece
        <dependency groupId="com.datastax.cassandra" artifactId="cassandra-driver-core" classifier="shaded">
          <exclusion groupId="io.netty" artifactId="netty-buffer"/>
          <exclusion groupId="io.netty" artifactId="netty-codec"/>
          <exclusion groupId="io.netty" artifactId="netty-handler"/>
          <exclusion groupId="io.netty" artifactId="netty-transport"/>
        </dependency>
        <dependency groupId="org.eclipse.jdt.core.compiler" artifactId="ecj"/>
        <dependency groupId="org.caffinitas.ohc" artifactId="ohc-core"/>
        <dependency groupId="org.caffinitas.ohc" artifactId="ohc-core-j8"/>
        <dependency groupId="net.ju-n.compile-command-annotations" artifactId="compile-command-annotations"/>
        <dependency groupId="org.fusesource" artifactId="sigar">
          <exclusion groupId="log4j" artifactId="log4j"/>
        </dependency>
        <dependency groupId="joda-time" artifactId="joda-time"/>
        <dependency groupId="com.carrotsearch" artifactId="hppc"/>
        <dependency groupId="de.jflex" artifactId="jflex">
          <exclusion groupId="org.apache.ant" artifactId="ant-launcher"/>
        </dependency>
        <dependency groupId="com.github.rholder" artifactId="snowball-stemmer"/>
        <dependency groupId="com.googlecode.concurrent-trees" artifactId="concurrent-trees"/>
        <dependency groupId="com.github.ben-manes.caffeine" artifactId="caffeine"/>
        <dependency groupId="org.jctools" artifactId="jctools-core"/>
        <!-- dependencies for the DSE test framework-->
        <dependency groupId="org.apache.velocity" artifactId="velocity" version="1.7" scope="test">
          <exclusion groupId="commons-lang" artifactId="commons-lang"/>
        </dependency>
        <dependency groupId="com.googlecode.junit-toolbox" artifactId="junit-toolbox" version="2.2" scope="test"/>
        <dependency groupId="org.bouncycastle" artifactId="bcpkix-jdk15on" version="1.54" scope="test"/>
        <dependency groupId="org.bouncycastle" artifactId="bcprov-jdk15on" version="1.54" scope="test"/>
        <dependency groupId="com.googlecode.mobilityrpc" artifactId="mobility-rpc" version="1.2.1" classifier="all" scope="test"/>
        <!-- END of dependencies for the DSE test framework-->
      </artifact:pom>
      <!-- this build-deps-pom-sources "artifact" is the same as build-deps-pom but only with those
           artifacts that have "-source.jar" files -->
      <artifact:pom id="build-deps-pom-sources"
                    artifactId="cassandra-build-deps">
        <parent groupId="org.apache.cassandra"
                artifactId="cassandra-parent"
                version="${version}"/>
        <dependency groupId="org.xerial.snappy" artifactId="snappy-java"/>
        <dependency groupId="net.jpountz.lz4" artifactId="lz4"/>
        <dependency groupId="com.ning" artifactId="compress-lzf"/>
        <dependency groupId="com.google.guava" artifactId="guava"/>
        <dependency groupId="com.google.guava" artifactId="guava-testlib" scope="test"/>
        <dependency groupId="com.google.code.findbugs" artifactId="jsr305" scope="test"/>
        <dependency groupId="org.hdrhistogram" artifactId="HdrHistogram"/>
        <dependency groupId="commons-cli" artifactId="commons-cli"/>
        <dependency groupId="commons-codec" artifactId="commons-codec"/>
        <dependency groupId="org.apache.commons" artifactId="commons-lang3"/>
        <dependency groupId="org.apache.commons" artifactId="commons-math3"/>
        <!-- sources for particular version don't exist
        <dependency groupId="org.antlr" artifactId="antlr">
          <exclusion groupId="org.antlr" artifactId="stringtemplate"/>
        </dependency>
        <dependency groupId="org.antlr" artifactId="antlr-runtime">
          <exclusion groupId="org.antlr" artifactId="stringtemplate"/>
        </dependency>-->
        <dependency groupId="org.slf4j" artifactId="slf4j-api"/>
        <dependency groupId="org.slf4j" artifactId="log4j-over-slf4j"/>
        <dependency groupId="org.slf4j" artifactId="jcl-over-slf4j"/>
        <dependency groupId="ch.qos.logback" artifactId="logback-core"/>
        <dependency groupId="ch.qos.logback" artifactId="logback-classic"/>
        <dependency groupId="org.codehaus.jackson" artifactId="jackson-core-asl"/>
        <dependency groupId="org.codehaus.jackson" artifactId="jackson-mapper-asl"/>
        <dependency groupId="com.googlecode.json-simple" artifactId="json-simple"/>
        <dependency groupId="com.boundary" artifactId="high-scale-lib"/>
        <dependency groupId="com.github.jbellis" artifactId="jamm"/>

        <dependency groupId="org.yaml" artifactId="snakeyaml">
          <exclusion groupId="org.springframework" artifactId="spring"/>
          <exclusion groupId="org.apache.velocity" artifactId="velocity"/>
        </dependency>
        <dependency groupId="junit" artifactId="junit" scope="test"/>
        <dependency groupId="org.apache.ant" artifactId="ant-junit" scope="test"/>
        <dependency groupId="com.google.guava" artifactId="guava-testlib" scope="test"/>
        <!-- sources for particular version don't exist
        <dependency groupId="org.apache.rat" artifactId="apache-rat">
         <exclusion groupId="commons-lang" artifactId="commons-lang"/>
        </dependency>-->
        <!-- sources for particular version don't exist
        <dependency groupId="org.apache.hadoop" artifactId="hadoop-core">
          <exclusion groupId="org.mortbay.jetty" artifactId="servlet-api"/>
          <exclusion groupId="commons-logging" artifactId="commons-logging"/>
          <exclusion groupId="org.eclipse.jdt" artifactId="core"/>
          <exclusion groupId="ant" artifactId="ant"/>
          <exclusion groupId="junit" artifactId="junit"/>
        </dependency>-->
        <!-- sources for particular version don't exist
        <dependency groupId="org.apache.hadoop" artifactId="hadoop-minicluster">
          <exclusion groupId="asm" artifactId="asm"/>  this is the outdated version 3.1
        </dependency>-->
        <dependency groupId="net.java.dev.jna" artifactId="jna"/>

        <dependency groupId="org.jacoco" artifactId="org.jacoco.agent" scope="test"/>
        <dependency groupId="org.jacoco" artifactId="org.jacoco.ant" scope="test"/>

        <dependency groupId="org.jboss.byteman" artifactId="byteman-install" scope="test"/>
        <dependency groupId="org.jboss.byteman" artifactId="byteman" scope="test"/>
        <dependency groupId="org.jboss.byteman" artifactId="byteman-submit" scope="test"/>
        <dependency groupId="org.jboss.byteman" artifactId="byteman-bmunit" scope="test"/>

        <dependency groupId="org.openjdk.jmh" artifactId="jmh-core" scope="test"/>
        <dependency groupId="org.openjdk.jmh" artifactId="jmh-generator-annprocess" scope="test"/>

        <dependency groupId="io.dropwizard.metrics" artifactId="metrics-core"/>
        <dependency groupId="io.dropwizard.metrics" artifactId="metrics-jvm"/>
        <dependency groupId="com.addthis.metrics" artifactId="reporter-config3"/>
        <dependency groupId="org.mindrot" artifactId="jbcrypt"/>
        <dependency groupId="io.airlift" artifactId="airline"/>
        <dependency groupId="io.netty" artifactId="netty-all"/>
        <dependency groupId="com.clearspring.analytics" artifactId="stream"/>
        <dependency groupId="com.datastax.cassandra" artifactId="cassandra-driver-core" classifier="shaded">
          <exclusion groupId="io.netty" artifactId="netty-buffer"/>
          <exclusion groupId="io.netty" artifactId="netty-codec"/>
          <exclusion groupId="io.netty" artifactId="netty-handler"/>
          <exclusion groupId="io.netty" artifactId="netty-transport"/>
        </dependency>
        <dependency groupId="org.eclipse.jdt.core.compiler" artifactId="ecj"/>
        <dependency groupId="org.caffinitas.ohc" artifactId="ohc-core"/>
        <dependency groupId="org.caffinitas.ohc" artifactId="ohc-core-j8"/>
        <dependency groupId="net.ju-n.compile-command-annotations" artifactId="compile-command-annotations"/>
        <dependency groupId="org.fusesource" artifactId="sigar">
          <exclusion groupId="log4j" artifactId="log4j"/>
        </dependency>
        <dependency groupId="joda-time" artifactId="joda-time"/>
        <dependency groupId="com.carrotsearch" artifactId="hppc"/>
        <dependency groupId="de.jflex" artifactId="jflex">
          <exclusion groupId="org.apache.ant" artifactId="ant-launcher"/>
        </dependency>
        <dependency groupId="com.github.rholder" artifactId="snowball-stemmer"/>
        <dependency groupId="com.googlecode.concurrent-trees" artifactId="concurrent-trees"/>
        <dependency groupId="com.github.ben-manes.caffeine" artifactId="caffeine"/>
        <dependency groupId="org.jctools" artifactId="jctools-core"/>
      </artifact:pom>

      <artifact:pom id="coverage-deps-pom"
                    artifactId="cassandra-coverage-deps">
        <parent groupId="org.apache.cassandra"
                artifactId="cassandra-parent"
                version="${version}"/>
        <dependency groupId="org.jacoco" artifactId="org.jacoco.agent"/>
        <dependency groupId="org.jacoco" artifactId="org.jacoco.ant" />
        <dependency groupId="org.jboss.byteman" artifactId="byteman-install"/>
        <dependency groupId="org.jboss.byteman" artifactId="byteman"/>
        <dependency groupId="org.jboss.byteman" artifactId="byteman-submit"/>
        <dependency groupId="org.jboss.byteman" artifactId="byteman-bmunit"/>
      </artifact:pom>

      <artifact:pom id="test-deps-pom"
                    artifactId="cassandra-test-deps">
        <parent groupId="org.apache.cassandra"
                artifactId="cassandra-parent"
                version="${version}"/>
        <dependency groupId="joda-time" artifactId="joda-time"/>
      </artifact:pom>

      <!-- now the pom's for artifacts being deployed to Maven Central -->

      <artifact:pom id="all-pom"
                    artifactId="cassandra-all"
                    url="http://cassandra.apache.org"
                    name="Apache Cassandra">
        <parent groupId="org.apache.cassandra"
                artifactId="cassandra-parent"
                version="${version}"/>
        <scm connection="${scm.connection}" developerConnection="${scm.developerConnection}" url="${scm.url}"/>
        <dependency groupId="org.xerial.snappy" artifactId="snappy-java"/>
        <dependency groupId="net.jpountz.lz4" artifactId="lz4"/>
        <dependency groupId="com.ning" artifactId="compress-lzf"/>
        <dependency groupId="com.google.guava" artifactId="guava"/>
        <dependency groupId="commons-cli" artifactId="commons-cli"/>
        <dependency groupId="commons-codec" artifactId="commons-codec"/>
        <dependency groupId="org.apache.commons" artifactId="commons-lang3"/>
        <dependency groupId="org.apache.commons" artifactId="commons-math3"/>
        <dependency groupId="org.antlr" artifactId="antlr"/>
        <dependency groupId="org.antlr" artifactId="antlr-runtime"/>
        <dependency groupId="org.slf4j" artifactId="slf4j-api"/>
        <dependency groupId="org.slf4j" artifactId="log4j-over-slf4j"/>
        <dependency groupId="org.slf4j" artifactId="jcl-over-slf4j"/>
        <dependency groupId="org.codehaus.jackson" artifactId="jackson-core-asl"/>
        <dependency groupId="org.codehaus.jackson" artifactId="jackson-mapper-asl"/>
        <dependency groupId="com.googlecode.json-simple" artifactId="json-simple"/>
        <dependency groupId="com.boundary" artifactId="high-scale-lib"/>
        <dependency groupId="org.yaml" artifactId="snakeyaml"/>
        <dependency groupId="org.mindrot" artifactId="jbcrypt"/>
        <dependency groupId="io.dropwizard.metrics" artifactId="metrics-core"/>
        <dependency groupId="io.dropwizard.metrics" artifactId="metrics-jvm"/>
        <dependency groupId="com.addthis.metrics" artifactId="reporter-config3"/>
        <dependency groupId="com.clearspring.analytics" artifactId="stream"/>

        <dependency groupId="ch.qos.logback" artifactId="logback-core"/>
        <dependency groupId="ch.qos.logback" artifactId="logback-classic"/>

        <!-- don't need hadoop classes to run, but if you use the hadoop stuff -->
        <dependency groupId="org.apache.hadoop" artifactId="hadoop-core" optional="true"/>
        <dependency groupId="org.apache.hadoop" artifactId="hadoop-minicluster" optional="true"/>

        <!-- don't need the Java Driver to run, but if you use the hadoop stuff or UDFs -->
        <dependency groupId="com.datastax.cassandra" artifactId="cassandra-driver-core" classifier="shaded" optional="true">
          <exclusion groupId="io.netty" artifactId="netty-buffer"/>
          <exclusion groupId="io.netty" artifactId="netty-codec"/>
          <exclusion groupId="io.netty" artifactId="netty-handler"/>
          <exclusion groupId="io.netty" artifactId="netty-transport"/>
        </dependency>

        <!-- don't need jna to run, but nice to have -->
        <dependency groupId="net.java.dev.jna" artifactId="jna"/>

        <!-- don't need jamm unless running a server in which case it needs to be a -javagent to be used anyway -->
        <dependency groupId="com.github.jbellis" artifactId="jamm"/>

        <dependency groupId="io.netty" artifactId="netty-all"/>
        <dependency groupId="joda-time" artifactId="joda-time"/>
        <dependency groupId="org.fusesource" artifactId="sigar"/>
        <dependency groupId="org.eclipse.jdt.core.compiler" artifactId="ecj"/>
        <dependency groupId="org.caffinitas.ohc" artifactId="ohc-core"/>
<<<<<<< HEAD
        <dependency groupId="org.caffinitas.ohc" artifactId="ohc-core-j8"/>
        <dependency groupId="de.jflex" artifactId="jflex">
          <exclusion groupId="org.apache.ant" artifactId="ant-launcher"/>
        </dependency>
        <dependency groupId="com.github.rholder" artifactId="snowball-stemmer"/>
        <dependency groupId="com.googlecode.concurrent-trees" artifactId="concurrent-trees"/>
        <dependency groupId="com.github.ben-manes.caffeine" artifactId="caffeine" />
        <dependency groupId="org.jctools" artifactId="jctools-core"/>
        <dependency groupId="com.carrotsearch" artifactId="hppc" version="0.5.4" />
        <dependency groupId="org.psjava" artifactId="psjava" version="0.1.19" />

        <dependency groupId="org.gridkit.jvmtool" artifactId="sjk-cli"/>
        <dependency groupId="org.gridkit.jvmtool" artifactId="sjk-core"/>
        <dependency groupId="org.gridkit.jvmtool" artifactId="sjk-stacktrace"/>
        <dependency groupId="org.gridkit.jvmtool" artifactId="mxdump"/>
        <dependency groupId="org.gridkit.lab" artifactId="jvm-attach-api"/>
        <dependency groupId="com.beust" artifactId="jcommander"/>
=======
	<dependency groupId="com.github.ben-manes.caffeine" artifactId="caffeine" />
	<dependency groupId="org.jctools" artifactId="jctools-core"/>
>>>>>>> 40cc2ece
      </artifact:pom>
      <artifact:pom id="dist-pom"
                    artifactId="apache-cassandra"
                    packaging="pom"
                    url="http://cassandra.apache.org"
                    name="Apache Cassandra">
        <parent groupId="org.apache.cassandra"
                artifactId="cassandra-parent"
                version="${version}"/>
        <scm connection="${scm.connection}" developerConnection="${scm.developerConnection}" url="${scm.url}"/>
      </artifact:pom>
    </target>

    <target name="maven-ant-tasks-retrieve-build" depends="maven-declare-dependencies" unless="without.maven">
      <!-- retrieve artifacts -->
      <artifact:dependencies pomRefId="build-deps-pom"
                             filesetId="build-dependency-jars"
                             cacheDependencyRefs="true"
                             dependencyRefsBuildFile="${build.dir}/build-dependencies.xml">
          <remoteRepository refid="central"/>
      </artifact:dependencies>
      <copy todir="${build.dir.lib}/jars">
          <fileset refid="build-dependency-jars"/>
          <mapper type="flatten"/>
      </copy>
      <!-- code coverage tools -->
      <artifact:dependencies pomRefId="coverage-deps-pom"
                             filesetId="coverage-dependency-jars">
          <remoteRepository refid="central"/>
      </artifact:dependencies>
      <copy todir="${build.dir.lib}/jars">
          <fileset refid="coverage-dependency-jars"/>
          <mapper type="flatten"/>
      </copy>
      <!-- jacoco agent jar comes wrapped in a jar -->
      <unzip src="${build.dir.lib}/jars/org.jacoco.agent-${jacoco.version}.jar" dest="${build.dir.lib}/jars">
        <patternset>
            <include name="*.jar"/>
        </patternset>
        <mapper type="flatten"/>
      </unzip>
    </target>

    <target name="maven-ant-tasks-retrieve-sources" depends="maven-ant-tasks-retrieve-build" unless="without.sources">
      <!-- retrieve -source.jar artifacts using the reference-pom with the artifacts that have these -->
      <artifact:dependencies pomRefId="build-deps-pom-sources"
                             sourcesFilesetId="build-dependency-sources"
                             cacheDependencyRefs="true"
                             dependencyRefsBuildFile="${build.dir}/build-dependencies-sources.xml">
          <remoteRepository refid="central"/>
      </artifact:dependencies>
      <copy todir="${build.dir.lib}/sources">
          <fileset refid="build-dependency-sources"/>
          <mapper type="flatten"/>
      </copy>
    </target>

    <target name="maven-ant-tasks-retrieve-test" depends="maven-ant-tasks-init">
      <artifact:dependencies pomRefId="test-deps-pom"
                             filesetId="test-dependency-jars"
                             sourcesFilesetId="test-dependency-sources"
                             cacheDependencyRefs="true"
                             dependencyRefsBuildFile="${build.dir}/test-dependencies.xml">
        <remoteRepository refid="central"/>
      </artifact:dependencies>
      <copy todir="${test.lib}/jars">
        <fileset refid="test-dependency-jars"/>
        <mapper type="flatten"/>
      </copy>
      <copy todir="${test.lib}/sources">
        <fileset refid="test-dependency-sources"/>
        <mapper type="flatten"/>
      </copy>
    </target>

    <target name="echo-base-version">
        <echo message="${base.version}" />
    </target>

    <!-- create properties file with C version -->
    <target name="createVersionPropFile">
      <taskdef name="propertyfile" classname="org.apache.tools.ant.taskdefs.optional.PropertyFile"/>
      <mkdir dir="${version.properties.dir}"/>
      <propertyfile file="${version.properties.dir}/version.properties">
        <entry key="CassandraVersion" value="${version}"/>
      </propertyfile>
    </target>

    <target name="test-run" depends="build"
            description="Run in test mode.  Not for production use!">
      <java classname="org.apache.cassandra.service.CassandraDaemon" fork="true">
        <classpath>
          <path refid="cassandra.classpath"/>
          <pathelement location="${test.conf}"/>
        </classpath>
        <jvmarg value="-Dstorage-config=${test.conf}"/>
        <jvmarg value="-javaagent:${basedir}/lib/jamm-0.3.0.jar" />
        <jvmarg value="-ea"/>
      </java>
    </target>

    <!--
        The build target builds all the .class files
    -->
    <target name="build"
        depends="maven-ant-tasks-retrieve-build,maven-ant-tasks-retrieve-sources,build-project" description="Compile Cassandra classes"/>
    <target name="codecoverage" depends="jacoco-run,jacoco-report" description="Create code coverage report"/>

    <target depends="init,gen-cql3-grammar,generate-cql-html,generate-jflex-java"
            name="build-project">
        <echo message="${ant.project.name}: ${ant.file}"/>
        <!-- Order matters! -->
        <javac fork="true"
               debug="true" debuglevel="${debuglevel}" encoding="utf-8"
               destdir="${build.classes.main}" includeantruntime="false" source="${source.version}" target="${target.version}"
               memorymaximumsize="512M">
            <src path="${build.src.java}"/>
            <src path="${build.src.gen-java}"/>
            <compilerarg value="-XDignore.symbol.file"/>
            <compilerarg value="-Xbootclasspath/p:${build.src.jdkoverride}"/>
            <classpath refid="cassandra.classpath"/>
        </javac>
        <antcall target="createVersionPropFile"/>
        <copy todir="${build.classes.main}">
            <fileset dir="${build.src.resources}" />
        </copy>
	<copy todir="${basedir}/conf" file="${build.classes.main}/META-INF/hotspot_compiler"/>
    </target>

    <!-- Stress build file -->
    <property name="stress.build.src" value="${basedir}/tools/stress/src" />
    <property name="stress.test.src" value="${basedir}/tools/stress/test/unit" />
    <property name="stress.build.classes" value="${build.classes}/stress" />
    <property name="stress.test.classes" value="${build.dir}/test/stress-classes" />
	<property name="stress.manifest" value="${stress.build.classes}/MANIFEST.MF" />
    <path id="cassandra.classes">
        <pathelement location="${basedir}/build/classes/main" />
    </path>

    <target name="stress-build-test" depends="stress-build" description="Compile stress tests">
        <javac debug="true" debuglevel="${debuglevel}" destdir="${stress.test.classes}"
               includeantruntime="false"
               source="${source.version}"
               target="${target.version}"
               encoding="utf-8">
            <classpath>
                <path refid="cassandra.classpath"/>
                <pathelement location="${stress.build.classes}" />
            </classpath>
            <src path="${stress.test.src}"/>
        </javac>
    </target>

    <target name="stress-build" depends="build" description="build stress tool">
    	<mkdir dir="${stress.build.classes}" />
        <javac compiler="modern" debug="true" debuglevel="${debuglevel}" encoding="utf-8" destdir="${stress.build.classes}" includeantruntime="true" source="${source.version}" target="${target.version}">
            <src path="${stress.build.src}" />
            <classpath>
                <path refid="cassandra.classes" />
                <path>
                    <fileset dir="${build.lib}">
                        <include name="**/*.jar" />
                    </fileset>
                </path>
            </classpath>
        </javac>
        <copy todir="${stress.build.classes}">
            <fileset dir="${stress.build.src}/resources" />
        </copy>
    </target>

    <target name="stress-test" depends="stress-build-test, build-test" description="Runs stress tests">
        <testmacro inputdir="${stress.test.src}"
                       timeout="${test.timeout}">
        </testmacro>
    </target>

	<target name="_write-poms" depends="maven-declare-dependencies">
	    <artifact:writepom pomRefId="parent-pom" file="${build.dir}/${final.name}-parent.pom"/>
	    <artifact:writepom pomRefId="all-pom" file="${build.dir}/${final.name}.pom"/>
	</target>

	<target name="write-poms" unless="without.maven">
	    <antcall target="_write-poms" />
	</target>

    <!--
        The jar target makes cassandra.jar output.
    -->
    <target name="jar"
            depends="build, build-test, stress-build, write-poms"
            description="Assemble Cassandra JAR files">
      <mkdir dir="${build.classes.main}/META-INF" />
      <copy file="LICENSE.txt"
            tofile="${build.classes.main}/META-INF/LICENSE.txt"/>
      <copy file="NOTICE.txt"
            tofile="${build.classes.main}/META-INF/NOTICE.txt"/>

      <!-- Main Jar -->
      <jar jarfile="${build.dir}/${final.name}.jar">
        <fileset dir="${build.classes.main}">
        </fileset>
        <manifest>
        <!-- <section name="org/apache/cassandra/infrastructure"> -->
          <attribute name="Implementation-Title" value="Cassandra"/>
          <attribute name="Implementation-Version" value="${version}"/>
          <attribute name="Implementation-Vendor" value="Apache"/>
          <attribute name="Premain-Class"
                     value="org.apache.cassandra.infrastructure.continuations.CAgent"/>
        <!-- </section> -->
        </manifest>
      </jar>

      <!-- Stress jar -->
      <manifest file="${stress.manifest}">
        <attribute name="Built-By" value="Pavel Yaskevich"/>
        <attribute name="Main-Class" value="org.apache.cassandra.stress.Stress"/>
      </manifest>
      <mkdir dir="${stress.build.classes}/META-INF" />
      <mkdir dir="${build.dir}/tools/lib/" />
      <jar destfile="${build.dir}/tools/lib/stress.jar" manifest="${stress.manifest}">
        <fileset dir="${stress.build.classes}"/>
      </jar>
    </target>

    <!--
        The javadoc-jar target makes cassandra-javadoc.jar output required for publishing to Maven central repository.
    -->
    <target name="javadoc-jar" description="Assemble Cassandra JavaDoc JAR file">
      <mkdir dir="${javadoc.jars.dir}"/>
      <create-javadoc destdir="${javadoc.jars.dir}/main">
        <filesets>
          <fileset dir="${build.src.java}" defaultexcludes="yes">
            <include name="org/apache/**/*.java"/>
          </fileset>
          <fileset dir="${build.src.gen-java}" defaultexcludes="yes">
            <include name="org/apache/**/*.java"/>
          </fileset>
        </filesets>
      </create-javadoc>
      <jar jarfile="${build.dir}/${final.name}-javadoc.jar"
           basedir="${javadoc.jars.dir}/main"/>

      <!-- javadoc task always rebuilds so might as well remove the generated docs to prevent
           being pulled into the distribution by accident -->
      <delete quiet="true" dir="${javadoc.jars.dir}"/>
    </target>

    <!--
        The sources-jar target makes cassandra-sources.jar output required for publishing to Maven central repository.
    -->
    <target name="sources-jar" depends="init" description="Assemble Cassandra Sources JAR file">
      <jar jarfile="${build.dir}/${final.name}-sources.jar">
        <fileset dir="${build.src.java}" defaultexcludes="yes">
          <include name="org/apache/**/*.java"/>
        </fileset>
        <fileset dir="${build.src.gen-java}" defaultexcludes="yes">
          <include name="org/apache/**/*.java"/>
        </fileset>
      </jar>
    </target>

    <!-- creates release tarballs -->
    <target name="artifacts" depends="jar,javadoc,gen-doc"
            description="Create Cassandra release artifacts">
      <mkdir dir="${dist.dir}"/>
      <!-- fix the control linefeed so that builds on windows works on linux -->
      <fixcrlf srcdir="bin" includes="**/*" excludes="**/*.bat, **/*.ps1" eol="lf" eof="remove" />
      <fixcrlf srcdir="conf" includes="**/*" excludes="**/*.bat, **/*.ps1" eol="lf" eof="remove" />
      <fixcrlf srcdir="tools/bin" includes="**/*" excludes="**/*.bat, **/*.ps1" eol="lf" eof="remove" />
      <copy todir="${dist.dir}/lib">
        <fileset dir="${build.lib}"/>
        <fileset dir="${build.dir}">
          <include name="${final.name}.jar" />
        </fileset>
      </copy>
      <copy todir="${dist.dir}/javadoc">
        <fileset dir="${javadoc.dir}"/>
      </copy>
      <copy todir="${dist.dir}/doc">
        <fileset dir="doc">
          <include name="cql3/CQL.html" />
          <include name="cql3/CQL.css" />
          <include name="SASI.md" />
        </fileset>
      </copy>
      <copy todir="${dist.dir}/doc/html">
        <fileset dir="doc" />
        <globmapper from="build/html/*" to="*"/>
      </copy>
      <copy todir="${dist.dir}/bin">
        <fileset dir="bin"/>
      </copy>
      <copy todir="${dist.dir}/conf">
        <fileset dir="conf"/>
      </copy>
      <copy todir="${dist.dir}/pylib">
        <fileset dir="pylib">
          <include name="**" />
          <exclude name="**/*.pyc" />
        </fileset>
      </copy>
      <copy todir="${dist.dir}/">
        <fileset dir="${basedir}">
          <include name="*.txt" />
        </fileset>
      </copy>
      <copy todir="${dist.dir}/tools/bin">
        <fileset dir="${basedir}/tools/bin"/>
      </copy>
      <copy todir="${dist.dir}/tools/">
        <fileset dir="${basedir}/tools/">
            <include name="*.yaml"/>
	</fileset>
      </copy>
      <copy todir="${dist.dir}/tools/lib">
        <fileset dir="${build.dir}/tools/lib/">
            <include name="*.jar" />
        </fileset>
      </copy>
      <artifact:writepom pomRefId="dist-pom"
            file="${build.dir}/${final.name}-dist.pom"/>
      <tar compression="gzip" longfile="gnu"
        destfile="${build.dir}/${final.name}-bin.tar.gz">

        <!-- Everything but bin/ (default mode) -->
        <tarfileset dir="${dist.dir}" prefix="${final.name}">
          <include name="**"/>
          <exclude name="bin/*" />
        </tarfileset>
        <!-- Shell includes in bin/ (default mode) -->
        <tarfileset dir="${dist.dir}" prefix="${final.name}">
          <include name="bin/*.in.sh" />
        </tarfileset>
        <!-- Executable scripts in bin/ -->
        <tarfileset dir="${dist.dir}" prefix="${final.name}" mode="755">
          <include name="bin/*"/>
          <include name="tools/bin/*"/>
          <not>
                <filename name="bin/*.in.sh" />
          </not>
        </tarfileset>
      </tar>

      <tar compression="gzip" longfile="gnu"
           destfile="${build.dir}/${final.name}-src.tar.gz">

        <tarfileset dir="${basedir}"
                    prefix="${final.name}-src">
          <include name="**"/>
          <exclude name="build/**" />
          <exclude name="src/gen-java/**" />
          <exclude name=".git/**" />
          <exclude name="bin/*" /> <!-- handled separately below -->
          <!-- exclude Eclipse files -->
          <exclude name=".project" />
          <exclude name=".classpath" />
          <exclude name=".settings/**" />
          <exclude name=".externalToolBuilders/**" />
        </tarfileset>

        <!-- Shell includes and batch files in bin/ -->
        <tarfileset dir="${basedir}" prefix="${final.name}-src">
          <include name="bin/*.in.sh" />
          <include name="bin/*.bat" />
        </tarfileset>
        <!-- Everything else (assumed to be scripts), is executable -->
        <tarfileset dir="${basedir}" prefix="${final.name}-src" mode="755">
          <include name="bin/*"/>
          <exclude name="bin/*.in.sh" />
          <exclude name="bin/*.bat" />
        </tarfileset>
      </tar>
    </target>

    <target name="release" depends="eclipse-warnings,artifacts,rat-init"
            description="Create and QC release artifacts">
      <checksum forceOverwrite="yes" todir="${build.dir}" fileext=".md5"
                algorithm="MD5">
        <fileset dir="${build.dir}">
          <include name="*.tar.gz" />
        </fileset>
      </checksum>
      <checksum forceOverwrite="yes" todir="${build.dir}" fileext=".sha"
                algorithm="SHA">
        <fileset dir="${build.dir}">
          <include name="*.tar.gz" />
        </fileset>
      </checksum>

      <rat:report xmlns:rat="antlib:org.apache.rat.anttasks"
                  reportFile="${build.dir}/${final.name}-bin.rat.txt">
        <tarfileset>
          <gzipresource>
            <file file="${build.dir}/${final.name}-bin.tar.gz" />
          </gzipresource>
        </tarfileset>
      </rat:report>

      <rat:report xmlns:rat="antlib:org.apache.rat.anttasks"
                  reportFile="${build.dir}/${final.name}-src.rat.txt">
        <tarfileset>
          <gzipresource>
            <file file="${build.dir}/${final.name}-src.tar.gz" />
          </gzipresource>
        </tarfileset>
      </rat:report>
    </target>

  <target name="build-jmh" depends="build-test" description="Create JMH uber jar">
      <jar jarfile="${build.test.dir}/deps.jar">
          <zipgroupfileset dir="${build.dir.lib}/jars">
              <include name="*jmh*.jar"/>
              <include name="jopt*.jar"/>
              <include name="commons*.jar"/>
          </zipgroupfileset>
          <zipgroupfileset dir="${build.lib}" includes="*.jar"/>
      </jar>
      <jar jarfile="${build.test.dir}/benchmarks.jar">
          <manifest>
              <attribute name="Main-Class" value="org.openjdk.jmh.Main"/>
          </manifest>
          <zipfileset src="${build.test.dir}/deps.jar" excludes="META-INF/*.SF" />
          <fileset dir="${build.classes.main}"/>
          <fileset dir="${test.classes}"/>
      </jar>
  </target>

    <!-- use https://github.com/krummas/jstackjunit to get thread dumps when unit tests time out -->
  <taskdef name="junit" classname="org.krummas.junit.JStackJUnitTask" classpath="lib/jstackjunit-0.0.1.jar"/>

  <target name="build-test" depends="build" description="Compile test classes">
    <javac
     compiler="modern"
     debug="true"
     debuglevel="${debuglevel}"
     destdir="${test.classes}"
     includeantruntime="true"
     source="${source.version}"
     target="${target.version}"
     encoding="utf-8">
     <classpath>
        <path refid="cassandra.classpath"/>
     </classpath>
     <compilerarg value="-XDignore.symbol.file"/>
     <src path="${test.unit.src}"/>
     <src path="${test.long.src}"/>
     <src path="${test.burn.src}"/>
     <src path="${test.microbench.src}"/>
     <src path="${test.dse.src}"/>
    </javac>

    <!-- Non-java resources needed by the test suite -->
    <copy todir="${test.classes}">
      <fileset dir="${test.resources}"/>
    </copy>
  </target>

  <!-- Defines how to run a set of tests. If you change the defaults for attributes
       you should also update them in testmacro.,
       The two are split because the helper doesn't generate
       a junit report or fail on errors, since this is called in parallel to run tests
       when we choose to run tests in parallel -->
  <macrodef name="testmacrohelper">
    <attribute name="inputdir" />
    <attribute name="timeout" default="${test.timeout}" />
    <attribute name="forkmode" default="perTest"/>
    <element name="optjvmargs" implicit="true" optional="true" />
    <attribute name="filter" default="**/${test.name}.java"/>
    <attribute name="exclude" default="" />
    <attribute name="filelist" default="" />
    <attribute name="poffset" default="0"/>
    <attribute name="testtag" default=""/>
    <attribute name="usejacoco" default="no"/>

    <sequential>
      <condition property="additionalagent"
                 value="-javaagent:${build.dir.lib}/jars/jacocoagent.jar=destfile=${jacoco.partialexecfile}"
                 else="">
        <istrue value="${usejacoco}"/>
      </condition>
      <mkdir dir="${build.test.dir}/cassandra"/>
      <mkdir dir="${build.test.dir}/output"/>
      <mkdir dir="${build.test.dir}/output/@{testtag}"/>
      <junit fork="on" forkmode="@{forkmode}" failureproperty="testfailed" maxmemory="1024m" timeout="@{timeout}">
        <formatter classname="org.apache.cassandra.CassandraXMLJUnitResultFormatter" extension=".xml" usefile="true"/>
        <formatter classname="org.apache.cassandra.CassandraBriefJUnitResultFormatter" usefile="false"/>
        <jvmarg value="-Dstorage-config=${test.conf}"/>
        <jvmarg value="-Djava.awt.headless=true"/>
        <!-- Cassandra 3.0+ needs <jvmarg line="... ${additionalagent}" /> here! (not value=) -->
        <jvmarg line="-javaagent:${basedir}/lib/jamm-0.3.0.jar ${additionalagent}" />
        <jvmarg value="-ea"/>
        <jvmarg value="-Dcassandra.debugrefcount=true"/>
        <jvmarg value="-Xss256k"/>
        <jvmarg value="-Dcassandra.memtable_row_overhead_computation_step=100"/>
        <jvmarg value="-Dcassandra.test.use_prepared=${cassandra.test.use_prepared}"/>
        <jvmarg value="-Dcassandra.test.offsetseed=@{poffset}"/>
        <jvmarg value="-Dcassandra.test.sstableformatdevelopment=true"/>
        <!-- The first time SecureRandom initializes can be slow if it blocks on /dev/random -->
        <jvmarg value="-Djava.security.egd=file:/dev/urandom" />
        <jvmarg value="-Dcassandra.testtag=@{testtag}"/>
        <jvmarg value="-Dcassandra.keepBriefBrief=${cassandra.keepBriefBrief}" />
	<optjvmargs/>
        <classpath>
          <pathelement path="${java.class.path}"/>
          <pathelement location="${stress.build.classes}"/>
          <path refid="cassandra.classpath" />
          <pathelement location="${test.classes}"/>
          <pathelement location="${stress.test.classes}"/>
          <pathelement location="${test.conf}"/>
          <fileset dir="${test.lib}">
            <include name="**/*.jar" />
          </fileset>
        </classpath>
        <batchtest todir="${build.test.dir}/output/@{testtag}">
            <fileset dir="@{inputdir}" includes="@{filter}" excludes="@{exclude}"/>
            <filelist dir="@{inputdir}" files="@{filelist}"/>
        </batchtest>
      </junit>

      <condition property="fileSep" value=";">
        <os family="windows"/>
      </condition>
      <condition property="fileSep" else=":">
        <isset property="fileSep"/>
      </condition>
      <fail unless="fileSep">Failed to set File Separator. This shouldn't happen.</fail>

      <delete quiet="true" failonerror="false" dir="${build.test.dir}/cassandra/commitlog${fileSep}@{poffset}"/>
      <delete quiet="true" failonerror="false" dir="${build.test.dir}/cassandra/cdc_raw${fileSep}@{poffset}"/>
      <delete quiet="true" failonerror="false" dir="${build.test.dir}/cassandra/data${fileSep}@{poffset}"/>
      <delete quiet="true" failonerror="false" dir="${build.test.dir}/cassandra/saved_caches${fileSep}@{poffset}"/>
      <delete quiet="true" failonerror="false" dir="${build.test.dir}/cassandra/hints${fileSep}@{poffset}"/>
    </sequential>
  </macrodef>

  <target name="testold" depends="build-test" description="Execute unit tests">
    <testmacro inputdir="${test.unit.src}" timeout="${test.timeout}">
      <jvmarg value="-Dlegacy-sstable-root=${test.data}/legacy-sstables"/>
      <jvmarg value="-Dinvalid-legacy-sstable-root=${test.data}/invalid-legacy-sstables"/>
      <jvmarg value="-Dmigration-sstable-root=${test.data}/migration-sstables"/>
      <jvmarg value="-Dcassandra.ring_delay_ms=1000"/>
      <jvmarg value="-Dcassandra.tolerate_sstable_size=true"/>
      <jvmarg value="-Djava.io.tmpdir=${tmp.dir}"/>
      <jvmarg value="-Dcassandra.skip_sync=true" />
    </testmacro>
    <fileset dir="${test.unit.src}" />
  </target>

  <!-- Will not generate a junit report or fail on error since it is called in parallel for test-compression
       That is taken care of by testparallel -->
  <macrodef name="testlist">
    <attribute name="test.file.list"/>
    <attribute name="testlist.offset"/>
    <sequential>
      <testmacrohelper inputdir="${test.unit.src}" filelist="@{test.file.list}" poffset="@{testlist.offset}" exclude="**/*.java" timeout="${test.timeout}">
        <jvmarg value="-Dlegacy-sstable-root=${test.data}/legacy-sstables"/>
        <jvmarg value="-Dinvalid-legacy-sstable-root=${test.data}/invalid-legacy-sstables"/>
        <jvmarg value="-Dmigration-sstable-root=${test.data}/migration-sstables"/>
        <jvmarg value="-Dcassandra.ring_delay_ms=1000"/>
        <jvmarg value="-Dcassandra.tolerate_sstable_size=true"/>
        <jvmarg value="-Dcassandra.config.loader=org.apache.cassandra.OffsetAwareConfigurationLoader"/>
        <jvmarg value="-Dcassandra.skip_sync=true" />
      </testmacrohelper>
    </sequential>
  </macrodef>

  <!-- Will not generate a junit report or fail on error since it is called in parallel for test-compression
       That is taken care of by testparallel -->
  <macrodef name="testlist-compression">
    <attribute name="test.file.list" />
    <attribute name="testlist.offset" />
    <sequential>
      <property name="compressed_yaml" value="${build.test.dir}/cassandra.compressed.yaml"/>
      <testmacrohelper inputdir="${test.unit.src}" filelist="@{test.file.list}" poffset="@{testlist.offset}"
                       exclude="**/*.java" timeout="${test.timeout}" testtag="compression">
        <jvmarg value="-Dlegacy-sstable-root=${test.data}/legacy-sstables"/>
        <jvmarg value="-Dinvalid-legacy-sstable-root=${test.data}/invalid-legacy-sstables"/>
        <jvmarg value="-Dmigration-sstable-root=${test.data}/migration-sstables"/>
        <jvmarg value="-Dcassandra.test.compression=true"/>
        <jvmarg value="-Dcassandra.ring_delay_ms=1000"/>
        <jvmarg value="-Dcassandra.tolerate_sstable_size=true"/>
        <jvmarg value="-Dcassandra.config=file:///${compressed_yaml}"/>
        <jvmarg value="-Dcassandra.skip_sync=true" />
        <jvmarg value="-Dcassandra.config.loader=org.apache.cassandra.OffsetAwareConfigurationLoader"/>
      </testmacrohelper>
    </sequential>
  </macrodef>

  <macrodef name="testlist-cdc">
    <attribute name="test.file.list" />
    <attribute name="testlist.offset" />
    <sequential>
      <property name="cdc_yaml" value="${build.test.dir}/cassandra.cdc.yaml"/>
      <testmacrohelper inputdir="${test.unit.src}" filelist="@{test.file.list}" poffset="@{testlist.offset}"
                       exclude="**/*.java" timeout="${test.timeout}" testtag="cdc">
        <jvmarg value="-Dlegacy-sstable-root=${test.data}/legacy-sstables"/>
        <jvmarg value="-Dinvalid-legacy-sstable-root=${test.data}/invalid-legacy-sstables"/>
        <jvmarg value="-Dmigration-sstable-root=${test.data}/migration-sstables"/>
        <jvmarg value="-Dcassandra.ring_delay_ms=1000"/>
        <jvmarg value="-Dcassandra.tolerate_sstable_size=true"/>
        <jvmarg value="-Dcassandra.config=file:///${cdc_yaml}"/>
        <jvmarg value="-Dcassandra.skip_sync=true" />
        <jvmarg value="-Dcassandra.config.loader=org.apache.cassandra.OffsetAwareConfigurationLoader"/>
      </testmacrohelper>
    </sequential>
  </macrodef>

  <!--
    Run named ant task with jacoco, such as "ant jacoco-run -Dtaskname=test"
    the target run must enable the jacoco agent if usejacoco is 'yes' -->
  <target name="jacoco-run" description="run named task with jacoco instrumentation">
    <condition property="runtask" value="${taskname}" else="test">
      <isset property="taskname"/>
    </condition>
    <antcall target="${runtask}">
      <param name="usejacoco" value="yes"/>
    </antcall>
  </target>

  <!-- Use this with an FQDN for test class, and a csv list of methods like this:
    ant testsome -Dtest.name=org.apache.cassandra.service.StorageServiceServerTest -Dtest.methods=testRegularMode,testGetAllRangesEmpty
  -->
  <target name="testsome" depends="build-test" description="Execute specific unit tests" >
    <testmacro inputdir="${test.unit.src}" timeout="${test.timeout}">
      <test name="${test.name}" methods="${test.methods}"/>
      <jvmarg value="-Dlegacy-sstable-root=${test.data}/legacy-sstables"/>
      <jvmarg value="-Dinvalid-legacy-sstable-root=${test.data}/invalid-legacy-sstables"/>
      <jvmarg value="-Dmigration-sstable-root=${test.data}/migration-sstables"/>
      <jvmarg value="-Dcassandra.ring_delay_ms=1000"/>
      <jvmarg value="-Dcassandra.tolerate_sstable_size=true"/>
      <jvmarg value="-Dcassandra.skip_sync=true" />
    </testmacro>
  </target>

  <target name="test-compression" depends="build-test,stress-build" description="Execute unit tests with sstable compression enabled">
    <property name="compressed_yaml" value="${build.test.dir}/cassandra.compressed.yaml"/>
    <concat destfile="${compressed_yaml}">
      <fileset file="${test.conf}/cassandra.yaml"/>
      <fileset file="${test.conf}/commitlog_compression.yaml"/>
    </concat>
    <path id="all-test-classes-path">
      <fileset dir="${test.unit.src}" includes="**/${test.name}.java" />
    </path>
    <property name="all-test-classes" refid="all-test-classes-path"/>
    <testparallel testdelegate="testlist-compression" />
  </target>

  <target name="test-cdc" depends="build-test" description="Execute unit tests with change-data-capture enabled">
    <property name="cdc_yaml" value="${build.test.dir}/cassandra.cdc.yaml"/>
    <concat destfile="${cdc_yaml}">
      <fileset file="${test.conf}/cassandra.yaml"/>
      <fileset file="${test.conf}/cdc.yaml"/>
    </concat>
    <path id="all-test-classes-path">
      <fileset dir="${test.unit.src}" includes="**/${test.name}.java" />
    </path>
    <property name="all-test-classes" refid="all-test-classes-path"/>
    <testparallel testdelegate="testlist-cdc" />
  </target>

  <target name="msg-ser-gen-test" depends="build-test" description="Generates message serializations">
    <testmacro inputdir="${test.unit.src}"
        timeout="${test.timeout}" filter="**/SerializationsTest.java">
      <jvmarg value="-Dcassandra.test-serialization-writes=True"/>
    </testmacro>
  </target>

  <target name="msg-ser-test" depends="build-test" description="Tests message serializations">
      <testmacro inputdir="${test.unit.src}" timeout="${test.timeout}"
               filter="**/SerializationsTest.java"/>
  </target>

  <target name="msg-ser-test-7" depends="build-test" description="Generates message serializations">
    <testmacro inputdir="${test.unit.src}"
        timeout="${test.timeout}" filter="**/SerializationsTest.java">
      <jvmarg value="-Dcassandra.version=0.7"/>
    </testmacro>
  </target>

  <target name="msg-ser-test-10" depends="build-test" description="Tests message serializations on 1.0 messages">
    <testmacro inputdir="${test.unit.src}"
        timeout="${test.timeout}" filter="**/SerializationsTest.java">
      <jvmarg value="-Dcassandra.version=1.0"/>
    </testmacro>
  </target>

  <target name="test-burn" depends="build-test" description="Execute functional tests">
    <testmacro inputdir="${test.burn.src}"
               timeout="${test.burn.timeout}">
    </testmacro>
  </target>

  <target name="long-test" depends="build-test" description="Execute functional tests">
    <testmacro inputdir="${test.long.src}"
               timeout="${test.long.timeout}">
      <jvmarg value="-Dcassandra.ring_delay_ms=1000"/>
      <jvmarg value="-Dcassandra.tolerate_sstable_size=true"/>
    </testmacro>
  </target>

  <target name="cql-test" depends="build-test" description="Execute CQL tests">
    <sequential>
      <echo message="running CQL tests"/>
      <mkdir dir="${build.test.dir}/cassandra"/>
      <mkdir dir="${build.test.dir}/output"/>
      <junit fork="on" forkmode="once" failureproperty="testfailed" maxmemory="1024m" timeout="${test.timeout}">
        <formatter type="brief" usefile="false"/>
        <jvmarg value="-Dstorage-config=${test.conf}"/>
        <jvmarg value="-Djava.awt.headless=true"/>
        <jvmarg value="-javaagent:${basedir}/lib/jamm-0.3.0.jar" />
        <jvmarg value="-ea"/>
        <jvmarg value="-Xss256k"/>
        <jvmarg value="-Dcassandra.memtable_row_overhead_computation_step=100"/>
        <jvmarg value="-Dcassandra.test.use_prepared=${cassandra.test.use_prepared}"/>
        <jvmarg value="-Dcassandra.skip_sync=true" />
        <classpath>
          <path refid="cassandra.classpath" />
          <pathelement location="${test.classes}"/>
          <pathelement location="${test.conf}"/>
          <fileset dir="${test.lib}">
            <include name="**/*.jar" />
          </fileset>
        </classpath>
        <batchtest todir="${build.test.dir}/output">
            <fileset dir="${test.unit.src}" includes="**/cql3/*Test.java">
                <contains text="CQLTester" casesensitive="yes"/>
            </fileset>
        </batchtest>
      </junit>
      <fail message="Some CQL test(s) failed.">
        <condition>
            <and>
            <isset property="testfailed"/>
            <not>
              <isset property="ant.test.failure.ignore"/>
            </not>
          </and>
        </condition>
      </fail>
    </sequential>
  </target>

  <target name="cql-test-some" depends="build-test" description="Execute specific CQL tests" >
    <sequential>
      <echo message="running ${test.methods} tests from ${test.name}"/>
      <mkdir dir="${build.test.dir}/cassandra"/>
      <mkdir dir="${build.test.dir}/output"/>
      <junit fork="on" forkmode="once" failureproperty="testfailed" maxmemory="1024m" timeout="${test.timeout}">
        <formatter type="brief" usefile="false"/>
        <jvmarg value="-Dstorage-config=${test.conf}"/>
        <jvmarg value="-Djava.awt.headless=true"/>
        <jvmarg value="-javaagent:${basedir}/lib/jamm-0.3.0.jar" />
        <jvmarg value="-ea"/>
        <jvmarg value="-Xss256k"/>
        <jvmarg value="-Dcassandra.test.use_prepared=${cassandra.test.use_prepared}"/>
        <jvmarg value="-Dcassandra.memtable_row_overhead_computation_step=100"/>
        <jvmarg value="-Dcassandra.skip_sync=true" />
        <classpath>
          <path refid="cassandra.classpath" />
          <pathelement location="${test.classes}"/>
          <pathelement location="${test.conf}"/>
          <fileset dir="${test.lib}">
            <include name="**/*.jar" />
          </fileset>
        </classpath>
        <test name="org.apache.cassandra.cql3.${test.name}" methods="${test.methods}" todir="${build.test.dir}/output"/>
      </junit>
    </sequential>
  </target>

<<<<<<< HEAD
  <target name="test-dse" depends="build-test" description="Execute DSE tests">
      <testmacro inputdir="${test.dse.src}"
                 timeout="${test.dse.timeout}">
      </testmacro>
  </target>

  <target name="test-all"
          depends="eclipse-warnings,test,long-test,test-compression,stress-test,test-dse"
=======
  <target name="test-all"
          depends="eclipse-warnings,test,long-test,test-compression,stress-test"
>>>>>>> 40cc2ece
          description="Run all tests except for those under test-burn" />

  <!-- Use JaCoCo ant extension without needing externally saved lib -->
  <target name="jacoco-init" depends="maven-ant-tasks-init">
    <artifact:dependencies pathId="jacocoant.classpath">
      <remoteRepository refid="central"/>
      <dependency groupId="org.jacoco" artifactId="org.jacoco.ant" version="${jacoco.version}" />
    </artifact:dependencies>
    <typedef uri="antlib:org.jacoco.ant" classpathref="jacocoant.classpath"/>
  </target>

  <target name="jacoco-merge" depends="jacoco-init">
    <jacoco:merge destfile="${jacoco.finalexecfile}" xmlns:jacoco="antlib:org.jacoco.ant">
        <fileset dir="${jacoco.export.dir}" includes="*.exec,**/*.exec"/>
    </jacoco:merge>
  </target>

  <target name="jacoco-report" depends="jacoco-merge">
    <jacoco:report xmlns:jacoco="antlib:org.jacoco.ant">
      <executiondata>
        <file file="${jacoco.finalexecfile}" />
      </executiondata>
      <structure name="JaCoCo Cassandara Coverage Report">
        <classfiles>
          <fileset dir="${build.classes.main}">
            <include name="**/*.class"/>
          </fileset>
        </classfiles>
        <sourcefiles encoding="UTF-8">
          <dirset dir="${build.src}">
            <include name="java"/>
            <include name="gen-java"/>
          </dirset>
        </sourcefiles>
      </structure>
      <!-- to produce reports in different formats. -->
      <html destdir="${jacoco.export.dir}" />
      <csv destfile="${jacoco.export.dir}/report.csv" />
      <xml destfile="${jacoco.export.dir}/report.xml" />
    </jacoco:report>
  </target>

  <target name="jacoco-cleanup" description="Destroy JaCoCo exec data and reports">
    <delete file="${jacoco.partialexecfile}"/>
    <delete dir="${jacoco.export.dir}"/>
  </target>

  <!--
    License audit tool
  -->
  <target name="rat-init" depends="maven-ant-tasks-init">
    <artifact:dependencies pathId="rat.classpath">
      <remoteRepository refid="central"/>
      <dependency groupId="org.apache.rat" artifactId="apache-rat-tasks" version="0.6" />
    </artifact:dependencies>
    <typedef uri="antlib:org.apache.rat.anttasks" classpathref="rat.classpath"/>
  </target>

  <target name="rat-check" depends="rat-init">
    <rat:report xmlns:rat="antlib:org.apache.rat.anttasks"
                reportFile="${build.dir}/rat-report.log">
      <fileset dir="."  excludesfile=".rat-excludes" />
    </rat:report>
    <condition property="rat.passed">
      <isfileselected file="${build.dir}/rat-report.log">
        <containsregexp expression="^0 Unknown Licenses"/>
      </isfileselected>
    </condition>
    <fail unless="rat.passed">Unknown licenses: See build/rat-report.log.</fail>
  </target>

  <target name="rat-write" depends="rat-init">
    <echo>RAT: invoking addLicense to write missing headers</echo>
    <java classname="org.apache.rat.Report" fork="true"
          output="${build.dir}/rat-report.log">
      <classpath refid="rat.classpath" />
      <arg value="-a" />
      <arg value="--force" />
      <arg value="." />
    </java>
  </target>

  <target name="javadoc" depends="init" description="Create javadoc" unless="no-javadoc">
    <create-javadoc destdir="${javadoc.dir}">
      <filesets>
        <fileset dir="${build.src.java}" defaultexcludes="yes">
          <include name="org/apache/**/*.java"/>
        </fileset>
      </filesets>
    </create-javadoc>
   </target>

  <!-- Run tests not in parallel and reports errors and generates a junit report after -->
  <macrodef name="testmacro">
    <attribute name="inputdir" />
    <attribute name="timeout" default="${test.timeout}" />
    <attribute name="forkmode" default="perTest"/>
    <element name="optjvmargs" implicit="true" optional="true" />
    <attribute name="filter" default="**/${test.name}.java"/>
    <attribute name="exclude" default="" />
    <attribute name="filelist" default="" />
    <attribute name="poffset" default="0"/>
    <attribute name="testtag" default=""/>

    <sequential>
      <testmacrohelper inputdir="@{inputdir}" timeout="@{timeout}"
                       forkmode="@{forkmode}" filter="@{filter}"
                       exclude="@{exclude}" filelist="@{filelist}" poffset="@{poffset}"
                       testtag="@{testtag}" >
          <optjvmargs/>
      </testmacrohelper>
      <junitreport todir="${build.test.dir}">
        <fileset dir="${build.test.dir}/output">
          <include name="**/TEST-*.xml"/>
        </fileset>
        <report format="frames" todir="${build.test.dir}/junitreport"/>
      </junitreport>
      <fail message="Some test(s) failed.">
        <condition>
            <and>
            <isset property="testfailed"/>
            <not>
              <isset property="ant.test.failure.ignore"/>
            </not>
          </and>
        </condition>
      </fail>
    </sequential>
  </macrodef>

  <!-- Run tests in parallel and report errors after and generate a junit report -->
  <macrodef name="testparallel">
    <attribute name="testdelegate"/>
    <sequential>
      <testparallelhelper testdelegate="@{testdelegate}"/>
      <junitreport todir="${build.test.dir}">
        <fileset dir="${build.test.dir}/output">
          <include name="**/TEST-*.xml"/>
        </fileset>
        <report format="frames" todir="${build.test.dir}/junitreport"/>
      </junitreport>
      <fail message="Some test(s) failed.">
        <condition>
            <and>
            <isset property="testfailed"/>
            <not>
              <isset property="ant.test.failure.ignore"/>
            </not>
          </and>
        </condition>
      </fail>
    </sequential>
  </macrodef>

  <!-- Run multiple junit tasks in parallel, but don't track errors or generate a report after
       If a test fails the testfailed property will be set. All the tests are run using te testdelegate
       macro that is specified as an attribute and they will be run concurrently in this ant process -->
  <scriptdef name="testparallelhelper" language="javascript">
    <attribute name="testdelegate"/>
    <![CDATA[
        var Integer = java.lang.Integer;
        sep = project.getProperty("path.separator");
        all = project.getProperty("all-test-classes").split(sep);
        dir = project.getProperty("test.unit.src");

        numRunners = parseInt(project.getProperty("test.runners"));

        var p = project.createTask('parallel');
        p.setThreadCount(numRunners);

        for (i = 0; i < all.length; i++) {

            if (all[i] == undefined) continue;

            task = project.createTask( attributes.get("testdelegate") );

            task.setDynamicAttribute( "test.file.list", "" + all[i]);

            task.setDynamicAttribute( "testlist.offset", "" + i );

            p.addTask(task);
        }

        p.perform();
    ]]>
  </scriptdef>

  <target name="test" depends="build-test,stress-build" description="Parallel Test Runner">
    <path id="all-test-classes-path">
      <fileset dir="${test.unit.src}" includes="**/${test.name}.java" />
    </path>
    <property name="all-test-classes" refid="all-test-classes-path"/>
    <testparallel testdelegate="testlist"/>
  </target>

  <!-- run a list of tests as provided in -Dtest.classlistfile (or default of 'testnames.txt')
  The class list file should be one test class per line, with the path starting after test/unit
  e.g. org/apache/cassandra/hints/HintMessageTest.java -->
  <target name="testclasslist" depends="build-test" description="Parallel-run tests given in file -Dtest.classlistfile (one-class-per-line, e.g. org/apache/cassandra/db/SomeTest.java)">
    <path id="all-test-classes-path">
      <fileset dir="${test.unit.src}" includesfile="${test.classlistfile}"/>
    </path>
    <property name="all-test-classes" refid="all-test-classes-path"/>
    <testparallel testdelegate="testlist"/>
  </target>

  <!-- run microbenchmarks suite -->
  <target name="microbench" depends="build-jmh">
      <java classname="org.openjdk.jmh.Main"
            fork="true"
            failonerror="true">
          <classpath>
              <path refid="cassandra.classpath" />
              <pathelement location="${test.classes}"/>
              <pathelement location="${test.conf}"/>
              <fileset dir="${test.lib}">
                  <include name="**/*.jar" />
              </fileset>
          </classpath>
          <!--<arg value="-lprof"/>-->
          <arg value="-prof"/>
          <arg value="gc"/>
          <!--<arg value="-prof"/>-->
          <!--<arg value="hs_gc"/>-->
          <!--<arg value="-prof"/>-->
          <!--<arg value="hs_rt"/>-->
          <arg value=".*microbench.*${benchmark.name}"/>
      </java>
  </target>

  <!-- Generate IDEA project description files -->
  <target name="generate-idea-files" depends="build-test" description="Generate IDEA files">
    <mkdir dir=".idea"/>
    <mkdir dir=".idea/libraries"/>
    <copy todir=".idea">
        <fileset dir="ide/idea"/>
    </copy>
    <copy tofile="${eclipse.project.name}.iml" file="ide/idea-iml-file.xml"/>
    <echo file=".idea/.name">Apache Cassandra ${eclipse.project.name}</echo>
    <echo file=".idea/modules.xml"><![CDATA[<?xml version="1.0" encoding="UTF-8"?>
<project version="4">
  <component name="ProjectModuleManager">
    <modules>
      <module fileurl="file://$PROJECT_DIR$/]]>${eclipse.project.name}<![CDATA[.iml" filepath="$PROJECT_DIR$/]]>${eclipse.project.name}<![CDATA[.iml" />
    </modules>
  </component>
</project>]]></echo>
  </target>

  <!-- Generate Eclipse project description files -->
  <target name="generate-eclipse-files" depends="build-test" description="Generate eclipse files">
    <echo file=".project"><![CDATA[<?xml version="1.0" encoding="UTF-8"?>
<projectDescription>
  <name>${eclipse.project.name}</name>
  <comment></comment>
  <projects>
  </projects>
  <buildSpec>
    <buildCommand>
      <name>org.eclipse.jdt.core.javabuilder</name>
    </buildCommand>
  </buildSpec>
  <natures>
    <nature>org.eclipse.jdt.core.javanature</nature>
  </natures>
</projectDescription>]]>
    </echo>
	<echo file=".classpath"><![CDATA[<?xml version="1.0" encoding="UTF-8"?>
<classpath>
  <classpathentry kind="src" path="src/java"/>
  <classpathentry kind="src" path="src/resources"/>
  <classpathentry kind="src" path="src/gen-java"/>
  <classpathentry kind="src" path="conf" including="hotspot_compiler"/>
  <classpathentry kind="src" output="build/test/classes" path="test/unit"/>
  <classpathentry kind="src" output="build/test/classes" path="test/long"/>
  <classpathentry kind="src" output="build/test/classes" path="test/resources" />
  <classpathentry kind="src" path="tools/stress/src"/>
  <classpathentry kind="src" output="build/test/stress-classes" path="tools/stress/test/unit" />
  <classpathentry kind="con" path="org.eclipse.jdt.launching.JRE_CONTAINER"/>
  <classpathentry kind="output" path="build/classes/eclipse"/>
  <classpathentry kind="lib" path="test/conf"/>
  <classpathentry kind="lib" path="${java.home}/../lib/tools.jar"/>
]]>
	</echo>
  	<path id="eclipse-project-libs-path">
  	 <fileset dir="lib">
  	    <include name="**/*.jar" />
     </fileset>
 	 <fileset dir="build/lib/jars">
  	    <include name="**/*.jar" />
  	 </fileset>
  	</path>
  	<property name="eclipse-project-libs" refid="eclipse-project-libs-path"/>
  	<script language="javascript" classpathref="cassandra.classpath"> <![CDATA[
  		var File = java.io.File;
  		var FilenameUtils = Packages.org.apache.commons.io.FilenameUtils;
  		jars = project.getProperty("eclipse-project-libs").split(project.getProperty("path.separator"));

  		cp = "";
  	    for (i=0; i< jars.length; i++) {
  	       srcjar = FilenameUtils.getBaseName(jars[i]) + '-sources.jar';
  		   srcdir = FilenameUtils.concat(project.getProperty("build.dir.lib"), 'sources');
  		   srcfile = new File(FilenameUtils.concat(srcdir, srcjar));

  		   cp += ' <classpathentry kind="lib" path="' + jars[i] + '"';
  		   if (srcfile.exists()) {
  		      cp += ' sourcepath="' + srcfile.getAbsolutePath() + '"';
  		   }
  		   cp += '/>\n';
  		}

  		cp += '</classpath>';

  		echo = project.createTask("echo");
  	    echo.setMessage(cp);
  		echo.setFile(new File(".classpath"));
  		echo.setAppend(true);
  	    echo.perform();
  	]]> </script>
    <mkdir dir=".settings" />
  </target>

  <pathconvert property="eclipse.project.name">
    <path path="${basedir}" />
    <regexpmapper from="^.*/([^/]+)$$" to="\1" handledirsep="yes" />
  </pathconvert>

  <!-- Clean Eclipse project description files -->
  <target name="clean-eclipse-files">
    <delete file=".project" />
    <delete file=".classpath" />
    <delete dir=".settings" />
  	<delete dir=".externalToolBuilders" />
  	<delete dir="build/eclipse-classes" />
  </target>


  <target name="eclipse-warnings" depends="build" description="Run eclipse compiler code analysis">
        <property name="ecj.log.dir" value="${build.dir}/ecj" />
        <property name="ecj.warnings.file" value="${ecj.log.dir}/eclipse_compiler_checks.txt"/>
        <mkdir  dir="${ecj.log.dir}" />

        <property name="ecj.properties" value="${basedir}/eclipse_compiler.properties" />

        <echo message="Running Eclipse Code Analysis.  Output logged to ${ecj.warnings.file}" />

	<java
	    jar="${build.dir.lib}/jars/ecj-${ecj.version}.jar"
            fork="true"
	    failonerror="true"
            maxmemory="512m">
            <arg value="-source"/>
	    <arg value="${source.version}" />
	    <arg value="-target"/>
	    <arg value="${target.version}" />
	    <arg value="-d" />
            <arg value="none" />
	    <arg value="-proc:none" />
            <arg value="-log" />
            <arg value="${ecj.warnings.file}" />
            <arg value="-properties" />
            <arg value="${ecj.properties}" />
            <arg value="-cp" />
            <arg value="${toString:cassandra.classpath}" />
            <arg value="${build.src.java}" />
        </java>
  </target>


  <!-- Publish artifacts to Maven repositories -->
  <target name="mvn-install"
          depends="maven-declare-dependencies,artifacts,jar,sources-jar,javadoc-jar"
          description="Installs the artifacts in the Maven Local Repository">

    <!-- the parent -->
    <install pomFile="${build.dir}/${final.name}-parent.pom"
             file="${build.dir}/${final.name}-parent.pom"
             packaging="pom"/>

    <!-- the distribution -->
    <install pomFile="${build.dir}/${final.name}-dist.pom"
             file="${build.dir}/${final.name}-dist.pom"
             packaging="pom"/>
    <install pomFile="${build.dir}/${final.name}-dist.pom"
             file="${build.dir}/${final.name}-bin.tar.gz"
             packaging="tar.gz"
             classifier="bin"/>
    <install pomFile="${build.dir}/${final.name}-dist.pom"
             file="${build.dir}/${final.name}-src.tar.gz"
             packaging="tar.gz"
             classifier="src"/>

    <!-- the cassandra-all jar -->
    <install pomFile="${build.dir}/${final.name}.pom"
             file="${build.dir}/${final.name}.jar"/>
    <install pomFile="${build.dir}/${final.name}.pom"
             file="${build.dir}/${final.name}-sources.jar"
             classifier="sources"/>
    <install pomFile="${build.dir}/${final.name}.pom"
             file="${build.dir}/${final.name}-javadoc.jar"
             classifier="javadoc"/>
  </target>

  <target name="publish"
          depends="mvn-install"
          if="release"
          description="Publishes the artifacts to the Maven repository">

    <!-- the parent -->
    <deploy pomFile="${build.dir}/${final.name}-parent.pom"
            file="${build.dir}/${final.name}-parent.pom"
            packaging="pom"/>

    <!-- the distribution -->
    <deploy pomFile="${build.dir}/${final.name}-dist.pom"
            file="${build.dir}/${final.name}-dist.pom"
            packaging="pom"/>
    <deploy pomFile="${build.dir}/${final.name}-dist.pom"
            file="${build.dir}/${final.name}-bin.tar.gz"
            packaging="tar.gz"
            classifier="bin"/>
    <deploy pomFile="${build.dir}/${final.name}-dist.pom"
            file="${build.dir}/${final.name}-src.tar.gz"
            packaging="tar.gz"
            classifier="src"/>

    <!-- the cassandra-all jar -->
    <deploy pomFile="${build.dir}/${final.name}.pom"
            file="${build.dir}/${final.name}.jar"/>
    <deploy pomFile="${build.dir}/${final.name}.pom"
            file="${build.dir}/${final.name}-sources.jar"
            classifier="sources"/>
    <deploy pomFile="${build.dir}/${final.name}.pom"
            file="${build.dir}/${final.name}-javadoc.jar"
            classifier="javadoc"/>
  </target>
</project><|MERGE_RESOLUTION|>--- conflicted
+++ resolved
@@ -393,14 +393,10 @@
           <dependency groupId="com.boundary" artifactId="high-scale-lib" version="1.0.6"/>
           <dependency groupId="com.github.jbellis" artifactId="jamm" version="0.3.0"/>
 
-<<<<<<< HEAD
           <dependency groupId="org.yaml" artifactId="snakeyaml" version="1.11">
             <exclusion groupId="org.springframework" artifactId="spring"/>
             <exclusion groupId="org.apache.velocity" artifactId="velocity"/>
           </dependency>
-=======
-          <dependency groupId="org.yaml" artifactId="snakeyaml" version="1.11"/>
->>>>>>> 40cc2ece
           <dependency groupId="junit" artifactId="junit" version="4.12" />
           <dependency groupId="org.apache.rat" artifactId="apache-rat" version="0.10">
              <exclusion groupId="commons-lang" artifactId="commons-lang"/>
@@ -453,7 +449,6 @@
           <dependency groupId="de.jflex" artifactId="jflex" version="1.6.0" />
           <dependency groupId="com.github.rholder" artifactId="snowball-stemmer" version="1.3.0.581.1" />
           <dependency groupId="com.googlecode.concurrent-trees" artifactId="concurrent-trees" version="2.4.0" />
-<<<<<<< HEAD
           <dependency groupId="com.github.ben-manes.caffeine" artifactId="caffeine" version="2.3.5" />
           <dependency groupId="org.jctools" artifactId="jctools-core" version="1.2.1"/>
           <dependency groupId="com.carrotsearch" artifactId="hppc" version="0.5.4" />
@@ -474,10 +469,6 @@
           <dependency groupId="org.gridkit.jvmtool" artifactId="mxdump" version="0.5.1"/>
           <dependency groupId="org.gridkit.lab" artifactId="jvm-attach-api" version="1.2"/>
           <dependency groupId="com.beust" artifactId="jcommander" version="1.30"/>
-=======
-	  <dependency groupId="com.github.ben-manes.caffeine" artifactId="caffeine" version="2.3.5" />
-	  <dependency groupId="org.jctools" artifactId="jctools-core" version="1.2.1"/>
->>>>>>> 40cc2ece
         </dependencyManagement>
         <developer id="adelapena" name="Andres de la Peña"/>
         <developer id="alakshman" name="Avinash Lakshman"/>
@@ -531,7 +522,6 @@
         <parent groupId="org.apache.cassandra"
                 artifactId="cassandra-parent"
                 version="${version}"/>
-<<<<<<< HEAD
         <dependency groupId="org.xerial.snappy" artifactId="snappy-java"/>
         <dependency groupId="net.jpountz.lz4" artifactId="lz4"/>
         <dependency groupId="com.ning" artifactId="compress-lzf"/>
@@ -601,15 +591,6 @@
         <dependency groupId="io.airlift" artifactId="airline"/>
         <dependency groupId="io.netty" artifactId="netty-all"/>
         <dependency groupId="com.clearspring.analytics" artifactId="stream"/>
-=======
-        <dependency groupId="junit" artifactId="junit"/>
-        <dependency groupId="org.psjava" artifactId="psjava" version="0.1.19" />
-        <dependency groupId="org.apache.rat" artifactId="apache-rat"/>
-        <dependency groupId="org.apache.hadoop" artifactId="hadoop-core"/>
-      	<dependency groupId="org.apache.hadoop" artifactId="hadoop-minicluster"/>
-      	<dependency groupId="com.google.code.findbugs" artifactId="jsr305"/>
-        <dependency groupId="org.antlr" artifactId="antlr"/>
->>>>>>> 40cc2ece
         <dependency groupId="com.datastax.cassandra" artifactId="cassandra-driver-core" classifier="shaded">
           <exclusion groupId="io.netty" artifactId="netty-buffer"/>
           <exclusion groupId="io.netty" artifactId="netty-codec"/>
@@ -826,7 +807,6 @@
         <dependency groupId="org.fusesource" artifactId="sigar"/>
         <dependency groupId="org.eclipse.jdt.core.compiler" artifactId="ecj"/>
         <dependency groupId="org.caffinitas.ohc" artifactId="ohc-core"/>
-<<<<<<< HEAD
         <dependency groupId="org.caffinitas.ohc" artifactId="ohc-core-j8"/>
         <dependency groupId="de.jflex" artifactId="jflex">
           <exclusion groupId="org.apache.ant" artifactId="ant-launcher"/>
@@ -844,10 +824,6 @@
         <dependency groupId="org.gridkit.jvmtool" artifactId="mxdump"/>
         <dependency groupId="org.gridkit.lab" artifactId="jvm-attach-api"/>
         <dependency groupId="com.beust" artifactId="jcommander"/>
-=======
-	<dependency groupId="com.github.ben-manes.caffeine" artifactId="caffeine" />
-	<dependency groupId="org.jctools" artifactId="jctools-core"/>
->>>>>>> 40cc2ece
       </artifact:pom>
       <artifact:pom id="dist-pom"
                     artifactId="apache-cassandra"
@@ -1619,7 +1595,6 @@
     </sequential>
   </target>
 
-<<<<<<< HEAD
   <target name="test-dse" depends="build-test" description="Execute DSE tests">
       <testmacro inputdir="${test.dse.src}"
                  timeout="${test.dse.timeout}">
@@ -1628,10 +1603,6 @@
 
   <target name="test-all"
           depends="eclipse-warnings,test,long-test,test-compression,stress-test,test-dse"
-=======
-  <target name="test-all"
-          depends="eclipse-warnings,test,long-test,test-compression,stress-test"
->>>>>>> 40cc2ece
           description="Run all tests except for those under test-burn" />
 
   <!-- Use JaCoCo ant extension without needing externally saved lib -->
