/*
 * Licensed to the Apache Software Foundation (ASF) under one
 * or more contributor license agreements.  See the NOTICE file
 * distributed with this work for additional information
 * regarding copyright ownership.  The ASF licenses this file
 * to you under the Apache License, Version 2.0 (the
 * "License"); you may not use this file except in compliance
 * with the License.  You may obtain a copy of the License at
 *
 *   http://www.apache.org/licenses/LICENSE-2.0
 *
 * Unless required by applicable law or agreed to in writing,
 * software distributed under the License is distributed on an
 * "AS IS" BASIS, WITHOUT WARRANTIES OR CONDITIONS OF ANY
 * KIND, either express or implied.  See the License for the
 * specific language governing permissions and limitations
 * under the License.
 */

parser grammar Parser;

options {
    language = Java;
}

@members {
    private final List<ErrorListener> listeners = new ArrayList<ErrorListener>();
    protected final List<ColumnIdentifier> bindVariables = new ArrayList<ColumnIdentifier>();

    public static final Set<String> reservedTypeNames = new HashSet<String>()
    {{
        add("byte");
        add("complex");
        add("enum");
        add("date");
        add("interval");
        add("macaddr");
        add("bitstring");
    }};

    public AbstractMarker.Raw newBindVariables(ColumnIdentifier name)
    {
        AbstractMarker.Raw marker = new AbstractMarker.Raw(bindVariables.size());
        bindVariables.add(name);
        return marker;
    }

    public AbstractMarker.INRaw newINBindVariables(ColumnIdentifier name)
    {
        AbstractMarker.INRaw marker = new AbstractMarker.INRaw(bindVariables.size());
        bindVariables.add(name);
        return marker;
    }

    public Tuples.Raw newTupleBindVariables(ColumnIdentifier name)
    {
        Tuples.Raw marker = new Tuples.Raw(bindVariables.size());
        bindVariables.add(name);
        return marker;
    }

    public Tuples.INRaw newTupleINBindVariables(ColumnIdentifier name)
    {
        Tuples.INRaw marker = new Tuples.INRaw(bindVariables.size());
        bindVariables.add(name);
        return marker;
    }

    public Json.Marker newJsonBindVariables(ColumnIdentifier name)
    {
        Json.Marker marker = new Json.Marker(bindVariables.size());
        bindVariables.add(name);
        return marker;
    }

    public void addErrorListener(ErrorListener listener)
    {
        this.listeners.add(listener);
    }

    public void removeErrorListener(ErrorListener listener)
    {
        this.listeners.remove(listener);
    }

    public void displayRecognitionError(String[] tokenNames, RecognitionException e)
    {
        for (int i = 0, m = listeners.size(); i < m; i++)
            listeners.get(i).syntaxError(this, tokenNames, e);
    }

    protected void addRecognitionError(String msg)
    {
        for (int i = 0, m = listeners.size(); i < m; i++)
            listeners.get(i).syntaxError(this, msg);
    }

    public Map<String, String> convertPropertyMap(Maps.Literal map)
    {
        if (map == null || map.entries == null || map.entries.isEmpty())
            return Collections.<String, String>emptyMap();

        Map<String, String> res = new HashMap<>(map.entries.size());

        for (Pair<Term.Raw, Term.Raw> entry : map.entries)
        {
            // Because the parser tries to be smart and recover on error (to
            // allow displaying more than one error I suppose), we have null
            // entries in there. Just skip those, a proper error will be thrown in the end.
            if (entry.left == null || entry.right == null)
                break;

            if (!(entry.left instanceof Constants.Literal))
            {
                String msg = "Invalid property name: " + entry.left;
                if (entry.left instanceof AbstractMarker.Raw)
                    msg += " (bind variables are not supported in DDL queries)";
                addRecognitionError(msg);
                break;
            }
            if (!(entry.right instanceof Constants.Literal))
            {
                String msg = "Invalid property value: " + entry.right + " for property: " + entry.left;
                if (entry.right instanceof AbstractMarker.Raw)
                    msg += " (bind variables are not supported in DDL queries)";
                addRecognitionError(msg);
                break;
            }

            if (res.put(((Constants.Literal)entry.left).getRawText(), ((Constants.Literal)entry.right).getRawText()) != null)
            {
                addRecognitionError(String.format("Multiple definition for property " + ((Constants.Literal)entry.left).getRawText()));
            }
        }

        return res;
    }

    public void addRawUpdate(List<Pair<ColumnMetadata.Raw, Operation.RawUpdate>> operations, ColumnMetadata.Raw key, Operation.RawUpdate update)
    {
        for (Pair<ColumnMetadata.Raw, Operation.RawUpdate> p : operations)
        {
            if (p.left.equals(key) && !p.right.isCompatibleWith(update))
                addRecognitionError("Multiple incompatible setting of column " + key);
        }
        operations.add(Pair.create(key, update));
    }

    public Set<Permission> filterPermissions(Set<Permission> permissions, IResource resource)
    {
        if (resource == null)
            return Collections.emptySet();

        Set<Permission> filtered = new HashSet<>(permissions);
        filtered.retainAll(DatabaseDescriptor.getAuthorizer().applicablePermissions(resource));

        if (filtered.isEmpty())
            addRecognitionError("Resource type " + resource.getClass().getSimpleName() +
                                    " does not support any of the requested permissions");

        return filtered;
    }

    public Permission validatePermission(String domain, String name)
    {
        return Permissions.permission(domain, name);
    }

    public String canonicalizeObjectName(String s, boolean enforcePattern)
    {
        // these two conditions are here because technically they are valid
        // ObjectNames, but we want to restrict their use without adding unnecessary
        // work to JMXResource construction as that also happens on hotter code paths
        if ("".equals(s))
            addRecognitionError("Empty JMX object name supplied");

        if ("*:*".equals(s))
            addRecognitionError("Please use ALL MBEANS instead of wildcard pattern");

        try
        {
            javax.management.ObjectName objectName = javax.management.ObjectName.getInstance(s);
            if (enforcePattern && !objectName.isPattern())
                addRecognitionError("Plural form used, but non-pattern JMX object name specified (" + s + ")");
            return objectName.getCanonicalName();
        }
        catch (javax.management.MalformedObjectNameException e)
        {
          addRecognitionError(s + " is not a valid JMX object name");
          return s;
        }
    }

    ////////////////////////////////////////////////////////////////////////////////////////////////////////////////
    // Recovery methods are overridden to avoid wasting work on recovering from errors when the result will be
    // ignored anyway.
    ////////////////////////////////////////////////////////////////////////////////////////////////////////////////

    @Override
    protected Object recoverFromMismatchedToken(IntStream input, int ttype, BitSet follow) throws RecognitionException
    {
        throw new MismatchedTokenException(ttype, input);
    }

    @Override
    public void recover(IntStream input, RecognitionException re)
    {
        // Do nothing.
    }
}

/** STATEMENTS **/

cqlStatement returns [ParsedStatement stmt]
    @after{ if (stmt != null) stmt.setBoundVariables(bindVariables); }
    : st1= selectStatement                 { $stmt = st1; }
    | st2= insertStatement                 { $stmt = st2; }
    | st3= updateStatement                 { $stmt = st3; }
    | st4= batchStatement                  { $stmt = st4; }
    | st5= deleteStatement                 { $stmt = st5; }
    | st6= useStatement                    { $stmt = st6; }
    | st7= truncateStatement               { $stmt = st7; }
    | st8= createKeyspaceStatement         { $stmt = st8; }
    | st9= createTableStatement            { $stmt = st9; }
    | st10=createIndexStatement            { $stmt = st10; }
    | st11=dropKeyspaceStatement           { $stmt = st11; }
    | st12=dropTableStatement              { $stmt = st12; }
    | st13=dropIndexStatement              { $stmt = st13; }
    | st14=alterTableStatement             { $stmt = st14; }
    | st15=alterKeyspaceStatement          { $stmt = st15; }
    | st16=grantPermissionsStatement       { $stmt = st16; }
    | st17=revokePermissionsStatement      { $stmt = st17; }
    | st18=listPermissionsStatement        { $stmt = st18; }
    | st19=createUserStatement             { $stmt = st19; }
    | st20=alterUserStatement              { $stmt = st20; }
    | st21=dropUserStatement               { $stmt = st21; }
    | st22=listUsersStatement              { $stmt = st22; }
    | st23=createTriggerStatement          { $stmt = st23; }
    | st24=dropTriggerStatement            { $stmt = st24; }
    | st25=createTypeStatement             { $stmt = st25; }
    | st26=alterTypeStatement              { $stmt = st26; }
    | st27=dropTypeStatement               { $stmt = st27; }
    | st28=createFunctionStatement         { $stmt = st28; }
    | st29=dropFunctionStatement           { $stmt = st29; }
    | st30=createAggregateStatement        { $stmt = st30; }
    | st31=dropAggregateStatement          { $stmt = st31; }
    | st32=createRoleStatement             { $stmt = st32; }
    | st33=alterRoleStatement              { $stmt = st33; }
    | st34=dropRoleStatement               { $stmt = st34; }
    | st35=listRolesStatement              { $stmt = st35; }
    | st36=grantRoleStatement              { $stmt = st36; }
    | st37=revokeRoleStatement             { $stmt = st37; }
    | st38=createMaterializedViewStatement { $stmt = st38; }
    | st39=dropMaterializedViewStatement   { $stmt = st39; }
    | st40=alterMaterializedViewStatement  { $stmt = st40; }
    | st41=restrictPermissionsStatement    { $stmt = st41; }
    | st42=unrestrictPermissionsStatement  { $stmt = st42; }
    ;

/*
 * USE <KEYSPACE>;
 */
useStatement returns [UseStatement stmt]
    : K_USE ks=keyspaceName { $stmt = new UseStatement(ks); }
    ;

/**
 * SELECT <expression>
 * FROM <CF>
 * WHERE KEY = "key1" AND COL > 1 AND COL < 100
 * LIMIT <NUMBER>;
 */
selectStatement returns [SelectStatement.RawStatement expr]
    @init {
        Term.Raw limit = null;
        Term.Raw perPartitionLimit = null;
        Map<ColumnMetadata.Raw, Boolean> orderings = new LinkedHashMap<>();
        List<Selectable.Raw> groups = new ArrayList<>();
        boolean allowFiltering = false;
        boolean isJson = false;
    }
    : K_SELECT
        // json is a valid column name. By consequence, we need to resolve the ambiguity for "json - json"
      ( (K_JSON selectClause)=> K_JSON { isJson = true; } )? sclause=selectClause
      K_FROM cf=columnFamilyName
      ( K_WHERE wclause=whereClause )?
      ( K_GROUP K_BY groupByClause[groups] ( ',' groupByClause[groups] )* )?
      ( K_ORDER K_BY orderByClause[orderings] ( ',' orderByClause[orderings] )* )?
      ( K_PER K_PARTITION K_LIMIT rows=intValue { perPartitionLimit = rows; } )?
      ( K_LIMIT rows=intValue { limit = rows; } )?
      ( K_ALLOW K_FILTERING  { allowFiltering = true; } )?
      {
          SelectStatement.Parameters params = new SelectStatement.Parameters(orderings,
                                                                             groups,
                                                                             $sclause.isDistinct,
                                                                             allowFiltering,
                                                                             isJson);
          WhereClause where = wclause == null ? WhereClause.empty() : wclause.build();
          $expr = new SelectStatement.RawStatement(cf, params, $sclause.selectors, where, limit, perPartitionLimit);
      }
    ;

selectClause returns [boolean isDistinct, List<RawSelector> selectors]
    @init{ $isDistinct = false; }
    // distinct is a valid column name. By consequence, we need to resolve the ambiguity for "distinct - distinct"
    : (K_DISTINCT selectors)=> K_DISTINCT s=selectors { $isDistinct = true; $selectors = s; }
    | s=selectors { $selectors = s; }
    ;

selectors returns [List<RawSelector> expr]
    : t1=selector { $expr = new ArrayList<RawSelector>(); $expr.add(t1); } (',' tN=selector { $expr.add(tN); })*
    | '\*' { $expr = Collections.<RawSelector>emptyList();}
    ;

selector returns [RawSelector s]
    @init{ ColumnIdentifier alias = null; }
    : us=unaliasedSelector (K_AS c=noncol_ident { alias = c; })? { $s = new RawSelector(us, alias); }
    ;

unaliasedSelector returns [Selectable.Raw s]
    : a=selectionAddition {$s = a;}
    ;

selectionAddition returns [Selectable.Raw s]
    :   l=selectionMultiplication   {$s = l;}
        ( '+' r=selectionMultiplication {$s = Selectable.WithFunction.Raw.newOperation('+', $s, r);}
        | '-' r=selectionMultiplication {$s = Selectable.WithFunction.Raw.newOperation('-', $s, r);}
        )*
    ;

selectionMultiplication returns [Selectable.Raw s]
    :   l=selectionGroup   {$s = l;}
        ( '\*' r=selectionGroup {$s = Selectable.WithFunction.Raw.newOperation('*', $s, r);}
        | '/' r=selectionGroup {$s = Selectable.WithFunction.Raw.newOperation('/', $s, r);}
        | '%' r=selectionGroup {$s = Selectable.WithFunction.Raw.newOperation('\%', $s, r);}
        )*
    ;

selectionGroup returns [Selectable.Raw s]
    : (selectionGroupWithField)=>  f=selectionGroupWithField { $s=f; }
    | g=selectionGroupWithoutField { $s=g; }
    | '-' g=selectionGroup {$s = Selectable.WithFunction.Raw.newNegation(g);}
    ;

selectionGroupWithField returns [Selectable.Raw s]
    : g=selectionGroupWithoutField m=selectorModifier[g] {$s = m;}
    ;

selectorModifier[Selectable.Raw receiver] returns [Selectable.Raw s]
    : f=fieldSelectorModifier[receiver] m=selectorModifier[f] { $s = m; }
    | '[' ss=collectionSubSelection[receiver] ']' m=selectorModifier[ss] { $s = m; }
    | { $s = receiver; }
    ;

fieldSelectorModifier[Selectable.Raw receiver] returns [Selectable.Raw s]
    : '.' fi=fident { $s = new Selectable.WithFieldSelection.Raw(receiver, fi); }
    ;

collectionSubSelection [Selectable.Raw receiver] returns [Selectable.Raw s]
    @init { boolean isSlice=false; }
    : ( t1=term ( { isSlice=true; } RANGE (t2=term)? )?
      | RANGE { isSlice=true; } t2=term
      ) {
          $s = isSlice
             ? new Selectable.WithSliceSelection.Raw(receiver, t1, t2)
             : new Selectable.WithElementSelection.Raw(receiver, t1);
      }
     ;

selectionGroupWithoutField returns [Selectable.Raw s]
    @init { Selectable.Raw tmp = null; }
    @after { $s = tmp; }
    : sn=simpleUnaliasedSelector  { tmp=sn; }
    | (selectionTypeHint)=> h=selectionTypeHint { tmp=h; }
    | t=selectionTupleOrNestedSelector { tmp=t; }
    | l=selectionList { tmp=l; }
    | m=selectionMapOrSet { tmp=m; }
    // UDTs are equivalent to maps from the syntax point of view, so the final decision will be done in Selectable.WithMapOrUdt
    ;

selectionTypeHint returns [Selectable.Raw s]
    : '(' ct=comparatorType ')' a=selectionGroupWithoutField { $s = new Selectable.WithTypeHint.Raw(ct, a); }
    ;

selectionList returns [Selectable.Raw s]
    @init { List<Selectable.Raw> l = new ArrayList<>(); }
    @after { $s = new Selectable.WithList.Raw(l); }
    : '[' ( t1=unaliasedSelector { l.add(t1); } ( ',' tn=unaliasedSelector { l.add(tn); } )* )? ']'
    ;

selectionMapOrSet returns [Selectable.Raw s]
    : '{' t1=unaliasedSelector ( m=selectionMap[t1] { $s = m; } | st=selectionSet[t1] { $s = st; }) '}'
    | '{' '}' { $s = new Selectable.WithSet.Raw(Collections.emptyList());}
    ;

selectionMap [Selectable.Raw k1] returns [Selectable.Raw s]
    @init { List<Pair<Selectable.Raw, Selectable.Raw>> m = new ArrayList<>(); }
    @after { $s = new Selectable.WithMapOrUdt.Raw(m); }
      : ':' v1=unaliasedSelector   { m.add(Pair.create(k1, v1)); } ( ',' kn=unaliasedSelector ':' vn=unaliasedSelector { m.add(Pair.create(kn, vn)); } )*
      ;

selectionSet [Selectable.Raw t1] returns [Selectable.Raw s]
    @init { List<Selectable.Raw> l = new ArrayList<>(); l.add(t1); }
    @after { $s = new Selectable.WithSet.Raw(l); }
      : ( ',' tn=unaliasedSelector { l.add(tn); } )*
      ;

selectionTupleOrNestedSelector returns [Selectable.Raw s]
    @init { List<Selectable.Raw> l = new ArrayList<>(); }
    @after { $s = new Selectable.BetweenParenthesesOrWithTuple.Raw(l); }
    : '(' t1=unaliasedSelector { l.add(t1); } (',' tn=unaliasedSelector { l.add(tn); } )* ')'
    ;

/*
 * A single selection. The core of it is selecting a column, but we also allow any term and function, as well as
 * sub-element selection for UDT.
 */
simpleUnaliasedSelector returns [Selectable.Raw s]
    : c=sident                                   { $s = c; }
    | l=selectionLiteral                         { $s = new Selectable.WithTerm.Raw(l); }
    | f=selectionFunction                        { $s = f; }
    ;

selectionFunction returns [Selectable.Raw s]
    : K_COUNT '(' '\*' ')'                      { $s = Selectable.WithFunction.Raw.newCountRowsFunction(); }
    | K_WRITETIME '(' c=cident ')'              { $s = new Selectable.WritetimeOrTTL.Raw(c, true); }
    | K_TTL       '(' c=cident ')'              { $s = new Selectable.WritetimeOrTTL.Raw(c, false); }
    | K_CAST      '(' sn=unaliasedSelector K_AS t=native_type ')' {$s = new Selectable.WithCast.Raw(sn, t);}
    | f=functionName args=selectionFunctionArgs { $s = new Selectable.WithFunction.Raw(f, args); }
    ;

selectionLiteral returns [Term.Raw value]
    : c=constant                     { $value = c; }
    | K_NULL                         { $value = Constants.NULL_LITERAL; }
    | ':' id=noncol_ident            { $value = newBindVariables(id); }
    | QMARK                          { $value = newBindVariables(null); }
    ;

selectionFunctionArgs returns [List<Selectable.Raw> a]
    @init{ $a = new ArrayList<>(); }
    : '(' (s1=unaliasedSelector { $a.add(s1); }
          ( ',' sn=unaliasedSelector { $a.add(sn); } )*)?
      ')'
    ;

sident returns [Selectable.Raw id]
    : t=IDENT              { $id = Selectable.RawIdentifier.forUnquoted($t.text); }
<<<<<<< HEAD
    | t=QUOTED_NAME        { $id = ColumnMetadata.RawIdentifier.forQuoted($t.text); }
    | k=unreserved_keyword { $id = ColumnMetadata.RawIdentifier.forUnquoted(k); }
=======
    | t=QUOTED_NAME        { $id = ColumnDefinition.RawIdentifier.forQuoted($t.text); }
    | k=unreserved_keyword { $id = ColumnDefinition.RawIdentifier.forUnquoted(k); }
    | EMPTY_QUOTED_NAME    { $id = ColumnDefinition.RawIdentifier.forQuoted(""); }
>>>>>>> 887c804c
    ;

whereClause returns [WhereClause.Builder clause]
    @init{ $clause = new WhereClause.Builder(); }
    : relationOrExpression[$clause] (K_AND relationOrExpression[$clause])*
    ;

relationOrExpression [WhereClause.Builder clause]
    : relation[$clause]
    | customIndexExpression[$clause]
    ;

customIndexExpression [WhereClause.Builder clause]
    @init{IndexName name = new IndexName();}
    : 'expr(' idxName[name] ',' t=term ')' { clause.add(new CustomIndexExpression(name, t));}
    ;

orderByClause[Map<ColumnMetadata.Raw, Boolean> orderings]
    @init{
        boolean reversed = false;
    }
    : c=cident (K_ASC | K_DESC { reversed = true; })? { orderings.put(c, reversed); }
    ;

groupByClause[List<Selectable.Raw> groups]
    : s=unaliasedSelector { groups.add(s); }
    ;

/**
 * INSERT INTO <CF> (<column>, <column>, <column>, ...)
 * VALUES (<value>, <value>, <value>, ...)
 * USING TIMESTAMP <long>;
 *
 */
insertStatement returns [ModificationStatement.Parsed expr]
    : K_INSERT K_INTO cf=columnFamilyName
        ( st1=normalInsertStatement[cf] { $expr = st1; }
        | K_JSON st2=jsonInsertStatement[cf] { $expr = st2; })
    ;

normalInsertStatement [CFName cf] returns [UpdateStatement.ParsedInsert expr]
    @init {
        Attributes.Raw attrs = new Attributes.Raw();
        List<ColumnMetadata.Raw> columnNames  = new ArrayList<>();
        List<Term.Raw> values = new ArrayList<>();
        boolean ifNotExists = false;
    }
    : '(' c1=cident { columnNames.add(c1); }  ( ',' cn=cident { columnNames.add(cn); } )* ')'
      K_VALUES
      '(' v1=term { values.add(v1); } ( ',' vn=term { values.add(vn); } )* ')'
      ( K_IF K_NOT K_EXISTS { ifNotExists = true; } )?
      ( usingClause[attrs] )?
      {
          $expr = new UpdateStatement.ParsedInsert(cf, attrs, columnNames, values, ifNotExists);
      }
    ;

jsonInsertStatement [CFName cf] returns [UpdateStatement.ParsedInsertJson expr]
    @init {
        Attributes.Raw attrs = new Attributes.Raw();
        boolean ifNotExists = false;
        boolean defaultUnset = false;
    }
    : val=jsonValue
      ( K_DEFAULT ( K_NULL | ( { defaultUnset = true; } K_UNSET) ) )?
      ( K_IF K_NOT K_EXISTS { ifNotExists = true; } )?
      ( usingClause[attrs] )?
      {
          $expr = new UpdateStatement.ParsedInsertJson(cf, attrs, val, defaultUnset, ifNotExists);
      }
    ;

jsonValue returns [Json.Raw value]
    : s=STRING_LITERAL { $value = new Json.Literal($s.text); }
    | ':' id=noncol_ident     { $value = newJsonBindVariables(id); }
    | QMARK            { $value = newJsonBindVariables(null); }
    ;

usingClause[Attributes.Raw attrs]
    : K_USING usingClauseObjective[attrs] ( K_AND usingClauseObjective[attrs] )*
    ;

usingClauseObjective[Attributes.Raw attrs]
    : K_TIMESTAMP ts=intValue { attrs.timestamp = ts; }
    | K_TTL t=intValue { attrs.timeToLive = t; }
    ;

/**
 * UPDATE <CF>
 * USING TIMESTAMP <long>
 * SET name1 = value1, name2 = value2
 * WHERE key = value;
 * [IF (EXISTS | name = value, ...)];
 */
updateStatement returns [UpdateStatement.ParsedUpdate expr]
    @init {
        Attributes.Raw attrs = new Attributes.Raw();
        List<Pair<ColumnMetadata.Raw, Operation.RawUpdate>> operations = new ArrayList<>();
        boolean ifExists = false;
    }
    : K_UPDATE cf=columnFamilyName
      ( usingClause[attrs] )?
      K_SET columnOperation[operations] (',' columnOperation[operations])*
      K_WHERE wclause=whereClause
      ( K_IF ( K_EXISTS { ifExists = true; } | conditions=updateConditions ))?
      {
          $expr = new UpdateStatement.ParsedUpdate(cf,
                                                   attrs,
                                                   operations,
                                                   wclause.build(),
                                                   conditions == null ? Collections.<Pair<ColumnMetadata.Raw, ColumnCondition.Raw>>emptyList() : conditions,
                                                   ifExists);
     }
    ;

updateConditions returns [List<Pair<ColumnMetadata.Raw, ColumnCondition.Raw>> conditions]
    @init { conditions = new ArrayList<Pair<ColumnMetadata.Raw, ColumnCondition.Raw>>(); }
    : columnCondition[conditions] ( K_AND columnCondition[conditions] )*
    ;


/**
 * DELETE name1, name2
 * FROM <CF>
 * USING TIMESTAMP <long>
 * WHERE KEY = keyname
   [IF (EXISTS | name = value, ...)];
 */
deleteStatement returns [DeleteStatement.Parsed expr]
    @init {
        Attributes.Raw attrs = new Attributes.Raw();
        List<Operation.RawDeletion> columnDeletions = Collections.emptyList();
        boolean ifExists = false;
    }
    : K_DELETE ( dels=deleteSelection { columnDeletions = dels; } )?
      K_FROM cf=columnFamilyName
      ( usingClauseDelete[attrs] )?
      K_WHERE wclause=whereClause
      ( K_IF ( K_EXISTS { ifExists = true; } | conditions=updateConditions ))?
      {
          $expr = new DeleteStatement.Parsed(cf,
                                             attrs,
                                             columnDeletions,
                                             wclause.build(),
                                             conditions == null ? Collections.<Pair<ColumnMetadata.Raw, ColumnCondition.Raw>>emptyList() : conditions,
                                             ifExists);
      }
    ;

deleteSelection returns [List<Operation.RawDeletion> operations]
    : { $operations = new ArrayList<Operation.RawDeletion>(); }
          t1=deleteOp { $operations.add(t1); }
          (',' tN=deleteOp { $operations.add(tN); })*
    ;

deleteOp returns [Operation.RawDeletion op]
    : c=cident                { $op = new Operation.ColumnDeletion(c); }
    | c=cident '[' t=term ']' { $op = new Operation.ElementDeletion(c, t); }
    | c=cident '.' field=fident { $op = new Operation.FieldDeletion(c, field); }
    ;

usingClauseDelete[Attributes.Raw attrs]
    : K_USING K_TIMESTAMP ts=intValue { attrs.timestamp = ts; }
    ;

/**
 * BEGIN BATCH
 *   UPDATE <CF> SET name1 = value1 WHERE KEY = keyname1;
 *   UPDATE <CF> SET name2 = value2 WHERE KEY = keyname2;
 *   UPDATE <CF> SET name3 = value3 WHERE KEY = keyname3;
 *   ...
 * APPLY BATCH
 *
 * OR
 *
 * BEGIN BATCH
 *   INSERT INTO <CF> (KEY, <name>) VALUES ('<key>', '<value>');
 *   INSERT INTO <CF> (KEY, <name>) VALUES ('<key>', '<value>');
 *   ...
 * APPLY BATCH
 *
 * OR
 *
 * BEGIN BATCH
 *   DELETE name1, name2 FROM <CF> WHERE key = <key>
 *   DELETE name3, name4 FROM <CF> WHERE key = <key>
 *   ...
 * APPLY BATCH
 */
batchStatement returns [BatchStatement.Parsed expr]
    @init {
        BatchStatement.Type type = BatchStatement.Type.LOGGED;
        List<ModificationStatement.Parsed> statements = new ArrayList<ModificationStatement.Parsed>();
        Attributes.Raw attrs = new Attributes.Raw();
    }
    : K_BEGIN
      ( K_UNLOGGED { type = BatchStatement.Type.UNLOGGED; } | K_COUNTER { type = BatchStatement.Type.COUNTER; } )?
      K_BATCH ( usingClause[attrs] )?
          ( s=batchStatementObjective ';'? { statements.add(s); } )*
      K_APPLY K_BATCH
      {
          $expr = new BatchStatement.Parsed(type, attrs, statements);
      }
    ;

batchStatementObjective returns [ModificationStatement.Parsed statement]
    : i=insertStatement  { $statement = i; }
    | u=updateStatement  { $statement = u; }
    | d=deleteStatement  { $statement = d; }
    ;

createAggregateStatement returns [CreateAggregateStatement expr]
    @init {
        boolean orReplace = false;
        boolean deterministic = false;
        boolean ifNotExists = false;

        List<CQL3Type.Raw> argsTypes = new ArrayList<>();
    }
    : K_CREATE (K_OR K_REPLACE { orReplace = true; })?
      K_AGGREGATE
      (K_IF K_NOT K_EXISTS { ifNotExists = true; })?
      fn=functionName
      '('
        (
          v=comparatorType { argsTypes.add(v); }
          ( ',' v=comparatorType { argsTypes.add(v); } )*
        )?
      ')'
      K_SFUNC sfunc = allowedFunctionName
      K_STYPE stype = comparatorType
      (
        K_FINALFUNC ffunc = allowedFunctionName
      )?
      (
        K_INITCOND ival = term
      )?
      ( K_DETERMINISTIC { deterministic = true; } )?
      { $expr = new CreateAggregateStatement(fn, argsTypes, sfunc, stype, ffunc, ival,
                                             orReplace, ifNotExists, deterministic); }
    ;

dropAggregateStatement returns [DropAggregateStatement expr]
    @init {
        boolean ifExists = false;
        List<CQL3Type.Raw> argsTypes = new ArrayList<>();
        boolean argsPresent = false;
    }
    : K_DROP K_AGGREGATE
      (K_IF K_EXISTS { ifExists = true; } )?
      fn=functionName
      (
        '('
          (
            v=comparatorType { argsTypes.add(v); }
            ( ',' v=comparatorType { argsTypes.add(v); } )*
          )?
        ')'
        { argsPresent = true; }
      )?
      { $expr = new DropAggregateStatement(fn, argsTypes, argsPresent, ifExists); }
    ;

createFunctionStatement returns [CreateFunctionStatement expr]
    @init {
        boolean orReplace = false;
        boolean ifNotExists = false;

        List<ColumnIdentifier> argsNames = new ArrayList<>();
        List<CQL3Type.Raw> argsTypes = new ArrayList<>();
        boolean calledOnNullInput = false;

        boolean deterministic = false;
        boolean monotonic = false;
        List<ColumnIdentifier> monotonicOn = new ArrayList<>();
    }
    : K_CREATE (K_OR K_REPLACE { orReplace = true; })?
      K_FUNCTION
      (K_IF K_NOT K_EXISTS { ifNotExists = true; })?
      fn=functionName
      '('
        (
          k=noncol_ident v=comparatorType { argsNames.add(k); argsTypes.add(v); }
          ( ',' k=noncol_ident v=comparatorType { argsNames.add(k); argsTypes.add(v); } )*
        )?
      ')'
      ( (K_RETURNS K_NULL) | (K_CALLED { calledOnNullInput=true; })) K_ON K_NULL K_INPUT
      K_RETURNS rt = comparatorType
      ( K_DETERMINISTIC { deterministic = true; } )?
      (
        K_MONOTONIC { monotonic=true; monotonicOn.addAll(argsNames); }
        | K_MONOTONIC K_ON k=noncol_ident { monotonicOn.add(k); monotonic=monotonicOn.containsAll(argsNames); }
      )?
      K_LANGUAGE language = IDENT
      K_AS body = STRING_LITERAL
      { $expr = new CreateFunctionStatement(fn, $language.text.toLowerCase(), $body.text, argsNames, argsTypes, rt,
                                            calledOnNullInput, orReplace, ifNotExists, deterministic, monotonic, monotonicOn); }
    ;

dropFunctionStatement returns [DropFunctionStatement expr]
    @init {
        boolean ifExists = false;
        List<CQL3Type.Raw> argsTypes = new ArrayList<>();
        boolean argsPresent = false;
    }
    : K_DROP K_FUNCTION
      (K_IF K_EXISTS { ifExists = true; } )?
      fn=functionName
      (
        '('
          (
            v=comparatorType { argsTypes.add(v); }
            ( ',' v=comparatorType { argsTypes.add(v); } )*
          )?
        ')'
        { argsPresent = true; }
      )?
      { $expr = new DropFunctionStatement(fn, argsTypes, argsPresent, ifExists); }
    ;

/**
 * CREATE KEYSPACE [IF NOT EXISTS] <KEYSPACE> WITH attr1 = value1 AND attr2 = value2;
 */
createKeyspaceStatement returns [CreateKeyspaceStatement expr]
    @init {
        KeyspaceAttributes attrs = new KeyspaceAttributes();
        boolean ifNotExists = false;
    }
    : K_CREATE K_KEYSPACE (K_IF K_NOT K_EXISTS { ifNotExists = true; } )? ks=keyspaceName
      K_WITH properties[attrs] { $expr = new CreateKeyspaceStatement(ks, attrs, ifNotExists); }
    ;

/**
 * CREATE COLUMNFAMILY [IF NOT EXISTS] <CF> (
 *     <name1> <type>,
 *     <name2> <type>,
 *     <name3> <type>
 * ) WITH <property> = <value> AND ...;
 */
createTableStatement returns [CreateTableStatement.RawStatement expr]
    @init { boolean ifNotExists = false; }
    : K_CREATE K_COLUMNFAMILY (K_IF K_NOT K_EXISTS { ifNotExists = true; } )?
      cf=columnFamilyName { $expr = new CreateTableStatement.RawStatement(cf, ifNotExists); }
      cfamDefinition[expr]
    ;

cfamDefinition[CreateTableStatement.RawStatement expr]
    : '(' cfamColumns[expr] ( ',' cfamColumns[expr]? )* ')'
      ( K_WITH cfamProperty[expr.properties] ( K_AND cfamProperty[expr.properties] )*)?
    ;

cfamColumns[CreateTableStatement.RawStatement expr]
    @init { boolean isStatic = false; }
    : k=ident v=comparatorType (K_STATIC {isStatic = true;})? { $expr.addDefinition(k, v, isStatic); }
        (K_PRIMARY K_KEY { $expr.addKeyAliases(Collections.singletonList(k)); })?
    | K_PRIMARY K_KEY '(' pkDef[expr] (',' c=ident { $expr.addColumnAlias(c); } )* ')'
    ;

pkDef[CreateTableStatement.RawStatement expr]
    @init {List<ColumnIdentifier> l = new ArrayList<ColumnIdentifier>();}
    @after{ $expr.addKeyAliases(l); }
    : k1=ident { l.add(k1);}
    | '(' k1=ident { l.add(k1); } ( ',' kn=ident { l.add(kn); } )* ')'
    ;

cfamProperty[CFProperties props]
    : property[props.properties]
    | K_COMPACT K_STORAGE { throw new SyntaxException("Compact tables are not allowed in Cassandra starting with 4.0 version."); }
    | K_CLUSTERING K_ORDER K_BY '(' cfamOrdering[props] (',' cfamOrdering[props])* ')'
    ;

cfamOrdering[CFProperties props]
    @init{ boolean reversed=false; }
    : k=ident (K_ASC | K_DESC { reversed=true;} ) { $props.setOrdering(k, reversed); }
    ;


/**
 * CREATE TYPE foo (
 *    <name1> <type1>,
 *    <name2> <type2>,
 *    ....
 * )
 */
createTypeStatement returns [CreateTypeStatement expr]
    @init { boolean ifNotExists = false; }
    : K_CREATE K_TYPE (K_IF K_NOT K_EXISTS { ifNotExists = true; } )?
         tn=userTypeName { $expr = new CreateTypeStatement(tn, ifNotExists); }
         '(' typeColumns[expr] ( ',' typeColumns[expr]? )* ')'
    ;

typeColumns[CreateTypeStatement expr]
    : k=fident v=comparatorType { $expr.addDefinition(k, v); }
    ;


/**
 * CREATE INDEX [IF NOT EXISTS] [indexName] ON <columnFamily> (<columnName>);
 * CREATE CUSTOM INDEX [IF NOT EXISTS] [indexName] ON <columnFamily> (<columnName>) USING <indexClass>;
 */
createIndexStatement returns [CreateIndexStatement expr]
    @init {
        IndexPropDefs props = new IndexPropDefs();
        boolean ifNotExists = false;
        IndexName name = new IndexName();
        List<IndexTarget.Raw> targets = new ArrayList<>();
    }
    : K_CREATE (K_CUSTOM { props.isCustom = true; })? K_INDEX (K_IF K_NOT K_EXISTS { ifNotExists = true; } )?
        (idxName[name])? K_ON cf=columnFamilyName '(' (indexIdent[targets] (',' indexIdent[targets])*)? ')'
        (K_USING cls=STRING_LITERAL { props.customClass = $cls.text; })?
        (K_WITH properties[props])?
      { $expr = new CreateIndexStatement(cf, name, targets, props, ifNotExists); }
    ;

indexIdent [List<IndexTarget.Raw> targets]
    : c=cident                   { $targets.add(IndexTarget.Raw.simpleIndexOn(c)); }
    | K_VALUES '(' c=cident ')'  { $targets.add(IndexTarget.Raw.valuesOf(c)); }
    | K_KEYS '(' c=cident ')'    { $targets.add(IndexTarget.Raw.keysOf(c)); }
    | K_ENTRIES '(' c=cident ')' { $targets.add(IndexTarget.Raw.keysAndValuesOf(c)); }
    | K_FULL '(' c=cident ')'    { $targets.add(IndexTarget.Raw.fullCollection(c)); }
    ;

/**
 * CREATE MATERIALIZED VIEW <viewName> AS
 *  SELECT <columns>
 *  FROM <CF>
 *  WHERE <pkColumns> IS NOT NULL
 *  PRIMARY KEY (<pkColumns>)
 *  WITH <property> = <value> AND ...;
 */
createMaterializedViewStatement returns [CreateViewStatement expr]
    @init {
        boolean ifNotExists = false;
        List<ColumnMetadata.Raw> partitionKeys = new ArrayList<>();
        List<ColumnMetadata.Raw> compositeKeys = new ArrayList<>();
    }
    : K_CREATE K_MATERIALIZED K_VIEW (K_IF K_NOT K_EXISTS { ifNotExists = true; })? cf=columnFamilyName K_AS
        K_SELECT sclause=selectors K_FROM basecf=columnFamilyName
        (K_WHERE wclause=whereClause)?
        K_PRIMARY K_KEY (
        '(' '(' k1=cident { partitionKeys.add(k1); } ( ',' kn=cident { partitionKeys.add(kn); } )* ')' ( ',' c1=cident { compositeKeys.add(c1); } )* ')'
    |   '(' k1=cident { partitionKeys.add(k1); } ( ',' cn=cident { compositeKeys.add(cn); } )* ')'
        )
        {
             WhereClause where = wclause == null ? WhereClause.empty() : wclause.build();
             $expr = new CreateViewStatement(cf, basecf, sclause, where, partitionKeys, compositeKeys, ifNotExists);
        }
        ( K_WITH cfamProperty[expr.properties] ( K_AND cfamProperty[expr.properties] )*)?
    ;

/**
 * CREATE TRIGGER triggerName ON columnFamily USING 'triggerClass';
 */
createTriggerStatement returns [CreateTriggerStatement expr]
    @init {
        boolean ifNotExists = false;
    }
    : K_CREATE K_TRIGGER (K_IF K_NOT K_EXISTS { ifNotExists = true; } )? (name=ident)
        K_ON cf=columnFamilyName K_USING cls=STRING_LITERAL
      { $expr = new CreateTriggerStatement(cf, name.toString(), $cls.text, ifNotExists); }
    ;

/**
 * DROP TRIGGER [IF EXISTS] triggerName ON columnFamily;
 */
dropTriggerStatement returns [DropTriggerStatement expr]
     @init { boolean ifExists = false; }
    : K_DROP K_TRIGGER (K_IF K_EXISTS { ifExists = true; } )? (name=ident) K_ON cf=columnFamilyName
      { $expr = new DropTriggerStatement(cf, name.toString(), ifExists); }
    ;

/**
 * ALTER KEYSPACE <KS> WITH <property> = <value>;
 */
alterKeyspaceStatement returns [AlterKeyspaceStatement expr]
    @init { KeyspaceAttributes attrs = new KeyspaceAttributes(); }
    : K_ALTER K_KEYSPACE ks=keyspaceName
        K_WITH properties[attrs] { $expr = new AlterKeyspaceStatement(ks, attrs); }
    ;

/**
 * ALTER COLUMN FAMILY <CF> ALTER <column> TYPE <newtype>;
 * ALTER COLUMN FAMILY <CF> ADD <column> <newtype>; | ALTER COLUMN FAMILY <CF> ADD (<column> <newtype>,<column1> <newtype1>..... <column n> <newtype n>)
 * ALTER COLUMN FAMILY <CF> DROP <column>; | ALTER COLUMN FAMILY <CF> DROP ( <column>,<column1>.....<column n>)
 * ALTER COLUMN FAMILY <CF> WITH <property> = <value>;
 * ALTER COLUMN FAMILY <CF> RENAME <column> TO <column>;
 */
alterTableStatement returns [AlterTableStatement expr]
    @init {
        AlterTableStatement.Type type = null;
        TableAttributes attrs = new TableAttributes();
        Map<ColumnMetadata.Raw, ColumnMetadata.Raw> renames = new HashMap<ColumnMetadata.Raw, ColumnMetadata.Raw>();
        List<AlterTableStatementColumn> colNameList = new ArrayList<AlterTableStatementColumn>();
        Long deleteTimestamp = null;
    }
    : K_ALTER K_COLUMNFAMILY cf=columnFamilyName
          ( K_ALTER id=schema_cident  K_TYPE v=comparatorType  { type = AlterTableStatement.Type.ALTER; } { colNameList.add(new AlterTableStatementColumn(id,v)); }
          | K_ADD  (        (aid=schema_cident  v=comparatorType   b1=cfisStatic { colNameList.add(new AlterTableStatementColumn(aid,v,b1)); })
                     | ('('  id1=schema_cident  v1=comparatorType  b1=cfisStatic { colNameList.add(new AlterTableStatementColumn(id1,v1,b1)); }
                       ( ',' idn=schema_cident  vn=comparatorType  bn=cfisStatic { colNameList.add(new AlterTableStatementColumn(idn,vn,bn)); } )* ')' ) ) { type = AlterTableStatement.Type.ADD; }
          | K_DROP ( (        id=schema_cident  { colNameList.add(new AlterTableStatementColumn(id)); }
                      | ('('  id1=schema_cident { colNameList.add(new AlterTableStatementColumn(id1)); }
                        ( ',' idn=schema_cident { colNameList.add(new AlterTableStatementColumn(idn)); } )* ')') )
                     ( K_USING K_TIMESTAMP t=INTEGER { deleteTimestamp = Long.parseLong(Constants.Literal.integer($t.text).getText()); })? ) { type = AlterTableStatement.Type.DROP; }
          | K_WITH  properties[attrs]                 { type = AlterTableStatement.Type.OPTS; }
          | K_RENAME                                  { type = AlterTableStatement.Type.RENAME; }
               id1=schema_cident K_TO toId1=schema_cident { renames.put(id1, toId1); }
               ( K_AND idn=schema_cident K_TO toIdn=schema_cident { renames.put(idn, toIdn); } )*
          )
    {
        $expr = new AlterTableStatement(cf, type, colNameList, attrs, renames, deleteTimestamp);
    }
    ;

cfisStatic returns [boolean isStaticColumn]
    @init{
        boolean isStatic = false;
    }
    : (K_STATIC { isStatic=true; })? { $isStaticColumn = isStatic;
    }
    ;

alterMaterializedViewStatement returns [AlterViewStatement expr]
    @init {
        TableAttributes attrs = new TableAttributes();
    }
    : K_ALTER K_MATERIALIZED K_VIEW name=columnFamilyName
          K_WITH properties[attrs]
    {
        $expr = new AlterViewStatement(name, attrs);
    }
    ;


/**
 * ALTER TYPE <name> ALTER <field> TYPE <newtype>;
 * ALTER TYPE <name> ADD <field> <newtype>;
 * ALTER TYPE <name> RENAME <field> TO <newtype> AND ...;
 */
alterTypeStatement returns [AlterTypeStatement expr]
    : K_ALTER K_TYPE name=userTypeName
          ( K_ALTER f=fident K_TYPE v=comparatorType { $expr = AlterTypeStatement.alter(name, f, v); }
          | K_ADD   f=fident v=comparatorType        { $expr = AlterTypeStatement.addition(name, f, v); }
          | K_RENAME r=renamedColumns                { $expr = AlterTypeStatement.renames(name, r); }
          )
    ;

renamedColumns returns [Map<FieldIdentifier, FieldIdentifier> renames]
    @init {$renames = new HashMap<>();}
    : id1=fident K_TO toId1=fident { renames.put(id1, toId1); } ( K_AND idn=fident K_TO toIdn=fident { renames.put(idn, toIdn); } )*
    ;

/**
 * DROP KEYSPACE [IF EXISTS] <KSP>;
 */
dropKeyspaceStatement returns [DropKeyspaceStatement ksp]
    @init { boolean ifExists = false; }
    : K_DROP K_KEYSPACE (K_IF K_EXISTS { ifExists = true; } )? ks=keyspaceName { $ksp = new DropKeyspaceStatement(ks, ifExists); }
    ;

/**
 * DROP COLUMNFAMILY [IF EXISTS] <CF>;
 */
dropTableStatement returns [DropTableStatement stmt]
    @init { boolean ifExists = false; }
    : K_DROP K_COLUMNFAMILY (K_IF K_EXISTS { ifExists = true; } )? cf=columnFamilyName { $stmt = new DropTableStatement(cf, ifExists); }
    ;

/**
 * DROP TYPE <name>;
 */
dropTypeStatement returns [DropTypeStatement stmt]
    @init { boolean ifExists = false; }
    : K_DROP K_TYPE (K_IF K_EXISTS { ifExists = true; } )? name=userTypeName { $stmt = new DropTypeStatement(name, ifExists); }
    ;

/**
 * DROP INDEX [IF EXISTS] <INDEX_NAME>
 */
dropIndexStatement returns [DropIndexStatement expr]
    @init { boolean ifExists = false; }
    : K_DROP K_INDEX (K_IF K_EXISTS { ifExists = true; } )? index=indexName
      { $expr = new DropIndexStatement(index, ifExists); }
    ;

/**
 * DROP MATERIALIZED VIEW [IF EXISTS] <view_name>
 */
dropMaterializedViewStatement returns [DropViewStatement expr]
    @init { boolean ifExists = false; }
    : K_DROP K_MATERIALIZED K_VIEW (K_IF K_EXISTS { ifExists = true; } )? cf=columnFamilyName
      { $expr = new DropViewStatement(cf, ifExists); }
    ;

/**
  * TRUNCATE <CF>;
  */
truncateStatement returns [TruncateStatement stmt]
    : K_TRUNCATE (K_COLUMNFAMILY)? cf=columnFamilyName { $stmt = new TruncateStatement(cf); }
    ;

/**
 * GRANT <permission> ON <resource> TO <rolename>
 */
grantPermissionsStatement returns [GrantPermissionsStatement stmt]
    @init {
        IResource res = null;
        GrantMode grantOption = GrantMode.GRANT;
    }
    : K_GRANT
          ( K_AUTHORIZE K_FOR { grantOption = GrantMode.GRANTABLE; } )?
          permissionOrAll
      K_ON
          ( i=resourceFromInternalName { res = $i.res; } | r=resource { res = $r.res; } )
      K_TO
          grantee=userOrRoleName
      { $stmt = new GrantPermissionsStatement(filterPermissions($permissionOrAll.perms, res), res, grantee, grantOption); }
    ;

/**
 * REVOKE <permission> ON <resource> FROM <rolename>
 */
revokePermissionsStatement returns [RevokePermissionsStatement stmt]
    @init {
        IResource res = null;
        GrantMode grantMode = GrantMode.GRANT;
    }
    : K_REVOKE
          ( K_AUTHORIZE K_FOR { grantMode = GrantMode.GRANTABLE; } )?
          permissionOrAll
      K_ON
          ( i=resourceFromInternalName { res = $i.res; } | r=resource { res = $r.res; } )
      K_FROM
          revokee=userOrRoleName
      { $stmt = new RevokePermissionsStatement(filterPermissions($permissionOrAll.perms, res), res, revokee, grantMode); }
    ;

/**
 * GRANT <permission> ON <resource> TO <rolename>
 */
restrictPermissionsStatement returns [GrantPermissionsStatement stmt]
    @init {
        IResource res = null;
    }
    : K_RESTRICT
          permissionOrAll
      K_ON
          ( i=resourceFromInternalName { res = $i.res; } | r=resource { res = $r.res; } )
      K_TO
          grantee=userOrRoleName
      { $stmt = new GrantPermissionsStatement(filterPermissions($permissionOrAll.perms, res), res, grantee, GrantMode.RESTRICT); }
    ;

/**
 * REVOKE <permission> ON <resource> FROM <rolename>
 */
unrestrictPermissionsStatement returns [RevokePermissionsStatement stmt]
    @init {
        IResource res = null;
    }
    : K_UNRESTRICT
          permissionOrAll
      K_ON
          ( i=resourceFromInternalName { res = $i.res; } | r=resource { res = $r.res; } )
      K_FROM
          revokee=userOrRoleName
      { $stmt = new RevokePermissionsStatement(filterPermissions($permissionOrAll.perms, res), res, revokee, GrantMode.RESTRICT); }
    ;

/**
 * GRANT ROLE <rolename> TO <grantee>
 */
grantRoleStatement returns [GrantRoleStatement stmt]
    : K_GRANT
          role=userOrRoleName
      K_TO
          grantee=userOrRoleName
      { $stmt = new GrantRoleStatement(role, grantee); }
    ;

/**
 * REVOKE ROLE <rolename> FROM <revokee>
 */
revokeRoleStatement returns [RevokeRoleStatement stmt]
    : K_REVOKE
          role=userOrRoleName
      K_FROM
          revokee=userOrRoleName
      { $stmt = new RevokeRoleStatement(role, revokee); }
    ;

listPermissionsStatement returns [ListPermissionsStatement stmt]
    @init {
        IResource resource = null;
        boolean recursive = true;
        RoleName grantee = new RoleName();
    }
    : K_LIST
          permissionOrAll
      ( K_ON resource { resource = $resource.res; } )?
      ( K_OF roleName[grantee] )?
      ( K_NORECURSIVE { recursive = false; } )?
      { $stmt = new ListPermissionsStatement($permissionOrAll.perms, resource, grantee, recursive); }
    ;

permissionDomain
    : IDENT
    | STRING_LITERAL
    | QUOTED_NAME
    | unreserved_keyword
    ;

permissionName
    : IDENT
    | STRING_LITERAL
    | QUOTED_NAME
    | corePermissionName
    | unreserved_keyword
    ;

corePermissionName
    : K_CREATE
    | K_ALTER
    | K_DROP
    | K_SELECT
    | K_MODIFY
    | K_AUTHORIZE
    | K_DESCRIBE
    | K_EXECUTE
    ;

permission returns [Permission perm]
    // unnamespaced permissions default to the SYSTEM namespace
    : p=corePermissionName { $perm = Permissions.permission(CorePermission.getDomain(), $p.text); }
    | domain=permissionDomain '.' name=permissionName { $perm = validatePermission($domain.text, $name.text); }
    ;

permissionOrAll returns [Set<Permission> perms]
    : K_ALL ( K_PERMISSIONS )?       { $perms = Permissions.all(); }
    | K_PERMISSIONS { $perms = Permissions.all(); }
    | p=permission ( K_PERMISSION )? { $perms = p == null ? Collections.emptySet() : Permissions.setOf(p); }
        (
            ',' px=permission ( K_PERMISSION )? { if (px != null) $perms = Permissions.setOf($perms, px); }
        )*
    ;

resourceFromInternalName returns [IResource res]
    : K_RESOURCE '(' s=STRING_LITERAL ')' { $res = Resources.fromName($s.text); }
    ;

cassandraResource returns [IResource res]
    : d=dataResource { $res = $d.res; }
    | r=roleResource { $res = $r.res; }
    | f=functionResource { $res = $f.res; }
    | j=jmxResource { $res = $j.res; }
    ;

dataResource returns [DataResource res]
    : K_ALL K_KEYSPACES { $res = DataResource.root(); }
    | K_KEYSPACE ks = keyspaceName { $res = DataResource.keyspace($ks.id); }
    | ( K_COLUMNFAMILY )? cf = columnFamilyName
      { $res = DataResource.table($cf.name.getKeyspace(), $cf.name.getColumnFamily()); }
    ;

jmxResource returns [JMXResource res]
    : K_ALL K_MBEANS { $res = JMXResource.root(); }
    // when a bean name (or pattern) is supplied, validate that it's a legal ObjectName
    // also, just to be picky, if the "MBEANS" form is used, only allow a pattern style names
    | K_MBEAN mbean { $res = JMXResource.mbean(canonicalizeObjectName($mbean.text, false)); }
    | K_MBEANS mbean { $res = JMXResource.mbean(canonicalizeObjectName($mbean.text, true)); }
    ;

roleResource returns [RoleResource res]
    : K_ALL K_ROLES { $res = RoleResource.root(); }
    | K_ROLE role = userOrRoleName { $res = RoleResource.role($role.name.getName()); }
    ;

functionResource returns [FunctionResource res]
    @init {
        List<CQL3Type.Raw> argsTypes = new ArrayList<>();
    }
    : K_ALL K_FUNCTIONS { $res = FunctionResource.root(); }
    | K_ALL K_FUNCTIONS K_IN K_KEYSPACE ks = keyspaceName { $res = FunctionResource.keyspace($ks.id); }
    // Arg types are mandatory for DCL statements on Functions
    | K_FUNCTION fn=functionName
      (
        '('
          (
            v=comparatorType { argsTypes.add(v); }
            ( ',' v=comparatorType { argsTypes.add(v); } )*
          )?
        ')'
      )
      { $res = FunctionResource.functionFromCql($fn.s.keyspace, $fn.s.name, argsTypes); }
    ;

/**
 * CREATE USER [IF NOT EXISTS] <username> [WITH PASSWORD <password>] [SUPERUSER|NOSUPERUSER]
 */
createUserStatement returns [CreateRoleStatement stmt]
    @init {
        RoleOptions opts = new RoleOptions();
        opts.setOption(IRoleManager.Option.LOGIN, true);
        boolean superuser = false;
        boolean ifNotExists = false;
        RoleName name = new RoleName();
    }
    : K_CREATE K_USER (K_IF K_NOT K_EXISTS { ifNotExists = true; })? u=username { name.setName($u.text, true); }
      ( K_WITH userPassword[opts] )?
      ( K_SUPERUSER { superuser = true; } | K_NOSUPERUSER { superuser = false; } )?
      { opts.setOption(IRoleManager.Option.SUPERUSER, superuser);
        $stmt = new CreateRoleStatement(name, opts, ifNotExists); }
    ;

/**
 * ALTER USER <username> [WITH PASSWORD <password>] [SUPERUSER|NOSUPERUSER]
 */
alterUserStatement returns [AlterRoleStatement stmt]
    @init {
        RoleOptions opts = new RoleOptions();
        RoleName name = new RoleName();
    }
    : K_ALTER K_USER u=username { name.setName($u.text, true); }
      ( K_WITH userPassword[opts] )?
      ( K_SUPERUSER { opts.setOption(IRoleManager.Option.SUPERUSER, true); }
        | K_NOSUPERUSER { opts.setOption(IRoleManager.Option.SUPERUSER, false); } ) ?
      {  $stmt = new AlterRoleStatement(name, opts); }
    ;

/**
 * DROP USER [IF EXISTS] <username>
 */
dropUserStatement returns [DropRoleStatement stmt]
    @init {
        boolean ifExists = false;
        RoleName name = new RoleName();
    }
    : K_DROP K_USER (K_IF K_EXISTS { ifExists = true; })? u=username { name.setName($u.text, true); $stmt = new DropRoleStatement(name, ifExists); }
    ;

/**
 * LIST USERS
 */
listUsersStatement returns [ListRolesStatement stmt]
    : K_LIST K_USERS { $stmt = new ListUsersStatement(); }
    ;

/**
 * CREATE ROLE [IF NOT EXISTS] <rolename> [ [WITH] option [ [AND] option ]* ]
 *
 * where option can be:
 *  PASSWORD = '<password>'
 *  SUPERUSER = (true|false)
 *  LOGIN = (true|false)
 *  OPTIONS = { 'k1':'v1', 'k2':'v2'}
 */
createRoleStatement returns [CreateRoleStatement stmt]
    @init {
        RoleOptions opts = new RoleOptions();
        boolean ifNotExists = false;
    }
    : K_CREATE K_ROLE (K_IF K_NOT K_EXISTS { ifNotExists = true; })? name=userOrRoleName
      ( K_WITH roleOptions[opts] )?
      {
        // set defaults if they weren't explictly supplied
        if (!opts.getLogin().isPresent())
        {
            opts.setOption(IRoleManager.Option.LOGIN, false);
        }
        if (!opts.getSuperuser().isPresent())
        {
            opts.setOption(IRoleManager.Option.SUPERUSER, false);
        }
        $stmt = new CreateRoleStatement(name, opts, ifNotExists);
      }
    ;

/**
 * ALTER ROLE <rolename> [ [WITH] option [ [AND] option ]* ]
 *
 * where option can be:
 *  PASSWORD = '<password>'
 *  SUPERUSER = (true|false)
 *  LOGIN = (true|false)
 *  OPTIONS = { 'k1':'v1', 'k2':'v2'}
 */
alterRoleStatement returns [AlterRoleStatement stmt]
    @init {
        RoleOptions opts = new RoleOptions();
    }
    : K_ALTER K_ROLE name=userOrRoleName
      ( K_WITH roleOptions[opts] )?
      {  $stmt = new AlterRoleStatement(name, opts); }
    ;

/**
 * DROP ROLE [IF EXISTS] <rolename>
 */
dropRoleStatement returns [DropRoleStatement stmt]
    @init {
        boolean ifExists = false;
    }
    : K_DROP K_ROLE (K_IF K_EXISTS { ifExists = true; })? name=userOrRoleName
      { $stmt = new DropRoleStatement(name, ifExists); }
    ;

/**
 * LIST ROLES [OF <rolename>] [NORECURSIVE]
 */
listRolesStatement returns [ListRolesStatement stmt]
    @init {
        boolean recursive = true;
        RoleName grantee = new RoleName();
    }
    : K_LIST K_ROLES
      ( K_OF roleName[grantee])?
      ( K_NORECURSIVE { recursive = false; } )?
      { $stmt = new ListRolesStatement(grantee, recursive); }
    ;

roleOptions[RoleOptions opts]
    : roleOption[opts] (K_AND roleOption[opts])*
    ;

roleOption[RoleOptions opts]
    :  K_PASSWORD '=' v=STRING_LITERAL { opts.setOption(IRoleManager.Option.PASSWORD, $v.text); }
    |  K_OPTIONS '=' m=fullMapLiteral { opts.setOption(IRoleManager.Option.OPTIONS, convertPropertyMap(m)); }
    |  K_SUPERUSER '=' b=BOOLEAN { opts.setOption(IRoleManager.Option.SUPERUSER, Boolean.valueOf($b.text)); }
    |  K_LOGIN '=' b=BOOLEAN { opts.setOption(IRoleManager.Option.LOGIN, Boolean.valueOf($b.text)); }
    ;

// for backwards compatibility in CREATE/ALTER USER, this has no '='
userPassword[RoleOptions opts]
    :  K_PASSWORD v=STRING_LITERAL { opts.setOption(IRoleManager.Option.PASSWORD, $v.text); }
    ;

/** DEFINITIONS **/

// Column Identifiers.  These need to be treated differently from other
// identifiers because the underlying comparator is not necessarily text. See
// CASSANDRA-8178 for details.
// Also, we need to support the internal of the super column map (for backward
// compatibility) which is empty (we only want to allow this is in data manipulation
// queries, not in schema defition etc).
cident returns [ColumnMetadata.Raw id]
    : EMPTY_QUOTED_NAME    { $id = ColumnMetadata.Raw.forQuoted(""); }
    | t=IDENT              { $id = ColumnMetadata.Raw.forUnquoted($t.text); }
    | t=QUOTED_NAME        { $id = ColumnMetadata.Raw.forQuoted($t.text); }
    | k=unreserved_keyword { $id = ColumnMetadata.Raw.forUnquoted(k); }
    ;

schema_cident returns [ColumnMetadata.Raw id]
    : t=IDENT              { $id = ColumnMetadata.Raw.forUnquoted($t.text); }
    | t=QUOTED_NAME        { $id = ColumnMetadata.Raw.forQuoted($t.text); }
    | k=unreserved_keyword { $id = ColumnMetadata.Raw.forUnquoted(k); }
    ;

// Column identifiers where the comparator is known to be text
ident returns [ColumnIdentifier id]
    : t=IDENT              { $id = ColumnIdentifier.getInterned($t.text, false); }
    | t=QUOTED_NAME        { $id = ColumnIdentifier.getInterned($t.text, true); }
    | k=unreserved_keyword { $id = ColumnIdentifier.getInterned(k, false); }
    ;

fident returns [FieldIdentifier id]
    : t=IDENT              { $id = FieldIdentifier.forUnquoted($t.text); }
    | t=QUOTED_NAME        { $id = FieldIdentifier.forQuoted($t.text); }
    | k=unreserved_keyword { $id = FieldIdentifier.forUnquoted(k); }
    ;

// Identifiers that do not refer to columns
noncol_ident returns [ColumnIdentifier id]
    : t=IDENT              { $id = new ColumnIdentifier($t.text, false); }
    | t=QUOTED_NAME        { $id = new ColumnIdentifier($t.text, true); }
    | k=unreserved_keyword { $id = new ColumnIdentifier(k, false); }
    ;

// Keyspace & Column family names
keyspaceName returns [String id]
    @init { CFName name = new CFName(); }
    : ksName[name] { $id = name.getKeyspace(); }
    ;

indexName returns [IndexName name]
    @init { $name = new IndexName(); }
    : (ksName[name] '.')? idxName[name]
    ;

columnFamilyName returns [CFName name]
    @init { $name = new CFName(); }
    : (ksName[name] '.')? cfName[name]
    ;

userTypeName returns [UTName name]
    : (ks=noncol_ident '.')? ut=non_type_ident { $name = new UTName(ks, ut); }
    ;

userOrRoleName returns [RoleName name]
    @init { RoleName role = new RoleName(); }
    : roleName[role] {$name = role;}
    ;

ksName[KeyspaceElementName name]
    : t=IDENT              { $name.setKeyspace($t.text, false);}
    | t=QUOTED_NAME        { $name.setKeyspace($t.text, true);}
    | k=unreserved_keyword { $name.setKeyspace(k, false);}
    | QMARK {addRecognitionError("Bind variables cannot be used for keyspace names");}
    ;

cfName[CFName name]
    : t=IDENT              { $name.setColumnFamily($t.text, false); }
    | t=QUOTED_NAME        { $name.setColumnFamily($t.text, true); }
    | k=unreserved_keyword { $name.setColumnFamily(k, false); }
    | QMARK {addRecognitionError("Bind variables cannot be used for table names");}
    ;

idxName[IndexName name]
    : t=IDENT              { $name.setIndex($t.text, false); }
    | t=QUOTED_NAME        { $name.setIndex($t.text, true);}
    | k=unreserved_keyword { $name.setIndex(k, false); }
    | QMARK {addRecognitionError("Bind variables cannot be used for index names");}
    ;

roleName[RoleName name]
    : t=IDENT              { $name.setName($t.text, false); }
    | s=STRING_LITERAL     { $name.setName($s.text, true); }
    | t=QUOTED_NAME        { $name.setName($t.text, true); }
    | k=unreserved_keyword { $name.setName(k, false); }
    | QMARK {addRecognitionError("Bind variables cannot be used for role names");}
    ;

constant returns [Constants.Literal constant]
    : t=STRING_LITERAL { $constant = Constants.Literal.string($t.text); }
    | t=INTEGER        { $constant = Constants.Literal.integer($t.text); }
    | t=FLOAT          { $constant = Constants.Literal.floatingPoint($t.text); }
    | t=BOOLEAN        { $constant = Constants.Literal.bool($t.text); }
    | t=DURATION       { $constant = Constants.Literal.duration($t.text);}
    | t=UUID           { $constant = Constants.Literal.uuid($t.text); }
    | t=HEXNUMBER      { $constant = Constants.Literal.hex($t.text); }
    | ((K_POSITIVE_NAN | K_NEGATIVE_NAN) { $constant = Constants.Literal.floatingPoint("NaN"); }
        | K_POSITIVE_INFINITY  { $constant = Constants.Literal.floatingPoint("Infinity"); }
        | K_NEGATIVE_INFINITY { $constant = Constants.Literal.floatingPoint("-Infinity"); })
    ;

fullMapLiteral returns [Maps.Literal map]
    @init { List<Pair<Term.Raw, Term.Raw>> m = new ArrayList<Pair<Term.Raw, Term.Raw>>();}
    @after{ $map = new Maps.Literal(m); }
    : '{' ( k1=term ':' v1=term { m.add(Pair.create(k1, v1)); } ( ',' kn=term ':' vn=term { m.add(Pair.create(kn, vn)); } )* )?
      '}'
    ;

setOrMapLiteral[Term.Raw t] returns [Term.Raw value]
    : m=mapLiteral[t] { $value=m; }
    | s=setLiteral[t] { $value=s; }
    ;

setLiteral[Term.Raw t] returns [Term.Raw value]
    @init { List<Term.Raw> s = new ArrayList<Term.Raw>(); s.add(t); }
    @after { $value = new Sets.Literal(s); }
    : ( ',' tn=term { s.add(tn); } )*
    ;

mapLiteral[Term.Raw k] returns [Term.Raw value]
    @init { List<Pair<Term.Raw, Term.Raw>> m = new ArrayList<Pair<Term.Raw, Term.Raw>>(); }
    @after { $value = new Maps.Literal(m); }
    : ':' v=term {  m.add(Pair.create(k, v)); } ( ',' kn=term ':' vn=term { m.add(Pair.create(kn, vn)); } )*
    ;

collectionLiteral returns [Term.Raw value]
    : l=listLiteral { $value = l; }
    | '{' t=term v=setOrMapLiteral[t] { $value = v; } '}'
    // Note that we have an ambiguity between maps and set for "{}". So we force it to a set literal,
    // and deal with it later based on the type of the column (SetLiteral.java).
    | '{' '}' { $value = new Sets.Literal(Collections.<Term.Raw>emptyList()); }
    ;

listLiteral returns [Term.Raw value]
    @init {List<Term.Raw> l = new ArrayList<Term.Raw>();}
    @after {$value = new Lists.Literal(l);}
    : '[' ( t1=term { l.add(t1); } ( ',' tn=term { l.add(tn); } )* )? ']' { $value = new Lists.Literal(l); }
    ;

usertypeLiteral returns [UserTypes.Literal ut]
    @init{ Map<FieldIdentifier, Term.Raw> m = new HashMap<>(); }
    @after{ $ut = new UserTypes.Literal(m); }
    // We don't allow empty literals because that conflicts with sets/maps and is currently useless since we don't allow empty user types
    : '{' k1=fident ':' v1=term { m.put(k1, v1); } ( ',' kn=fident ':' vn=term { m.put(kn, vn); } )* '}'
    ;

tupleLiteral returns [Tuples.Literal tt]
    @init{ List<Term.Raw> l = new ArrayList<Term.Raw>(); }
    @after{ $tt = new Tuples.Literal(l); }
    : '(' t1=term { l.add(t1); } ( ',' tn=term { l.add(tn); } )* ')'
    ;

value returns [Term.Raw value]
    : c=constant           { $value = c; }
    | l=collectionLiteral  { $value = l; }
    | u=usertypeLiteral    { $value = u; }
    | t=tupleLiteral       { $value = t; }
    | K_NULL               { $value = Constants.NULL_LITERAL; }
    | ':' id=noncol_ident  { $value = newBindVariables(id); }
    | QMARK                { $value = newBindVariables(null); }
    ;

intValue returns [Term.Raw value]
    : t=INTEGER     { $value = Constants.Literal.integer($t.text); }
    | ':' id=noncol_ident  { $value = newBindVariables(id); }
    | QMARK         { $value = newBindVariables(null); }
    ;

functionName returns [FunctionName s]
     // antlr might try to recover and give a null for f. It will still error out in the end, but FunctionName
     // wouldn't be happy with that so we should bypass this for now or we'll have a weird user-facing error
    : (ks=keyspaceName '.')? f=allowedFunctionName   { $s = f == null ? null : new FunctionName(ks, f); }
    ;

allowedFunctionName returns [String s]
    : f=IDENT                       { $s = $f.text.toLowerCase(); }
    | f=QUOTED_NAME                 { $s = $f.text; }
    | u=unreserved_function_keyword { $s = u; }
    | K_TOKEN                       { $s = "token"; }
    | K_COUNT                       { $s = "count"; }
    ;

function returns [Term.Raw t]
    : f=functionName '(' ')'                   { $t = new FunctionCall.Raw(f, Collections.<Term.Raw>emptyList()); }
    | f=functionName '(' args=functionArgs ')' { $t = new FunctionCall.Raw(f, args); }
    ;

functionArgs returns [List<Term.Raw> args]
    @init{ $args = new ArrayList<Term.Raw>(); }
    : t1=term {args.add(t1); } ( ',' tn=term { args.add(tn); } )*
    ;

term returns [Term.Raw term]
    : t=termAddition                          { $term = t; }
    ;

termAddition returns [Term.Raw term]
    :   l=termMultiplication   {$term = l;}
        ( '+' r=termMultiplication {$term = FunctionCall.Raw.newOperation('+', $term, r);}
        | '-' r=termMultiplication {$term = FunctionCall.Raw.newOperation('-', $term, r);}
        )*
    ;

termMultiplication returns [Term.Raw term]
    :   l=termGroup   {$term = l;}
        ( '\*' r=termGroup {$term = FunctionCall.Raw.newOperation('*', $term, r);}
        | '/' r=termGroup {$term = FunctionCall.Raw.newOperation('/', $term, r);}
        | '%' r=termGroup {$term = FunctionCall.Raw.newOperation('\%', $term, r);}
        )*
    ;

termGroup returns [Term.Raw term]
    : t=simpleTerm              { $term = t; }
    | '-'  t=simpleTerm         { $term = FunctionCall.Raw.newNegation(t); }
    ;

simpleTerm returns [Term.Raw term]
    : v=value                                 { $term = v; }
    | f=function                              { $term = f; }
    | '(' c=comparatorType ')' t=simpleTerm   { $term = new TypeCast(c, t); }
    ;

columnOperation[List<Pair<ColumnMetadata.Raw, Operation.RawUpdate>> operations]
    : key=cident columnOperationDifferentiator[operations, key]
    ;

columnOperationDifferentiator[List<Pair<ColumnMetadata.Raw, Operation.RawUpdate>> operations, ColumnMetadata.Raw key]
    : '=' normalColumnOperation[operations, key]
    | shorthandColumnOperation[operations, key]
    | '[' k=term ']' collectionColumnOperation[operations, key, k]
    | '.' field=fident udtColumnOperation[operations, key, field]
    ;

normalColumnOperation[List<Pair<ColumnMetadata.Raw, Operation.RawUpdate>> operations, ColumnMetadata.Raw key]
    : t=term ('+' c=cident )?
      {
          if (c == null)
          {
              addRawUpdate(operations, key, new Operation.SetValue(t));
          }
          else
          {
              if (!key.equals(c))
                  addRecognitionError("Only expressions of the form X = <value> + X are supported.");
              addRawUpdate(operations, key, new Operation.Prepend(t));
          }
      }
    | c=cident sig=('+' | '-') t=term
      {
          if (!key.equals(c))
              addRecognitionError("Only expressions of the form X = X " + $sig.text + "<value> are supported.");
          addRawUpdate(operations, key, $sig.text.equals("+") ? new Operation.Addition(t) : new Operation.Substraction(t));
      }
    | c=cident i=INTEGER
      {
          // Note that this production *is* necessary because X = X - 3 will in fact be lexed as [ X, '=', X, INTEGER].
          if (!key.equals(c))
              // We don't yet allow a '+' in front of an integer, but we could in the future really, so let's be future-proof in our error message
              addRecognitionError("Only expressions of the form X = X " + ($i.text.charAt(0) == '-' ? '-' : '+') + " <value> are supported.");
          addRawUpdate(operations, key, new Operation.Addition(Constants.Literal.integer($i.text)));
      }
    ;

shorthandColumnOperation[List<Pair<ColumnMetadata.Raw, Operation.RawUpdate>> operations, ColumnMetadata.Raw key]
    : sig=('+=' | '-=') t=term
      {
          addRawUpdate(operations, key, $sig.text.equals("+=") ? new Operation.Addition(t) : new Operation.Substraction(t));
      }
    ;

collectionColumnOperation[List<Pair<ColumnMetadata.Raw, Operation.RawUpdate>> operations, ColumnMetadata.Raw key, Term.Raw k]
    : '=' t=term
      {
          addRawUpdate(operations, key, new Operation.SetElement(k, t));
      }
    ;

udtColumnOperation[List<Pair<ColumnMetadata.Raw, Operation.RawUpdate>> operations, ColumnMetadata.Raw key, FieldIdentifier field]
    : '=' t=term
      {
          addRawUpdate(operations, key, new Operation.SetField(field, t));
      }
    ;

columnCondition[List<Pair<ColumnMetadata.Raw, ColumnCondition.Raw>> conditions]
    // Note: we'll reject duplicates later
    : key=cident
        ( op=relationType t=term { conditions.add(Pair.create(key, ColumnCondition.Raw.simpleCondition(t, op))); }
        | K_IN
            ( values=singleColumnInValues { conditions.add(Pair.create(key, ColumnCondition.Raw.simpleInCondition(values))); }
            | marker=inMarker { conditions.add(Pair.create(key, ColumnCondition.Raw.simpleInCondition(marker))); }
            )
        | '[' element=term ']'
            ( op=relationType t=term { conditions.add(Pair.create(key, ColumnCondition.Raw.collectionCondition(t, element, op))); }
            | K_IN
                ( values=singleColumnInValues { conditions.add(Pair.create(key, ColumnCondition.Raw.collectionInCondition(element, values))); }
                | marker=inMarker { conditions.add(Pair.create(key, ColumnCondition.Raw.collectionInCondition(element, marker))); }
                )
            )
        | '.' field=fident
            ( op=relationType t=term { conditions.add(Pair.create(key, ColumnCondition.Raw.udtFieldCondition(t, field, op))); }
            | K_IN
                ( values=singleColumnInValues { conditions.add(Pair.create(key, ColumnCondition.Raw.udtFieldInCondition(field, values))); }
                | marker=inMarker { conditions.add(Pair.create(key, ColumnCondition.Raw.udtFieldInCondition(field, marker))); }
                )
            )
        )
    ;

properties[PropertyDefinitions props]
    : property[props] (K_AND property[props])*
    ;

property[PropertyDefinitions props]
    : k=noncol_ident '=' simple=propertyValue { try { $props.addProperty(k.toString(), simple); } catch (SyntaxException e) { addRecognitionError(e.getMessage()); } }
    | k=noncol_ident '=' map=fullMapLiteral { try { $props.addProperty(k.toString(), convertPropertyMap(map)); } catch (SyntaxException e) { addRecognitionError(e.getMessage()); } }
    ;

propertyValue returns [String str]
    : c=constant           { $str = c.getRawText(); }
    | u=unreserved_keyword { $str = u; }
    ;

relationType returns [Operator op]
    : '='  { $op = Operator.EQ; }
    | '<'  { $op = Operator.LT; }
    | '<=' { $op = Operator.LTE; }
    | '>'  { $op = Operator.GT; }
    | '>=' { $op = Operator.GTE; }
    | '!=' { $op = Operator.NEQ; }
    ;

relation[WhereClause.Builder clauses]
    : name=cident type=relationType t=term { $clauses.add(new SingleColumnRelation(name, type, t)); }
    | name=cident K_LIKE t=term { $clauses.add(new SingleColumnRelation(name, Operator.LIKE, t)); }
    | name=cident K_IS K_NOT K_NULL { $clauses.add(new SingleColumnRelation(name, Operator.IS_NOT, Constants.NULL_LITERAL)); }
    | K_TOKEN l=tupleOfIdentifiers type=relationType t=term
        { $clauses.add(new TokenRelation(l, type, t)); }
    | name=cident K_IN marker=inMarker
        { $clauses.add(new SingleColumnRelation(name, Operator.IN, marker)); }
    | name=cident K_IN inValues=singleColumnInValues
        { $clauses.add(SingleColumnRelation.createInRelation($name.id, inValues)); }
    | name=cident rt=containsOperator t=term { $clauses.add(new SingleColumnRelation(name, rt, t)); }
    | name=cident '[' key=term ']' type=relationType t=term { $clauses.add(new SingleColumnRelation(name, key, type, t)); }
    | ids=tupleOfIdentifiers
      ( K_IN
          ( '(' ')'
              { $clauses.add(MultiColumnRelation.createInRelation(ids, new ArrayList<Tuples.Literal>())); }
          | tupleInMarker=inMarkerForTuple /* (a, b, c) IN ? */
              { $clauses.add(MultiColumnRelation.createSingleMarkerInRelation(ids, tupleInMarker)); }
          | literals=tupleOfTupleLiterals /* (a, b, c) IN ((1, 2, 3), (4, 5, 6), ...) */
              {
                  $clauses.add(MultiColumnRelation.createInRelation(ids, literals));
              }
          | markers=tupleOfMarkersForTuples /* (a, b, c) IN (?, ?, ...) */
              { $clauses.add(MultiColumnRelation.createInRelation(ids, markers)); }
          )
      | type=relationType literal=tupleLiteral /* (a, b, c) > (1, 2, 3) or (a, b, c) > (?, ?, ?) */
          {
              $clauses.add(MultiColumnRelation.createNonInRelation(ids, type, literal));
          }
      | type=relationType tupleMarker=markerForTuple /* (a, b, c) >= ? */
          { $clauses.add(MultiColumnRelation.createNonInRelation(ids, type, tupleMarker)); }
      )
    | '(' relation[$clauses] ')'
    ;

containsOperator returns [Operator o]
    : K_CONTAINS { o = Operator.CONTAINS; } (K_KEY { o = Operator.CONTAINS_KEY; })?
    ;

inMarker returns [AbstractMarker.INRaw marker]
    : QMARK { $marker = newINBindVariables(null); }
    | ':' name=noncol_ident { $marker = newINBindVariables(name); }
    ;

tupleOfIdentifiers returns [List<ColumnMetadata.Raw> ids]
    @init { $ids = new ArrayList<ColumnMetadata.Raw>(); }
    : '(' n1=cident { $ids.add(n1); } (',' ni=cident { $ids.add(ni); })* ')'
    ;

singleColumnInValues returns [List<Term.Raw> terms]
    @init { $terms = new ArrayList<Term.Raw>(); }
    : '(' ( t1 = term { $terms.add(t1); } (',' ti=term { $terms.add(ti); })* )? ')'
    ;

tupleOfTupleLiterals returns [List<Tuples.Literal> literals]
    @init { $literals = new ArrayList<>(); }
    : '(' t1=tupleLiteral { $literals.add(t1); } (',' ti=tupleLiteral { $literals.add(ti); })* ')'
    ;

markerForTuple returns [Tuples.Raw marker]
    : QMARK { $marker = newTupleBindVariables(null); }
    | ':' name=noncol_ident { $marker = newTupleBindVariables(name); }
    ;

tupleOfMarkersForTuples returns [List<Tuples.Raw> markers]
    @init { $markers = new ArrayList<Tuples.Raw>(); }
    : '(' m1=markerForTuple { $markers.add(m1); } (',' mi=markerForTuple { $markers.add(mi); })* ')'
    ;

inMarkerForTuple returns [Tuples.INRaw marker]
    : QMARK { $marker = newTupleINBindVariables(null); }
    | ':' name=noncol_ident { $marker = newTupleINBindVariables(name); }
    ;

comparatorType returns [CQL3Type.Raw t]
    : n=native_type     { $t = CQL3Type.Raw.from(n); }
    | c=collection_type { $t = c; }
    | tt=tuple_type     { $t = tt; }
    | id=userTypeName   { $t = CQL3Type.Raw.userType(id); }
    | K_FROZEN '<' f=comparatorType '>'
      {
        try {
            $t = CQL3Type.Raw.frozen(f);
        } catch (InvalidRequestException e) {
            addRecognitionError(e.getMessage());
        }
      }
    | s=STRING_LITERAL
      {
        try {
            $t = CQL3Type.Raw.from(new CQL3Type.Custom($s.text));
        } catch (SyntaxException e) {
            addRecognitionError("Cannot parse type " + $s.text + ": " + e.getMessage());
        } catch (ConfigurationException e) {
            addRecognitionError("Error setting type " + $s.text + ": " + e.getMessage());
        }
      }
    ;

native_type returns [CQL3Type t]
    : K_ASCII     { $t = CQL3Type.Native.ASCII; }
    | K_BIGINT    { $t = CQL3Type.Native.BIGINT; }
    | K_BLOB      { $t = CQL3Type.Native.BLOB; }
    | K_BOOLEAN   { $t = CQL3Type.Native.BOOLEAN; }
    | K_COUNTER   { $t = CQL3Type.Native.COUNTER; }
    | K_DECIMAL   { $t = CQL3Type.Native.DECIMAL; }
    | K_DOUBLE    { $t = CQL3Type.Native.DOUBLE; }
    | K_DURATION    { $t = CQL3Type.Native.DURATION; }
    | K_FLOAT     { $t = CQL3Type.Native.FLOAT; }
    | K_INET      { $t = CQL3Type.Native.INET;}
    | K_INT       { $t = CQL3Type.Native.INT; }
    | K_SMALLINT  { $t = CQL3Type.Native.SMALLINT; }
    | K_TEXT      { $t = CQL3Type.Native.TEXT; }
    | K_TIMESTAMP { $t = CQL3Type.Native.TIMESTAMP; }
    | K_TINYINT   { $t = CQL3Type.Native.TINYINT; }
    | K_UUID      { $t = CQL3Type.Native.UUID; }
    | K_VARCHAR   { $t = CQL3Type.Native.VARCHAR; }
    | K_VARINT    { $t = CQL3Type.Native.VARINT; }
    | K_TIMEUUID  { $t = CQL3Type.Native.TIMEUUID; }
    | K_DATE      { $t = CQL3Type.Native.DATE; }
    | K_TIME      { $t = CQL3Type.Native.TIME; }
    ;

collection_type returns [CQL3Type.Raw pt]
    : K_MAP  '<' t1=comparatorType ',' t2=comparatorType '>'
        {
            // if we can't parse either t1 or t2, antlr will "recover" and we may have t1 or t2 null.
            if (t1 != null && t2 != null)
                $pt = CQL3Type.Raw.map(t1, t2);
        }
    | K_LIST '<' t=comparatorType '>'
        { if (t != null) $pt = CQL3Type.Raw.list(t); }
    | K_SET  '<' t=comparatorType '>'
        { if (t != null) $pt = CQL3Type.Raw.set(t); }
    ;

tuple_type returns [CQL3Type.Raw t]
    @init {List<CQL3Type.Raw> types = new ArrayList<>();}
    @after {$t = CQL3Type.Raw.tuple(types);}
    : K_TUPLE '<' t1=comparatorType { types.add(t1); } (',' tn=comparatorType { types.add(tn); })* '>'
    ;

username
    : IDENT
    | STRING_LITERAL
    | QUOTED_NAME { addRecognitionError("Quoted strings are are not supported for user names and USER is deprecated, please use ROLE");}
    ;

mbean
    : STRING_LITERAL
    ;

// Basically the same as cident, but we need to exlude existing CQL3 types
// (which for some reason are not reserved otherwise)
non_type_ident returns [ColumnIdentifier id]
    : t=IDENT                    { if (reservedTypeNames.contains($t.text)) addRecognitionError("Invalid (reserved) user type name " + $t.text); $id = new ColumnIdentifier($t.text, false); }
    | t=QUOTED_NAME              { $id = new ColumnIdentifier($t.text, true); }
    | k=basic_unreserved_keyword { $id = new ColumnIdentifier(k, false); }
    | kk=K_KEY                   { $id = new ColumnIdentifier($kk.text, false); }
    ;

unreserved_keyword returns [String str]
    : u=unreserved_function_keyword     { $str = u; }
    | k=(K_TTL | K_COUNT | K_WRITETIME | K_KEY | K_CAST | K_JSON | K_DISTINCT) { $str = $k.text; }
    ;

unreserved_function_keyword returns [String str]
    : u=basic_unreserved_keyword { $str = u; }
    | t=native_type              { $str = t.toString(); }
    ;

basic_unreserved_keyword returns [String str]
    : k=( K_KEYS
        | K_AS
        | K_CLUSTERING
        | K_COMPACT
        | K_STORAGE
        | K_TYPE
        | K_VALUES
        | K_MAP
        | K_LIST
        | K_FILTERING
        | K_PERMISSION
        | K_PERMISSIONS
        | K_KEYSPACES
        | K_ALL
        | K_USER
        | K_USERS
        | K_ROLE
        | K_ROLES
        | K_SUPERUSER
        | K_NOSUPERUSER
        | K_LOGIN
        | K_NOLOGIN
        | K_OPTIONS
        | K_PASSWORD
        | K_EXISTS
        | K_CUSTOM
        | K_TRIGGER
        | K_CONTAINS
        | K_STATIC
        | K_FROZEN
        | K_TUPLE
        | K_FUNCTION
        | K_FUNCTIONS
        | K_AGGREGATE
        | K_SFUNC
        | K_STYPE
        | K_FINALFUNC
        | K_INITCOND
        | K_RETURNS
        | K_LANGUAGE
        | K_CALLED
        | K_INPUT
        | K_LIKE
        | K_PER
        | K_PARTITION
        | K_GROUP
        | K_RESOURCE
        | K_DETERMINISTIC
        | K_MONOTONIC
        ) { $str = $k.text; }
    ;<|MERGE_RESOLUTION|>--- conflicted
+++ resolved
@@ -445,14 +445,9 @@
 
 sident returns [Selectable.Raw id]
     : t=IDENT              { $id = Selectable.RawIdentifier.forUnquoted($t.text); }
-<<<<<<< HEAD
     | t=QUOTED_NAME        { $id = ColumnMetadata.RawIdentifier.forQuoted($t.text); }
     | k=unreserved_keyword { $id = ColumnMetadata.RawIdentifier.forUnquoted(k); }
-=======
-    | t=QUOTED_NAME        { $id = ColumnDefinition.RawIdentifier.forQuoted($t.text); }
-    | k=unreserved_keyword { $id = ColumnDefinition.RawIdentifier.forUnquoted(k); }
-    | EMPTY_QUOTED_NAME    { $id = ColumnDefinition.RawIdentifier.forQuoted(""); }
->>>>>>> 887c804c
+    | EMPTY_QUOTED_NAME    { $id = ColumnMetadata.RawIdentifier.forQuoted(""); }
     ;
 
 whereClause returns [WhereClause.Builder clause]
