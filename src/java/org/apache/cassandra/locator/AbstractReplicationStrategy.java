/*
 * Licensed to the Apache Software Foundation (ASF) under one
 * or more contributor license agreements.  See the NOTICE file
 * distributed with this work for additional information
 * regarding copyright ownership.  The ASF licenses this file
 * to you under the Apache License, Version 2.0 (the
 * "License"); you may not use this file except in compliance
 * with the License.  You may obtain a copy of the License at
 *
 *     http://www.apache.org/licenses/LICENSE-2.0
 *
 * Unless required by applicable law or agreed to in writing, software
 * distributed under the License is distributed on an "AS IS" BASIS,
 * WITHOUT WARRANTIES OR CONDITIONS OF ANY KIND, either express or implied.
 * See the License for the specific language governing permissions and
 * limitations under the License.
 */
package org.apache.cassandra.locator;

import java.lang.reflect.Constructor;
import java.lang.reflect.InvocationTargetException;
import java.lang.reflect.Method;
import java.util.Collection;
import java.util.Collections;
import java.util.Map;
import java.util.concurrent.atomic.AtomicReference;

import com.google.common.base.Preconditions;

import org.slf4j.Logger;
import org.slf4j.LoggerFactory;

import org.apache.cassandra.config.DatabaseDescriptor;
import org.apache.cassandra.db.ConsistencyLevel;
import org.apache.cassandra.db.WriteType;
import org.apache.cassandra.dht.Range;
import org.apache.cassandra.dht.RingPosition;
import org.apache.cassandra.dht.Token;
import org.apache.cassandra.exceptions.ConfigurationException;
import org.apache.cassandra.locator.ReplicaCollection.Builder.Conflict;
import org.apache.cassandra.service.AbstractWriteResponseHandler;
import org.apache.cassandra.service.DatacenterSyncWriteResponseHandler;
import org.apache.cassandra.service.DatacenterWriteResponseHandler;
import org.apache.cassandra.service.WriteResponseHandler;
import org.apache.cassandra.utils.FBUtilities;
import org.cliffc.high_scale_lib.NonBlockingHashMap;

/**
 * A abstract parent for all replication strategies.
*/
public abstract class AbstractReplicationStrategy
{
    private static final Logger logger = LoggerFactory.getLogger(AbstractReplicationStrategy.class);

    public final Map<String, String> configOptions;
    protected final String keyspaceName;
    private final TokenMetadata tokenMetadata;
    private final ReplicaCache<Token, EndpointsForRange> replicas = new ReplicaCache<>();
    public IEndpointSnitch snitch;

    protected AbstractReplicationStrategy(String keyspaceName, TokenMetadata tokenMetadata, IEndpointSnitch snitch, Map<String, String> configOptions)
    {
        assert snitch != null;
        assert tokenMetadata != null;
        this.tokenMetadata = tokenMetadata;
        this.snitch = snitch;
        this.configOptions = configOptions == null ? Collections.<String, String>emptyMap() : configOptions;
        this.keyspaceName = keyspaceName;
    }

<<<<<<< HEAD
    public TokenMetadata getTokenMetadata()
    {
        return tokenMetadata;
    }

    private final Map<Token, EndpointsForRange> cachedReplicas = new NonBlockingHashMap<>();

    public EndpointsForRange getCachedReplicas(Token t)
=======
    public EndpointsForRange getCachedReplicas(long ringVersion, Token t)
>>>>>>> 5bc9f7c7
    {
        return replicas.get(ringVersion, t);
    }

    /**
     * get the (possibly cached) endpoints that should store the given Token.
     * Note that while the endpoints are conceptually a Set (no duplicates will be included),
     * we return a List to avoid an extra allocation when sorting by proximity later
     * @param searchPosition the position the natural endpoints are requested for
     * @return a copy of the natural endpoints for the given token
     */
    public EndpointsForToken getNaturalReplicasForToken(RingPosition<?> searchPosition)
    {
        return getNaturalReplicas(searchPosition).forToken(searchPosition.getToken());
    }

    public EndpointsForRange getNaturalReplicas(RingPosition<?> searchPosition)
    {
        Token searchToken = searchPosition.getToken();
        long currentRingVersion = tokenMetadata.getRingVersion();
        Token keyToken = TokenMetadata.firstToken(tokenMetadata.sortedTokens(), searchToken);
        EndpointsForRange endpoints = getCachedReplicas(currentRingVersion, keyToken);
        if (endpoints == null)
        {
            TokenMetadata tm = tokenMetadata.cachedOnlyTokenMap();
            // if our cache got invalidated, it's possible there is a new token to account for too
            keyToken = TokenMetadata.firstToken(tm.sortedTokens(), searchToken);
            endpoints = calculateNaturalReplicas(searchToken, tm);
            replicas.put(tm.getRingVersion(), keyToken, endpoints);
        }

        return endpoints;
    }

    public Replica getLocalReplicaFor(RingPosition<?> searchPosition)
    {
        return getNaturalReplicas(searchPosition)
               .byEndpoint()
               .get(FBUtilities.getBroadcastAddressAndPort());
    }

    /**
     * Calculate the natural endpoints for the given token. Endpoints are returned in the order
     * they occur in the ring following the searchToken, as defined by the replication strategy.
     *
     * Note that the order of the replicas is _implicitly relied upon_ by the definition of
     * "primary" range in
     * {@link org.apache.cassandra.service.StorageService#getPrimaryRangesForEndpoint(String, InetAddressAndPort)}
     * which is in turn relied on by various components like repair and size estimate calculations.
     *
     * @see #getNaturalReplicasForToken(org.apache.cassandra.dht.RingPosition)
     *
     * @param tokenMetadata the token metadata used to find the searchToken, e.g. contains token to endpoint
     *                      mapping information
     * @param searchToken the token to find the natural endpoints for
     * @return a copy of the natural endpoints for the given token
     */
    public abstract EndpointsForRange calculateNaturalReplicas(Token searchToken, TokenMetadata tokenMetadata);

    public <T> AbstractWriteResponseHandler<T> getWriteResponseHandler(ReplicaPlan.ForTokenWrite replicaPlan,
                                                                       Runnable callback,
                                                                       WriteType writeType,
                                                                       long queryStartNanoTime)
    {
        return getWriteResponseHandler(replicaPlan, callback, writeType, queryStartNanoTime, DatabaseDescriptor.getIdealConsistencyLevel());
    }

    public <T> AbstractWriteResponseHandler<T> getWriteResponseHandler(ReplicaPlan.ForTokenWrite replicaPlan,
                                                                       Runnable callback,
                                                                       WriteType writeType,
                                                                       long queryStartNanoTime,
                                                                       ConsistencyLevel idealConsistencyLevel)
    {
        AbstractWriteResponseHandler<T> resultResponseHandler;
        if (replicaPlan.consistencyLevel().isDatacenterLocal())
        {
            // block for in this context will be localnodes block.
            resultResponseHandler = new DatacenterWriteResponseHandler<T>(replicaPlan, callback, writeType, queryStartNanoTime);
        }
        else if (replicaPlan.consistencyLevel() == ConsistencyLevel.EACH_QUORUM && (this instanceof NetworkTopologyStrategy))
        {
            resultResponseHandler = new DatacenterSyncWriteResponseHandler<T>(replicaPlan, callback, writeType, queryStartNanoTime);
        }
        else
        {
            resultResponseHandler = new WriteResponseHandler<T>(replicaPlan, callback, writeType, queryStartNanoTime);
        }

        //Check if tracking the ideal consistency level is configured
        if (idealConsistencyLevel != null)
        {
            //If ideal and requested are the same just use this handler to track the ideal consistency level
            //This is also used so that the ideal consistency level handler when constructed knows it is the ideal
            //one for tracking purposes
            if (idealConsistencyLevel == replicaPlan.consistencyLevel())
            {
                resultResponseHandler.setIdealCLResponseHandler(resultResponseHandler);
            }
            else
            {
                //Construct a delegate response handler to use to track the ideal consistency level
                AbstractWriteResponseHandler<T> idealHandler = getWriteResponseHandler(replicaPlan.withConsistencyLevel(idealConsistencyLevel),
                                                                                       callback,
                                                                                       writeType,
                                                                                       queryStartNanoTime,
                                                                                       idealConsistencyLevel);
                resultResponseHandler.setIdealCLResponseHandler(idealHandler);
            }
        }

        return resultResponseHandler;
    }

    /**
     * calculate the RF based on strategy_options. When overwriting, ensure that this get()
     *  is FAST, as this is called often.
     *
     * @return the replication factor
     */
    public abstract ReplicationFactor getReplicationFactor();

    public boolean hasTransientReplicas()
    {
        return getReplicationFactor().hasTransientReplicas();
    }

    /*
     * NOTE: this is pretty inefficient. also the inverse (getRangeAddresses) below.
     * this is fine as long as we don't use this on any critical path.
     * (fixing this would probably require merging tokenmetadata into replicationstrategy,
     * so we could cache/invalidate cleanly.)
     */
    public RangesByEndpoint getAddressReplicas(TokenMetadata metadata)
    {
        RangesByEndpoint.Builder map = new RangesByEndpoint.Builder();

        for (Token token : metadata.sortedTokens())
        {
            Range<Token> range = metadata.getPrimaryRangeFor(token);
            for (Replica replica : calculateNaturalReplicas(token, metadata))
            {
                // LocalStrategy always returns (min, min] ranges for it's replicas, so we skip the check here
                Preconditions.checkState(range.equals(replica.range()) || this instanceof LocalStrategy);
                map.put(replica.endpoint(), replica);
            }
        }

        return map.build();
    }

    public RangesAtEndpoint getAddressReplicas(TokenMetadata metadata, InetAddressAndPort endpoint)
    {
        RangesAtEndpoint.Builder builder = RangesAtEndpoint.builder(endpoint);
        for (Token token : metadata.sortedTokens())
        {
            Range<Token> range = metadata.getPrimaryRangeFor(token);
            Replica replica = calculateNaturalReplicas(token, metadata)
                    .byEndpoint().get(endpoint);
            if (replica != null)
            {
                // LocalStrategy always returns (min, min] ranges for it's replicas, so we skip the check here
                Preconditions.checkState(range.equals(replica.range()) || this instanceof LocalStrategy);
                builder.add(replica, Conflict.DUPLICATE);
            }
        }
        return builder.build();
    }


    public EndpointsByRange getRangeAddresses(TokenMetadata metadata)
    {
        EndpointsByRange.Builder map = new EndpointsByRange.Builder();

        for (Token token : metadata.sortedTokens())
        {
            Range<Token> range = metadata.getPrimaryRangeFor(token);
            for (Replica replica : calculateNaturalReplicas(token, metadata))
            {
                // LocalStrategy always returns (min, min] ranges for it's replicas, so we skip the check here
                Preconditions.checkState(range.equals(replica.range()) || this instanceof LocalStrategy);
                map.put(range, replica);
            }
        }

        return map.build();
    }

    public RangesByEndpoint getAddressReplicas()
    {
        return getAddressReplicas(tokenMetadata.cloneOnlyTokenMap());
    }

    public RangesAtEndpoint getAddressReplicas(InetAddressAndPort endpoint)
    {
        return getAddressReplicas(tokenMetadata.cloneOnlyTokenMap(), endpoint);
    }

    /**
     * Returns the number of token-owning nodes.
     */
    protected int getSizeOfRingMemebers()
    {
        return tokenMetadata.getAllRingMembers().size();
    }

    public RangesAtEndpoint getPendingAddressRanges(TokenMetadata metadata, Token pendingToken, InetAddressAndPort pendingAddress)
    {
        return getPendingAddressRanges(metadata, Collections.singleton(pendingToken), pendingAddress);
    }

    public RangesAtEndpoint getPendingAddressRanges(TokenMetadata metadata, Collection<Token> pendingTokens, InetAddressAndPort pendingAddress)
    {
        TokenMetadata temp = metadata.cloneOnlyTokenMap();
        temp.updateNormalTokens(pendingTokens, pendingAddress);
        return getAddressReplicas(temp, pendingAddress);
    }

    public abstract void validateOptions() throws ConfigurationException;

    public abstract void maybeWarnOnOptions();

    /*
     * The options recognized by the strategy.
     * The empty collection means that no options are accepted, but null means
     * that any option is accepted.
     */
    public Collection<String> recognizedOptions()
    {
        // We default to null for backward compatibility sake
        return null;
    }

    private static AbstractReplicationStrategy createInternal(String keyspaceName,
                                                              Class<? extends AbstractReplicationStrategy> strategyClass,
                                                              TokenMetadata tokenMetadata,
                                                              IEndpointSnitch snitch,
                                                              Map<String, String> strategyOptions)
        throws ConfigurationException
    {
        AbstractReplicationStrategy strategy;
        Class<?>[] parameterTypes = new Class[] {String.class, TokenMetadata.class, IEndpointSnitch.class, Map.class};
        try
        {
            Constructor<? extends AbstractReplicationStrategy> constructor = strategyClass.getConstructor(parameterTypes);
            strategy = constructor.newInstance(keyspaceName, tokenMetadata, snitch, strategyOptions);
        }
        catch (InvocationTargetException e)
        {
            Throwable targetException = e.getTargetException();
            throw new ConfigurationException(targetException.getMessage(), targetException);
        }
        catch (Exception e)
        {
            throw new ConfigurationException("Error constructing replication strategy class", e);
        }
        return strategy;
    }

    public static AbstractReplicationStrategy createReplicationStrategy(String keyspaceName,
                                                                        Class<? extends AbstractReplicationStrategy> strategyClass,
                                                                        TokenMetadata tokenMetadata,
                                                                        IEndpointSnitch snitch,
                                                                        Map<String, String> strategyOptions)
    {
        AbstractReplicationStrategy strategy = createInternal(keyspaceName, strategyClass, tokenMetadata, snitch, strategyOptions);

        // Because we used to not properly validate unrecognized options, we only log a warning if we find one.
        try
        {
            strategy.validateExpectedOptions();
        }
        catch (ConfigurationException e)
        {
            logger.warn("Ignoring {}", e.getMessage());
        }

        strategy.validateOptions();
        return strategy;
    }

    /**
     * Whether this strategy partitions data across the ring
     */
    public boolean isPartitioned()
    {
        return true;
    }

    /**
     * Before constructing the ARS we first give it a chance to prepare the options map in any way it
     * would like to. For example datacenter auto-expansion or other templating to make the user interface
     * more usable. Note that this may mutate the passed strategyOptions Map.
     *
     * We do this prior to the construction of the strategyClass itself because at that point the option
     * map is already immutable and comes from {@link org.apache.cassandra.schema.ReplicationParams}
     * (and should probably stay that way so we don't start having bugs related to ReplicationParams being mutable).
     * Instead ARS classes get a static hook here via the prepareOptions(Map, Map) method to mutate the user input
     * before it becomes an immutable part of the ReplicationParams.
     *
     * @param strategyClass The class to call prepareOptions on
     * @param strategyOptions The proposed strategy options that will be potentially mutated by the prepareOptions
     *                        method.
     * @param previousStrategyOptions In the case of an ALTER statement, the previous strategy options of this class.
     *                                This map cannot be mutated.
     */
    public static void prepareReplicationStrategyOptions(Class<? extends AbstractReplicationStrategy> strategyClass,
                                                         Map<String, String> strategyOptions,
                                                         Map<String, String> previousStrategyOptions)
    {
        try
        {
            Method method = strategyClass.getDeclaredMethod("prepareOptions", Map.class, Map.class);
            method.invoke(null, strategyOptions, previousStrategyOptions);
        }
        catch (NoSuchMethodException | IllegalAccessException | InvocationTargetException ign)
        {
            // If the subclass doesn't specify a prepareOptions method, then that means that it
            // doesn't want to do anything to the options. So do nothing on reflection related exceptions.
        }
    }

    public static void validateReplicationStrategy(String keyspaceName,
                                                   Class<? extends AbstractReplicationStrategy> strategyClass,
                                                   TokenMetadata tokenMetadata,
                                                   IEndpointSnitch snitch,
                                                   Map<String, String> strategyOptions) throws ConfigurationException
    {
        AbstractReplicationStrategy strategy = createInternal(keyspaceName, strategyClass, tokenMetadata, snitch, strategyOptions);
        strategy.validateExpectedOptions();
        strategy.validateOptions();
        strategy.maybeWarnOnOptions();
        if (strategy.hasTransientReplicas() && !DatabaseDescriptor.isTransientReplicationEnabled())
        {
            throw new ConfigurationException("Transient replication is disabled. Enable in cassandra.yaml to use.");
        }
    }

    public static Class<AbstractReplicationStrategy> getClass(String cls) throws ConfigurationException
    {
        String className = cls.contains(".") ? cls : "org.apache.cassandra.locator." + cls;

        if ("org.apache.cassandra.locator.OldNetworkTopologyStrategy".equals(className)) // see CASSANDRA-16301 
            throw new ConfigurationException("The support for the OldNetworkTopologyStrategy has been removed in C* version 4.0. The keyspace strategy should be switch to NetworkTopologyStrategy");

        Class<AbstractReplicationStrategy> strategyClass = FBUtilities.classForName(className, "replication strategy");
        if (!AbstractReplicationStrategy.class.isAssignableFrom(strategyClass))
        {
            throw new ConfigurationException(String.format("Specified replication strategy class (%s) is not derived from AbstractReplicationStrategy", className));
        }
        return strategyClass;
    }

    public boolean hasSameSettings(AbstractReplicationStrategy other)
    {
        return getClass().equals(other.getClass()) && getReplicationFactor().equals(other.getReplicationFactor());
    }

    protected void validateReplicationFactor(String s) throws ConfigurationException
    {
        try
        {
            ReplicationFactor rf = ReplicationFactor.fromString(s);
            if (rf.hasTransientReplicas())
            {
                if (DatabaseDescriptor.getNumTokens() > 1)
                    throw new ConfigurationException("Transient replication is not supported with vnodes yet");
            }
        }
        catch (IllegalArgumentException e)
        {
            throw new ConfigurationException(e.getMessage());
        }
    }

    protected void validateExpectedOptions() throws ConfigurationException
    {
        Collection<String> expectedOptions = recognizedOptions();
        if (expectedOptions == null)
            return;

        for (String key : configOptions.keySet())
        {
            if (!expectedOptions.contains(key))
                throw new ConfigurationException(String.format("Unrecognized strategy option {%s} passed to %s for keyspace %s", key, getClass().getSimpleName(), keyspaceName));
        }
    }

    static class ReplicaCache<K, V>
    {
        private final AtomicReference<ReplicaHolder<K, V>> cachedReplicas = new AtomicReference<>(new ReplicaHolder<>(0, 4));

        V get(long ringVersion, K keyToken)
        {
            ReplicaHolder<K, V> replicaHolder = maybeClearAndGet(ringVersion);
            if (replicaHolder == null)
                return null;

            return replicaHolder.replicas.get(keyToken);
        }

        void put(long ringVersion, K keyToken, V endpoints)
        {
            ReplicaHolder<K, V> current = maybeClearAndGet(ringVersion);
            if (current != null)
            {
                // if we have the same ringVersion, but already know about the keyToken the endpoints should be the same
                current.replicas.putIfAbsent(keyToken, endpoints);
            }
        }

        ReplicaHolder<K, V> maybeClearAndGet(long ringVersion)
        {
            ReplicaHolder<K, V> current = cachedReplicas.get();
            if (ringVersion == current.ringVersion)
                return current;
            else if (ringVersion < current.ringVersion) // things have already moved on
                return null;

            // If ring version has changed, create a fresh replica holder and try to replace the current one.
            // This may race with other threads that have the same new ring version and one will win and the loosers
            // will be garbage collected
            ReplicaHolder<K, V> cleaned = new ReplicaHolder<>(ringVersion, current.replicas.size());
            cachedReplicas.compareAndSet(current, cleaned);

            // A new ring version may have come along while making the new holder, so re-check the
            // reference and return the ring version if the same, otherwise return null as there is no point
            // in using it.
            current = cachedReplicas.get();
            if (ringVersion == current.ringVersion)
                return current;
            else
                return null;
        }
    }

    static class ReplicaHolder<K, V>
    {
        private final long ringVersion;
        private final NonBlockingHashMap<K, V> replicas;

        ReplicaHolder(long ringVersion, int expectedEntries)
        {
            this.ringVersion = ringVersion;
            this.replicas = new NonBlockingHashMap<>(expectedEntries);
        }
    }
}<|MERGE_RESOLUTION|>--- conflicted
+++ resolved
@@ -68,18 +68,12 @@
         this.keyspaceName = keyspaceName;
     }
 
-<<<<<<< HEAD
     public TokenMetadata getTokenMetadata()
     {
         return tokenMetadata;
     }
 
-    private final Map<Token, EndpointsForRange> cachedReplicas = new NonBlockingHashMap<>();
-
-    public EndpointsForRange getCachedReplicas(Token t)
-=======
     public EndpointsForRange getCachedReplicas(long ringVersion, Token t)
->>>>>>> 5bc9f7c7
     {
         return replicas.get(ringVersion, t);
     }
