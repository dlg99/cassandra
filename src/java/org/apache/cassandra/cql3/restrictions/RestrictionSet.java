--- conflicted
+++ resolved
@@ -66,20 +66,12 @@
 
     public RestrictionSet()
     {
-<<<<<<< HEAD
-        this(new TreeMap<ColumnDefinition, SingleRestriction>(COLUMN_DEFINITION_COMPARATOR), false, false);
-    }
-
-    private RestrictionSet(TreeMap<ColumnDefinition, SingleRestriction> restrictions,
+        this(new TreeMap<>(COLUMN_DEFINITION_COMPARATOR), false, false);
+    }
+
+    private RestrictionSet(TreeMap<ColumnMetadata, SingleRestriction> restrictions,
                            boolean hasMultiColumnRestrictions,
                            boolean hasIN)
-=======
-        this(new TreeMap<ColumnMetadata, SingleRestriction>(COLUMN_DEFINITION_COMPARATOR), false);
-    }
-
-    private RestrictionSet(TreeMap<ColumnMetadata, SingleRestriction> restrictions,
-                           boolean hasMultiColumnRestrictions)
->>>>>>> 03662bb3
     {
         this.restrictions = restrictions;
         this.hasMultiColumnRestrictions = hasMultiColumnRestrictions;
@@ -142,15 +134,10 @@
     public RestrictionSet addRestriction(SingleRestriction restriction)
     {
         // RestrictionSet is immutable so we need to clone the restrictions map.
-<<<<<<< HEAD
-        TreeMap<ColumnDefinition, SingleRestriction> newRestrictions = new TreeMap<>(this.restrictions);
+        TreeMap<ColumnMetadata, SingleRestriction> newRestrictions = new TreeMap<>(this.restrictions);
         return new RestrictionSet(mergeRestrictions(newRestrictions, restriction),
                                   hasMultiColumnRestrictions || restriction.isMultiColumn(),
                                   hasIn || restriction.isIN());
-=======
-        TreeMap<ColumnMetadata, SingleRestriction> newRestrictions = new TreeMap<>(this.restrictions);
-        return new RestrictionSet(mergeRestrictions(newRestrictions, restriction), hasMultiColumnRestrictions || restriction.isMultiColumn());
->>>>>>> 03662bb3
     }
 
     private TreeMap<ColumnMetadata, SingleRestriction> mergeRestrictions(TreeMap<ColumnMetadata, SingleRestriction> restrictions,
