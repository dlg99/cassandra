--- conflicted
+++ resolved
@@ -980,8 +980,6 @@
     {
         return hasRegularColumnsRestrictions;
     }
-<<<<<<< HEAD
-=======
 
     /**
      * Checks if the query is a full partitions selection.
@@ -1009,11 +1007,4 @@
         // a full partition query, then we include that content.
         return queriesFullPartitions();
     }
-    
-    @Override
-    public String toString()
-    {
-        return ToStringBuilder.reflectionToString(this, ToStringStyle.SHORT_PREFIX_STYLE);
-    }
->>>>>>> 07666e00
 }