/*
 * Licensed to the Apache Software Foundation (ASF) under one
 * or more contributor license agreements.  See the NOTICE file
 * distributed with this work for additional information
 * regarding copyright ownership.  The ASF licenses this file
 * to you under the Apache License, Version 2.0 (the
 * "License"); you may not use this file except in compliance
 * with the License.  You may obtain a copy of the License at
 *
 *     http://www.apache.org/licenses/LICENSE-2.0
 *
 * Unless required by applicable law or agreed to in writing, software
 * distributed under the License is distributed on an "AS IS" BASIS,
 * WITHOUT WARRANTIES OR CONDITIONS OF ANY KIND, either express or implied.
 * See the License for the specific language governing permissions and
 * limitations under the License.
 */
package org.apache.cassandra.cql3.functions;

import java.util.ArrayList;
import java.util.Collection;
import java.util.List;

import org.apache.cassandra.cql3.AbstractMarker;
import org.apache.cassandra.cql3.AssignmentTestable;
import org.apache.cassandra.cql3.ColumnIdentifier;
import org.apache.cassandra.cql3.ColumnSpecification;
import org.apache.cassandra.schema.Schema;
import org.apache.cassandra.db.marshal.AbstractType;
import org.apache.cassandra.exceptions.InvalidRequestException;

import static java.util.stream.Collectors.joining;
import static org.apache.cassandra.cql3.statements.RequestValidations.invalidRequest;

public final class FunctionResolver
{
    private FunctionResolver()
    {
    }

    // We special case the token function because that's the only function whose argument types actually
    // depend on the table on which the function is called. Because it's the sole exception, it's easier
    // to handle it as a special case.
    private static final FunctionName TOKEN_FUNCTION_NAME = FunctionName.nativeFunction("token");

    public static ColumnSpecification makeArgSpec(String receiverKs, String receiverCf, Function fun, int i)
    {
        return new ColumnSpecification(receiverKs,
                                       receiverCf,
                                       new ColumnIdentifier("arg" + i + '(' + fun.name().toString().toLowerCase() + ')', true),
                                       fun.argTypes().get(i));
    }

    /**
     * @param keyspace the current keyspace
     * @param name the name of the function
     * @param providedArgs the arguments provided for the function call
     * @param receiverKs the receiver's keyspace
     * @param receiverCf the receiver's table
     * @param receiverType if the receiver type is known (during inserts, for example), this should be the type of
     *                     the receiver
     * @throws InvalidRequestException
     */
    public static Function get(String keyspace,
                               FunctionName name,
                               List<? extends AssignmentTestable> providedArgs,
                               String receiverKs,
                               String receiverCf,
                               AbstractType<?> receiverType)
    throws InvalidRequestException
    {
        if (name.equalsNativeFunction(TOKEN_FUNCTION_NAME))
            return new TokenFct(Schema.instance.getTableMetadata(receiverKs, receiverCf));

        // The toJson() function can accept any type of argument, so instances of it are not pre-declared.  Instead,
        // we create new instances as needed while handling selectors (which is the only place that toJson() is supported,
        // due to needing to know the argument types in advance).
        if (name.equalsNativeFunction(ToJsonFct.NAME))
            throw new InvalidRequestException("toJson() may only be used within the selection clause of SELECT statements");

        // Similarly, we can only use fromJson when we know the receiver type (such as inserts)
        if (name.equalsNativeFunction(FromJsonFct.NAME))
        {
            if (receiverType == null)
                throw new InvalidRequestException("fromJson() cannot be used in the selection clause of a SELECT statement");
            return FromJsonFct.getInstance(receiverType);
        }

        Collection<Function> candidates;
        if (!name.hasKeyspace())
        {
            // function name not fully qualified
            candidates = new ArrayList<>();
            // add 'SYSTEM' (native) candidates
            candidates.addAll(Schema.instance.getFunctions(name.asNativeFunction()));
            // add 'current keyspace' candidates
            candidates.addAll(Schema.instance.getFunctions(new FunctionName(keyspace, name.name)));
        }
        else
        {
            // function name is fully qualified (keyspace + name)
            candidates = Schema.instance.getFunctions(name);
        }

        if (candidates.isEmpty())
            return null;

        // Fast path if there is only one choice
        if (candidates.size() == 1)
        {
            Function fun = candidates.iterator().next();
            validateTypes(keyspace, fun, providedArgs, receiverKs, receiverCf);
            return fun;
        }

        List<Function> compatibles = null;
        for (Function toTest : candidates)
        {
            if (matchReturnType(toTest, receiverType))
            {
                AssignmentTestable.TestResult r = matchAguments(keyspace, toTest, providedArgs, receiverKs, receiverCf);
                switch (r)
                {
                    case EXACT_MATCH:
                        // We always favor exact matches
                        return toTest;
                    case WEAKLY_ASSIGNABLE:
                        if (compatibles == null)
                            compatibles = new ArrayList<>();
                        compatibles.add(toTest);
                        break;
                }
            }
        }

        if (compatibles == null)
        {
            if (OperationFcts.isOperation(name))
                throw invalidRequest("the '%s' operation is not supported between %s and %s",
                                     OperationFcts.getOperator(name), providedArgs.get(0), providedArgs.get(1));

            throw invalidRequest("Invalid call to function %s, none of its type signatures match (known type signatures: %s)",
                                 name, format(candidates));
        }

        if (compatibles.size() > 1)
        {
            if (OperationFcts.isOperation(name))
            {
                if (receiverType != null && !containsMarkers(providedArgs))
                {
                    for (Function toTest : compatibles)
                    {
                        List<AbstractType<?>> argTypes = toTest.argTypes();
                        if (receiverType.equals(argTypes.get(0)) && receiverType.equals(argTypes.get(1)))
                            return toTest;
                    }
                }
<<<<<<< HEAD
                throw invalidRequest("Ambiguous '%s' operation: use type casts to disambiguate",
=======
                throw invalidRequest("Ambiguous '%s' operation with args %s and %s: use type casts to disambiguate",
>>>>>>> ec7d5f9d
                                     OperationFcts.getOperator(name), providedArgs.get(0), providedArgs.get(1));
            }

            if (OperationFcts.isNegation(name))
                throw invalidRequest("Ambiguous negation: use type casts to disambiguate");

            throw invalidRequest("Ambiguous call to function %s (can be matched by following signatures: %s): use type casts to disambiguate",
                                 name, format(compatibles));
        }
        return compatibles.get(0);
    }

    /**
     * Checks if at least one of the specified arguments is a marker.
     *
     * @param args the arguments to check
     * @return {@code true} if if at least one of the specified arguments is a marker, {@code false} otherwise
     */
    private static boolean containsMarkers(List<? extends AssignmentTestable> args)
    {
        return args.stream().anyMatch(AbstractMarker.Raw.class::isInstance);
    }

    /**
     * Checks that the return type of the specified function can be assigned to the specified receiver.
     *
     * @param fun the function to check
     * @param receiverType the receiver type
     * @return {@code true} if the return type of the specified function can be assigned to the specified receiver,
     * {@code false} otherwise.
     */
    private static boolean matchReturnType(Function fun, AbstractType<?> receiverType)
    {
        return receiverType == null || fun.returnType().testAssignment(receiverType).isAssignable();
    }

    // This method and matchArguments are somewhat duplicate, but this method allows us to provide more precise errors in the common
    // case where there is no override for a given function. This is thus probably worth the minor code duplication.
    private static void validateTypes(String keyspace,
                                      Function fun,
                                      List<? extends AssignmentTestable> providedArgs,
                                      String receiverKs,
                                      String receiverCf)
    {
        if (providedArgs.size() != fun.argTypes().size())
            throw invalidRequest("Invalid number of arguments in call to function %s: %d required but %d provided",
                                 fun.name(), fun.argTypes().size(), providedArgs.size());

        for (int i = 0; i < providedArgs.size(); i++)
        {
            AssignmentTestable provided = providedArgs.get(i);

            // If the concrete argument is a bind variables, it can have any type.
            // We'll validate the actually provided value at execution time.
            if (provided == null)
                continue;

            ColumnSpecification expected = makeArgSpec(receiverKs, receiverCf, fun, i);
            if (!provided.testAssignment(keyspace, expected).isAssignable())
                throw invalidRequest("Type error: %s cannot be passed as argument %d of function %s of type %s",
                                     provided, i, fun.name(), expected.type.asCQL3Type());
        }
    }

    private static AssignmentTestable.TestResult matchAguments(String keyspace,
                                                               Function fun,
                                                               List<? extends AssignmentTestable> providedArgs,
                                                               String receiverKs,
                                                               String receiverCf)
    {
        if (providedArgs.size() != fun.argTypes().size())
            return AssignmentTestable.TestResult.NOT_ASSIGNABLE;

        // It's an exact match if all are exact match, but is not assignable as soon as any is non assignable.
        AssignmentTestable.TestResult res = AssignmentTestable.TestResult.EXACT_MATCH;
        for (int i = 0; i < providedArgs.size(); i++)
        {
            AssignmentTestable provided = providedArgs.get(i);
            if (provided == null)
            {
                res = AssignmentTestable.TestResult.WEAKLY_ASSIGNABLE;
                continue;
            }

            ColumnSpecification expected = makeArgSpec(receiverKs, receiverCf, fun, i);
            AssignmentTestable.TestResult argRes = provided.testAssignment(keyspace, expected);
            if (argRes == AssignmentTestable.TestResult.NOT_ASSIGNABLE)
                return AssignmentTestable.TestResult.NOT_ASSIGNABLE;
            if (argRes == AssignmentTestable.TestResult.WEAKLY_ASSIGNABLE)
                res = AssignmentTestable.TestResult.WEAKLY_ASSIGNABLE;
        }
        return res;
    }

    private static String format(Collection<Function> funs)
    {
        return funs.stream().map(Function::toString).collect(joining(", "));
    }
}<|MERGE_RESOLUTION|>--- conflicted
+++ resolved
@@ -156,11 +156,7 @@
                             return toTest;
                     }
                 }
-<<<<<<< HEAD
-                throw invalidRequest("Ambiguous '%s' operation: use type casts to disambiguate",
-=======
                 throw invalidRequest("Ambiguous '%s' operation with args %s and %s: use type casts to disambiguate",
->>>>>>> ec7d5f9d
                                      OperationFcts.getOperator(name), providedArgs.get(0), providedArgs.get(1));
             }
 
