/*
 * Licensed to the Apache Software Foundation (ASF) under one
 * or more contributor license agreements.  See the NOTICE file
 * distributed with this work for additional information
 * regarding copyright ownership.  The ASF licenses this file
 * to you under the Apache License, Version 2.0 (the
 * "License"); you may not use this file except in compliance
 * with the License.  You may obtain a copy of the License at
 *
 *     http://www.apache.org/licenses/LICENSE-2.0
 *
 * Unless required by applicable law or agreed to in writing, software
 * distributed under the License is distributed on an "AS IS" BASIS,
 * WITHOUT WARRANTIES OR CONDITIONS OF ANY KIND, either express or implied.
 * See the License for the specific language governing permissions and
 * limitations under the License.
 */
package org.apache.cassandra.cql3;

import javax.annotation.Nullable;

import org.apache.cassandra.auth.user.UserRolesAndPermissions;
import org.apache.cassandra.concurrent.TPCUtils.WouldBlockException;
import org.apache.cassandra.cql3.functions.Function;
import org.apache.cassandra.exceptions.RequestExecutionException;
import org.apache.cassandra.exceptions.RequestValidationException;
import org.apache.cassandra.service.QueryState;
import org.apache.cassandra.transport.messages.ResultMessage;

import io.reactivex.Scheduler;
import io.reactivex.Single;

public interface CQLStatement
{
    public default String keyspace()
    {
        return null;
    }

    /**
     * Returns the number of bound terms in this statement.
     */
    public int getBoundTerms();

    /**
     * Perform any access verification necessary for the statement.
     * <p>
     * <b>Important:</b> this method is meant for simple user access check that should never block (internally it may be
     * executed on TPC threads regardless of the scheduler returned by {@link CQLStatement#getScheduler()}).
     * </p>
     * @param state the query state
     */
    public void checkAccess(QueryState state);

    /**
     * Perform additional validation required by the statement.
     * To be overridden by subclasses if needed.
     * <p>
     * <b>Important:</b> this method is meant for simple validation that should never block (internally it may be
     * executed on TPC threads regardless of the scheduler returned by {@link CQLStatement#getScheduler()}).
     *
     * @param state the current client state
     */
    public void validate(QueryState state) throws RequestValidationException;

    /**
     * Execute the statement and return the resulting result or null if there is no result.
     *  @param state the current query state
     * @param options options for this query (consistency, variables, pageSize, ...)
     * @param queryStartNanoTime the timestamp returned by System.nanoTime() when this statement was received
     */
    public Single<? extends ResultMessage> execute(QueryState state, QueryOptions options, long queryStartNanoTime) throws RequestValidationException, RequestExecutionException;

    /**
     * Variant of execute used for internal query against the system tables, and thus only query the local node.
     *
     * @param state the current query state
     */
    public Single<? extends ResultMessage> executeInternal(QueryState state, QueryOptions options) throws RequestValidationException, RequestExecutionException;

    /**
     * Return an Iterable over all of the functions (both native and user-defined) used by any component
     * of the statement
     * @return functions all functions found (may contain duplicates)
     */
    public Iterable<Function> getFunctions();

    /**
<<<<<<< HEAD
     * Return the scheduler that should be used to execute this statement, this includes
     * {@link CQLStatement#checkAccess(QueryState)} and {@link CQLStatement#execute(QueryState, QueryOptions, long)}.
     *
     * If no specific scheduler is required, then return null. If returning null then it must be guaranteed that
     * {@link CQLStatement#execute(QueryState, QueryOptions, long)} doesn't block.
     * {@link CQLStatement#checkAccess(QueryState)} may block only in rare cases, such as security cache misses, but in that
     * case {@link WouldBlockException} must be thrown so that {@link QueryProcessor}
     * may retry the operation on a different scheduler.
     * {@link CQLStatement#validate(QueryState)} should never block as it is not necessarily executed on this scheduler.
     *
     * @return the scheduler for this statement, or null, if no specific scheduler is required because the operations are non blocking.
     */
    @Nullable public Scheduler getScheduler();
=======
     * Whether or not this CQL Statement has LWT conditions
     */
    default public boolean hasConditions()
    {
        return false;
    }
>>>>>>> 7eb91509
}<|MERGE_RESOLUTION|>--- conflicted
+++ resolved
@@ -86,7 +86,6 @@
     public Iterable<Function> getFunctions();
 
     /**
-<<<<<<< HEAD
      * Return the scheduler that should be used to execute this statement, this includes
      * {@link CQLStatement#checkAccess(QueryState)} and {@link CQLStatement#execute(QueryState, QueryOptions, long)}.
      *
@@ -100,12 +99,12 @@
      * @return the scheduler for this statement, or null, if no specific scheduler is required because the operations are non blocking.
      */
     @Nullable public Scheduler getScheduler();
-=======
+
+    /**
      * Whether or not this CQL Statement has LWT conditions
      */
     default public boolean hasConditions()
     {
         return false;
     }
->>>>>>> 7eb91509
 }