/*
 * Licensed to the Apache Software Foundation (ASF) under one
 * or more contributor license agreements.  See the NOTICE file
 * distributed with this work for additional information
 * regarding copyright ownership.  The ASF licenses this file
 * to you under the Apache License, Version 2.0 (the
 * "License"); you may not use this file except in compliance
 * with the License.  You may obtain a copy of the License at
 *
 *     http://www.apache.org/licenses/LICENSE-2.0
 *
 * Unless required by applicable law or agreed to in writing, software
 * distributed under the License is distributed on an "AS IS" BASIS,
 * WITHOUT WARRANTIES OR CONDITIONS OF ANY KIND, either express or implied.
 * See the License for the specific language governing permissions and
 * limitations under the License.
 */
package org.apache.cassandra.cql3.statements;

import io.reactivex.Maybe;
import io.reactivex.Single;
import org.slf4j.Logger;
import org.slf4j.LoggerFactory;

import org.apache.cassandra.cql3.CFName;
import org.apache.cassandra.exceptions.ConfigurationException;
import org.apache.cassandra.exceptions.InvalidRequestException;
import org.apache.cassandra.exceptions.RequestValidationException;
import org.apache.cassandra.exceptions.UnauthorizedException;
import org.apache.cassandra.schema.MigrationManager;
import org.apache.cassandra.schema.Schema;
import org.apache.cassandra.schema.TableMetadata;
import org.apache.cassandra.schema.Triggers;
import org.apache.cassandra.service.ClientState;
import org.apache.cassandra.service.QueryState;
import org.apache.cassandra.transport.Event;

public class DropTriggerStatement extends SchemaAlteringStatement
{
    private static final Logger logger = LoggerFactory.getLogger(DropTriggerStatement.class);

    private final String triggerName;

    private final boolean ifExists;

    public DropTriggerStatement(CFName name, String triggerName, boolean ifExists)
    {
        super(name);
        this.triggerName = triggerName;
        this.ifExists = ifExists;
    }

    public void checkAccess(ClientState state) throws UnauthorizedException
    {
        state.ensureIsSuper("Only superusers are allowed to perfrom DROP TRIGGER queries");
    }

    public void validate(ClientState state) throws RequestValidationException
    {
        Schema.instance.validateTable(keyspace(), columnFamily());
    }

<<<<<<< HEAD
    public Maybe<Event.SchemaChange> announceMigration(boolean isLocalOnly) throws ConfigurationException, InvalidRequestException
=======
    public Event.SchemaChange announceMigration(QueryState queryState, boolean isLocalOnly) throws ConfigurationException, InvalidRequestException
>>>>>>> ec536dc0
    {
        TableMetadata current = Schema.instance.getTableMetadata(keyspace(), columnFamily());
        Triggers triggers = current.triggers;

        if (!triggers.get(triggerName).isPresent())
        {
            if (ifExists)
                return Maybe.empty();
            else
                return error(String.format("Trigger %s was not found", triggerName));
        }

        logger.info("Dropping trigger with name {}", triggerName);
<<<<<<< HEAD
        cfm.triggers(triggers.without(triggerName));
        return MigrationManager.announceColumnFamilyUpdate(cfm, isLocalOnly)
                .andThen(Maybe.just(new Event.SchemaChange(Event.SchemaChange.Change.UPDATED, Event.SchemaChange.Target.TABLE, keyspace(), columnFamily())));
=======

        TableMetadata updated =
            current.unbuild()
                   .triggers(triggers.without(triggerName))
                   .build();

        MigrationManager.announceTableUpdate(updated, isLocalOnly);

        return new Event.SchemaChange(Event.SchemaChange.Change.UPDATED, Event.SchemaChange.Target.TABLE, keyspace(), columnFamily());
>>>>>>> ec536dc0
    }
}<|MERGE_RESOLUTION|>--- conflicted
+++ resolved
@@ -60,11 +60,7 @@
         Schema.instance.validateTable(keyspace(), columnFamily());
     }
 
-<<<<<<< HEAD
-    public Maybe<Event.SchemaChange> announceMigration(boolean isLocalOnly) throws ConfigurationException, InvalidRequestException
-=======
-    public Event.SchemaChange announceMigration(QueryState queryState, boolean isLocalOnly) throws ConfigurationException, InvalidRequestException
->>>>>>> ec536dc0
+    public Maybe<Event.SchemaChange> announceMigration(QueryState queryState, boolean isLocalOnly) throws ConfigurationException, InvalidRequestException
     {
         TableMetadata current = Schema.instance.getTableMetadata(keyspace(), columnFamily());
         Triggers triggers = current.triggers;
@@ -78,20 +74,13 @@
         }
 
         logger.info("Dropping trigger with name {}", triggerName);
-<<<<<<< HEAD
-        cfm.triggers(triggers.without(triggerName));
-        return MigrationManager.announceColumnFamilyUpdate(cfm, isLocalOnly)
-                .andThen(Maybe.just(new Event.SchemaChange(Event.SchemaChange.Change.UPDATED, Event.SchemaChange.Target.TABLE, keyspace(), columnFamily())));
-=======
 
         TableMetadata updated =
             current.unbuild()
                    .triggers(triggers.without(triggerName))
                    .build();
 
-        MigrationManager.announceTableUpdate(updated, isLocalOnly);
-
-        return new Event.SchemaChange(Event.SchemaChange.Change.UPDATED, Event.SchemaChange.Target.TABLE, keyspace(), columnFamily());
->>>>>>> ec536dc0
+        return MigrationManager.announceTableUpdate(updated, isLocalOnly)
+                .andThen(Maybe.just(new Event.SchemaChange(Event.SchemaChange.Change.UPDATED, Event.SchemaChange.Target.TABLE, keyspace(), columnFamily())));
     }
 }