--- conflicted
+++ resolved
@@ -68,11 +68,7 @@
 /*
  * Abstract parent class of individual modifications, i.e. INSERT, UPDATE and DELETE.
  */
-<<<<<<< HEAD
-public abstract class ModificationStatement implements CQLStatement, SingleKeyspaceStatement
-=======
 public abstract class ModificationStatement implements CQLStatement.SingleKeyspaceCqlStatement
->>>>>>> 5bc9f7c7
 {
     protected static final Logger logger = LoggerFactory.getLogger(ModificationStatement.class);
 
