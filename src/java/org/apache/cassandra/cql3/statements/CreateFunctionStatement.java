/*
 * Licensed to the Apache Software Foundation (ASF) under one
 * or more contributor license agreements.  See the NOTICE file
 * distributed with this work for additional information
 * regarding copyright ownership.  The ASF licenses this file
 * to you under the Apache License, Version 2.0 (the
 * "License"); you may not use this file except in compliance
 * with the License.  You may obtain a copy of the License at
 *
 *     http://www.apache.org/licenses/LICENSE-2.0
 *
 * Unless required by applicable law or agreed to in writing, software
 * distributed under the License is distributed on an "AS IS" BASIS,
 * WITHOUT WARRANTIES OR CONDITIONS OF ANY KIND, either express or implied.
 * See the License for the specific language governing permissions and
 * limitations under the License.
 */
package org.apache.cassandra.cql3.statements;

import java.util.ArrayList;
import java.util.HashSet;
import java.util.List;

import io.reactivex.Maybe;
import io.reactivex.Single;
import org.apache.cassandra.auth.*;
import org.apache.cassandra.auth.permission.CorePermission;
import org.apache.cassandra.config.DatabaseDescriptor;
import org.apache.cassandra.schema.Schema;
import org.apache.cassandra.cql3.CQL3Type;
import org.apache.cassandra.cql3.ColumnIdentifier;
import org.apache.cassandra.cql3.functions.*;
import org.apache.cassandra.db.marshal.AbstractType;
import org.apache.cassandra.exceptions.*;
import org.apache.cassandra.schema.Functions;
import org.apache.cassandra.service.ClientState;
import org.apache.cassandra.schema.MigrationManager;
import org.apache.cassandra.service.QueryState;
import org.apache.cassandra.transport.Event;

/**
 * A {@code CREATE FUNCTION} statement parsed from a CQL query.
 */
public final class CreateFunctionStatement extends SchemaAlteringStatement
{
    private final boolean orReplace;
    private final boolean ifNotExists;
    private FunctionName functionName;
    private final String language;
    private final String body;

    private final List<ColumnIdentifier> argNames;
    private final List<CQL3Type.Raw> argRawTypes;
    private final CQL3Type.Raw rawReturnType;
    private final boolean calledOnNullInput;

    private List<AbstractType<?>> argTypes;
    private AbstractType<?> returnType;

    public CreateFunctionStatement(FunctionName functionName,
                                   String language,
                                   String body,
                                   List<ColumnIdentifier> argNames,
                                   List<CQL3Type.Raw> argRawTypes,
                                   CQL3Type.Raw rawReturnType,
                                   boolean calledOnNullInput,
                                   boolean orReplace,
                                   boolean ifNotExists)
    {
        this.functionName = functionName;
        this.language = language;
        this.body = body;
        this.argNames = argNames;
        this.argRawTypes = argRawTypes;
        this.rawReturnType = rawReturnType;
        this.calledOnNullInput = calledOnNullInput;
        this.orReplace = orReplace;
        this.ifNotExists = ifNotExists;
    }

    public Prepared prepare() throws InvalidRequestException
    {
        if (new HashSet<>(argNames).size() != argNames.size())
            throw new InvalidRequestException(String.format("duplicate argument names for given function %s with argument names %s",
                                                            functionName, argNames));

        argTypes = new ArrayList<>(argRawTypes.size());
        for (CQL3Type.Raw rawType : argRawTypes)
            argTypes.add(prepareType("arguments", rawType));

        returnType = prepareType("return type", rawReturnType);
        return super.prepare();
    }

    public void prepareKeyspace(ClientState state) throws InvalidRequestException
    {
        if (!functionName.hasKeyspace() && state.getRawKeyspace() != null)
            functionName = new FunctionName(state.getRawKeyspace(), functionName.name);

        if (!functionName.hasKeyspace())
            throw new InvalidRequestException("Functions must be fully qualified with a keyspace name if a keyspace is not set for the session");

        Schema.validateKeyspaceNotSystem(functionName.keyspace);
    }

    protected void grantPermissionsToCreator(QueryState state)
    {
        try
        {
            IResource resource = FunctionResource.function(functionName.keyspace, functionName.name, argTypes);
            IAuthorizer authorizer = DatabaseDescriptor.getAuthorizer();
            authorizer.grant(AuthenticatedUser.SYSTEM_USER,
                             authorizer.applicablePermissions(resource),
                             resource,
                             RoleResource.role(state.getClientState().getUser().getName()));
        }
        catch (RequestExecutionException e)
        {
            throw new RuntimeException(e);
        }
    }

    public void checkAccess(ClientState state) throws UnauthorizedException, InvalidRequestException
    {
        if (Schema.instance.findFunction(functionName, argTypes).isPresent() && orReplace)
            state.ensureHasPermission(CorePermission.ALTER, FunctionResource.function(functionName.keyspace,
                                                                                  functionName.name,
                                                                                  argTypes));
        else
            state.ensureHasPermission(CorePermission.CREATE, FunctionResource.keyspace(functionName.keyspace));
    }

    public void validate(ClientState state) throws InvalidRequestException
    {
        UDFunction.assertUdfsEnabled(language);

        if (ifNotExists && orReplace)
            throw new InvalidRequestException("Cannot use both 'OR REPLACE' and 'IF NOT EXISTS' directives");

        if (Schema.instance.getKeyspaceMetadata(functionName.keyspace) == null)
            throw new InvalidRequestException(String.format("Cannot add function '%s' to non existing keyspace '%s'.", functionName.name, functionName.keyspace));
    }

<<<<<<< HEAD
    public Maybe<Event.SchemaChange> announceMigration(boolean isLocalOnly) throws RequestValidationException
=======
    public Event.SchemaChange announceMigration(QueryState queryState, boolean isLocalOnly) throws RequestValidationException
>>>>>>> ec536dc0
    {
        Function old = Schema.instance.findFunction(functionName, argTypes).orElse(null);
        boolean replaced = old != null;
        if (replaced)
        {
            if (ifNotExists)
                return Maybe.empty();
            if (!orReplace)
                return error(String.format("Function %s already exists", old));
            if (!(old instanceof ScalarFunction))
                return error(String.format("Function %s can only replace a function", old));
            if (calledOnNullInput != ((ScalarFunction) old).isCalledOnNullInput())
                return error(String.format("Function %s can only be replaced with %s", old,
                                           calledOnNullInput ? "CALLED ON NULL INPUT" : "RETURNS NULL ON NULL INPUT"));

            if (!Functions.typesMatch(old.returnType(), returnType))
                error(String.format("Cannot replace function %s, the new return type %s is not compatible with the return type %s of existing function",
                                    functionName, returnType.asCQL3Type(), old.returnType().asCQL3Type()));
        }

        UDFunction udFunction = UDFunction.create(functionName, argNames, argTypes, returnType, calledOnNullInput, language, body);

        return MigrationManager.announceNewFunction(udFunction, isLocalOnly)
                .andThen(Maybe.just(new Event.SchemaChange(
                        replaced ? Event.SchemaChange.Change.UPDATED : Event.SchemaChange.Change.CREATED,
                        Event.SchemaChange.Target.FUNCTION,
                        udFunction.name().keyspace, udFunction.name().name, AbstractType.asCQLTypeStringList(udFunction.argTypes()))));
    }

    private AbstractType<?> prepareType(String typeName, CQL3Type.Raw rawType)
    {
        if (rawType.isFrozen())
            throw new InvalidRequestException(String.format("The function %s should not be frozen; remove the frozen<> modifier", typeName));

        // UDT are not supported non frozen but we do not allow the frozen keyword for argument. So for the moment we
        // freeze them here
        if (!rawType.canBeNonFrozen())
            rawType.freeze();

        AbstractType<?> type = rawType.prepare(functionName.keyspace).getType();
        return type;
    }
}<|MERGE_RESOLUTION|>--- conflicted
+++ resolved
@@ -141,11 +141,7 @@
             throw new InvalidRequestException(String.format("Cannot add function '%s' to non existing keyspace '%s'.", functionName.name, functionName.keyspace));
     }
 
-<<<<<<< HEAD
-    public Maybe<Event.SchemaChange> announceMigration(boolean isLocalOnly) throws RequestValidationException
-=======
-    public Event.SchemaChange announceMigration(QueryState queryState, boolean isLocalOnly) throws RequestValidationException
->>>>>>> ec536dc0
+    public Maybe<Event.SchemaChange> announceMigration(QueryState queryState, boolean isLocalOnly) throws RequestValidationException
     {
         Function old = Schema.instance.findFunction(functionName, argTypes).orElse(null);
         boolean replaced = old != null;
