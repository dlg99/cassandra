/*
 * Licensed to the Apache Software Foundation (ASF) under one
 * or more contributor license agreements.  See the NOTICE file
 * distributed with this work for additional information
 * regarding copyright ownership.  The ASF licenses this file
 * to you under the Apache License, Version 2.0 (the
 * "License"); you may not use this file except in compliance
 * with the License.  You may obtain a copy of the License at
 *
 *     http://www.apache.org/licenses/LICENSE-2.0
 *
 * Unless required by applicable law or agreed to in writing, software
 * distributed under the License is distributed on an "AS IS" BASIS,
 * WITHOUT WARRANTIES OR CONDITIONS OF ANY KIND, either express or implied.
 * See the License for the specific language governing permissions and
 * limitations under the License.
 */
package org.apache.cassandra.cql3.statements;


import java.nio.ByteBuffer;
import java.util.*;
import java.util.stream.Collectors;

import com.google.common.base.MoreObjects;
import com.google.common.collect.Maps;

import org.slf4j.Logger;
import org.slf4j.LoggerFactory;

import io.reactivex.Single;

import com.datastax.bdp.db.audit.AuditableEventType;
import com.datastax.bdp.db.audit.CoreAuditableEventType;

import org.apache.cassandra.auth.permission.CorePermission;
import org.apache.cassandra.concurrent.StagedScheduler;
import org.apache.cassandra.concurrent.TPC;
import org.apache.cassandra.concurrent.TPCTaskType;
import org.apache.cassandra.config.DatabaseDescriptor;
import org.apache.cassandra.cql3.*;
import org.apache.cassandra.cql3.continuous.paging.ContinuousBackPressureException;
import org.apache.cassandra.cql3.continuous.paging.ContinuousPagingService;
import org.apache.cassandra.cql3.continuous.paging.ContinuousPagingState;
import org.apache.cassandra.cql3.functions.Function;
import org.apache.cassandra.cql3.restrictions.ExternalRestriction;
import org.apache.cassandra.cql3.restrictions.Restrictions;
import org.apache.cassandra.cql3.restrictions.StatementRestrictions;
import org.apache.cassandra.cql3.selection.RawSelector;
import org.apache.cassandra.cql3.selection.ResultBuilder;
import org.apache.cassandra.cql3.selection.Selectable;
import org.apache.cassandra.cql3.selection.Selectable.WithFunction;
import org.apache.cassandra.cql3.selection.Selection;
import org.apache.cassandra.cql3.selection.Selection.Selectors;
import org.apache.cassandra.cql3.selection.Selector;
import org.apache.cassandra.db.*;
import org.apache.cassandra.db.aggregation.AggregationSpecification;
import org.apache.cassandra.db.filter.ClusteringIndexFilter;
import org.apache.cassandra.db.filter.ClusteringIndexNamesFilter;
import org.apache.cassandra.db.filter.ClusteringIndexSliceFilter;
import org.apache.cassandra.db.filter.ColumnFilter;
import org.apache.cassandra.db.filter.DataLimits;
import org.apache.cassandra.db.filter.RowFilter;
import org.apache.cassandra.db.marshal.CollectionType;
import org.apache.cassandra.db.marshal.CompositeType;
import org.apache.cassandra.db.marshal.Int32Type;
import org.apache.cassandra.db.marshal.UserType;
import org.apache.cassandra.db.partitions.PartitionIterator;
import org.apache.cassandra.db.rows.ComplexColumnData;
import org.apache.cassandra.db.rows.FlowablePartition;
import org.apache.cassandra.db.rows.FlowablePartitions;
import org.apache.cassandra.db.rows.Row;
import org.apache.cassandra.db.view.View;
import org.apache.cassandra.dht.AbstractBounds;
import org.apache.cassandra.exceptions.InvalidRequestException;
import org.apache.cassandra.exceptions.ReadFailureException;
import org.apache.cassandra.exceptions.ReadTimeoutException;
import org.apache.cassandra.exceptions.RequestExecutionException;
import org.apache.cassandra.exceptions.RequestValidationException;
import org.apache.cassandra.index.SecondaryIndexManager;
import org.apache.cassandra.index.sasi.SASIIndex;
import org.apache.cassandra.schema.ColumnMetadata;
import org.apache.cassandra.schema.Schema;
import org.apache.cassandra.schema.TableMetadata;
import org.apache.cassandra.schema.TableMetadataRef;
import org.apache.cassandra.serializers.MarshalException;
import org.apache.cassandra.service.ClientState;
import org.apache.cassandra.service.ClientWarn;
import org.apache.cassandra.service.QueryState;
import org.apache.cassandra.service.pager.AggregationQueryPager;
import org.apache.cassandra.service.pager.PagingState;
import org.apache.cassandra.service.pager.QueryPager;
import org.apache.cassandra.transport.ProtocolVersion;
import org.apache.cassandra.transport.messages.ResultMessage;
import org.apache.cassandra.utils.ByteBufferUtil;
import org.apache.cassandra.utils.FBUtilities;
import org.apache.cassandra.utils.JVMStabilityInspector;
import org.apache.cassandra.utils.flow.Flow;

import static org.apache.cassandra.cql3.statements.RequestValidations.checkFalse;
import static org.apache.cassandra.cql3.statements.RequestValidations.checkNotNull;
import static org.apache.cassandra.cql3.statements.RequestValidations.checkNull;
import static org.apache.cassandra.cql3.statements.RequestValidations.checkTrue;
import static org.apache.cassandra.cql3.statements.RequestValidations.invalidRequest;
import static org.apache.cassandra.db.aggregation.AggregationSpecification.aggregatePkPrefixFactory;
import static org.apache.cassandra.db.aggregation.AggregationSpecification.aggregatePkPrefixFactoryWithSelector;
import static org.apache.cassandra.utils.ByteBufferUtil.UNSET_BYTE_BUFFER;

/*
 * Encapsulates a completely parsed SELECT query, including the target
 * column family, expression, result count, and ordering clause.
 *
 * A number of public methods here are only used internally. However,
 * many of these are made accessible for the benefit of custom
 * QueryHandler implementations, so before reducing their accessibility
 * due consideration should be given.
 */
public class SelectStatement implements CQLStatement
{
    private static final Logger logger = LoggerFactory.getLogger(SelectStatement.class);

    private static final PageSize DEFAULT_PAGE_SIZE = PageSize.rowsSize(10000);

    private final int boundTerms;
    public final TableMetadata table;
    public final Parameters parameters;
    private final Selection selection;
    private final Term limit;
    private final Term perPartitionLimit;

    private final StatementRestrictions restrictions;

    private final boolean isReversed;

    /**
     * The {@code Factory} used to create the {@code AggregationSpecification}.
     */
    private final AggregationSpecification.Factory aggregationSpecFactory;

    /**
     * The comparator used to orders results when multiple keys are selected (using IN).
     */
    private final Comparator<List<ByteBuffer>> orderingComparator;

    // Used by forSelection below
    private static final Parameters defaultParameters = new Parameters(Collections.emptyMap(),
                                                                       Collections.emptyList(),
                                                                       false,
                                                                       false,
                                                                       false);

    public SelectStatement(TableMetadata table,
                           int boundTerms,
                           Parameters parameters,
                           Selection selection,
                           StatementRestrictions restrictions,
                           boolean isReversed,
                           AggregationSpecification.Factory aggregationSpecFactory,
                           Comparator<List<ByteBuffer>> orderingComparator,
                           Term limit,
                           Term perPartitionLimit)
    {
        this.table = table;
        this.boundTerms = boundTerms;
        this.selection = selection;
        this.restrictions = restrictions;
        this.isReversed = isReversed;
        this.aggregationSpecFactory = aggregationSpecFactory;
        this.orderingComparator = orderingComparator;
        this.parameters = parameters;
        this.limit = limit;
        this.perPartitionLimit = perPartitionLimit;
    }

    @Override
    public AuditableEventType getAuditEventType()
    {
        return CoreAuditableEventType.CQL_SELECT;
    }

    /**
     * Adds the specified restrictions to the index restrictions.
     *
     * @param indexRestrictions the index restrictions to add
     * @return a new {@code SelectStatement} instance with the added index restrictions
     */
    public SelectStatement addIndexRestrictions(Restrictions indexRestrictions)
    {
        return new SelectStatement(table,
                                   boundTerms,
                                   parameters,
                                   selection,
                                   restrictions.addIndexRestrictions(indexRestrictions),
                                   isReversed,
                                   aggregationSpecFactory,
                                   orderingComparator,
                                   limit,
                                   perPartitionLimit);
    }

    /**
     * Adds the specified external restrictions to the index restrictions.
     *
     * @param indexRestrictions the index restrictions to add
     * @return a new {@code SelectStatement} instance with the added index restrictions
     */
    public SelectStatement addIndexRestrictions(Iterable<ExternalRestriction> indexRestrictions)
    {
        return new SelectStatement(table,
                                   boundTerms,
                                   parameters,
                                   selection,
                                   restrictions.addExternalRestrictions(indexRestrictions),
                                   isReversed,
                                   aggregationSpecFactory,
                                   orderingComparator,
                                   limit,
                                   perPartitionLimit);
    }

    /**
     * Returns the columns requested by the user
     * @return the columns requested by the user
     */
    public final List<ColumnSpecification> getSelectedColumns()
    {
        return selection.getSelectedColumns();
    }

    public Iterable<Function> getFunctions()
    {
        List<Function> functions = new ArrayList<>();
        addFunctionsTo(functions);
        return functions;
    }

    private void addFunctionsTo(List<Function> functions)
    {
        selection.addFunctionsTo(functions);
        restrictions.addFunctionsTo(functions);

        if (aggregationSpecFactory != null)
            aggregationSpecFactory.addFunctionsTo(functions);

        if (limit != null)
            limit.addFunctionsTo(functions);

        if (perPartitionLimit != null)
            perPartitionLimit.addFunctionsTo(functions);
    }

    /**
     * The columns to fetch internally for this SELECT statement (which can be more than the one selected by the
     * user as it also include any restricted column in particular).
     */
    public ColumnFilter queriedColumns()
    {
        return selection.newSelectors(QueryOptions.DEFAULT).getColumnFilter();
    }

    // Creates a simple select based on the given selection.
    // Note that the results select statement should not be used for actual queries, but only for processing already
    // queried data through processColumnFamily.
    static SelectStatement forSelection(TableMetadata table, Selection selection)
    {
        return new SelectStatement(table,
                                   0,
                                   defaultParameters,
                                   selection,
                                   StatementRestrictions.empty(StatementType.SELECT, table),
                                   false,
                                   null,
                                   null,
                                   null,
                                   null);
    }

    public ResultSet.ResultMetadata getResultMetadata()
    {
        return selection.getResultMetadata();
    }

    public int getBoundTerms()
    {
        return boundTerms;
    }

    @Override
    public void checkAccess(QueryState state)
    {
        if (table.isView())
        {
            TableMetadataRef baseTable = View.findBaseTable(keyspace(), columnFamily());
            if (baseTable != null)
                state.checkTablePermission(baseTable, CorePermission.SELECT);
        }
        else
        {
            state.checkTablePermission(table, CorePermission.SELECT);
        }

        for (Function function : getFunctions())
            state.checkFunctionPermission(function, CorePermission.EXECUTE);
    }

    public void validate(QueryState state) throws InvalidRequestException
    {
        // Nothing to do, all validation has been done by RawStatement.prepare()
    }

    public Single<ResultMessage.Rows> execute(QueryState state, QueryOptions options, long queryStartNanoTime)
    {
        ConsistencyLevel cl = options.getConsistency();
        checkNotNull(cl, "Invalid empty consistency level");
        cl.validateForRead(keyspace());

        if (options.continuousPagesRequested())
        {
            checkNotNull(state.getConnection(), "Continuous paging should only be used for external queries");
            checkFalse(cl.isSerialConsistency(), "Continuous paging does not support serial reads");
            return executeContinuous(state, options, FBUtilities.nowInSeconds(), queryStartNanoTime);
        }

        return execute(state, options, FBUtilities.nowInSeconds(), queryStartNanoTime);
    }

    public StagedScheduler getScheduler()
    {
        return null;
    }

    /**
     * Return the page size to be used for a query as specified in the query paging options.
     *
     * @param options - the query options
     *
     * @return the page size requested by the user or an estimate if paging in bytes
     */
    private PageSize getPageSize(QueryOptions options)
    {
        QueryOptions.PagingOptions pagingOptions = options.getPagingOptions();
        if (pagingOptions == null)
            return PageSize.NULL;

        return pagingOptions.pageSize();
    }

<<<<<<< HEAD
    public AggregationSpecification getAggregationSpec(QueryOptions options)
    {
        return aggregationSpecFactory == null ? null : aggregationSpecFactory.newInstance(options);
=======
        // We know the size can only be in rows currently if continuous paging
        // is not used, so don't bother computing the average row size.
        return pagingOptions.isContinuous()
             ? size.inEstimatedRows(ResultSet.estimatedRowSizeForAllColumns(cfm))
             : size.inRows();
>>>>>>> 1f56df64
    }

    public ReadQuery getQuery(QueryState queryState, QueryOptions options, int nowInSec) throws RequestValidationException
    {
        Selectors selectors = selection.newSelectors(options);
        DataLimits limit = getDataLimits(getLimit(options),
                                         getPerPartitionLimit(options),
                                         getPageSize(options),
                                         getAggregationSpec(options));

        return getQuery(queryState, options, selectors.getColumnFilter(), nowInSec, limit);
    }

    public ReadQuery getQuery(QueryState queryState,
                              QueryOptions options,
                              ColumnFilter columnFilter,
                              int nowInSec,
                              DataLimits limit)
    {
        if (isPartitionRangeQuery())
            return getRangeCommand(queryState, options, columnFilter, limit, nowInSec);

        return getSliceCommands(queryState, options, columnFilter, limit, nowInSec);
    }

    private Single<ResultMessage.Rows> execute(ReadQuery query,
                                               QueryOptions options,
                                               ReadContext ctx,
                                               Selectors selectors,
                                               int nowInSec,
                                               int userLimit) throws RequestValidationException, RequestExecutionException
    {
        Flow<FlowablePartition> data = query.execute(ctx);
        return processResults(data, options, selectors, nowInSec, userLimit, null);
    }

    private boolean isPartitionRangeQuery()
    {
        return restrictions.isKeyRange() || restrictions.usesSecondaryIndexing();
    }

    /**
     * A wrapper class for interfacing to the real pagers. Because we need to invoke a different method
     * depending on the query execution type (internal, local or distributed), this abstraction saves
     * code duplication.
     */
    private static abstract class Pager
    {
        protected QueryPager pager;

        protected Pager(QueryPager pager)
        {
            this.pager = pager;
        }

        public static Pager forInternalQuery(QueryPager pager)
        {
            return new InternalPager(pager);
        }

        public static Pager forNormalQuery(QueryPager pager, ReadContext.Builder paramsBuilder)
        {
            return new NormalPager(pager, paramsBuilder);
        }

        public boolean isExhausted()
        {
            return pager.isExhausted();
        }

        public PagingState state(boolean inclusive)
        {
            return pager.state(inclusive);
        }

        public int maxRemaining()
        {
            return pager.maxRemaining();
        }

        public abstract Flow<FlowablePartition> fetchPage(PageSize pageSize, long queryStartNanoTime);

        /**
         * The pager for ordinary queries.
         */
        public static class NormalPager extends Pager
        {
            private final ReadContext.Builder paramsBuilder;

            private NormalPager(QueryPager pager, ReadContext.Builder paramsBuilder)
            {
                super(pager);
                this.paramsBuilder = paramsBuilder;
            }

            public Flow<FlowablePartition> fetchPage(PageSize pageSize, long queryStartNanoTime)
            {
                return pager.fetchPage(pageSize, paramsBuilder.build(queryStartNanoTime));
            }
        }

        /**
         * A pager for internal queries.
         */
        public static class InternalPager extends Pager
        {
            private InternalPager(QueryPager pager)
            {
                super(pager);
            }

            public Flow<FlowablePartition> fetchPage(PageSize pageSize, long queryStartNanoTime)
            {
                return pager.fetchPageInternal(pageSize);
            }
        }
    }

    private Single<ResultMessage.Rows> execute(Pager pager,
                                               QueryOptions options,
                                               Selectors selectors,
                                               PageSize pageSize,
                                               int nowInSec,
                                               int userLimit,
                                               AggregationSpecification aggregationSpec,
                                               long queryStartNanoTime) throws RequestValidationException, RequestExecutionException
    {
        if (aggregationSpecFactory != null)
        {
            if (!restrictions.hasPartitionKeyRestrictions())
            {
                warn("Aggregation query used without partition key");
            }
            else if (restrictions.keyIsInRelation())
            {
                warn("Aggregation query used on multiple partition keys (IN restriction)");
            }
        }

        // We can't properly do post-query ordering if we page (see #6722)
        // For GROUP BY or aggregation queries we always page internally even if the user has turned paging off
        checkFalse(pageSize != PageSize.NULL && needsPostQueryOrdering(),
                   "Cannot page queries with both ORDER BY and a IN restriction on the partition key;"
                   + " you must either remove the ORDER BY or the IN and sort client side, or disable paging for this query");

        final Single<ResultMessage.Rows> msg;
        final Flow<FlowablePartition> page = pager.fetchPage(pageSize, queryStartNanoTime);

        // Please note that the isExhausted state of the pager only gets updated when we've closed the page, so this
        // shouldn't be moved inside the 'try' above.
        msg = processResults(page, options, selectors, nowInSec, userLimit, aggregationSpec).map(r -> {
            if (!pager.isExhausted())
                r.result.metadata.setPagingResult(new PagingResult(pager.state(false)));

            return r;
        });

        return msg;
    }

    private void warn(String msg)
    {
        logger.warn(msg);
        ClientWarn.instance.warn(msg);
    }

    private Single<ResultMessage.Rows> processResults(Flow<FlowablePartition> partitions,
                                                      QueryOptions options,
                                                      Selectors selectors,
                                                      int nowInSec,
                                                      int userLimit,
                                                      AggregationSpecification aggregationSpec) throws RequestValidationException
    {
        return process(partitions, options, selectors, nowInSec, userLimit, aggregationSpec).map(ResultMessage.Rows::new);
    }

    public Single<ResultMessage.Rows> executeInternal(QueryState state, QueryOptions options) throws RequestExecutionException, RequestValidationException
    {
        return executeInternal(state, options, FBUtilities.nowInSeconds(), System.nanoTime());
    }

    public Single<ResultMessage.Rows> executeInternal(QueryState state, QueryOptions options, int nowInSec, long queryStartNanoTime) throws RequestExecutionException, RequestValidationException
    {
        Selectors selectors = selection.newSelectors(options);
        AggregationSpecification aggregationSpec = getAggregationSpec(options);

        int userLimit = getLimit(options);
        int userPerPartitionLimit = getPerPartitionLimit(options);
        PageSize pageSize = getPageSize(options);
        DataLimits limit = getDataLimits(userLimit, userPerPartitionLimit, pageSize, aggregationSpec);

        ReadQuery query = getQuery(state, options, selectors.getColumnFilter(), nowInSec, limit);

        if (aggregationSpec == null && pageSize.isLarger(query.limits().count()))
            return processResults(query.executeInternal(), options, selectors, nowInSec, userLimit, null);

        QueryPager pager = getPager(query, options);
        return execute(Pager.forInternalQuery(pager),
                       options,
                       selectors,
                       pageSize,
                       nowInSec,
                       userLimit,
                       aggregationSpec,
                       queryStartNanoTime);
    }

    /**
     * Execute the query synchronously, typically we only retrieve one page.
     * @param state - the query state
     * @param options - the query options
     * @param queryStartNanoTime - the timestamp returned by System.nanoTime() when this statement was received
     * @return - a message containing the result rows
     * @throws RequestExecutionException
     * @throws RequestValidationException
     */
    private Single<ResultMessage.Rows> execute(QueryState state, QueryOptions options, int nowInSec, long queryStartNanoTime)
    throws RequestExecutionException, RequestValidationException
    {
        Selectors selectors = selection.newSelectors(options);
        AggregationSpecification aggregationSpec = getAggregationSpec(options);

        int userLimit = getLimit(options);
        int userPerPartitionLimit = getPerPartitionLimit(options);
        PageSize pageSize = getPageSize(options);
        DataLimits limit = getDataLimits(userLimit, userPerPartitionLimit, pageSize, aggregationSpec);

        ReadQuery query = getQuery(state, options, selectors.getColumnFilter(), nowInSec, limit);

        ReadContext.Builder builder = ReadContext.builder(query, options.getConsistency())
                                                 .state(state.getClientState());

        if (aggregationSpec == null && pageSize.isLarger(query.limits().count()))
            return execute(query, options, builder.build(queryStartNanoTime), selectors, nowInSec, userLimit);

        QueryPager pager = getPager(query, options);

        return execute(Pager.forNormalQuery(pager, builder),
                       options,
                       selectors,
                       pageSize,
                       nowInSec,
                       userLimit,
                       aggregationSpec,
                       queryStartNanoTime);
    }

    /**
     * Execute the query by pushing multiple pages to the client continuously, as soon as they become available.
     *
     * @param queryState - the query state
     * @param queryOptions - the query options
     * @param queryStartNanoTime - the timestamp returned by System.nanoTime() when this statement was received
     * @return - a void message that will be discarded, the results will be sent asynchronously by the async paging service
     * @throws RequestExecutionException
     * @throws RequestValidationException
     */
    private Single<ResultMessage.Rows> executeContinuous(QueryState queryState, QueryOptions queryOptions, int nowInSec, long queryStartNanoTime)
    throws RequestValidationException, RequestExecutionException
    {
        ContinuousPagingService.metrics.requests.mark();

        checkFalse(needsPostQueryOrdering(),
                   "Cannot page queries with both ORDER BY and a IN restriction on the partition key;"
                   + " you must either remove the ORDER BY or the IN and sort client side, or avoid async paging for this query");

        Selectors selectors = selection.newSelectors(queryOptions);
        AggregationSpecification aggregationSpec = getAggregationSpec(queryOptions);

        int userLimit = getLimit(queryOptions);
        int userPerPartitionLimit = getPerPartitionLimit(queryOptions);
        PageSize pageSize = getPageSize(queryOptions);
        DataLimits limit = getDataLimits(userLimit, userPerPartitionLimit, pageSize, aggregationSpec);

        ReadQuery query = getQuery(queryState, queryOptions, selectors.getColumnFilter(), nowInSec, limit);
        ContinuousPagingState continuousPagingState = new ContinuousPagingState(DatabaseDescriptor.getContinuousPaging(),
                                                                                new ContinuousPagingExecutor(this, queryOptions, queryState, query, queryStartNanoTime, pageSize),
                                                                                () -> queryState.getConnection().channel(),
                                                                                ResultSet.estimatedRowSize(table, getSelection().getColumnMapping()));
        ResultBuilder builder = ContinuousPagingService.createSession(getSelection().newSelectors(queryOptions),
                                                                      aggregationSpec == null ? null : aggregationSpec.newGroupMaker(),
                                                                      getResultMetadata(),
                                                                      continuousPagingState,
                                                                      queryState,
                                                                      queryOptions);

        continuousPagingState.executor.schedule(queryOptions.getPagingOptions().state(), builder);
        return Single.just(new ResultMessage.Rows(new ResultSet(getResultMetadata(), Collections.emptyList()), false));
    }

    /**
     * A class for executing queries with continuous paging.
     */
    public final static class ContinuousPagingExecutor implements org.apache.cassandra.cql3.continuous.paging.ContinuousPagingExecutor
    {
        final SelectStatement statement;
        final QueryOptions options;
        final ReadContext.Builder paramsBuilder;

        final PageSize pageSize;
        final ReadQuery query;
        final boolean isLocalQuery;
        final long queryStartNanos;
        final int coreId;

        // Not final because it is recreated every time we reschedule
        Pager pager;

        // The time at which the next task was scheduled, updated every time we schedule a task
        long schedulingTimeNanos;

        // The time at which the task actually starts running, updated every time we start a new query
        long taskStartMillis;

        private ContinuousPagingExecutor(SelectStatement statement,
                                         QueryOptions options,
                                         QueryState state,
                                         ReadQuery query,
                                         long queryStartNanos,
                                         PageSize pageSize)
        {
            this.statement = statement;
            this.options = options;
            this.paramsBuilder = ReadContext.builder(query, options.getConsistency())
                                            .state(state.getClientState())
                                            .forContinuousPaging();
            this.pageSize = pageSize;
            this.query = query;
            this.isLocalQuery = options.getConsistency().isSingleNode() && query.queriesOnlyLocalData();
            this.queryStartNanos = queryStartNanos;
            this.coreId = TPC.getNextCore();
        }

        public PagingState state(boolean inclusive)
        {
            return pager == null || pager.isExhausted() ? null : pager.state(inclusive);
        }

        public boolean isLocalQuery()
        {
            return isLocalQuery;
        }

        public long queryStartTimeInNanos()
        {
            return queryStartNanos;
        }

        /**
         * @return the current time in milliseconds when we launch a task to retrieve pages, but only
         *         for local queries, -1 otherwise. For local queries we need to periodically pause them
         *         in order to release resources. {@link ContinuousPagingService.ContinuousPagingSession}
         *         checks the start time every time a page is sent, and if the query has been running for
         *         longer than {@link org.apache.cassandra.config.ContinuousPagingConfig#max_local_query_time_ms},
         *         it is paused so that it can be rescheduled later, see
         *         {@link ContinuousPagingService.ContinuousPagingSession#maybePause()}.
         */
        public long localStartTimeInMillis()
        {
            return isLocalQuery ? taskStartMillis : -1;
        }

        void retrieveMultiplePages(PagingState pagingState, ResultBuilder builder)
        {
            taskStartMillis = System.currentTimeMillis();

            // update the metrics with how long we were waiting since scheduling this task
            ContinuousPagingService.metrics.waitingTime.addNano(System.nanoTime() - schedulingTimeNanos);

            if (logger.isTraceEnabled())
                logger.trace("{} - retrieving multiple pages with paging state {}",
                             statement.table, pagingState);

            assert pager == null;
            assert !builder.isCompleted();

            pager = Pager.forNormalQuery(statement.getPager(query, pagingState, options.getProtocolVersion()), paramsBuilder);

            // non-local queries span only one page at a time in SP, and each page is monitored starting from
            // queryStartNanoTime and will fail once RPC read timeout has elapsed, so we must use System.nanoTime()
            // instead of queryStartNanoTime for distributed queries
            // local queries, on the other hand, are not monitored against the RPC timeout and we want to record
            // the entire query duration in the metrics, so we should not reset queryStartNanoTime, further we
            // should query all available data, not just page size rows
            PageSize pageSize = isLocalQuery ? PageSize.rowsSize(pager.maxRemaining()) : this.pageSize;
            long queryStart = isLocalQuery ? queryStartNanos : System.nanoTime();

            Flow<FlowablePartition> page = pager.fetchPage(pageSize, queryStart);

            page.takeUntil(builder::isCompleted)
                .flatMap(partition -> statement.processPartition(partition, options, builder, query.nowInSec()))
                .reduceToFuture(builder, (b, v) -> b)
                .whenComplete((bldr, error) ->
                        {
                            if (error == null)
                                maybeReschedule(bldr);
                            else
                                handleError(error, builder); // bldr is null!
                        });
        }

        private void handleError(Throwable error, ResultBuilder builder)
        {
            if (error instanceof ContinuousBackPressureException)
            {
                if (logger.isTraceEnabled())
                    logger.trace("{} paused: {}", builder, error.getMessage());

                // ContinuousPagingSession will reschedule when ready, since the session itself throws this
                // exception, we know that the builder is not completed
                assert !builder.isCompleted() : "session should not have been paused if already completed";
            }
            else if (error instanceof ReadFailureException || error instanceof ReadTimeoutException)
            {
                logger.debug("Continuous paging query failed: {}", error.getMessage());
                builder.complete(error);
            }
            else
            {
                JVMStabilityInspector.inspectThrowable(error);
                logger.error("{} failed with unexpected error: {}", builder, error.getMessage(), error);

                builder.complete(error);
            }
        }

        /**
         * This method is called when the iteration in retrieveMultiplePages() terminates.
         *
         * If the pager is exhausted, then we've run out of data, in this case we check
         * if we need to complete the builder and then we are done.
         *
         * Otherwise, if there is still data, either we're in the distributed case and have read a full page of data
         * or the builder has interrupted iteration (continuous paging was cancelled or has reached the maximum
         * number of pages). In the first case, builder not completed, we reschedule, in the second case we're done.
         *
         * @param builder - the result builder
         */
        void maybeReschedule(ResultBuilder builder)
        {
            assert pager != null;

            if (pager.isExhausted())
            {
                builder.complete();
            }
            else if (!builder.isCompleted())
            {
                schedule(pager.state(false), builder);
            }
        }

        public StagedScheduler getScheduler()
        {
            return TPC.getForCore(coreId);
        }

        public void schedule(PagingState pagingState, ResultBuilder builder)
        {
            if (logger.isTraceEnabled())
                logger.trace("{} - scheduling retrieving of multiple pages with paging state {}",
                             statement.table, pagingState);

            // the pager will be recreated when retrieveMultiplePages executes, set it to null because in the local
            // case the pager depends on the execution controller, which will be released when this method returns
            pager = null;

            schedulingTimeNanos = System.nanoTime();
            getScheduler().execute(() -> retrieveMultiplePages(pagingState, builder), TPCTaskType.EXECUTE_STATEMENT);   // TODO: Right type?
        }
    }

    private QueryPager getPager(ReadQuery query, QueryOptions options)
    {
        PagingState pagingState = options.getPagingOptions() == null
                                  ? null
                                  : options.getPagingOptions().state();
        return getPager(query, pagingState, options.getProtocolVersion());
    }

    private QueryPager getPager(ReadQuery query, PagingState pagingState, ProtocolVersion protocolVersion)
    {
        QueryPager pager = query.getPager(pagingState, protocolVersion);

        if (aggregationSpecFactory == null || query.isEmpty())
            return pager;

        return new AggregationQueryPager(pager,
                                         query.limits(),
                                         DatabaseDescriptor.getAggregatedQueryTimeout(),
<<<<<<< HEAD
                                         ResultSet.estimatedRowSize(table, selection.getColumnMapping()));
=======
                                         ResultSet.estimatedRowSizeForAllColumns(cfm));
>>>>>>> 1f56df64
    }

    /**
     * Convert the iterator into a {@link ResultSet}. The iterator will be closed by this method.
     *
     * @param partitions - the partitions iterator
     * @param nowInSec - the current time in seconds
     *
     * @return - a result set with the iterator results
     */
    public ResultSet process(PartitionIterator partitions, int nowInSec)
    {
        return process(FlowablePartitions.fromPartitions(partitions, TPC.ioScheduler()),
                       nowInSec).blockingGet();
    }

    /**
     * Convert the partitions into a {@link ResultSet}.
     *
     * @param partitions - the partitions flow
     * @param nowInSec - the current time in seconds
     *
     * @return - a single of a result set with the results
     */
    public Single<ResultSet> process(Flow<FlowablePartition> partitions, int nowInSec)
    {
        return process(partitions,
                       QueryOptions.DEFAULT,
                       selection.newSelectors(QueryOptions.DEFAULT),
                       nowInSec,
                       getLimit(QueryOptions.DEFAULT),
                       getAggregationSpec(QueryOptions.DEFAULT));
    }

    @Override
    public String keyspace()
    {
        return table.keyspace;
    }

    public String columnFamily()
    {
        return table.name;
    }

    /**
     * May be used by custom QueryHandler implementations
     */
    public Selection getSelection()
    {
        return selection;
    }

    /**
     * May be used by custom QueryHandler implementations
     */
    public StatementRestrictions getRestrictions()
    {
        return restrictions;
    }

    private ReadQuery getSliceCommands(QueryState queryState,
                                       QueryOptions options,
                                       ColumnFilter columnFilter,
                                       DataLimits limit,
                                       int nowInSec)
    {
        Collection<ByteBuffer> keys = restrictions.getPartitionKeys(options);
        if (keys.isEmpty())
            return ReadQuery.empty(table);

        ClusteringIndexFilter filter = makeClusteringIndexFilter(options, columnFilter);
        if (filter == null)
            return ReadQuery.empty(table);

        RowFilter rowFilter = getRowFilter(queryState, options);

        // Note that we use the total limit for every key, which is potentially inefficient.
        // However, IN + LIMIT is not a very sensible choice.
        List<SinglePartitionReadCommand> commands = new ArrayList<>(keys.size());
        for (ByteBuffer key : keys)
        {
            QueryProcessor.validateKey(key);
            DecoratedKey dk = table.partitioner.decorateKey(ByteBufferUtil.clone(key));
            commands.add(SinglePartitionReadCommand.create(table, nowInSec, columnFilter, rowFilter, limit, dk, filter));
        }

        return new SinglePartitionReadCommand.Group(commands, limit);
    }

    /**
     * Returns the slices fetched by this SELECT, assuming an internal call (no bound values in particular).
     * <p>
     * Note that if the SELECT intrinsically selects rows by names, we convert them into equivalent slices for
     * the purpose of this method. This is used for MVs to restrict what needs to be read when we want to read
     * everything that could be affected by a given view (and so, if the view SELECT statement has restrictions
     * on the clustering columns, we can restrict what we read).
     */
    public Slices clusteringIndexFilterAsSlices()
    {
        QueryOptions options = QueryOptions.forInternalCalls(Collections.emptyList());
        ColumnFilter columnFilter = selection.newSelectors(options).getColumnFilter();
        ClusteringIndexFilter filter = makeClusteringIndexFilter(options, columnFilter);
        if (filter instanceof ClusteringIndexSliceFilter)
            return ((ClusteringIndexSliceFilter)filter).requestedSlices();

        Slices.Builder builder = new Slices.Builder(table.comparator);
        for (Clustering clustering: ((ClusteringIndexNamesFilter)filter).requestedRows())
            builder.add(Slice.make(clustering));
        return builder.build();
    }

    /**
     * Returns a read command that can be used internally to query all the rows queried by this SELECT for a
     * give key (used for materialized views).
     */
    public SinglePartitionReadCommand internalReadForView(DecoratedKey key, int nowInSec)
    {
        QueryOptions options = QueryOptions.forInternalCalls(Collections.emptyList());
        ColumnFilter columnFilter = selection.newSelectors(options).getColumnFilter();
        ClusteringIndexFilter filter = makeClusteringIndexFilter(options, columnFilter);
        RowFilter rowFilter = getRowFilter(QueryState.forInternalCalls(), options);
        return SinglePartitionReadCommand.create(table, nowInSec, columnFilter, rowFilter, DataLimits.NONE, key, filter);
    }

    /**
     * The {@code RowFilter} for this SELECT, assuming an internal call (no bound values in particular).
     */
    public RowFilter rowFilterForInternalCalls()
    {
        return getRowFilter(QueryState.forInternalCalls(), QueryOptions.forInternalCalls(Collections.emptyList()));
    }

    private ReadQuery getRangeCommand(QueryState queryState,
                                      QueryOptions options,
                                      ColumnFilter columnFilter,
                                      DataLimits limit,
                                      int nowInSec)
    {
        ClusteringIndexFilter clusteringIndexFilter = makeClusteringIndexFilter(options, columnFilter);
        if (clusteringIndexFilter == null)
            return ReadQuery.empty(table);

        RowFilter rowFilter = getRowFilter(queryState, options);

        // The LIMIT provided by the user is the number of CQL row he wants returned.
        // We want to have getRangeSlice to count the number of columns, not the number of keys.
        AbstractBounds<PartitionPosition> keyBounds = restrictions.getPartitionKeyBounds(options);
        if (keyBounds == null)
            return ReadQuery.empty(table);

        PartitionRangeReadCommand command =
            PartitionRangeReadCommand.create(table, nowInSec, columnFilter, rowFilter, limit, new DataRange(keyBounds, clusteringIndexFilter));

        // If there's a secondary index that the command can use, have it validate the request parameters.
        command.maybeValidateIndex();

        ClientState clientState = queryState.getClientState();
        // Warn about SASI usage.
        if (!clientState.isInternal && !clientState.isSASIWarningIssued() &&
            command.getIndex(Keyspace.open(table.keyspace).getColumnFamilyStore(table.name)) instanceof SASIIndex)
        {
            warn(String.format(SASIIndex.USAGE_WARNING, table.keyspace, table.name));
            clientState.setSASIWarningIssued();
        }

        return command;
    }

    private ClusteringIndexFilter makeClusteringIndexFilter(QueryOptions options, ColumnFilter columnFilter)
    {
        if (parameters.isDistinct)
        {
            // We need to be able to distinguish between partition having live rows and those that don't. But
            // doing so is not trivial since "having a live row" depends potentially on
            //   1) when the query is performed, due to TTLs
            //   2) how thing reconcile together between different nodes
            // so that it's hard to really optimize properly internally. So to keep it simple, we simply query
            // for the first row of the partition and hence uses Slices.ALL. We'll limit it to the first live
            // row however in getLimit().
            return new ClusteringIndexSliceFilter(Slices.ALL, false);
        }

        if (restrictions.isColumnRange())
        {
            Slices slices = makeSlices(options);
            if (slices == Slices.NONE && !selection.containsStaticColumns())
                return null;

            return new ClusteringIndexSliceFilter(slices, isReversed);
        }

        NavigableSet<Clustering> clusterings = getRequestedRows(options);
        // We can have no clusterings if either we're only selecting the static columns, or if we have
        // a 'IN ()' for clusterings. In that case, we still want to query if some static columns are
        // queried. But we're fine otherwise.
        if (clusterings.isEmpty() && columnFilter.fetchedColumns().statics.isEmpty())
            return null;

        return new ClusteringIndexNamesFilter(clusterings, isReversed);
    }

    private Slices makeSlices(QueryOptions options)
    throws InvalidRequestException
    {
        SortedSet<ClusteringBound> startBounds = restrictions.getClusteringColumnsBounds(Bound.START, options);
        SortedSet<ClusteringBound> endBounds = restrictions.getClusteringColumnsBounds(Bound.END, options);
        assert startBounds.size() == endBounds.size();

        // The case where startBounds == 1 is common enough that it's worth optimizing
        if (startBounds.size() == 1)
        {
            ClusteringBound start = startBounds.first();
            ClusteringBound end = endBounds.first();
            return table.comparator.compare(start, end) > 0
                 ? Slices.NONE
                 : Slices.with(table.comparator, Slice.make(start, end));
        }

        Slices.Builder builder = new Slices.Builder(table.comparator, startBounds.size());
        Iterator<ClusteringBound> startIter = startBounds.iterator();
        Iterator<ClusteringBound> endIter = endBounds.iterator();
        while (startIter.hasNext() && endIter.hasNext())
        {
            ClusteringBound start = startIter.next();
            ClusteringBound end = endIter.next();

            // Ignore slices that are nonsensical
            if (table.comparator.compare(start, end) > 0)
                continue;

            builder.add(start, end);
        }

        return builder.build();
    }

    private DataLimits getDataLimits(int userLimit,
                                     int perPartitionLimit,
                                     PageSize pageSize,
                                     AggregationSpecification aggregationSpec)
    {
        int cqlRowLimit = DataLimits.NO_ROWS_LIMIT;
        int cqlPerPartitionLimit = DataLimits.NO_ROWS_LIMIT;

        // If we do post ordering we need to get all the results sorted before we can trim them.
        if (aggregationSpec != AggregationSpecification.AGGREGATE_EVERYTHING)
        {
            if (!needsPostQueryOrdering())
                cqlRowLimit = userLimit;
            cqlPerPartitionLimit = perPartitionLimit;
        }

        // Group by and aggregation queries will always be paged internally to avoid OOM.
        // If the user provided a pageSize we'll use that to page internally (because why not), otherwise we use our default
        if (pageSize == PageSize.NULL)
            pageSize = DEFAULT_PAGE_SIZE;

        // Aggregation queries work fine on top of the group by paging but to maintain
        // backward compatibility we need to use the old way.
        if (aggregationSpec != null && aggregationSpec != AggregationSpecification.AGGREGATE_EVERYTHING)
        {
            if (parameters.isDistinct)
                return DataLimits.distinctLimits(cqlRowLimit);

            return DataLimits.groupByLimits(cqlRowLimit,
                                            cqlPerPartitionLimit,
                                            pageSize.inEstimatedRows(ResultSet.estimatedRowSize(table, selection.getColumnMapping())),
                                            aggregationSpec);
        }

        if (parameters.isDistinct)
            return cqlRowLimit == DataLimits.NO_ROWS_LIMIT ? DataLimits.DISTINCT_NONE : DataLimits.distinctLimits(cqlRowLimit);

        return DataLimits.cqlLimits(cqlRowLimit, cqlPerPartitionLimit);
    }

    /**
     * Returns the limit specified by the user.
     * May be used by custom QueryHandler implementations
     *
     * @return the limit specified by the user or <code>DataLimits.NO_LIMIT</code> if no value
     * as been specified.
     */
    public int getLimit(QueryOptions options)
    {
        return getLimit(limit, options);
    }

    /**
     * Returns the per partition limit specified by the user.
     * May be used by custom QueryHandler implementations
     *
     * @return the per partition limit specified by the user or <code>DataLimits.NO_LIMIT</code> if no value
     * as been specified.
     */
    public int getPerPartitionLimit(QueryOptions options)
    {
        return getLimit(perPartitionLimit, options);
    }

    private int getLimit(Term limit, QueryOptions options)
    {
        int userLimit = DataLimits.NO_ROWS_LIMIT;

        if (limit != null)
        {
            ByteBuffer b = checkNotNull(limit.bindAndGet(options), "Invalid null value of limit");
            // treat UNSET limit value as 'unlimited'
            if (b != UNSET_BYTE_BUFFER)
            {
                try
                {
                    Int32Type.instance.validate(b);
                    userLimit = Int32Type.instance.compose(b);
                    checkTrue(userLimit > 0, "LIMIT must be strictly positive");
                }
                catch (MarshalException e)
                {
                    throw new InvalidRequestException("Invalid limit value");
                }
            }
        }
        return userLimit;
    }

    private NavigableSet<Clustering> getRequestedRows(QueryOptions options) throws InvalidRequestException
    {
        // Note: getRequestedColumns don't handle static columns, but due to CASSANDRA-5762
        // we always do a slice for CQL3 tables, so it's ok to ignore them here
        assert !restrictions.isColumnRange();
        return restrictions.getClusteringColumns(options);
    }

    /**
     * May be used by custom QueryHandler implementations
     */
    public RowFilter getRowFilter(QueryState state, QueryOptions options)
    {
        ColumnFamilyStore cfs = Keyspace.open(keyspace()).getColumnFamilyStore(columnFamily());
        SecondaryIndexManager secondaryIndexManager = cfs.indexManager;
        return restrictions.getRowFilter(secondaryIndexManager, state, options);
    }

    private Single<ResultSet> process(Flow<FlowablePartition> partitions,
                                      QueryOptions options,
                                      Selectors selectors,
                                      int nowInSec,
                                      int userLimit,
                                      AggregationSpecification aggregationSpec)
    {
        ResultSet.Builder result = ResultSet.makeBuilder(getResultMetadata(), selectors, aggregationSpec);
        return partitions.flatProcess(partition -> processPartition(partition, options, result, nowInSec))
                         .mapToRxSingle(VOID -> postQueryProcessing(result, userLimit));
    }

    private ResultSet postQueryProcessing(ResultSet.Builder result, int userLimit)
    {
        ResultSet cqlRows = result.build();

        orderResults(cqlRows);

        cqlRows.trim(userLimit);

        return cqlRows;
    }

    public static ByteBuffer[] getComponents(TableMetadata metadata, DecoratedKey dk)
    {
        ByteBuffer key = dk.getKey();
        if (metadata.partitionKeyType instanceof CompositeType)
            return ((CompositeType)metadata.partitionKeyType).split(key);

        return new ByteBuffer[]{ key };
    }

    // Determines whether, when we have a partition result with not rows, we still return the static content (as a
    // result set row with null for all other regular columns.)
    private boolean returnStaticContentOnPartitionWithNoRows()
    {
        // The general rational is that if some rows are specifically selected by the query (have clustering or
        // regular columns restrictions), we ignore partitions that are empty outside of static content, but if it's a full partition
        // query, then we include that content.
        // We make an exception for "static compact" table are from a CQL standpoint we always want to show their static
        // content for backward compatibility.
        return queriesFullPartitions() || table.isStaticCompactTable();
    }

    // Used by ModificationStatement for CAS operations
    <T extends ResultBuilder> Flow<T> processPartition(FlowablePartition partition, QueryOptions options, T result, int nowInSec)
    throws InvalidRequestException
    {
        final ProtocolVersion protocolVersion = options.getProtocolVersion();
        final ByteBuffer[] keyComponents = getComponents(table, partition.header().partitionKey);

        return partition
               .content()
               .takeUntil(result::isCompleted)
               .reduce(false, (hasContent, row) ->
               {
                    result.newRow(partition.partitionKey(), row.clustering());
                    // Respect selection order
                    for (ColumnMetadata def : selection.getColumns())
                    {
                        switch (def.kind)
                        {
                            case PARTITION_KEY:
                                result.add(keyComponents[def.position()]);
                                break;
                            case CLUSTERING:
                                result.add(row.clustering().get(def.position()));
                                break;
                            case REGULAR:
                                addValue(result, def, row, nowInSec, protocolVersion);
                                break;
                            case STATIC:
                                addValue(result, def, partition.staticRow(), nowInSec, protocolVersion);
                                break;
                        }
                    }
                    return true; // return true if any rows were included
               })
               .map((hasContent) ->
               {
                   if (!hasContent && !result.isCompleted() && !partition.staticRow().isEmpty() && returnStaticContentOnPartitionWithNoRows())
                   { //if there were no rows but there is a static row then process it
                       result.newRow(partition.partitionKey(), partition.staticRow().clustering());
                       for (ColumnMetadata def : selection.getColumns())
                       {
                           switch (def.kind)
                           {
                           case PARTITION_KEY:
                               result.add(keyComponents[def.position()]);
                               break;
                           case STATIC:
                               addValue(result, def, partition.staticRow(), nowInSec, protocolVersion);
                               break;
                           default:
                               result.add(null);
                           }
                       }
                   }

                   return result;
               });
    }

    /**
     * Checks if the query is a full partitions selection.
     * @return {@code true} if the query is a full partitions selection, {@code false} otherwise.
     */
    private boolean queriesFullPartitions()
    {
        return !restrictions.hasClusteringColumnsRestrictions() && !restrictions.hasRegularColumnsRestrictions();
    }

    private static void addValue(ResultBuilder result, ColumnMetadata def, Row row, int nowInSec, ProtocolVersion protocolVersion)
    {
        if (def.isComplex())
        {
            assert def.type.isMultiCell();
            ComplexColumnData complexData = row.getComplexColumnData(def);
            if (complexData == null)
                result.add(null);
            else if (def.type.isCollection())
                result.add(((CollectionType<?>) def.type).serializeForNativeProtocol(complexData.iterator(), protocolVersion));
            else
                result.add(((UserType) def.type).serializeForNativeProtocol(complexData.iterator(), protocolVersion));
        }
        else
        {
            result.add(row.getCell(def), nowInSec);
        }
    }

    private boolean needsPostQueryOrdering()
    {
        // We need post-query ordering only for queries with IN on the partition key and an ORDER BY.
        return restrictions.keyIsInRelation() && !parameters.orderings.isEmpty();
    }

    /**
     * Orders results when multiple keys are selected (using IN)
     */
    private void orderResults(ResultSet cqlRows)
    {
        if (cqlRows.size() == 0 || !needsPostQueryOrdering())
            return;

        Collections.sort(cqlRows.rows, orderingComparator);
    }

    public static class RawStatement extends CFStatement
    {
        public final Parameters parameters;
        public final List<RawSelector> selectClause;
        public final WhereClause whereClause;
        public final Term.Raw limit;
        public final Term.Raw perPartitionLimit;

        public RawStatement(CFName cfName, Parameters parameters,
                            List<RawSelector> selectClause,
                            WhereClause whereClause,
                            Term.Raw limit,
                            Term.Raw perPartitionLimit)
        {
            super(cfName);
            this.parameters = parameters;
            this.selectClause = selectClause;
            this.whereClause = whereClause;
            this.limit = limit;
            this.perPartitionLimit = perPartitionLimit;
        }

        @Override
        public void prepareKeyspace(ClientState state) throws InvalidRequestException
        {
            super.prepareKeyspace(state);
        }

        public ParsedStatement.Prepared prepare() throws InvalidRequestException
        {
            return prepare(false);
        }

        public ParsedStatement.Prepared prepare(boolean forView) throws InvalidRequestException
        {
            TableMetadata table = Schema.instance.validateTable(keyspace(), columnFamily());
            VariableSpecifications boundNames = getBoundVariables();

            List<Selectable> selectables = RawSelector.toSelectables(selectClause, table);
            boolean containsOnlyStaticColumns = selectOnlyStaticColumns(table, selectables);

            StatementRestrictions restrictions = prepareRestrictions(table, boundNames, containsOnlyStaticColumns, forView);

            // If we order post-query, the sorted column needs to be in the ResultSet for sorting,
            // even if we don't ultimately ship them to the client (CASSANDRA-4911).
            Map<ColumnMetadata, Boolean> orderingColumns = getOrderingColumns(table);
            Set<ColumnMetadata> resultSetOrderingColumns = restrictions.keyIsInRelation() ? orderingColumns.keySet()
                                                                                          : Collections.emptySet();

            Selection selection = selectables.isEmpty()
                    ? Selection.wildcard(table, parameters.isJson)
                    : Selection.fromSelectors(table,
                                              selectables,
                                              boundNames,
                                              resultSetOrderingColumns,
                                              restrictions.nonPKRestrictedColumns(false),
                                              !parameters.groups.isEmpty(),
                                              parameters.isJson);

            if (parameters.isDistinct)
            {
                checkNull(perPartitionLimit, "PER PARTITION LIMIT is not allowed with SELECT DISTINCT queries");
                validateDistinctSelection(table, selection, restrictions);
            }

            AggregationSpecification.Factory aggregationSpecFactory = getAggregationSpecFactory(table,
                                                                                                boundNames,
                                                                                                selection,
                                                                                                restrictions,
                                                                                                parameters.isDistinct);

            checkFalse(aggregationSpecFactory == AggregationSpecification.AGGREGATE_EVERYTHING_FACTORY
                        && perPartitionLimit != null,
                           "PER PARTITION LIMIT is not allowed with aggregate queries.");

            Comparator<List<ByteBuffer>> orderingComparator = null;
            boolean isReversed = false;

            if (!orderingColumns.isEmpty())
            {
                assert !forView;
                verifyOrderingIsAllowed(restrictions);
                orderingComparator = getOrderingComparator(table, selection, restrictions, orderingColumns);
                isReversed = isReversed(table, orderingColumns, restrictions);
                if (isReversed)
                    orderingComparator = Collections.reverseOrder(orderingComparator);
            }

            checkNeedsFiltering(restrictions);

            SelectStatement stmt = new SelectStatement(table,
                                                       boundNames.size(),
                                                       parameters,
                                                       selection,
                                                       restrictions,
                                                       isReversed,
                                                       aggregationSpecFactory,
                                                       orderingComparator,
                                                       prepareLimit(boundNames, limit, keyspace(), limitReceiver()),
                                                       prepareLimit(boundNames, perPartitionLimit, keyspace(), perPartitionLimitReceiver()));

            return new ParsedStatement.Prepared(stmt, boundNames, boundNames.getPartitionKeyBindIndexes(table));
        }

        /**
         * Checks if the specified selectables select only partition key columns or static columns
         *
         * @param table the table metadata
         * @param selectables the selectables to check
         * @return {@code true} if the specified selectables select only partition key columns or static columns,
         * {@code false} otherwise.
         */
        private boolean selectOnlyStaticColumns(TableMetadata table, List<Selectable> selectables)
        {
            if (table.isStaticCompactTable() || !table.hasStaticColumns() || selectables.isEmpty())
                return false;

            return Selectable.selectColumns(selectables, (column) -> column.isStatic())
                    && !Selectable.selectColumns(selectables, (column) -> !column.isPartitionKey() && !column.isStatic());
        }

        /**
         * Returns the columns used to order the data.
         * @return the columns used to order the data.
         */
        private Map<ColumnMetadata, Boolean> getOrderingColumns(TableMetadata table)
        {
            if (parameters.orderings.isEmpty())
                return Collections.emptyMap();

            Map<ColumnMetadata, Boolean> orderingColumns = new LinkedHashMap<>();
            for (Map.Entry<ColumnMetadata.Raw, Boolean> entry : parameters.orderings.entrySet())
            {
                orderingColumns.put(entry.getKey().prepare(table), entry.getValue());
            }
            return orderingColumns;
        }

        /**
         * Prepares the restrictions.
         *
         * @param metadata the column family meta data
         * @param boundNames the variable specifications
         * @param selectsOnlyStaticColumns {@code true} if the query select only static columns, {@code false} otherwise.
         * @return the restrictions
         * @throws InvalidRequestException if a problem occurs while building the restrictions
         */
        protected StatementRestrictions prepareRestrictions(TableMetadata metadata,
                                                          VariableSpecifications boundNames,
                                                          boolean selectsOnlyStaticColumns,
                                                          boolean forView) throws InvalidRequestException
        {
            return new StatementRestrictions(StatementType.SELECT,
                                             metadata,
                                             whereClause,
                                             boundNames,
                                             selectsOnlyStaticColumns,
                                             parameters.allowFiltering,
                                             forView);
        }

        /** Returns a Term for the limit or null if no limit is set */
        private Term prepareLimit(VariableSpecifications boundNames, Term.Raw limit,
                                  String keyspace, ColumnSpecification limitReceiver) throws InvalidRequestException
        {
            if (limit == null)
                return null;

            Term prepLimit = limit.prepare(keyspace, limitReceiver);
            prepLimit.collectMarkerSpecification(boundNames);
            return prepLimit;
        }

        protected void verifyOrderingIsAllowed(StatementRestrictions restrictions) throws InvalidRequestException
        {
            checkFalse(restrictions.usesSecondaryIndexing(), "ORDER BY with 2ndary indexes is not supported.");
            checkFalse(restrictions.isKeyRange(), "ORDER BY is only supported when the partition key is restricted by an EQ or an IN.");
        }

        private static void validateDistinctSelection(TableMetadata metadata,
                                                      Selection selection,
                                                      StatementRestrictions restrictions)
                                                      throws InvalidRequestException
        {
            checkFalse(restrictions.hasClusteringColumnsRestrictions() ||
                       (restrictions.hasNonPrimaryKeyRestrictions() && !restrictions.nonPKRestrictedColumns(true).stream().allMatch(ColumnMetadata::isStatic)),
                       "SELECT DISTINCT with WHERE clause only supports restriction by partition key and/or static columns.");

            Collection<ColumnMetadata> requestedColumns = selection.getColumns();
            for (ColumnMetadata def : requestedColumns)
                checkFalse(!def.isPartitionKey() && !def.isStatic(),
                           "SELECT DISTINCT queries must only request partition key columns and/or static columns (not %s)",
                           def.name);

            // If it's a key range, we require that all partition key columns are selected so we don't have to bother
            // with post-query grouping.
            if (!restrictions.isKeyRange())
                return;

            for (ColumnMetadata def : metadata.partitionKeyColumns())
                checkTrue(requestedColumns.contains(def),
                          "SELECT DISTINCT queries must request all the partition key columns (missing %s)", def.name);
        }

        /**
         * Creates the {@code AggregationSpecification.Factory} used to make the aggregates.
         *
         * @param metadata the table metadata
         * @param selection the selection
         * @param restrictions the restrictions
         * @param isDistinct <code>true</code> if the query is a DISTINCT one.
         * @return the {@code AggregationSpecification.Factory} used to make the aggregates
         */
        private AggregationSpecification.Factory getAggregationSpecFactory(TableMetadata metadata,
                                                                             VariableSpecifications boundNames,
                                                                             Selection selection,
                                                                             StatementRestrictions restrictions,
                                                                             boolean isDistinct)
        {
            if (parameters.groups.isEmpty())
                return selection.isAggregate() ? AggregationSpecification.AGGREGATE_EVERYTHING_FACTORY
                                               : null;

            int clusteringPrefixSize = 0;

            Iterator<ColumnMetadata> pkColumns = metadata.primaryKeyColumns().iterator();
            Selector.Factory selectorFactory = null;
            for (Selectable.Raw raw : parameters.groups)
            {
                Selectable selectable = raw.prepare(metadata);
                ColumnMetadata def = null;

                // For GROUP BY we only allow column names or functions at the higher level.
                if (selectable instanceof WithFunction)
                {
                    WithFunction withFunction = (WithFunction) selectable;
                    validateGroupByFunction(withFunction);
                    List<ColumnMetadata> columns = new ArrayList<ColumnMetadata>();
                    selectorFactory = selectable.newSelectorFactory(metadata, null, columns, boundNames);
                    checkFalse(columns.isEmpty(), "GROUP BY functions must have one clustering column name as parameter");
                    if (columns.size() > 1)
                        throw invalidRequest("GROUP BY functions accept only one clustering column as parameter, got: %s",
                                             columns.stream().map(c -> c.name.toCQLString()).collect(Collectors.joining(",")));

                    def = columns.get(0);
                    checkTrue(def.isClusteringColumn(),
                              "Group by functions are only supported on clustering columns, got %s", def.name);
                }
                else
                {
                    def = (ColumnMetadata) selectable;
                    checkTrue(def.isPartitionKey() || def.isClusteringColumn(),
                              "Group by is currently only supported on the columns of the PRIMARY KEY, got %s", def.name);
                    checkNull(selectorFactory, "Functions are only supported on the last element of the GROUP BY clause");
                }

                while (true)
                {
                    checkTrue(pkColumns.hasNext(),
                              "Group by currently only support groups of columns following their declared order in the PRIMARY KEY");

                    ColumnMetadata pkColumn = pkColumns.next();

                    if (pkColumn.isClusteringColumn())
                        clusteringPrefixSize++;

                    // As we do not support grouping on only part of the partition key, we only need to know
                    // which clustering columns need to be used to build the groups
                    if (pkColumn.equals(def))
                        break;

                    checkTrue(restrictions.isColumnRestrictedByEq(pkColumn),
                              "Group by currently only support groups of columns following their declared order in the PRIMARY KEY");
                }
            }

            checkFalse(pkColumns.hasNext() && pkColumns.next().isPartitionKey(),
                       "Group by is not supported on only a part of the partition key");

            checkFalse(clusteringPrefixSize > 0 && isDistinct,
                       "Grouping on clustering columns is not allowed for SELECT DISTINCT queries");

            return selectorFactory == null ? aggregatePkPrefixFactory(metadata.comparator, clusteringPrefixSize)
                                           : aggregatePkPrefixFactoryWithSelector(metadata.comparator,
                                                                                  clusteringPrefixSize,
                                                                                  selectorFactory);
        }

        /**
         * Checks that the function used is a valid one for the GROUP BY clause.
         *
         * @param withFunction the {@code Selectable} from which the function must be retrieved.
         * @return the monotonic scalar function that must be used for determining the groups.
         */
        private void validateGroupByFunction(WithFunction withFunction)
        {
            Function f = withFunction.getFunction();
            checkFalse(f.isAggregate(), "Aggregate functions are not supported within the GROUP BY clause, got: %s", f.name());
        }

        protected Comparator<List<ByteBuffer>> getOrderingComparator(TableMetadata metadata,
                                                                   Selection selection,
                                                                   StatementRestrictions restrictions,
                                                                   Map<ColumnMetadata, Boolean> orderingColumns)
                                                                   throws InvalidRequestException
        {
            if (!restrictions.keyIsInRelation())
                return null;

            Map<ColumnIdentifier, Integer> orderingIndexes = getOrderingIndex(metadata, selection, orderingColumns);

            List<Integer> idToSort = new ArrayList<Integer>(orderingColumns.size());
            List<Comparator<ByteBuffer>> sorters = new ArrayList<Comparator<ByteBuffer>>(orderingColumns.size());

            for (ColumnMetadata orderingColumn : orderingColumns.keySet())
            {
                idToSort.add(orderingIndexes.get(orderingColumn.name));
                sorters.add(orderingColumn.type);
            }
            return idToSort.size() == 1 ? new SingleColumnComparator(idToSort.get(0), sorters.get(0))
                    : new CompositeComparator(sorters, idToSort);
        }

        private Map<ColumnIdentifier, Integer> getOrderingIndex(TableMetadata table,
                                                                Selection selection,
                                                                Map<ColumnMetadata, Boolean> orderingColumns)
        {
            Map<ColumnIdentifier, Integer> orderingIndexes = Maps.newHashMapWithExpectedSize(orderingColumns.size());
            for (ColumnMetadata def : orderingColumns.keySet())
            {
                int index = selection.getResultSetIndex(def);
                orderingIndexes.put(def.name, index);
            }
            return orderingIndexes;
        }

        protected boolean isReversed(TableMetadata table, Map<ColumnMetadata, Boolean> orderingColumns, StatementRestrictions restrictions) throws InvalidRequestException
        {
            Boolean[] reversedMap = new Boolean[table.clusteringColumns().size()];
            int i = 0;
            for (Map.Entry<ColumnMetadata, Boolean> entry : orderingColumns.entrySet())
            {
                ColumnMetadata def = entry.getKey();
                boolean reversed = entry.getValue();

                checkTrue(def.isClusteringColumn(),
                          "Order by is currently only supported on the clustered columns of the PRIMARY KEY, got %s", def.name);

                while (i != def.position())
                {
                    checkTrue(restrictions.isColumnRestrictedByEq(table.clusteringColumns().get(i++)),
                              "Order by currently only supports the ordering of columns following their declared order in the PRIMARY KEY");
                }
                i++;
                reversedMap[def.position()] = (reversed != def.isReversedType());
            }

            // Check that all boolean in reversedMap, if set, agrees
            Boolean isReversed = null;
            for (Boolean b : reversedMap)
            {
                // Column on which order is specified can be in any order
                if (b == null)
                    continue;

                if (isReversed == null)
                {
                    isReversed = b;
                    continue;
                }
                checkTrue(isReversed.equals(b), "Unsupported order by relation");
            }
            assert isReversed != null;
            return isReversed;
        }

        /** If ALLOW FILTERING was not specified, this verifies that it is not needed */
        private void checkNeedsFiltering(StatementRestrictions restrictions) throws InvalidRequestException
        {
            // non-key-range non-indexed queries cannot involve filtering underneath
            if (!parameters.allowFiltering && (restrictions.isKeyRange() || restrictions.usesSecondaryIndexing()))
            {
                // We will potentially filter data if either:
                //  - Have more than one IndexExpression
                //  - Have no index expression and the row filter is not the identity
                checkFalse(restrictions.needFiltering(), StatementRestrictions.REQUIRES_ALLOW_FILTERING_MESSAGE);
            }
        }

        private ColumnSpecification limitReceiver()
        {
            return new ColumnSpecification(keyspace(), columnFamily(), new ColumnIdentifier("[limit]", true), Int32Type.instance);
        }

        private ColumnSpecification perPartitionLimitReceiver()
        {
            return new ColumnSpecification(keyspace(), columnFamily(), new ColumnIdentifier("[per_partition_limit]", true), Int32Type.instance);
        }

        @Override
        public String toString()
        {
            return MoreObjects.toStringHelper(this)
                              .add("name", cfName)
                              .add("selectClause", selectClause)
                              .add("whereClause", whereClause)
                              .add("isDistinct", parameters.isDistinct)
                              .toString();
        }
    }

    public static class Parameters
    {
        // Public because CASSANDRA-9858
        public final Map<ColumnMetadata.Raw, Boolean> orderings;
        public final List<Selectable.Raw> groups;
        public final boolean isDistinct;
        public final boolean allowFiltering;
        public final boolean isJson;

        public Parameters(Map<ColumnMetadata.Raw, Boolean> orderings,
                          List<Selectable.Raw> groups,
                          boolean isDistinct,
                          boolean allowFiltering,
                          boolean isJson)
        {
            this.orderings = orderings;
            this.groups = groups;
            this.isDistinct = isDistinct;
            this.allowFiltering = allowFiltering;
            this.isJson = isJson;
        }
    }

    private static abstract class ColumnComparator<T> implements Comparator<T>
    {
        protected final int compare(Comparator<ByteBuffer> comparator, ByteBuffer aValue, ByteBuffer bValue)
        {
            if (aValue == null)
                return bValue == null ? 0 : -1;

            return bValue == null ? 1 : comparator.compare(aValue, bValue);
        }
    }

    /**
     * Used in orderResults(...) method when single 'ORDER BY' condition where given
     */
    private static class SingleColumnComparator extends ColumnComparator<List<ByteBuffer>>
    {
        private final int index;
        private final Comparator<ByteBuffer> comparator;

        public SingleColumnComparator(int columnIndex, Comparator<ByteBuffer> orderer)
        {
            index = columnIndex;
            comparator = orderer;
        }

        public int compare(List<ByteBuffer> a, List<ByteBuffer> b)
        {
            return compare(comparator, a.get(index), b.get(index));
        }
    }

    /**
     * Used in orderResults(...) method when multiple 'ORDER BY' conditions where given
     */
    private static class CompositeComparator extends ColumnComparator<List<ByteBuffer>>
    {
        private final List<Comparator<ByteBuffer>> orderTypes;
        private final List<Integer> positions;

        private CompositeComparator(List<Comparator<ByteBuffer>> orderTypes, List<Integer> positions)
        {
            this.orderTypes = orderTypes;
            this.positions = positions;
        }

        public int compare(List<ByteBuffer> a, List<ByteBuffer> b)
        {
            for (int i = 0; i < positions.size(); i++)
            {
                Comparator<ByteBuffer> type = orderTypes.get(i);
                int columnPos = positions.get(i);

                int comparison = compare(type, a.get(columnPos), b.get(columnPos));

                if (comparison != 0)
                    return comparison;
            }

            return 0;
        }
    }
}<|MERGE_RESOLUTION|>--- conflicted
+++ resolved
@@ -345,17 +345,9 @@
         return pagingOptions.pageSize();
     }
 
-<<<<<<< HEAD
     public AggregationSpecification getAggregationSpec(QueryOptions options)
     {
         return aggregationSpecFactory == null ? null : aggregationSpecFactory.newInstance(options);
-=======
-        // We know the size can only be in rows currently if continuous paging
-        // is not used, so don't bother computing the average row size.
-        return pagingOptions.isContinuous()
-             ? size.inEstimatedRows(ResultSet.estimatedRowSizeForAllColumns(cfm))
-             : size.inRows();
->>>>>>> 1f56df64
     }
 
     public ReadQuery getQuery(QueryState queryState, QueryOptions options, int nowInSec) throws RequestValidationException
@@ -634,7 +626,7 @@
         ContinuousPagingState continuousPagingState = new ContinuousPagingState(DatabaseDescriptor.getContinuousPaging(),
                                                                                 new ContinuousPagingExecutor(this, queryOptions, queryState, query, queryStartNanoTime, pageSize),
                                                                                 () -> queryState.getConnection().channel(),
-                                                                                ResultSet.estimatedRowSize(table, getSelection().getColumnMapping()));
+                                                                                ResultSet.estimatedRowSizeForColumns(table, getSelection().getColumnMapping()));
         ResultBuilder builder = ContinuousPagingService.createSession(getSelection().newSelectors(queryOptions),
                                                                       aggregationSpec == null ? null : aggregationSpec.newGroupMaker(),
                                                                       getResultMetadata(),
@@ -846,11 +838,7 @@
         return new AggregationQueryPager(pager,
                                          query.limits(),
                                          DatabaseDescriptor.getAggregatedQueryTimeout(),
-<<<<<<< HEAD
-                                         ResultSet.estimatedRowSize(table, selection.getColumnMapping()));
-=======
-                                         ResultSet.estimatedRowSizeForAllColumns(cfm));
->>>>>>> 1f56df64
+                                         ResultSet.estimatedRowSizeForAllColumns(table));
     }
 
     /**
@@ -1118,7 +1106,7 @@
 
             return DataLimits.groupByLimits(cqlRowLimit,
                                             cqlPerPartitionLimit,
-                                            pageSize.inEstimatedRows(ResultSet.estimatedRowSize(table, selection.getColumnMapping())),
+                                            pageSize.inEstimatedRows(ResultSet.estimatedRowSizeForAllColumns(table)),
                                             aggregationSpec);
         }
 
