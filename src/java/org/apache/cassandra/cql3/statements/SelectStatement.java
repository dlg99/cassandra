--- conflicted
+++ resolved
@@ -357,30 +357,16 @@
         return getSliceCommands(options, columnFilter, limit, nowInSec);
     }
 
-<<<<<<< HEAD
     private Single<ResultMessage.Rows> execute(ReadQuery query,
                                                QueryOptions options,
                                                QueryState state,
+                                               Selectors selectors,
                                                int nowInSec,
                                                int userLimit,
                                                long queryStartNanoTime) throws RequestValidationException, RequestExecutionException
     {
         Single<PartitionIterator> data = query.execute(options.getConsistency(), state.getClientState(), queryStartNanoTime, false);
-        return processResults(data, options, nowInSec, userLimit, null);
-=======
-    private ResultMessage.Rows execute(ReadQuery query,
-                                       QueryOptions options,
-                                       QueryState state,
-                                       Selectors selectors,
-                                       int nowInSec,
-                                       int userLimit,
-                                       long queryStartNanoTime) throws RequestValidationException, RequestExecutionException
-    {
-        try (PartitionIterator data = query.execute(options.getConsistency(), state.getClientState(), queryStartNanoTime, false))
-        {
-            return processResults(data, options, selectors, nowInSec, userLimit, null);
-        }
->>>>>>> cd923056
+        return processResults(data, options, selectors, nowInSec, userLimit, null);
     }
 
     /**
@@ -491,21 +477,13 @@
                    "Cannot page queries with both ORDER BY and a IN restriction on the partition key;"
                    + " you must either remove the ORDER BY or the IN and sort client side, or disable paging for this query");
 
-<<<<<<< HEAD
         Single<ResultMessage.Rows> msg;
         //FIXME: TPC Paging needs to happen on a blocking threadpool, eventually this should be all CsFlow
         Single<PartitionIterator> page = pager.fetchPage(pageSize, queryStartNanoTime).observeOn(Schedulers.io());
-=======
-        ResultMessage.Rows msg;
-        try (PartitionIterator page = pager.fetchPage(pageSize, queryStartNanoTime))
-        {
-            msg = processResults(page, options, selectors, nowInSec, userLimit, aggregationSpec);
-        }
->>>>>>> cd923056
 
         // Please note that the isExhausted state of the pager only gets updated when we've closed the page, so this
         // shouldn't be moved inside the 'try' above.
-        msg = processResults(page, options, nowInSec, userLimit, aggregationSpec).map(r -> {
+        msg = processResults(page, options, selectors, nowInSec, userLimit, aggregationSpec).map(r -> {
             if (!pager.isExhausted())
                 r.result.metadata.setPagingResult(new PagingResult(pager.state(false)));
 
@@ -521,25 +499,14 @@
         ClientWarn.instance.warn(msg);
     }
 
-<<<<<<< HEAD
     private Single<ResultMessage.Rows> processResults(Single<PartitionIterator> partitions,
                                                       QueryOptions options,
+                                                      Selectors selectors,
                                                       int nowInSec,
                                                       int userLimit,
                                                       AggregationSpecification aggregationSpec) throws RequestValidationException
     {
-        return process(partitions, options, nowInSec, userLimit, aggregationSpec).map(ResultMessage.Rows::new);
-=======
-    private ResultMessage.Rows processResults(PartitionIterator partitions,
-                                              QueryOptions options,
-                                              Selectors selectors,
-                                              int nowInSec,
-                                              int userLimit,
-                                              AggregationSpecification aggregationSpec) throws RequestValidationException
-    {
-        ResultSet rset = process(partitions, options, selectors, nowInSec, userLimit, aggregationSpec);
-        return new ResultMessage.Rows(rset);
->>>>>>> cd923056
+        return process(partitions, options, selectors, nowInSec, userLimit, aggregationSpec).map(ResultMessage.Rows::new);
     }
 
     public Single<ResultMessage.Rows> executeInternal(QueryState state, QueryOptions options) throws RequestExecutionException, RequestValidationException
@@ -561,34 +528,14 @@
 
         if (aggregationSpec == null && (pageSize <= 0 || (query.limits().count() <= pageSize)))
         {
-<<<<<<< HEAD
             Single<PartitionIterator> data = query.executeInternal();
-                    return processResults(data, options, nowInSec, userLimit, null);
-=======
-            if (aggregationSpec == null && (pageSize <= 0 || (query.limits().count() <= pageSize)))
-            {
-                try (PartitionIterator data = query.executeInternal(executionController))
-                {
-                    return processResults(data, options, selectors, nowInSec, userLimit, null);
-                }
-            }
-
-            QueryPager pager = getPager(query, options);
-
-            return execute(Pager.forInternalQuery(pager, executionController),
-                           options,
-                           selectors,
-                           pageSize,
-                           nowInSec,
-                           userLimit,
-                           aggregationSpec,
-                           queryStartNanoTime);
->>>>>>> cd923056
+            return processResults(data, options, selectors, nowInSec, userLimit, null);
         }
 
         QueryPager pager = getPager(query, options);
         return execute(Pager.forInternalQuery(pager),
                        options,
+                       selectors,
                        pageSize,
                        nowInSec,
                        userLimit,
@@ -1186,41 +1133,18 @@
         return filter;
     }
 
-<<<<<<< HEAD
     private Single<ResultSet> process(final Single<PartitionIterator> partitions,
                                       QueryOptions options,
+                                      Selectors selectors,
                                       int nowInSec,
                                       int userLimit,
-                                      AggregationSpecification aggregationSpec) throws InvalidRequestException
-=======
-    private ResultSet process(PartitionIterator partitions,
-                              QueryOptions options,
-                              Selectors selectors,
-                              int nowInSec,
-                              int userLimit,
-                              AggregationSpecification aggregationSpec)
-    {
-        ResultSet.Builder result = ResultSet.makeBuilder(getResultMetadata(), selectors, aggregationSpec);
-
-        while (partitions.hasNext())
-        {
-            try (RowIterator partition = partitions.next())
-            {
-                processPartition(partition, options, result, nowInSec);
-            }
-        }
-
-        return postQueryProcessing(result, userLimit);
-    }
-
-    private ResultSet postQueryProcessing(ResultSet.Builder result, int userLimit)
->>>>>>> cd923056
+                                      AggregationSpecification aggregationSpec)
     {
         return partitions.map(p ->
                               {
                                   try
                                   {
-                                      ResultSet.Builder res = ResultSet.makeBuilder(options, parameters.isJson, aggregationSpec, selection);
+                                      ResultSet.Builder res = ResultSet.makeBuilder(getResultMetadata(), selectors, aggregationSpec);
                                       while (p.hasNext())
                                           processPartition(p.next(), options, res, nowInSec);
                                       ResultSet cqlRows = res.build();
