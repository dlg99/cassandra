--- conflicted
+++ resolved
@@ -29,7 +29,7 @@
 import org.apache.commons.lang3.builder.ToStringBuilder;
 import org.apache.commons.lang3.builder.ToStringStyle;
 
-public class UseStatement extends CQLStatement.Raw implements CQLStatement, SingleKeyspaceStatement
+public class UseStatement extends CQLStatement.Raw implements CQLStatement.SingleKeyspaceCqlStatement
 {
     private final String keyspace;
 
@@ -78,10 +78,7 @@
         return new AuditLogContext(AuditLogEntryType.USE_KEYSPACE, keyspace);
     }
 
-<<<<<<< HEAD
     @Override
-=======
->>>>>>> 5bc9f7c7
     public String keyspace()
     {
         return keyspace;
