--- conflicted
+++ resolved
@@ -43,12 +43,8 @@
     // For lists operation that require a read-before-write. Will be null otherwise.
     private final Map<ByteBuffer, CQL3Row> prefetchedLists;
 
-<<<<<<< HEAD
     public UpdateParameters(CFMetaData metadata, QueryOptions options, long timestamp, int ttl, Map<ByteBuffer, CQL3Row> prefetchedLists)
-=======
-    public UpdateParameters(CFMetaData metadata, List<ByteBuffer> variables, long timestamp, int ttl, Map<ByteBuffer, ColumnGroupMap> prefetchedLists)
     throws InvalidRequestException
->>>>>>> 748b01d1
     {
         this.metadata = metadata;
         this.options = options;
