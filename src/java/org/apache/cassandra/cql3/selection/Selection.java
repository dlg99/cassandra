/*
 * Licensed to the Apache Software Foundation (ASF) under one
 * or more contributor license agreements.  See the NOTICE file
 * distributed with this work for additional information
 * regarding copyright ownership.  The ASF licenses this file
 * to you under the Apache License, Version 2.0 (the
 * "License"); you may not use this file except in compliance
 * with the License.  You may obtain a copy of the License at
 *
 *     http://www.apache.org/licenses/LICENSE-2.0
 *
 * Unless required by applicable law or agreed to in writing, software
 * distributed under the License is distributed on an "AS IS" BASIS,
 * WITHOUT WARRANTIES OR CONDITIONS OF ANY KIND, either express or implied.
 * See the License for the specific language governing permissions and
 * limitations under the License.
 */
package org.apache.cassandra.cql3.selection;

import java.nio.ByteBuffer;
import java.util.*;

import com.google.common.base.MoreObjects;
import com.google.common.base.Predicate;
import com.google.common.collect.Iterables;
import com.google.common.collect.Iterators;
import com.google.common.collect.Lists;

import org.apache.cassandra.config.CFMetaData;
import org.apache.cassandra.config.ColumnDefinition;
import org.apache.cassandra.cql3.*;
import org.apache.cassandra.cql3.functions.Function;
import org.apache.cassandra.db.aggregation.AggregationSpecification;
import org.apache.cassandra.db.marshal.UTF8Type;
import org.apache.cassandra.exceptions.InvalidRequestException;
import org.apache.cassandra.transport.ProtocolVersion;

public abstract class Selection
{
    /**
     * A predicate that returns <code>true</code> for static columns.
     */
    private static final Predicate<ColumnDefinition> STATIC_COLUMN_FILTER = new Predicate<ColumnDefinition>()
    {
        public boolean apply(ColumnDefinition def)
        {
            return def.isStatic();
        }
    };

<<<<<<< HEAD
    final CFMetaData cfm;
    final List<ColumnDefinition> columns;
    final SelectionColumnMapping columnMapping;
    final ResultSet.ResultMetadata metadata;
    final boolean collectTimestamps;
    final boolean collectTTLs;
=======
    private final CFMetaData cfm;
    private final List<ColumnDefinition> columns;
    private final SelectionColumnMapping columnMapping;
    private final ResultSet.ResultMetadata metadata;
    private final boolean collectTimestamps;
    private final boolean collectTTLs;
    // Columns used to order the result set for multi-partition queries
    private Map<ColumnDefinition, Integer> orderingIndex;
>>>>>>> 95cfee62

    protected Selection(CFMetaData cfm,
                        List<ColumnDefinition> columns,
                        SelectionColumnMapping columnMapping,
                        boolean collectTimestamps,
                        boolean collectTTLs)
    {
        this.cfm = cfm;
        this.columns = columns;
        this.columnMapping = columnMapping;
        this.metadata = new ResultSet.ResultMetadata(columnMapping.getColumnSpecifications());
        this.collectTimestamps = collectTimestamps;
        this.collectTTLs = collectTTLs;
    }

    // Overriden by SimpleSelection when appropriate.
    public boolean isWildcard()
    {
        return false;
    }

    /**
     * Checks if this selection contains static columns.
     * @return <code>true</code> if this selection contains static columns, <code>false</code> otherwise;
     */
    public boolean containsStaticColumns()
    {
        if (cfm.isStaticCompactTable() || !cfm.hasStaticColumns())
            return false;

        if (isWildcard())
            return true;

        return !Iterables.isEmpty(Iterables.filter(columns, STATIC_COLUMN_FILTER));
    }

    /**
     * Checks if this selection contains only static columns.
     * @return <code>true</code> if this selection contains only static columns, <code>false</code> otherwise;
     */
    public boolean containsOnlyStaticColumns()
    {
        if (!containsStaticColumns())
            return false;

        if (isWildcard())
            return false;

        for (ColumnDefinition def : getColumns())
        {
            if (!def.isPartitionKey() && !def.isStatic())
                return false;
        }

        return true;
    }

<<<<<<< HEAD
=======
    /**
     * Checks if this selection contains a complex column.
     *
     * @return <code>true</code> if this selection contains a multicell collection or UDT, <code>false</code> otherwise.
     */
    public boolean containsAComplexColumn()
    {
        for (ColumnDefinition def : getColumns())
            if (def.isComplex())
                return true;

        return false;
    }

    public Map<ColumnDefinition, Integer> getOrderingIndex(boolean isJson)
    {
        if (!isJson)
            return orderingIndex;

        // If we order post-query in json, the first and only column that we ship to the client is the json column.
        // In that case, we should keep ordering columns around to perform the ordering, then these columns will
        // be placed after the json column. As a consequence of where the colums are placed, we should give the
        // ordering index a value based on their position in the json encoding and discard the original index.
        // (CASSANDRA-14286)
        int columnIndex = 1;
        Map<ColumnDefinition, Integer> jsonOrderingIndex = new LinkedHashMap<>(orderingIndex.size());
        for (ColumnDefinition column : orderingIndex.keySet())
            jsonOrderingIndex.put(column, columnIndex++);

        return jsonOrderingIndex;
    }

>>>>>>> 95cfee62
    public ResultSet.ResultMetadata getResultMetadata(boolean isJson)
    {
        if (!isJson)
            return metadata;

        ColumnSpecification firstColumn = metadata.names.get(0);
        ColumnSpecification jsonSpec = new ColumnSpecification(firstColumn.ksName, firstColumn.cfName, Json.JSON_COLUMN_ID, UTF8Type.instance);
        ResultSet.ResultMetadata resultMetadata = new ResultSet.ResultMetadata(Lists.newArrayList(jsonSpec));
        if (orderingIndex != null)
        {
            for (ColumnDefinition orderingColumn : orderingIndex.keySet())
                resultMetadata.addNonSerializedColumn(orderingColumn);
        }
        return resultMetadata;
    }

    public static Selection wildcard(CFMetaData cfm)
    {
        List<ColumnDefinition> all = new ArrayList<>(cfm.allColumns().size());
        Iterators.addAll(all, cfm.allColumnsInSelectOrder());
        return new SimpleSelection(cfm, all, true);
    }

    public static Selection wildcardWithGroupBy(CFMetaData cfm, VariableSpecifications boundNames)
    {
        List<RawSelector> rawSelectors = new ArrayList<>(cfm.allColumns().size());
        Iterator<ColumnDefinition> iter = cfm.allColumnsInSelectOrder();
        while (iter.hasNext())
        {
            ColumnDefinition.Raw raw = ColumnDefinition.Raw.forColumn(iter.next());
            rawSelectors.add(new RawSelector(raw, null));
        }
        return fromSelectors(cfm, rawSelectors, boundNames, true);
    }

    public static Selection forColumns(CFMetaData cfm, List<ColumnDefinition> columns)
    {
        return new SimpleSelection(cfm, columns, false);
    }

    public void addColumnForOrdering(ColumnDefinition c)
    {
        if (orderingIndex == null)
            orderingIndex = new LinkedHashMap<>();

        int index = getResultSetIndex(c);

        if (index < 0)
            index = addOrderingColumn(c);

        orderingIndex.put(c, index);
    }

    protected int addOrderingColumn(ColumnDefinition c)
    {
        columns.add(c);
        metadata.addNonSerializedColumn(c);
        return columns.size() - 1;
    }

    public void addFunctionsTo(List<Function> functions)
    {
    }

    private static boolean processesSelection(List<RawSelector> rawSelectors)
    {
        for (RawSelector rawSelector : rawSelectors)
        {
            if (rawSelector.processesSelection())
                return true;
        }
        return false;
    }

    public static Selection fromSelectors(CFMetaData cfm, List<RawSelector> rawSelectors, VariableSpecifications boundNames, boolean hasGroupBy)
    {
        List<ColumnDefinition> defs = new ArrayList<>();

        SelectorFactories factories =
                SelectorFactories.createFactoriesAndCollectColumnDefinitions(RawSelector.toSelectables(rawSelectors, cfm), null, cfm, defs, boundNames);
        SelectionColumnMapping mapping = collectColumnMappings(cfm, rawSelectors, factories);

        return (processesSelection(rawSelectors) || rawSelectors.size() != defs.size() || hasGroupBy)
               ? new SelectionWithProcessing(cfm, defs, mapping, factories)
               : new SimpleSelection(cfm, defs, mapping, false);
    }

    /**
     * Returns the index of the specified column within the resultset
     * @param c the column
     * @return the index of the specified column within the resultset or -1
     */
    public int getResultSetIndex(ColumnDefinition c)
    {
        return getColumnIndex(c);
    }

    /**
     * Returns the index of the specified column
     * @param c the column
     * @return the index of the specified column or -1
     */
    protected final int getColumnIndex(ColumnDefinition c)
    {
        for (int i = 0, m = columns.size(); i < m; i++)
            if (columns.get(i).name.equals(c.name))
                return i;
        return -1;
    }

    private static SelectionColumnMapping collectColumnMappings(CFMetaData cfm,
                                                                List<RawSelector> rawSelectors,
                                                                SelectorFactories factories)
    {
        SelectionColumnMapping selectionColumns = SelectionColumnMapping.newMapping();
        Iterator<RawSelector> iter = rawSelectors.iterator();
        for (Selector.Factory factory : factories)
        {
            ColumnSpecification colSpec = factory.getColumnSpecification(cfm);
            ColumnIdentifier alias = iter.next().alias;
            factory.addColumnMapping(selectionColumns,
                                     alias == null ? colSpec : colSpec.withAlias(alias));
        }
        return selectionColumns;
    }

    protected abstract Selectors newSelectors(QueryOptions options) throws InvalidRequestException;

    /**
     * @return the list of CQL3 columns value this SelectionClause needs.
     */
    public List<ColumnDefinition> getColumns()
    {
        return columns;
    }

    /**
     * @return the mappings between resultset columns and the underlying columns
     */
    public SelectionColumns getColumnMapping()
    {
        return columnMapping;
    }

    public abstract boolean isAggregate();

    @Override
    public String toString()
    {
        return MoreObjects.toStringHelper(this)
                          .add("columns", columns)
                          .add("columnMapping", columnMapping)
                          .add("metadata", metadata)
                          .add("collectTimestamps", collectTimestamps)
                          .add("collectTTLs", collectTTLs)
                          .toString();
    }

    public static List<ByteBuffer> rowToJson(List<ByteBuffer> row, ProtocolVersion protocolVersion, ResultSet.ResultMetadata metadata)
    {
        StringBuilder sb = new StringBuilder("{");
        for (int i = 0; i < metadata.getColumnCount(); i++)
        {
            if (i > 0)
                sb.append(", ");

            ColumnSpecification spec = metadata.names.get(i);
            String columnName = spec.name.toString();
            if (!columnName.equals(columnName.toLowerCase(Locale.US)))
                columnName = "\"" + columnName + "\"";

            ByteBuffer buffer = row.get(i);
            sb.append('"');
            sb.append(Json.quoteAsJsonString(columnName));
            sb.append("\": ");
            if (buffer == null)
                sb.append("null");
            else if (!buffer.hasRemaining())
                sb.append("\"\"");
            else
                sb.append(spec.type.toJSONString(buffer, protocolVersion));
        }
        sb.append("}");
        List<ByteBuffer> jsonRow = new ArrayList<>();
        jsonRow.add(UTF8Type.instance.getSerializer().serialize(sb.toString()));
        return jsonRow;
    }

<<<<<<< HEAD
=======
    public class ResultSetBuilder
    {
        private final ResultSet resultSet;
        private final ProtocolVersion protocolVersion;

        /**
         * As multiple thread can access a <code>Selection</code> instance each <code>ResultSetBuilder</code> will use
         * its own <code>Selectors</code> instance.
         */
        private final Selectors selectors;

        /**
         * The <code>GroupMaker</code> used to build the aggregates.
         */
        private final GroupMaker groupMaker;

        /*
         * We'll build CQL3 row one by one.
         * The currentRow is the values for the (CQL3) columns we've fetched.
         * We also collect timestamps and ttls for the case where the writetime and
         * ttl functions are used. Note that we might collect timestamp and/or ttls
         * we don't care about, but since the array below are allocated just once,
         * it doesn't matter performance wise.
         */
        List<ByteBuffer> current;
        final long[] timestamps;
        final int[] ttls;

        private final boolean isJson;

        private ResultSetBuilder(QueryOptions options, boolean isJson)
        {
            this(options, isJson, null);
        }

        private ResultSetBuilder(QueryOptions options, boolean isJson, GroupMaker groupMaker)
        {
            this.resultSet = new ResultSet(getResultMetadata(isJson).copy(), new ArrayList<List<ByteBuffer>>());
            this.protocolVersion = options.getProtocolVersion();
            this.selectors = newSelectors(options);
            this.groupMaker = groupMaker;
            this.timestamps = collectTimestamps ? new long[columns.size()] : null;
            this.ttls = collectTTLs ? new int[columns.size()] : null;
            this.isJson = isJson;

            // We use MIN_VALUE to indicate no timestamp and -1 for no ttl
            if (timestamps != null)
                Arrays.fill(timestamps, Long.MIN_VALUE);
            if (ttls != null)
                Arrays.fill(ttls, -1);
        }

        public void add(ByteBuffer v)
        {
            current.add(v);
        }

        public void add(Cell c, int nowInSec)
        {
            if (c == null)
            {
                current.add(null);
                return;
            }

            current.add(value(c));

            if (timestamps != null)
                timestamps[current.size() - 1] = c.timestamp();

            if (ttls != null)
                ttls[current.size() - 1] = remainingTTL(c, nowInSec);
        }

        private int remainingTTL(Cell c, int nowInSec)
        {
            if (!c.isExpiring())
                return -1;

            int remaining = c.localDeletionTime() - nowInSec;
            return remaining >= 0 ? remaining : -1;
        }

        private ByteBuffer value(Cell c)
        {
            return c.isCounterCell()
                 ? ByteBufferUtil.bytes(CounterContext.instance().total(c.value()))
                 : c.value();
        }

        /**
         * Notifies this <code>Builder</code> that a new row is being processed.
         *
         * @param partitionKey the partition key of the new row
         * @param clustering the clustering of the new row
         */
        public void newRow(DecoratedKey partitionKey, Clustering clustering)
        {
            // The groupMaker needs to be called for each row
            boolean isNewAggregate = groupMaker == null || groupMaker.isNewGroup(partitionKey, clustering);
            if (current != null)
            {
                selectors.addInputRow(protocolVersion, this);
                if (isNewAggregate)
                {
                    resultSet.addRow(getOutputRow());
                    selectors.reset();
                }
            }
            current = new ArrayList<>(columns.size());

            // Timestamps and TTLs are arrays per row, we must null them out between rows
            if (timestamps != null)
                Arrays.fill(timestamps, Long.MIN_VALUE);
            if (ttls != null)
                Arrays.fill(ttls, -1);
        }

        /**
         * Builds the <code>ResultSet</code>
         */
        public ResultSet build()
        {
            if (current != null)
            {
                selectors.addInputRow(protocolVersion, this);
                resultSet.addRow(getOutputRow());
                selectors.reset();
                current = null;
            }

            // For aggregates we need to return a row even it no records have been found
            if (resultSet.isEmpty() && groupMaker != null && groupMaker.returnAtLeastOneRow())
                resultSet.addRow(getOutputRow());
            return resultSet;
        }

        private List<ByteBuffer> getOutputRow()
        {
            List<ByteBuffer> outputRow = selectors.getOutputRow(protocolVersion);
            if (isJson)
            {
                // Keep all columns around for possible post-query ordering. (CASSANDRA-14286)
                List<ByteBuffer> jsonRow = rowToJson(outputRow, protocolVersion, metadata);

                // Keep ordering columns around for possible post-query ordering. (CASSANDRA-14286)
                if (orderingIndex != null)
                {
                    for (Integer orderingColumnIndex : orderingIndex.values())
                        jsonRow.add(outputRow.get(orderingColumnIndex));
                }
                outputRow = jsonRow;
            }
            return outputRow;
        }
    }
>>>>>>> 95cfee62

    static interface Selectors
    {
        public boolean isAggregate();

        /**
         * Adds the current row of the specified <code>ResultSetBuilder</code>.
         *
         * @param protocolVersion
         * @param rs the <code>ResultSetBuilder</code>
         * @throws InvalidRequestException
         */
        public void addInputRow(ProtocolVersion protocolVersion, ResultBuilder rs) throws InvalidRequestException;

        public List<ByteBuffer> getOutputRow(ProtocolVersion protocolVersion) throws InvalidRequestException;

        public void reset();
    }

    // Special cased selection for when only columns are selected.
    private static class SimpleSelection extends Selection
    {
        private final boolean isWildcard;

        public SimpleSelection(CFMetaData cfm, List<ColumnDefinition> columns, boolean isWildcard)
        {
            this(cfm, columns, SelectionColumnMapping.simpleMapping(columns), isWildcard);
        }

        public SimpleSelection(CFMetaData cfm,
                               List<ColumnDefinition> columns,
                               SelectionColumnMapping metadata,
                               boolean isWildcard)
        {
            /*
             * In theory, even a simple selection could have multiple time the same column, so we
             * could filter those duplicate out of columns. But since we're very unlikely to
             * get much duplicate in practice, it's more efficient not to bother.
             */
            super(cfm, columns, metadata, false, false);
            this.isWildcard = isWildcard;
        }

        @Override
        public boolean isWildcard()
        {
            return isWildcard;
        }

        public boolean isAggregate()
        {
            return false;
        }

        protected Selectors newSelectors(QueryOptions options)
        {
            return new Selectors()
            {
                private List<ByteBuffer> current;

                public void reset()
                {
                    current = null;
                }

                public List<ByteBuffer> getOutputRow(ProtocolVersion protocolVersion)
                {
                    return current;
                }

                public void addInputRow(ProtocolVersion protocolVersion, ResultBuilder rs) throws InvalidRequestException
                {
                    current = rs.current;
                }

                public boolean isAggregate()
                {
                    return false;
                }
            };
        }
    }

    private static class SelectionWithProcessing extends Selection
    {
        private final SelectorFactories factories;

        public SelectionWithProcessing(CFMetaData cfm,
                                       List<ColumnDefinition> columns,
                                       SelectionColumnMapping metadata,
                                       SelectorFactories factories) throws InvalidRequestException
        {
            super(cfm,
                  columns,
                  metadata,
                  factories.containsWritetimeSelectorFactory(),
                  factories.containsTTLSelectorFactory());

            this.factories = factories;
        }

        @Override
        public void addFunctionsTo(List<Function> functions)
        {
            factories.addFunctionsTo(functions);
        }

        @Override
        public int getResultSetIndex(ColumnDefinition c)
        {
            int index = getColumnIndex(c);

            if (index < 0)
                return -1;

            for (int i = 0, m = factories.size(); i < m; i++)
                if (factories.get(i).isSimpleSelectorFactory(index))
                    return i;

            return -1;
        }

        @Override
        protected int addOrderingColumn(ColumnDefinition c)
        {
            int index = super.addOrderingColumn(c);
            factories.addSelectorForOrdering(c, index);
            return factories.size() - 1;
        }

        public boolean isAggregate()
        {
            return factories.doesAggregation();
        }

        protected Selectors newSelectors(final QueryOptions options) throws InvalidRequestException
        {
            return new Selectors()
            {
                private final List<Selector> selectors = factories.newInstances(options);

                public void reset()
                {
                    for (Selector selector : selectors)
                        selector.reset();
                }

                public boolean isAggregate()
                {
                    return factories.doesAggregation();
                }

                public List<ByteBuffer> getOutputRow(ProtocolVersion protocolVersion) throws InvalidRequestException
                {
                    List<ByteBuffer> outputRow = new ArrayList<>(selectors.size());

                    for (Selector selector: selectors)
                        outputRow.add(selector.getOutput(protocolVersion));

                    return outputRow;
                }

                public void addInputRow(ProtocolVersion protocolVersion, ResultBuilder rs) throws InvalidRequestException
                {
                    for (Selector selector : selectors)
                        selector.addInput(protocolVersion, rs);
                }
            };
        }

    }
}<|MERGE_RESOLUTION|>--- conflicted
+++ resolved
@@ -30,7 +30,6 @@
 import org.apache.cassandra.config.ColumnDefinition;
 import org.apache.cassandra.cql3.*;
 import org.apache.cassandra.cql3.functions.Function;
-import org.apache.cassandra.db.aggregation.AggregationSpecification;
 import org.apache.cassandra.db.marshal.UTF8Type;
 import org.apache.cassandra.exceptions.InvalidRequestException;
 import org.apache.cassandra.transport.ProtocolVersion;
@@ -48,23 +47,15 @@
         }
     };
 
-<<<<<<< HEAD
     final CFMetaData cfm;
     final List<ColumnDefinition> columns;
     final SelectionColumnMapping columnMapping;
     final ResultSet.ResultMetadata metadata;
     final boolean collectTimestamps;
     final boolean collectTTLs;
-=======
-    private final CFMetaData cfm;
-    private final List<ColumnDefinition> columns;
-    private final SelectionColumnMapping columnMapping;
-    private final ResultSet.ResultMetadata metadata;
-    private final boolean collectTimestamps;
-    private final boolean collectTTLs;
     // Columns used to order the result set for multi-partition queries
     private Map<ColumnDefinition, Integer> orderingIndex;
->>>>>>> 95cfee62
+
 
     protected Selection(CFMetaData cfm,
                         List<ColumnDefinition> columns,
@@ -120,22 +111,6 @@
         }
 
         return true;
-    }
-
-<<<<<<< HEAD
-=======
-    /**
-     * Checks if this selection contains a complex column.
-     *
-     * @return <code>true</code> if this selection contains a multicell collection or UDT, <code>false</code> otherwise.
-     */
-    public boolean containsAComplexColumn()
-    {
-        for (ColumnDefinition def : getColumns())
-            if (def.isComplex())
-                return true;
-
-        return false;
     }
 
     public Map<ColumnDefinition, Integer> getOrderingIndex(boolean isJson)
@@ -156,7 +131,6 @@
         return jsonOrderingIndex;
     }
 
->>>>>>> 95cfee62
     public ResultSet.ResultMetadata getResultMetadata(boolean isJson)
     {
         if (!isJson)
@@ -315,7 +289,10 @@
                           .toString();
     }
 
-    public static List<ByteBuffer> rowToJson(List<ByteBuffer> row, ProtocolVersion protocolVersion, ResultSet.ResultMetadata metadata)
+    public static List<ByteBuffer> rowToJson(List<ByteBuffer> row,
+                                             ProtocolVersion protocolVersion,
+                                             ResultSet.ResultMetadata metadata,
+                                             Map<ColumnDefinition, Integer> orderingIndex)
     {
         StringBuilder sb = new StringBuilder("{");
         for (int i = 0; i < metadata.getColumnCount(); i++)
@@ -342,168 +319,16 @@
         sb.append("}");
         List<ByteBuffer> jsonRow = new ArrayList<>();
         jsonRow.add(UTF8Type.instance.getSerializer().serialize(sb.toString()));
+
+        // Keep ordering columns around for possible post-query ordering. (CASSANDRA-14286)
+        if (orderingIndex != null)
+        {
+            for (Integer orderingColumnIndex : orderingIndex.values())
+                jsonRow.add(row.get(orderingColumnIndex));
+        }
+
         return jsonRow;
     }
-
-<<<<<<< HEAD
-=======
-    public class ResultSetBuilder
-    {
-        private final ResultSet resultSet;
-        private final ProtocolVersion protocolVersion;
-
-        /**
-         * As multiple thread can access a <code>Selection</code> instance each <code>ResultSetBuilder</code> will use
-         * its own <code>Selectors</code> instance.
-         */
-        private final Selectors selectors;
-
-        /**
-         * The <code>GroupMaker</code> used to build the aggregates.
-         */
-        private final GroupMaker groupMaker;
-
-        /*
-         * We'll build CQL3 row one by one.
-         * The currentRow is the values for the (CQL3) columns we've fetched.
-         * We also collect timestamps and ttls for the case where the writetime and
-         * ttl functions are used. Note that we might collect timestamp and/or ttls
-         * we don't care about, but since the array below are allocated just once,
-         * it doesn't matter performance wise.
-         */
-        List<ByteBuffer> current;
-        final long[] timestamps;
-        final int[] ttls;
-
-        private final boolean isJson;
-
-        private ResultSetBuilder(QueryOptions options, boolean isJson)
-        {
-            this(options, isJson, null);
-        }
-
-        private ResultSetBuilder(QueryOptions options, boolean isJson, GroupMaker groupMaker)
-        {
-            this.resultSet = new ResultSet(getResultMetadata(isJson).copy(), new ArrayList<List<ByteBuffer>>());
-            this.protocolVersion = options.getProtocolVersion();
-            this.selectors = newSelectors(options);
-            this.groupMaker = groupMaker;
-            this.timestamps = collectTimestamps ? new long[columns.size()] : null;
-            this.ttls = collectTTLs ? new int[columns.size()] : null;
-            this.isJson = isJson;
-
-            // We use MIN_VALUE to indicate no timestamp and -1 for no ttl
-            if (timestamps != null)
-                Arrays.fill(timestamps, Long.MIN_VALUE);
-            if (ttls != null)
-                Arrays.fill(ttls, -1);
-        }
-
-        public void add(ByteBuffer v)
-        {
-            current.add(v);
-        }
-
-        public void add(Cell c, int nowInSec)
-        {
-            if (c == null)
-            {
-                current.add(null);
-                return;
-            }
-
-            current.add(value(c));
-
-            if (timestamps != null)
-                timestamps[current.size() - 1] = c.timestamp();
-
-            if (ttls != null)
-                ttls[current.size() - 1] = remainingTTL(c, nowInSec);
-        }
-
-        private int remainingTTL(Cell c, int nowInSec)
-        {
-            if (!c.isExpiring())
-                return -1;
-
-            int remaining = c.localDeletionTime() - nowInSec;
-            return remaining >= 0 ? remaining : -1;
-        }
-
-        private ByteBuffer value(Cell c)
-        {
-            return c.isCounterCell()
-                 ? ByteBufferUtil.bytes(CounterContext.instance().total(c.value()))
-                 : c.value();
-        }
-
-        /**
-         * Notifies this <code>Builder</code> that a new row is being processed.
-         *
-         * @param partitionKey the partition key of the new row
-         * @param clustering the clustering of the new row
-         */
-        public void newRow(DecoratedKey partitionKey, Clustering clustering)
-        {
-            // The groupMaker needs to be called for each row
-            boolean isNewAggregate = groupMaker == null || groupMaker.isNewGroup(partitionKey, clustering);
-            if (current != null)
-            {
-                selectors.addInputRow(protocolVersion, this);
-                if (isNewAggregate)
-                {
-                    resultSet.addRow(getOutputRow());
-                    selectors.reset();
-                }
-            }
-            current = new ArrayList<>(columns.size());
-
-            // Timestamps and TTLs are arrays per row, we must null them out between rows
-            if (timestamps != null)
-                Arrays.fill(timestamps, Long.MIN_VALUE);
-            if (ttls != null)
-                Arrays.fill(ttls, -1);
-        }
-
-        /**
-         * Builds the <code>ResultSet</code>
-         */
-        public ResultSet build()
-        {
-            if (current != null)
-            {
-                selectors.addInputRow(protocolVersion, this);
-                resultSet.addRow(getOutputRow());
-                selectors.reset();
-                current = null;
-            }
-
-            // For aggregates we need to return a row even it no records have been found
-            if (resultSet.isEmpty() && groupMaker != null && groupMaker.returnAtLeastOneRow())
-                resultSet.addRow(getOutputRow());
-            return resultSet;
-        }
-
-        private List<ByteBuffer> getOutputRow()
-        {
-            List<ByteBuffer> outputRow = selectors.getOutputRow(protocolVersion);
-            if (isJson)
-            {
-                // Keep all columns around for possible post-query ordering. (CASSANDRA-14286)
-                List<ByteBuffer> jsonRow = rowToJson(outputRow, protocolVersion, metadata);
-
-                // Keep ordering columns around for possible post-query ordering. (CASSANDRA-14286)
-                if (orderingIndex != null)
-                {
-                    for (Integer orderingColumnIndex : orderingIndex.values())
-                        jsonRow.add(outputRow.get(orderingColumnIndex));
-                }
-                outputRow = jsonRow;
-            }
-            return outputRow;
-        }
-    }
->>>>>>> 95cfee62
 
     static interface Selectors
     {
