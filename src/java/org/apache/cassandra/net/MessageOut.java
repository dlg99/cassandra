--- conflicted
+++ resolved
@@ -64,14 +64,8 @@
              serializer,
              isGossipMessage,
              isTracing()
-<<<<<<< HEAD
                  ? Tracing.instance.getTraceHeaders()
                  : Collections.<String, byte[]>emptyMap());
-=======
-             ? ImmutableMap.of(TRACE_HEADER, UUIDGen.decompose(Tracing.instance.getSessionId()),
-                               TRACE_TYPE, new byte[] { Tracing.TraceType.serialize(Tracing.instance.getTraceType()) })
-             : Collections.<String, byte[]>emptyMap());
->>>>>>> afa35b9b
     }
 
 
