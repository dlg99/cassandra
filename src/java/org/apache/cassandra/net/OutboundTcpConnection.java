--- conflicted
+++ resolved
@@ -157,16 +157,12 @@
 
     public OutboundTcpConnection(OutboundTcpConnectionPool pool, String name)
     {
-<<<<<<< HEAD
+        this(pool, name, false);
+    }
+
+    public OutboundTcpConnection(OutboundTcpConnectionPool pool, String name, boolean isGossip)
+    {
         super("MessagingService-Outgoing-" + pool.endPoint() + "-" + name);
-=======
-        this(pool, false);
-    }
-
-    public OutboundTcpConnection(OutboundTcpConnectionPool pool, boolean isGossip)
-    {
-        super("MessagingService-Outgoing-" + pool.endPoint());
->>>>>>> afa35b9b
         this.poolReference = pool;
         this.isGossip = isGossip;
         cs = newCoalescingStrategy(pool.endPoint().getHostAddress());
@@ -465,12 +461,8 @@
                 {
                     socket.setTcpNoDelay(DatabaseDescriptor.getInterDCTcpNoDelay());
                 }
-<<<<<<< HEAD
+
                 if (DatabaseDescriptor.getInternodeSendBufferSize() > 0)
-=======
-
-                if (DatabaseDescriptor.getInternodeSendBufferSize() != null)
->>>>>>> afa35b9b
                 {
                     try
                     {
