--- conflicted
+++ resolved
@@ -126,14 +126,9 @@
             }
 
 
-<<<<<<< HEAD
-            Constructor constructor = new CustomConstructor(Config.class, Yaml.class.getClassLoader());
+            SafeConstructor constructor = new CustomConstructor(Config.class, Yaml.class.getClassLoader());
             Map<Class<?>, Map<String, Replacement>> replacements = getNameReplacements(Config.class);
             PropertiesChecker propertiesChecker = new PropertiesChecker(replacements);
-=======
-            SafeConstructor constructor = new CustomConstructor(Config.class, Yaml.class.getClassLoader());
-            PropertiesChecker propertiesChecker = new PropertiesChecker();
->>>>>>> 92245b0f
             constructor.setPropertyUtils(propertiesChecker);
             Yaml yaml = new Yaml(constructor);
             Config result = loadConfig(yaml, configBytes);
@@ -156,14 +151,9 @@
     @SuppressWarnings("unchecked") //getSingleData returns Object, not T
     public static <T> T fromMap(Map<String,Object> map, boolean shouldCheck, Class<T> klass)
     {
-<<<<<<< HEAD
-        Constructor constructor = new YamlConfigurationLoader.CustomConstructor(klass, klass.getClassLoader());
+        SafeConstructor constructor = new YamlConfigurationLoader.CustomConstructor(klass, klass.getClassLoader());
         Map<Class<?>, Map<String, Replacement>> replacements = getNameReplacements(Config.class);
         YamlConfigurationLoader.PropertiesChecker propertiesChecker = new YamlConfigurationLoader.PropertiesChecker(replacements);
-=======
-        SafeConstructor constructor = new YamlConfigurationLoader.CustomConstructor(klass, klass.getClassLoader());
-        YamlConfigurationLoader.PropertiesChecker propertiesChecker = new YamlConfigurationLoader.PropertiesChecker();
->>>>>>> 92245b0f
         constructor.setPropertyUtils(propertiesChecker);
         Yaml yaml = new Yaml(constructor);
         Node node = yaml.represent(map);
