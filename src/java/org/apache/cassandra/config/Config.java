/*
 * Licensed to the Apache Software Foundation (ASF) under one
 * or more contributor license agreements.  See the NOTICE file
 * distributed with this work for additional information
 * regarding copyright ownership.  The ASF licenses this file
 * to you under the Apache License, Version 2.0 (the
 * "License"); you may not use this file except in compliance
 * with the License.  You may obtain a copy of the License at
 *
 *     http://www.apache.org/licenses/LICENSE-2.0
 *
 * Unless required by applicable law or agreed to in writing, software
 * distributed under the License is distributed on an "AS IS" BASIS,
 * WITHOUT WARRANTIES OR CONDITIONS OF ANY KIND, either express or implied.
 * See the License for the specific language governing permissions and
 * limitations under the License.
 */
package org.apache.cassandra.config;

import java.lang.reflect.Field;
import java.lang.reflect.Modifier;
import java.util.ArrayList;
import java.util.List;
import java.util.Map;
import java.util.Set;
import java.util.TreeMap;
import java.util.concurrent.TimeUnit;

import com.google.common.base.Joiner;
import com.google.common.collect.Sets;

import org.slf4j.Logger;
import org.slf4j.LoggerFactory;

/**
 * A class that contains configuration properties for the cassandra node it runs within.
 *
 * Properties declared as volatile can be mutated via JMX.
 */
public class Config
{
    private static final Logger logger = LoggerFactory.getLogger(Config.class);

    /*
     * Prefix for Java properties for internal Cassandra configuration options
     */
    public static final String PROPERTY_PREFIX = "cassandra.";

    public String cluster_name = "Test Cluster";
    public String authenticator;
    public String authorizer;
    public String role_manager;
    public volatile int permissions_validity_in_ms = 2000;
    public volatile int permissions_cache_max_entries = 1000;
    public volatile int permissions_update_interval_in_ms = -1;
    public volatile int roles_validity_in_ms = 2000;
    public volatile int roles_cache_max_entries = 1000;
    public volatile int roles_update_interval_in_ms = -1;
    public volatile int credentials_validity_in_ms = 2000;
    public volatile int credentials_cache_max_entries = 1000;
    public volatile int credentials_update_interval_in_ms = -1;

    /* Hashing strategy Random or OPHF */
    public String partitioner;

    public boolean auto_bootstrap = true;
    public volatile boolean hinted_handoff_enabled = true;
    public Set<String> hinted_handoff_disabled_datacenters = Sets.newConcurrentHashSet();
    public volatile int max_hint_window_in_ms = 3 * 3600 * 1000; // three hours
    public String hints_directory;

    public ParameterizedClass seed_provider;
    public DiskAccessMode disk_access_mode = DiskAccessMode.auto;

    public DiskFailurePolicy disk_failure_policy = DiskFailurePolicy.ignore;
    public CommitFailurePolicy commit_failure_policy = CommitFailurePolicy.stop;

    /* initial token in the ring */
    public String initial_token;
    public int num_tokens = 1;
    /** Triggers automatic allocation of tokens if set, using the replication strategy of the referenced keyspace */
    public String allocate_tokens_for_keyspace = null;

    public volatile long request_timeout_in_ms = 10000L;

    public volatile long read_request_timeout_in_ms = 5000L;

    public volatile long range_request_timeout_in_ms = 10000L;

    public volatile long write_request_timeout_in_ms = 2000L;

    public volatile long counter_write_request_timeout_in_ms = 5000L;

    public volatile long cas_contention_timeout_in_ms = 1000L;

    public volatile long truncate_request_timeout_in_ms = 60000L;

    /**
     * @deprecated use {@link this#streaming_keep_alive_period_in_secs} instead
     */
    @Deprecated
    public int streaming_socket_timeout_in_ms = 86400000; //24 hours

    public Integer streaming_keep_alive_period_in_secs = 300; //5 minutes

    public boolean cross_node_timeout = false;

    public volatile long slow_query_log_timeout_in_ms = 500L;

    public volatile double phi_convict_threshold = 8.0;

    public int concurrent_reads = 32;
    public int concurrent_writes = 32;
    public int concurrent_counter_writes = 32;
    public int concurrent_materialized_view_writes = 32;

    @Deprecated
    public Integer concurrent_replicates = null;

    public int memtable_flush_writers = 0;
    public Integer memtable_heap_space_in_mb;
    public Integer memtable_offheap_space_in_mb;
    public Float memtable_cleanup_threshold = null;

    public int storage_port = 7000;
    public int ssl_storage_port = 7001;
    public String listen_address;
    public String listen_interface;
    public boolean listen_interface_prefer_ipv6 = false;
    public String broadcast_address;
    public boolean listen_on_broadcast_address = false;
    public String internode_authenticator;

    /* intentionally left set to true, despite being set to false in stock 2.2 cassandra.yaml
       we don't want to surprise Thrift users who have the setting blank in the yaml during 2.1->2.2 upgrade */
    public boolean start_rpc = true;
    public String rpc_address;
    public String rpc_interface;
    public boolean rpc_interface_prefer_ipv6 = false;
    public String broadcast_rpc_address;
    public int rpc_port = 9160;
    public int rpc_listen_backlog = 50;
    public String rpc_server_type = "sync";
    public boolean rpc_keepalive = true;
    public int rpc_min_threads = 16;
    public int rpc_max_threads = Integer.MAX_VALUE;
    public Integer rpc_send_buff_size_in_bytes;
    public Integer rpc_recv_buff_size_in_bytes;
    public int internode_send_buff_size_in_bytes = 0;
    public int internode_recv_buff_size_in_bytes = 0;

    public boolean start_native_transport = false;
    public int native_transport_port = 9042;
    public Integer native_transport_port_ssl = null;
<<<<<<< HEAD
    public int native_transport_max_threads = 128;
    public int native_transport_max_frame_size_in_mb = 256;
    public volatile long native_transport_max_concurrent_connections = -1L;
    public volatile long native_transport_max_concurrent_connections_per_ip = -1L;
=======
    public Integer native_transport_max_threads = 128;
    public Integer native_transport_max_frame_size_in_mb = 256;
    public volatile Long native_transport_max_concurrent_connections = -1L;
    public volatile Long native_transport_max_concurrent_connections_per_ip = -1L;
    public boolean native_transport_flush_in_batches_legacy = true;
>>>>>>> b82a42fd

    @Deprecated
    public int thrift_max_message_length_in_mb = 16;
    /**
     * Max size of values in SSTables, in MegaBytes.
     * Default is the same as the native protocol frame limit: 256Mb.
     * See AbstractType for how it is used.
     */
    public int max_value_size_in_mb = 256;

    public int thrift_framed_transport_size_in_mb = 15;
    public boolean snapshot_before_compaction = false;
    public boolean auto_snapshot = true;

    /* if the size of columns or super-columns are more than this, indexing will kick in */
    public int column_index_size_in_kb = 64;
    public int column_index_cache_size_in_kb = 2;
    public volatile int batch_size_warn_threshold_in_kb = 5;
    public volatile int batch_size_fail_threshold_in_kb = 50;
    public Integer unlogged_batch_across_partitions_warn_threshold = 10;
    public volatile Integer concurrent_compactors;
    public volatile int compaction_throughput_mb_per_sec = 16;
    public volatile int compaction_large_partition_warning_threshold_mb = 100;
    public int min_free_space_per_drive_in_mb = 50;

    /**
     * @deprecated retry support removed on CASSANDRA-10992
     */
    @Deprecated
    public int max_streaming_retries = 3;

    public volatile int stream_throughput_outbound_megabits_per_sec = 200;
    public volatile int inter_dc_stream_throughput_outbound_megabits_per_sec = 200;

    public String[] data_file_directories = new String[0];

    public String saved_caches_directory;

    // Commit Log
    public String commitlog_directory;
    public Integer commitlog_total_space_in_mb;
    public CommitLogSync commitlog_sync;
    public double commitlog_sync_batch_window_in_ms = Double.NaN;
    public int commitlog_sync_period_in_ms;
    public int commitlog_segment_size_in_mb = 32;
    public ParameterizedClass commitlog_compression;
    public int commitlog_max_compression_buffers_in_pool = 3;
    public TransparentDataEncryptionOptions transparent_data_encryption_options = new TransparentDataEncryptionOptions();

    public Integer max_mutation_size_in_kb;

    // Change-data-capture logs
    public boolean cdc_enabled = false;
    public String cdc_raw_directory;
    public int cdc_total_space_in_mb = 0;
    public int cdc_free_space_check_interval_ms = 250;

    @Deprecated
    public int commitlog_periodic_queue_size = -1;

    public String endpoint_snitch;
    public boolean dynamic_snitch = true;
    public int dynamic_snitch_update_interval_in_ms = 100;
    public int dynamic_snitch_reset_interval_in_ms = 600000;
    public double dynamic_snitch_badness_threshold = 0.1;

    public String request_scheduler;
    public RequestSchedulerId request_scheduler_id;
    public RequestSchedulerOptions request_scheduler_options;

    public EncryptionOptions.ServerEncryptionOptions server_encryption_options = new EncryptionOptions.ServerEncryptionOptions();
    public EncryptionOptions.ClientEncryptionOptions client_encryption_options = new EncryptionOptions.ClientEncryptionOptions();
    // this encOptions is for backward compatibility (a warning is logged by DatabaseDescriptor)
    public EncryptionOptions.ServerEncryptionOptions encryption_options;

    public InternodeCompression internode_compression = InternodeCompression.none;

    @Deprecated
    public Integer index_interval = null;

    public int hinted_handoff_throttle_in_kb = 1024;
    public int batchlog_replay_throttle_in_kb = 1024;
    public int max_hints_delivery_threads = 2;
    public int hints_flush_period_in_ms = 10000;
    public int max_hints_file_size_in_mb = 128;
    public ParameterizedClass hints_compression;
    public int sstable_preemptive_open_interval_in_mb = 50;

    public volatile boolean incremental_backups = false;
    public boolean trickle_fsync = false;
    public int trickle_fsync_interval_in_kb = 10240;

    public Long key_cache_size_in_mb = null;
    public volatile int key_cache_save_period = 14400;
    public volatile int key_cache_keys_to_save = Integer.MAX_VALUE;

    public String row_cache_class_name = "org.apache.cassandra.cache.OHCProvider";
    public long row_cache_size_in_mb = 0;
    public volatile int row_cache_save_period = 0;
    public volatile int row_cache_keys_to_save = Integer.MAX_VALUE;

    public Long counter_cache_size_in_mb = null;
    public volatile int counter_cache_save_period = 7200;
    public volatile int counter_cache_keys_to_save = Integer.MAX_VALUE;

    private static boolean isClientMode = false;

    public Integer file_cache_size_in_mb;

    /**
     * Because of the current {@link org.apache.cassandra.utils.memory.BufferPool} slab sizes of 64 kb, we
     * store in the file cache buffers that divide 64 kb, so we need to round the buffer sizes to powers of two.
     * This boolean controls weather they are rounded up or down. Set it to true to round up to the
     * next power of two, set it to false to round down to the previous power of two. Note that buffer sizes are
     * already rounded to 4 kb and capped between 4 kb minimum and 64 kb maximum by the {@link DiskOptimizationStrategy}.
     * By default, this boolean is set to round down when {@link #disk_optimization_strategy} is {@code ssd},
     * and to round up when it is {@code spinning}.
     */
    public Boolean file_cache_round_up;

    public boolean buffer_pool_use_heap_if_exhausted = true;

    public DiskOptimizationStrategy disk_optimization_strategy = DiskOptimizationStrategy.ssd;

    public double disk_optimization_estimate_percentile = 0.95;

    public double disk_optimization_page_cross_chance = 0.1;

    public boolean inter_dc_tcp_nodelay = true;

    public MemtableAllocationType memtable_allocation_type = MemtableAllocationType.heap_buffers;

    public volatile int tombstone_warn_threshold = 1000;
    public volatile int tombstone_failure_threshold = 100000;

    public volatile Long index_summary_capacity_in_mb;
    public volatile int index_summary_resize_interval_in_minutes = 60;

    public int gc_log_threshold_in_ms = 200;
    public int gc_warn_threshold_in_ms = 0;

    // TTL for different types of trace events.
    public int tracetype_query_ttl = (int) TimeUnit.DAYS.toSeconds(1);
    public int tracetype_repair_ttl = (int) TimeUnit.DAYS.toSeconds(7);

    /*
     * Strategy to use for coalescing messages in OutboundTcpConnection.
     * Can be fixed, movingaverage, timehorizon, disabled. Setting is case and leading/trailing
     * whitespace insensitive. You can also specify a subclass of CoalescingStrategies.CoalescingStrategy by name.
     */
    public String otc_coalescing_strategy = "DISABLED";

    /*
     * How many microseconds to wait for coalescing. For fixed strategy this is the amount of time after the first
     * message is received before it will be sent with any accompanying messages. For moving average this is the
     * maximum amount of time that will be waited as well as the interval at which messages must arrive on average
     * for coalescing to be enabled.
     */
    public static final int otc_coalescing_window_us_default = 200;
    public int otc_coalescing_window_us = otc_coalescing_window_us_default;
    public int otc_coalescing_enough_coalesced_messages = 8;

    /**
     * Backlog expiration interval in milliseconds for the OutboundTcpConnection.
     */
    public static final int otc_backlog_expiration_interval_ms_default = 200;
    public volatile int otc_backlog_expiration_interval_ms = otc_backlog_expiration_interval_ms_default;

    public int windows_timer_interval = 0;

    /**
     * Size of the CQL prepared statements cache in MB.
     * Defaults to 1/256th of the heap size or 10MB, whichever is greater.
     */
    public Long prepared_statements_cache_size_mb = null;
    /**
     * Size of the Thrift prepared statements cache in MB.
     * Defaults to 1/256th of the heap size or 10MB, whichever is greater.
     */
    public Long thrift_prepared_statements_cache_size_mb = null;

    public boolean enable_user_defined_functions = false;
    public boolean enable_scripted_user_defined_functions = false;

    public boolean enable_materialized_views = true;

    /**
     * Optionally disable asynchronous UDF execution.
     * Disabling asynchronous UDF execution also implicitly disables the security-manager!
     * By default, async UDF execution is enabled to be able to detect UDFs that run too long / forever and be
     * able to fail fast - i.e. stop the Cassandra daemon, which is currently the only appropriate approach to
     * "tell" a user that there's something really wrong with the UDF.
     * When you disable async UDF execution, users MUST pay attention to read-timeouts since these may indicate
     * UDFs that run too long or forever - and this can destabilize the cluster.
     */
    public boolean enable_user_defined_functions_threads = true;
    /**
     * Time in milliseconds after a warning will be emitted to the log and to the client that a UDF runs too long.
     * (Only valid, if enable_user_defined_functions_threads==true)
     */
    public long user_defined_function_warn_timeout = 500;
    /**
     * Time in milliseconds after a fatal UDF run-time situation is detected and action according to
     * user_function_timeout_policy will take place.
     * (Only valid, if enable_user_defined_functions_threads==true)
     */
    public long user_defined_function_fail_timeout = 1500;
    /**
     * Defines what to do when a UDF ran longer than user_defined_function_fail_timeout.
     * Possible options are:
     * - 'die' - i.e. it is able to emit a warning to the client before the Cassandra Daemon will shut down.
     * - 'die_immediate' - shut down C* daemon immediately (effectively prevent the chance that the client will receive a warning).
     * - 'ignore' - just log - the most dangerous option.
     * (Only valid, if enable_user_defined_functions_threads==true)
     */
    public UserFunctionTimeoutPolicy user_function_timeout_policy = UserFunctionTimeoutPolicy.die;

    public volatile boolean back_pressure_enabled = false;
    public volatile ParameterizedClass back_pressure_strategy;

    /**
     * @deprecated migrate to {@link DatabaseDescriptor#isClientInitialized()}
     */
    @Deprecated
    public static boolean isClientMode()
    {
        return isClientMode;
    }

    /**
     * Client mode means that the process is a pure client, that uses C* code base but does
     * not read or write local C* database files.
     *
     * @deprecated migrate to {@link DatabaseDescriptor#clientInitialization(boolean)}
     */
    @Deprecated
    public static void setClientMode(boolean clientMode)
    {
        isClientMode = clientMode;
    }

    public enum CommitLogSync
    {
        periodic,
        batch
    }
    public enum InternodeCompression
    {
        all, none, dc
    }

    public enum DiskAccessMode
    {
        auto,
        mmap,
        mmap_index_only,
        standard,
    }

    public enum MemtableAllocationType
    {
        unslabbed_heap_buffers,
        heap_buffers,
        offheap_buffers,
        offheap_objects
    }

    public enum DiskFailurePolicy
    {
        best_effort,
        stop,
        ignore,
        stop_paranoid,
        die
    }

    public enum CommitFailurePolicy
    {
        stop,
        stop_commit,
        ignore,
        die,
    }

    public enum UserFunctionTimeoutPolicy
    {
        ignore,
        die,
        die_immediate
    }

    public enum RequestSchedulerId
    {
        keyspace
    }

    public enum DiskOptimizationStrategy
    {
        ssd,
        spinning
    }

    private static final List<String> SENSITIVE_KEYS = new ArrayList<String>() {{
        add("client_encryption_options");
        add("server_encryption_options");
    }};

    public static void log(Config config)
    {
        Map<String, String> configMap = new TreeMap<>();
        for (Field field : Config.class.getFields())
        {
            // ignore the constants
            if (Modifier.isFinal(field.getModifiers()))
                continue;

            String name = field.getName();
            if (SENSITIVE_KEYS.contains(name))
            {
                configMap.put(name, "<REDACTED>");
                continue;
            }

            String value;
            try
            {
                // Field.get() can throw NPE if the value of the field is null
                value = field.get(config).toString();
            }
            catch (NullPointerException | IllegalAccessException npe)
            {
                value = "null";
            }
            configMap.put(name, value);
        }

        logger.info("Node configuration:[{}]", Joiner.on("; ").join(configMap.entrySet()));
    }
}<|MERGE_RESOLUTION|>--- conflicted
+++ resolved
@@ -152,18 +152,11 @@
     public boolean start_native_transport = false;
     public int native_transport_port = 9042;
     public Integer native_transport_port_ssl = null;
-<<<<<<< HEAD
     public int native_transport_max_threads = 128;
     public int native_transport_max_frame_size_in_mb = 256;
     public volatile long native_transport_max_concurrent_connections = -1L;
     public volatile long native_transport_max_concurrent_connections_per_ip = -1L;
-=======
-    public Integer native_transport_max_threads = 128;
-    public Integer native_transport_max_frame_size_in_mb = 256;
-    public volatile Long native_transport_max_concurrent_connections = -1L;
-    public volatile Long native_transport_max_concurrent_connections_per_ip = -1L;
     public boolean native_transport_flush_in_batches_legacy = true;
->>>>>>> b82a42fd
 
     @Deprecated
     public int thrift_max_message_length_in_mb = 16;
