--- conflicted
+++ resolved
@@ -271,13 +271,8 @@
 
         String loaderClass = System.getProperty(Config.PROPERTY_PREFIX + "config.loader");
         ConfigurationLoader loader = loaderClass == null
-<<<<<<< HEAD
-                                   ? new YamlConfigurationLoader()
-                                   : FBUtilities.<ConfigurationLoader>construct(loaderClass, "configuration loading");
-=======
                                      ? new YamlConfigurationLoader()
-                                   : FBUtilities.construct(loaderClass, "configuration loading");
->>>>>>> 0a1e900a
+                                     : FBUtilities.construct(loaderClass, "configuration loading");
         Config config = loader.loadConfig();
 
         if (!hasLoggedConfig)
@@ -321,75 +316,18 @@
 
     private static void setConfig(Config config)
     {
-<<<<<<< HEAD
         conf = config;
     }
 
     private static void applyAll() throws ConfigurationException
     {
         applySimpleConfig();
-=======
-        listenAddress = null;
-        rpcAddress = null;
-        broadcastAddress = null;
-        broadcastRpcAddress = null;
-
-        /* Local IP, hostname or interface to bind services to */
-        if (config.listen_address != null && config.listen_interface != null)
-        {
-            throw new ConfigurationException("Set listen_address OR listen_interface, not both", false);
-        }
-        else if (config.listen_address != null)
-        {
-            try
-            {
-                listenAddress = InetAddress.getByName(config.listen_address);
-            }
-            catch (UnknownHostException e)
-            {
-                throw new ConfigurationException("Unknown listen_address '" + config.listen_address + '\'', false);
-            }
-
-            if (listenAddress.isAnyLocalAddress())
-                throw new ConfigurationException("listen_address cannot be a wildcard address (" + config.listen_address + ")!", false);
-        }
-        else if (config.listen_interface != null)
-        {
-            listenAddress = getNetworkInterfaceAddress(config.listen_interface, "listen_interface", config.listen_interface_prefer_ipv6);
-        }
-
-        /* Gossip Address to broadcast */
-        if (config.broadcast_address != null)
-        {
-            try
-            {
-                broadcastAddress = InetAddress.getByName(config.broadcast_address);
-            }
-            catch (UnknownHostException e)
-            {
-                throw new ConfigurationException("Unknown broadcast_address '" + config.broadcast_address + '\'', false);
-            }
->>>>>>> 0a1e900a
 
         applyPartitioner();
 
         applyAddressConfig();
 
-<<<<<<< HEAD
         applyThriftHSHA();
-=======
-        /* RPC address to broadcast */
-        if (config.broadcast_rpc_address != null)
-        {
-            try
-            {
-                broadcastRpcAddress = InetAddress.getByName(config.broadcast_rpc_address);
-            }
-            catch (UnknownHostException e)
-            {
-                throw new ConfigurationException("Unknown broadcast_rpc_address '" + config.broadcast_rpc_address + '\'', false);
-            }
->>>>>>> 0a1e900a
 
         applySnitch();
 
@@ -540,13 +478,555 @@
             conf.native_transport_max_concurrent_requests_in_bytes_per_ip = Runtime.getRuntime().maxMemory() / 40;
         }
 
-<<<<<<< HEAD
         if (conf.cdc_raw_directory == null)
         {
             conf.cdc_raw_directory = storagedirFor("cdc_raw");
         }
-=======
-        snitch = createEndpointSnitch(conf.endpoint_snitch);
+
+        if (conf.commitlog_total_space_in_mb == null)
+        {
+            int preferredSize = 8192;
+            int minSize = 0;
+            try
+            {
+                // use 1/4 of available space.  See discussion on #10013 and #10199
+                minSize = Ints.saturatedCast((guessFileStore(conf.commitlog_directory).getTotalSpace() / 1048576) / 4);
+            }
+            catch (IOException e)
+            {
+                logger.debug("Error checking disk space", e);
+                throw new ConfigurationException(String.format("Unable to check disk space available to %s. Perhaps the Cassandra user does not have the necessary permissions",
+                                                               conf.commitlog_directory), e);
+            }
+            if (minSize < preferredSize)
+            {
+                logger.warn("Small commitlog volume detected at {}; setting commitlog_total_space_in_mb to {}.  You can override this in cassandra.yaml",
+                            conf.commitlog_directory, minSize);
+                conf.commitlog_total_space_in_mb = minSize;
+            }
+            else
+            {
+                conf.commitlog_total_space_in_mb = preferredSize;
+            }
+        }
+
+        if (conf.cdc_total_space_in_mb == 0)
+        {
+            int preferredSize = 4096;
+            int minSize;
+            try
+            {
+                // use 1/8th of available space.  See discussion on #10013 and #10199 on the CL, taking half that for CDC
+                minSize = Ints.saturatedCast((guessFileStore(conf.cdc_raw_directory).getTotalSpace() / 1048576) / 8);
+            }
+            catch (IOException e)
+            {
+                logger.debug("Error checking disk space", e);
+                throw new ConfigurationException(String.format("Unable to check disk space available to %s. Perhaps the Cassandra user does not have the necessary permissions",
+                                                               conf.cdc_raw_directory), e);
+            }
+            if (minSize < preferredSize)
+            {
+                logger.warn("Small cdc volume detected at {}; setting cdc_total_space_in_mb to {}.  You can override this in cassandra.yaml",
+                            conf.cdc_raw_directory, minSize);
+                conf.cdc_total_space_in_mb = minSize;
+            }
+            else
+            {
+                conf.cdc_total_space_in_mb = preferredSize;
+            }
+        }
+
+        if (conf.cdc_enabled)
+        {
+            logger.info("cdc_enabled is true. Starting casssandra node with Change-Data-Capture enabled.");
+        }
+
+        if (conf.saved_caches_directory == null)
+        {
+            conf.saved_caches_directory = storagedirFor("saved_caches");
+        }
+        if (conf.data_file_directories == null || conf.data_file_directories.length == 0)
+        {
+            conf.data_file_directories = new String[]{ storagedir("data_file_directories") + File.separator + "data" };
+        }
+
+        long dataFreeBytes = 0;
+        /* data file and commit log directories. they get created later, when they're needed. */
+        for (String datadir : conf.data_file_directories)
+        {
+            if (datadir == null)
+                throw new ConfigurationException("data_file_directories must not contain empty entry", false);
+            if (datadir.equals(conf.commitlog_directory))
+                throw new ConfigurationException("commitlog_directory must not be the same as any data_file_directories", false);
+            if (datadir.equals(conf.hints_directory))
+                throw new ConfigurationException("hints_directory must not be the same as any data_file_directories", false);
+            if (datadir.equals(conf.saved_caches_directory))
+                throw new ConfigurationException("saved_caches_directory must not be the same as any data_file_directories", false);
+
+            try
+            {
+                dataFreeBytes = saturatedSum(dataFreeBytes, guessFileStore(datadir).getUnallocatedSpace());
+            }
+            catch (IOException e)
+            {
+                logger.debug("Error checking disk space", e);
+                throw new ConfigurationException(String.format("Unable to check disk space available to %s. Perhaps the Cassandra user does not have the necessary permissions",
+                                                               datadir), e);
+            }
+        }
+        if (dataFreeBytes < 64 * ONE_GB) // 64 GB
+            logger.warn("Only {} free across all data volumes. Consider adding more capacity to your cluster or removing obsolete snapshots",
+                        FBUtilities.prettyPrintMemory(dataFreeBytes));
+
+        if (conf.commitlog_directory.equals(conf.saved_caches_directory))
+            throw new ConfigurationException("saved_caches_directory must not be the same as the commitlog_directory", false);
+        if (conf.commitlog_directory.equals(conf.hints_directory))
+            throw new ConfigurationException("hints_directory must not be the same as the commitlog_directory", false);
+        if (conf.hints_directory.equals(conf.saved_caches_directory))
+            throw new ConfigurationException("saved_caches_directory must not be the same as the hints_directory", false);
+
+        if (conf.memtable_flush_writers == 0)
+        {
+            conf.memtable_flush_writers = conf.data_file_directories.length == 1 ? 2 : 1;
+        }
+
+        if (conf.memtable_flush_writers < 1)
+            throw new ConfigurationException("memtable_flush_writers must be at least 1, but was " + conf.memtable_flush_writers, false);
+
+        if (conf.memtable_cleanup_threshold == null)
+        {
+            conf.memtable_cleanup_threshold = (float) (1.0 / (1 + conf.memtable_flush_writers));
+        }
+        else
+        {
+            logger.warn("memtable_cleanup_threshold has been deprecated and should be removed from cassandra.yaml");
+        }
+
+        if (conf.memtable_cleanup_threshold < 0.01f)
+            throw new ConfigurationException("memtable_cleanup_threshold must be >= 0.01, but was " + conf.memtable_cleanup_threshold, false);
+        if (conf.memtable_cleanup_threshold > 0.99f)
+            throw new ConfigurationException("memtable_cleanup_threshold must be <= 0.99, but was " + conf.memtable_cleanup_threshold, false);
+        if (conf.memtable_cleanup_threshold < 0.1f)
+            logger.warn("memtable_cleanup_threshold is set very low [{}], which may cause performance degradation", conf.memtable_cleanup_threshold);
+
+        if (conf.concurrent_compactors == null)
+            conf.concurrent_compactors = Math.min(8, Math.max(2, Math.min(FBUtilities.getAvailableProcessors(), conf.data_file_directories.length)));
+
+        if (conf.concurrent_compactors <= 0)
+            throw new ConfigurationException("concurrent_compactors should be strictly greater than 0, but was " + conf.concurrent_compactors, false);
+
+        if (conf.num_tokens != null && conf.num_tokens > MAX_NUM_TOKENS)
+            throw new ConfigurationException(String.format("A maximum number of %d tokens per node is supported", MAX_NUM_TOKENS), false);
+
+        try
+        {
+            // if prepared_statements_cache_size_mb option was set to "auto" then size of the cache should be "max(1/256 of Heap (in MB), 10MB)"
+            preparedStatementsCacheSizeInMB = (conf.prepared_statements_cache_size_mb == null)
+                                              ? Math.max(10, (int) (Runtime.getRuntime().maxMemory() / 1024 / 1024 / 256))
+                                              : conf.prepared_statements_cache_size_mb;
+
+            if (preparedStatementsCacheSizeInMB <= 0)
+                throw new NumberFormatException(); // to escape duplicating error message
+        }
+        catch (NumberFormatException e)
+        {
+            throw new ConfigurationException("prepared_statements_cache_size_mb option was set incorrectly to '"
+                                             + conf.prepared_statements_cache_size_mb + "', supported values are <integer> >= 0.", false);
+        }
+
+        try
+        {
+            // if thrift_prepared_statements_cache_size_mb option was set to "auto" then size of the cache should be "max(1/256 of Heap (in MB), 10MB)"
+            thriftPreparedStatementsCacheSizeInMB = (conf.thrift_prepared_statements_cache_size_mb == null)
+                                                    ? Math.max(10, (int) (Runtime.getRuntime().maxMemory() / 1024 / 1024 / 256))
+                                                    : conf.thrift_prepared_statements_cache_size_mb;
+
+            if (thriftPreparedStatementsCacheSizeInMB <= 0)
+                throw new NumberFormatException(); // to escape duplicating error message
+        }
+        catch (NumberFormatException e)
+        {
+            throw new ConfigurationException("thrift_prepared_statements_cache_size_mb option was set incorrectly to '"
+                                             + conf.thrift_prepared_statements_cache_size_mb + "', supported values are <integer> >= 0.", false);
+        }
+
+        try
+        {
+            // if key_cache_size_in_mb option was set to "auto" then size of the cache should be "min(5% of Heap (in MB), 100MB)
+            keyCacheSizeInMB = (conf.key_cache_size_in_mb == null)
+                               ? Math.min(Math.max(1, (int) (Runtime.getRuntime().totalMemory() * 0.05 / 1024 / 1024)), 100)
+                               : conf.key_cache_size_in_mb;
+
+            if (keyCacheSizeInMB < 0)
+                throw new NumberFormatException(); // to escape duplicating error message
+        }
+        catch (NumberFormatException e)
+        {
+            throw new ConfigurationException("key_cache_size_in_mb option was set incorrectly to '"
+                                             + conf.key_cache_size_in_mb + "', supported values are <integer> >= 0.", false);
+        }
+
+        try
+        {
+            // if counter_cache_size_in_mb option was set to "auto" then size of the cache should be "min(2.5% of Heap (in MB), 50MB)
+            counterCacheSizeInMB = (conf.counter_cache_size_in_mb == null)
+                                   ? Math.min(Math.max(1, (int) (Runtime.getRuntime().totalMemory() * 0.025 / 1024 / 1024)), 50)
+                                   : conf.counter_cache_size_in_mb;
+
+            if (counterCacheSizeInMB < 0)
+                throw new NumberFormatException(); // to escape duplicating error message
+        }
+        catch (NumberFormatException e)
+        {
+            throw new ConfigurationException("counter_cache_size_in_mb option was set incorrectly to '"
+                                             + conf.counter_cache_size_in_mb + "', supported values are <integer> >= 0.", false);
+        }
+
+        // if set to empty/"auto" then use 5% of Heap size
+        indexSummaryCapacityInMB = (conf.index_summary_capacity_in_mb == null)
+                                   ? Math.max(1, (int) (Runtime.getRuntime().totalMemory() * 0.05 / 1024 / 1024))
+                                   : conf.index_summary_capacity_in_mb;
+
+        if (indexSummaryCapacityInMB < 0)
+            throw new ConfigurationException("index_summary_capacity_in_mb option was set incorrectly to '"
+                                             + conf.index_summary_capacity_in_mb + "', it should be a non-negative integer.", false);
+
+        if (conf.index_interval != null)
+            logger.warn("index_interval has been deprecated and should be removed from cassandra.yaml");
+
+        if(conf.encryption_options != null)
+        {
+            logger.warn("Please rename encryption_options as server_encryption_options in the yaml");
+            //operate under the assumption that server_encryption_options is not set in yaml rather than both
+            conf.server_encryption_options = conf.encryption_options;
+        }
+
+        if (conf.user_defined_function_fail_timeout < 0)
+            throw new ConfigurationException("user_defined_function_fail_timeout must not be negative", false);
+        if (conf.user_defined_function_warn_timeout < 0)
+            throw new ConfigurationException("user_defined_function_warn_timeout must not be negative", false);
+
+        if (conf.user_defined_function_fail_timeout < conf.user_defined_function_warn_timeout)
+            throw new ConfigurationException("user_defined_function_warn_timeout must less than user_defined_function_fail_timeout", false);
+
+        if (conf.commitlog_segment_size_in_mb <= 0)
+            throw new ConfigurationException("commitlog_segment_size_in_mb must be positive, but was "
+                    + conf.commitlog_segment_size_in_mb, false);
+        else if (conf.commitlog_segment_size_in_mb >= 2048)
+            throw new ConfigurationException("commitlog_segment_size_in_mb must be smaller than 2048, but was "
+                    + conf.commitlog_segment_size_in_mb, false);
+
+        if (conf.max_mutation_size_in_kb == null)
+            conf.max_mutation_size_in_kb = conf.commitlog_segment_size_in_mb * 1024 / 2;
+        else if (conf.commitlog_segment_size_in_mb * 1024 < 2 * conf.max_mutation_size_in_kb)
+            throw new ConfigurationException("commitlog_segment_size_in_mb must be at least twice the size of max_mutation_size_in_kb / 1024", false);
+
+        // native transport encryption options
+        if (conf.native_transport_port_ssl != null
+            && conf.native_transport_port_ssl != conf.native_transport_port
+            && !conf.client_encryption_options.enabled)
+        {
+            throw new ConfigurationException("Encryption must be enabled in client_encryption_options for native_transport_port_ssl", false);
+        }
+
+        // If max protocol version has been set, just validate it's within an acceptable range
+        if (conf.native_transport_max_negotiable_protocol_version != Integer.MIN_VALUE)
+        {
+            try
+            {
+                ProtocolVersion.decode(conf.native_transport_max_negotiable_protocol_version, ProtocolVersionLimit.SERVER_DEFAULT);
+                logger.info("Native transport max negotiable version statically limited to {}", conf.native_transport_max_negotiable_protocol_version);
+            }
+            catch (Exception e)
+            {
+                throw new ConfigurationException("Invalid setting for native_transport_max_negotiable_protocol_version; " +
+                                                 ProtocolVersion.invalidVersionMessage(conf.native_transport_max_negotiable_protocol_version));
+            }
+        }
+
+        if (conf.max_value_size_in_mb <= 0)
+            throw new ConfigurationException("max_value_size_in_mb must be positive", false);
+        else if (conf.max_value_size_in_mb >= 2048)
+            throw new ConfigurationException("max_value_size_in_mb must be smaller than 2048, but was "
+                    + conf.max_value_size_in_mb, false);
+
+        switch (conf.disk_optimization_strategy)
+        {
+            case ssd:
+                diskOptimizationStrategy = new SsdDiskOptimizationStrategy(conf.disk_optimization_page_cross_chance);
+                break;
+            case spinning:
+                diskOptimizationStrategy = new SpinningDiskOptimizationStrategy();
+                break;
+        }
+
+        try
+        {
+            ParameterizedClass strategy = conf.back_pressure_strategy != null ? conf.back_pressure_strategy : RateBasedBackPressure.withDefaultParams();
+            Class<?> clazz = Class.forName(strategy.class_name);
+            if (!BackPressureStrategy.class.isAssignableFrom(clazz))
+                throw new ConfigurationException(strategy + " is not an instance of " + BackPressureStrategy.class.getCanonicalName(), false);
+
+            Constructor<?> ctor = clazz.getConstructor(Map.class);
+            BackPressureStrategy instance = (BackPressureStrategy) ctor.newInstance(strategy.parameters);
+            logger.info("Back-pressure is {} with strategy {}.", backPressureEnabled() ? "enabled" : "disabled", conf.back_pressure_strategy);
+            backPressureStrategy = instance;
+        }
+        catch (ConfigurationException ex)
+        {
+            throw ex;
+        }
+        catch (Exception ex)
+        {
+            throw new ConfigurationException("Error configuring back-pressure strategy: " + conf.back_pressure_strategy, ex);
+        }
+
+        if (conf.otc_coalescing_enough_coalesced_messages > 128)
+            throw new ConfigurationException("otc_coalescing_enough_coalesced_messages must be smaller than 128", false);
+
+        if (conf.otc_coalescing_enough_coalesced_messages <= 0)
+            throw new ConfigurationException("otc_coalescing_enough_coalesced_messages must be positive", false);
+    }
+
+    private static String storagedirFor(String type)
+    {
+        return storagedir(type + "_directory") + File.separator + type;
+    }
+
+    private static String storagedir(String errMsgType)
+    {
+        String storagedir = System.getProperty(Config.PROPERTY_PREFIX + "storagedir", null);
+        if (storagedir == null)
+            throw new ConfigurationException(errMsgType + " is missing and -Dcassandra.storagedir is not set", false);
+        return storagedir;
+    }
+
+    public static void applyAddressConfig() throws ConfigurationException
+    {
+        applyAddressConfig(conf);
+    }
+
+    public static void applyAddressConfig(Config config) throws ConfigurationException
+    {
+        listenAddress = null;
+        rpcAddress = null;
+        broadcastAddress = null;
+        broadcastRpcAddress = null;
+
+        /* Local IP, hostname or interface to bind services to */
+        if (config.listen_address != null && config.listen_interface != null)
+        {
+            throw new ConfigurationException("Set listen_address OR listen_interface, not both", false);
+        }
+        else if (config.listen_address != null)
+        {
+            try
+            {
+                listenAddress = InetAddress.getByName(config.listen_address);
+            }
+            catch (UnknownHostException e)
+            {
+                throw new ConfigurationException("Unknown listen_address '" + config.listen_address + '\'', false);
+            }
+
+            if (listenAddress.isAnyLocalAddress())
+                throw new ConfigurationException("listen_address cannot be a wildcard address (" + config.listen_address + ")!", false);
+        }
+        else if (config.listen_interface != null)
+        {
+            listenAddress = getNetworkInterfaceAddress(config.listen_interface, "listen_interface", config.listen_interface_prefer_ipv6);
+        }
+
+        /* Gossip Address to broadcast */
+        if (config.broadcast_address != null)
+        {
+            try
+            {
+                broadcastAddress = InetAddress.getByName(config.broadcast_address);
+            }
+            catch (UnknownHostException e)
+            {
+                throw new ConfigurationException("Unknown broadcast_address '" + config.broadcast_address + '\'', false);
+            }
+
+            if (broadcastAddress.isAnyLocalAddress())
+                throw new ConfigurationException("broadcast_address cannot be a wildcard address (" + config.broadcast_address + ")!", false);
+        }
+
+        /* Local IP, hostname or interface to bind RPC server to */
+        if (config.rpc_address != null && config.rpc_interface != null)
+        {
+            throw new ConfigurationException("Set rpc_address OR rpc_interface, not both", false);
+        }
+        else if (config.rpc_address != null)
+        {
+            try
+            {
+                rpcAddress = InetAddress.getByName(config.rpc_address);
+            }
+            catch (UnknownHostException e)
+            {
+                throw new ConfigurationException("Unknown host in rpc_address " + config.rpc_address, false);
+            }
+        }
+        else if (config.rpc_interface != null)
+        {
+            rpcAddress = getNetworkInterfaceAddress(config.rpc_interface, "rpc_interface", config.rpc_interface_prefer_ipv6);
+        }
+        else
+        {
+            rpcAddress = FBUtilities.getLocalAddress();
+        }
+
+        /* RPC address to broadcast */
+        if (config.broadcast_rpc_address != null)
+        {
+            try
+            {
+                broadcastRpcAddress = InetAddress.getByName(config.broadcast_rpc_address);
+            }
+            catch (UnknownHostException e)
+            {
+                throw new ConfigurationException("Unknown broadcast_rpc_address '" + config.broadcast_rpc_address + '\'', false);
+            }
+
+            if (broadcastRpcAddress.isAnyLocalAddress())
+                throw new ConfigurationException("broadcast_rpc_address cannot be a wildcard address (" + config.broadcast_rpc_address + ")!", false);
+        }
+        else
+        {
+            if (rpcAddress.isAnyLocalAddress())
+                throw new ConfigurationException("If rpc_address is set to a wildcard address (" + config.rpc_address + "), then " +
+                                                 "you must set broadcast_rpc_address to a value other than " + config.rpc_address, false);
+        }
+    }
+
+    public static void applyThriftHSHA()
+    {
+        // fail early instead of OOMing (see CASSANDRA-8116)
+        if (ThriftServerType.HSHA.equals(conf.rpc_server_type) && conf.rpc_max_threads == Integer.MAX_VALUE)
+            throw new ConfigurationException("The hsha rpc_server_type is not compatible with an rpc_max_threads " +
+                                             "setting of 'unlimited'.  Please see the comments in cassandra.yaml " +
+                                             "for rpc_server_type and rpc_max_threads.",
+                                             false);
+        if (ThriftServerType.HSHA.equals(conf.rpc_server_type) && conf.rpc_max_threads > (FBUtilities.getAvailableProcessors() * 2 + 1024))
+            logger.warn("rpc_max_threads setting of {} may be too high for the hsha server and cause unnecessary thread contention, reducing performance", conf.rpc_max_threads);
+    }
+
+    public static void applyEncryptionContext()
+    {
+        // always attempt to load the cipher factory, as we could be in the situation where the user has disabled encryption,
+        // but has existing commitlogs and sstables on disk that are still encrypted (and still need to be read)
+        encryptionContext = new EncryptionContext(conf.transparent_data_encryption_options);
+    }
+
+    public static void applySeedProvider()
+    {
+        // load the seeds for node contact points
+        if (conf.seed_provider == null)
+        {
+            throw new ConfigurationException("seeds configuration is missing; a minimum of one seed is required.", false);
+        }
+        try
+        {
+            Class<?> seedProviderClass = Class.forName(conf.seed_provider.class_name);
+            seedProvider = (SeedProvider)seedProviderClass.getConstructor(Map.class).newInstance(conf.seed_provider.parameters);
+        }
+        // there are about 5 checked exceptions that could be thrown here.
+        catch (Exception e)
+        {
+            throw new ConfigurationException(e.getMessage() + "\nFatal configuration error; unable to start server.  See log for stacktrace.", true);
+        }
+        if (seedProvider.getSeeds().size() == 0)
+            throw new ConfigurationException("The seed provider lists no seeds.", false);
+    }
+
+    public static void applyTokensConfig()
+    {
+        applyTokensConfig(conf);
+    }
+
+    static void applyTokensConfig(Config conf)
+    {
+        if (conf.initial_token != null)
+        {
+            Collection<String> tokens = tokensFromString(conf.initial_token);
+            if (conf.num_tokens == null)
+            {
+                if (tokens.size() == 1)
+                    conf.num_tokens = 1;
+                else
+                    throw new ConfigurationException("initial_token was set but num_tokens is not!", false);
+            }
+
+            if (tokens.size() != conf.num_tokens)
+            {
+                throw new ConfigurationException(String.format("The number of initial tokens (by initial_token) specified (%s) is different from num_tokens value (%s)",
+                                                               tokens.size(),
+                                                               conf.num_tokens),
+                                                 false);
+            }
+
+            for (String token : tokens)
+                partitioner.getTokenFactory().validate(token);
+        }
+        else if (conf.num_tokens == null)
+        {
+            conf.num_tokens = 1;
+        }
+    }
+
+    // Maybe safe for clients + tools
+    public static void applyRequestScheduler()
+    {
+        /* Request Scheduler setup */
+        requestSchedulerOptions = conf.request_scheduler_options;
+        if (conf.request_scheduler != null)
+        {
+            try
+            {
+                if (requestSchedulerOptions == null)
+                {
+                    requestSchedulerOptions = new RequestSchedulerOptions();
+                }
+                Class<?> cls = Class.forName(conf.request_scheduler);
+                requestScheduler = (IRequestScheduler) cls.getConstructor(RequestSchedulerOptions.class).newInstance(requestSchedulerOptions);
+            }
+            catch (ClassNotFoundException e)
+            {
+                throw new ConfigurationException("Invalid Request Scheduler class " + conf.request_scheduler, false);
+            }
+            catch (Exception e)
+            {
+                throw new ConfigurationException("Unable to instantiate request scheduler", e);
+            }
+        }
+        else
+        {
+            requestScheduler = new NoScheduler();
+        }
+
+        if (conf.request_scheduler_id == RequestSchedulerId.keyspace)
+        {
+            requestSchedulerId = conf.request_scheduler_id;
+        }
+        else
+        {
+            // Default to Keyspace
+            requestSchedulerId = RequestSchedulerId.keyspace;
+        }
+    }
+
+    // definitely not safe for tools + clients - implicitly instantiates StorageService
+    public static void applySnitch()
+    {
+        /* end point snitch */
+        if (conf.endpoint_snitch == null)
+        {
+            throw new ConfigurationException("Missing endpoint_snitch directive", false);
+        }
+        snitch = createEndpointSnitch(conf.dynamic_snitch, conf.endpoint_snitch);
         EndpointSnitchInfo.create();
 
         localDC = snitch.getDatacenter(FBUtilities.getBroadcastAddress());
@@ -559,573 +1039,6 @@
                 return 1;
             return 0;
         };
->>>>>>> 0a1e900a
-
-        if (conf.commitlog_total_space_in_mb == null)
-        {
-            int preferredSize = 8192;
-            int minSize = 0;
-            try
-            {
-                // use 1/4 of available space.  See discussion on #10013 and #10199
-                minSize = Ints.saturatedCast((guessFileStore(conf.commitlog_directory).getTotalSpace() / 1048576) / 4);
-            }
-            catch (IOException e)
-            {
-                logger.debug("Error checking disk space", e);
-                throw new ConfigurationException(String.format("Unable to check disk space available to %s. Perhaps the Cassandra user does not have the necessary permissions",
-                                                               conf.commitlog_directory), e);
-            }
-            if (minSize < preferredSize)
-            {
-                logger.warn("Small commitlog volume detected at {}; setting commitlog_total_space_in_mb to {}.  You can override this in cassandra.yaml",
-                            conf.commitlog_directory, minSize);
-                conf.commitlog_total_space_in_mb = minSize;
-            }
-            else
-            {
-                conf.commitlog_total_space_in_mb = preferredSize;
-            }
-        }
-
-        if (conf.cdc_total_space_in_mb == 0)
-        {
-<<<<<<< HEAD
-            int preferredSize = 4096;
-            int minSize = 0;
-=======
-            int preferredSize = 8192;
-            int minSize;
->>>>>>> 0a1e900a
-            try
-            {
-                // use 1/8th of available space.  See discussion on #10013 and #10199 on the CL, taking half that for CDC
-                minSize = Ints.saturatedCast((guessFileStore(conf.cdc_raw_directory).getTotalSpace() / 1048576) / 8);
-            }
-            catch (IOException e)
-            {
-                logger.debug("Error checking disk space", e);
-                throw new ConfigurationException(String.format("Unable to check disk space available to %s. Perhaps the Cassandra user does not have the necessary permissions",
-                                                               conf.cdc_raw_directory), e);
-            }
-            if (minSize < preferredSize)
-            {
-                logger.warn("Small cdc volume detected at {}; setting cdc_total_space_in_mb to {}.  You can override this in cassandra.yaml",
-                            conf.cdc_raw_directory, minSize);
-                conf.cdc_total_space_in_mb = minSize;
-            }
-            else
-            {
-                conf.cdc_total_space_in_mb = preferredSize;
-            }
-        }
-
-        if (conf.cdc_enabled)
-        {
-            logger.info("cdc_enabled is true. Starting casssandra node with Change-Data-Capture enabled.");
-        }
-
-        if (conf.saved_caches_directory == null)
-        {
-            conf.saved_caches_directory = storagedirFor("saved_caches");
-        }
-        if (conf.data_file_directories == null || conf.data_file_directories.length == 0)
-        {
-            conf.data_file_directories = new String[]{ storagedir("data_file_directories") + File.separator + "data" };
-        }
-
-        long dataFreeBytes = 0;
-        /* data file and commit log directories. they get created later, when they're needed. */
-        for (String datadir : conf.data_file_directories)
-        {
-            if (datadir == null)
-                throw new ConfigurationException("data_file_directories must not contain empty entry", false);
-            if (datadir.equals(conf.commitlog_directory))
-                throw new ConfigurationException("commitlog_directory must not be the same as any data_file_directories", false);
-            if (datadir.equals(conf.hints_directory))
-                throw new ConfigurationException("hints_directory must not be the same as any data_file_directories", false);
-            if (datadir.equals(conf.saved_caches_directory))
-                throw new ConfigurationException("saved_caches_directory must not be the same as any data_file_directories", false);
-
-            try
-            {
-                dataFreeBytes = saturatedSum(dataFreeBytes, guessFileStore(datadir).getUnallocatedSpace());
-            }
-            catch (IOException e)
-            {
-                logger.debug("Error checking disk space", e);
-                throw new ConfigurationException(String.format("Unable to check disk space available to %s. Perhaps the Cassandra user does not have the necessary permissions",
-                                                               datadir), e);
-            }
-        }
-        if (dataFreeBytes < 64 * ONE_GB) // 64 GB
-            logger.warn("Only {} free across all data volumes. Consider adding more capacity to your cluster or removing obsolete snapshots",
-                        FBUtilities.prettyPrintMemory(dataFreeBytes));
-
-        if (conf.commitlog_directory.equals(conf.saved_caches_directory))
-            throw new ConfigurationException("saved_caches_directory must not be the same as the commitlog_directory", false);
-        if (conf.commitlog_directory.equals(conf.hints_directory))
-            throw new ConfigurationException("hints_directory must not be the same as the commitlog_directory", false);
-        if (conf.hints_directory.equals(conf.saved_caches_directory))
-            throw new ConfigurationException("saved_caches_directory must not be the same as the hints_directory", false);
-
-        if (conf.memtable_flush_writers == 0)
-        {
-            conf.memtable_flush_writers = conf.data_file_directories.length == 1 ? 2 : 1;
-        }
-
-        if (conf.memtable_flush_writers < 1)
-            throw new ConfigurationException("memtable_flush_writers must be at least 1, but was " + conf.memtable_flush_writers, false);
-
-        if (conf.memtable_cleanup_threshold == null)
-        {
-            conf.memtable_cleanup_threshold = (float) (1.0 / (1 + conf.memtable_flush_writers));
-        }
-        else
-        {
-            logger.warn("memtable_cleanup_threshold has been deprecated and should be removed from cassandra.yaml");
-        }
-
-        if (conf.memtable_cleanup_threshold < 0.01f)
-            throw new ConfigurationException("memtable_cleanup_threshold must be >= 0.01, but was " + conf.memtable_cleanup_threshold, false);
-        if (conf.memtable_cleanup_threshold > 0.99f)
-            throw new ConfigurationException("memtable_cleanup_threshold must be <= 0.99, but was " + conf.memtable_cleanup_threshold, false);
-        if (conf.memtable_cleanup_threshold < 0.1f)
-            logger.warn("memtable_cleanup_threshold is set very low [{}], which may cause performance degradation", conf.memtable_cleanup_threshold);
-
-        if (conf.concurrent_compactors == null)
-            conf.concurrent_compactors = Math.min(8, Math.max(2, Math.min(FBUtilities.getAvailableProcessors(), conf.data_file_directories.length)));
-
-        if (conf.concurrent_compactors <= 0)
-            throw new ConfigurationException("concurrent_compactors should be strictly greater than 0, but was " + conf.concurrent_compactors, false);
-
-        if (conf.num_tokens != null && conf.num_tokens > MAX_NUM_TOKENS)
-            throw new ConfigurationException(String.format("A maximum number of %d tokens per node is supported", MAX_NUM_TOKENS), false);
-
-        try
-        {
-            // if prepared_statements_cache_size_mb option was set to "auto" then size of the cache should be "max(1/256 of Heap (in MB), 10MB)"
-            preparedStatementsCacheSizeInMB = (conf.prepared_statements_cache_size_mb == null)
-                                              ? Math.max(10, (int) (Runtime.getRuntime().maxMemory() / 1024 / 1024 / 256))
-                                              : conf.prepared_statements_cache_size_mb;
-
-            if (preparedStatementsCacheSizeInMB <= 0)
-                throw new NumberFormatException(); // to escape duplicating error message
-        }
-        catch (NumberFormatException e)
-        {
-            throw new ConfigurationException("prepared_statements_cache_size_mb option was set incorrectly to '"
-                                             + conf.prepared_statements_cache_size_mb + "', supported values are <integer> >= 0.", false);
-        }
-
-        try
-        {
-            // if thrift_prepared_statements_cache_size_mb option was set to "auto" then size of the cache should be "max(1/256 of Heap (in MB), 10MB)"
-            thriftPreparedStatementsCacheSizeInMB = (conf.thrift_prepared_statements_cache_size_mb == null)
-                                                    ? Math.max(10, (int) (Runtime.getRuntime().maxMemory() / 1024 / 1024 / 256))
-                                                    : conf.thrift_prepared_statements_cache_size_mb;
-
-            if (thriftPreparedStatementsCacheSizeInMB <= 0)
-                throw new NumberFormatException(); // to escape duplicating error message
-        }
-        catch (NumberFormatException e)
-        {
-            throw new ConfigurationException("thrift_prepared_statements_cache_size_mb option was set incorrectly to '"
-                                             + conf.thrift_prepared_statements_cache_size_mb + "', supported values are <integer> >= 0.", false);
-        }
-
-        try
-        {
-            // if key_cache_size_in_mb option was set to "auto" then size of the cache should be "min(5% of Heap (in MB), 100MB)
-            keyCacheSizeInMB = (conf.key_cache_size_in_mb == null)
-                               ? Math.min(Math.max(1, (int) (Runtime.getRuntime().totalMemory() * 0.05 / 1024 / 1024)), 100)
-                               : conf.key_cache_size_in_mb;
-
-            if (keyCacheSizeInMB < 0)
-                throw new NumberFormatException(); // to escape duplicating error message
-        }
-        catch (NumberFormatException e)
-        {
-            throw new ConfigurationException("key_cache_size_in_mb option was set incorrectly to '"
-                                             + conf.key_cache_size_in_mb + "', supported values are <integer> >= 0.", false);
-        }
-
-        try
-        {
-            // if counter_cache_size_in_mb option was set to "auto" then size of the cache should be "min(2.5% of Heap (in MB), 50MB)
-            counterCacheSizeInMB = (conf.counter_cache_size_in_mb == null)
-                                   ? Math.min(Math.max(1, (int) (Runtime.getRuntime().totalMemory() * 0.025 / 1024 / 1024)), 50)
-                                   : conf.counter_cache_size_in_mb;
-
-            if (counterCacheSizeInMB < 0)
-                throw new NumberFormatException(); // to escape duplicating error message
-        }
-        catch (NumberFormatException e)
-        {
-            throw new ConfigurationException("counter_cache_size_in_mb option was set incorrectly to '"
-                                             + conf.counter_cache_size_in_mb + "', supported values are <integer> >= 0.", false);
-        }
-
-        // if set to empty/"auto" then use 5% of Heap size
-        indexSummaryCapacityInMB = (conf.index_summary_capacity_in_mb == null)
-                                   ? Math.max(1, (int) (Runtime.getRuntime().totalMemory() * 0.05 / 1024 / 1024))
-                                   : conf.index_summary_capacity_in_mb;
-
-        if (indexSummaryCapacityInMB < 0)
-            throw new ConfigurationException("index_summary_capacity_in_mb option was set incorrectly to '"
-                                             + conf.index_summary_capacity_in_mb + "', it should be a non-negative integer.", false);
-
-        if (conf.index_interval != null)
-            logger.warn("index_interval has been deprecated and should be removed from cassandra.yaml");
-
-        if(conf.encryption_options != null)
-        {
-            logger.warn("Please rename encryption_options as server_encryption_options in the yaml");
-            //operate under the assumption that server_encryption_options is not set in yaml rather than both
-            conf.server_encryption_options = conf.encryption_options;
-        }
-
-        if (conf.user_defined_function_fail_timeout < 0)
-            throw new ConfigurationException("user_defined_function_fail_timeout must not be negative", false);
-        if (conf.user_defined_function_warn_timeout < 0)
-            throw new ConfigurationException("user_defined_function_warn_timeout must not be negative", false);
-
-        if (conf.user_defined_function_fail_timeout < conf.user_defined_function_warn_timeout)
-            throw new ConfigurationException("user_defined_function_warn_timeout must less than user_defined_function_fail_timeout", false);
-
-        if (conf.commitlog_segment_size_in_mb <= 0)
-            throw new ConfigurationException("commitlog_segment_size_in_mb must be positive, but was "
-                    + conf.commitlog_segment_size_in_mb, false);
-        else if (conf.commitlog_segment_size_in_mb >= 2048)
-            throw new ConfigurationException("commitlog_segment_size_in_mb must be smaller than 2048, but was "
-                    + conf.commitlog_segment_size_in_mb, false);
-
-        if (conf.max_mutation_size_in_kb == null)
-            conf.max_mutation_size_in_kb = conf.commitlog_segment_size_in_mb * 1024 / 2;
-        else if (conf.commitlog_segment_size_in_mb * 1024 < 2 * conf.max_mutation_size_in_kb)
-            throw new ConfigurationException("commitlog_segment_size_in_mb must be at least twice the size of max_mutation_size_in_kb / 1024", false);
-
-        // native transport encryption options
-        if (conf.native_transport_port_ssl != null
-            && conf.native_transport_port_ssl != conf.native_transport_port
-            && !conf.client_encryption_options.enabled)
-        {
-            throw new ConfigurationException("Encryption must be enabled in client_encryption_options for native_transport_port_ssl", false);
-        }
-
-        // If max protocol version has been set, just validate it's within an acceptable range
-        if (conf.native_transport_max_negotiable_protocol_version != Integer.MIN_VALUE)
-        {
-            try
-            {
-                ProtocolVersion.decode(conf.native_transport_max_negotiable_protocol_version, ProtocolVersionLimit.SERVER_DEFAULT);
-                logger.info("Native transport max negotiable version statically limited to {}", conf.native_transport_max_negotiable_protocol_version);
-            }
-            catch (Exception e)
-            {
-                throw new ConfigurationException("Invalid setting for native_transport_max_negotiable_protocol_version; " +
-                                                 ProtocolVersion.invalidVersionMessage(conf.native_transport_max_negotiable_protocol_version));
-            }
-        }
-
-        if (conf.max_value_size_in_mb <= 0)
-            throw new ConfigurationException("max_value_size_in_mb must be positive", false);
-        else if (conf.max_value_size_in_mb >= 2048)
-            throw new ConfigurationException("max_value_size_in_mb must be smaller than 2048, but was "
-                    + conf.max_value_size_in_mb, false);
-
-        switch (conf.disk_optimization_strategy)
-        {
-            case ssd:
-                diskOptimizationStrategy = new SsdDiskOptimizationStrategy(conf.disk_optimization_page_cross_chance);
-                break;
-            case spinning:
-                diskOptimizationStrategy = new SpinningDiskOptimizationStrategy();
-                break;
-        }
-
-        try
-        {
-            ParameterizedClass strategy = conf.back_pressure_strategy != null ? conf.back_pressure_strategy : RateBasedBackPressure.withDefaultParams();
-            Class<?> clazz = Class.forName(strategy.class_name);
-            if (!BackPressureStrategy.class.isAssignableFrom(clazz))
-                throw new ConfigurationException(strategy + " is not an instance of " + BackPressureStrategy.class.getCanonicalName(), false);
-
-            Constructor<?> ctor = clazz.getConstructor(Map.class);
-            BackPressureStrategy instance = (BackPressureStrategy) ctor.newInstance(strategy.parameters);
-            logger.info("Back-pressure is {} with strategy {}.", backPressureEnabled() ? "enabled" : "disabled", conf.back_pressure_strategy);
-            backPressureStrategy = instance;
-        }
-        catch (ConfigurationException ex)
-        {
-            throw ex;
-        }
-        catch (Exception ex)
-        {
-            throw new ConfigurationException("Error configuring back-pressure strategy: " + conf.back_pressure_strategy, ex);
-        }
-
-        if (conf.otc_coalescing_enough_coalesced_messages > 128)
-            throw new ConfigurationException("otc_coalescing_enough_coalesced_messages must be smaller than 128", false);
-
-        if (conf.otc_coalescing_enough_coalesced_messages <= 0)
-            throw new ConfigurationException("otc_coalescing_enough_coalesced_messages must be positive", false);
-    }
-
-    private static String storagedirFor(String type)
-    {
-        return storagedir(type + "_directory") + File.separator + type;
-    }
-
-    private static String storagedir(String errMsgType)
-    {
-        String storagedir = System.getProperty(Config.PROPERTY_PREFIX + "storagedir", null);
-        if (storagedir == null)
-            throw new ConfigurationException(errMsgType + " is missing and -Dcassandra.storagedir is not set", false);
-        return storagedir;
-    }
-
-    public static void applyAddressConfig() throws ConfigurationException
-    {
-        applyAddressConfig(conf);
-    }
-
-    public static void applyAddressConfig(Config config) throws ConfigurationException
-    {
-        listenAddress = null;
-        rpcAddress = null;
-        broadcastAddress = null;
-        broadcastRpcAddress = null;
-
-        /* Local IP, hostname or interface to bind services to */
-        if (config.listen_address != null && config.listen_interface != null)
-        {
-            throw new ConfigurationException("Set listen_address OR listen_interface, not both", false);
-        }
-        else if (config.listen_address != null)
-        {
-            try
-            {
-                listenAddress = InetAddress.getByName(config.listen_address);
-            }
-            catch (UnknownHostException e)
-            {
-                throw new ConfigurationException("Unknown listen_address '" + config.listen_address + "'", false);
-            }
-
-            if (listenAddress.isAnyLocalAddress())
-                throw new ConfigurationException("listen_address cannot be a wildcard address (" + config.listen_address + ")!", false);
-        }
-        else if (config.listen_interface != null)
-        {
-            listenAddress = getNetworkInterfaceAddress(config.listen_interface, "listen_interface", config.listen_interface_prefer_ipv6);
-        }
-
-        /* Gossip Address to broadcast */
-        if (config.broadcast_address != null)
-        {
-            try
-            {
-                broadcastAddress = InetAddress.getByName(config.broadcast_address);
-            }
-            catch (UnknownHostException e)
-            {
-                throw new ConfigurationException("Unknown broadcast_address '" + config.broadcast_address + "'", false);
-            }
-
-            if (broadcastAddress.isAnyLocalAddress())
-                throw new ConfigurationException("broadcast_address cannot be a wildcard address (" + config.broadcast_address + ")!", false);
-        }
-
-        /* Local IP, hostname or interface to bind RPC server to */
-        if (config.rpc_address != null && config.rpc_interface != null)
-        {
-            throw new ConfigurationException("Set rpc_address OR rpc_interface, not both", false);
-        }
-        else if (config.rpc_address != null)
-        {
-            try
-            {
-                rpcAddress = InetAddress.getByName(config.rpc_address);
-            }
-            catch (UnknownHostException e)
-            {
-                throw new ConfigurationException("Unknown host in rpc_address " + config.rpc_address, false);
-            }
-        }
-        else if (config.rpc_interface != null)
-        {
-            rpcAddress = getNetworkInterfaceAddress(config.rpc_interface, "rpc_interface", config.rpc_interface_prefer_ipv6);
-        }
-        else
-        {
-            rpcAddress = FBUtilities.getLocalAddress();
-        }
-
-        /* RPC address to broadcast */
-        if (config.broadcast_rpc_address != null)
-        {
-            try
-            {
-                broadcastRpcAddress = InetAddress.getByName(config.broadcast_rpc_address);
-            }
-            catch (UnknownHostException e)
-            {
-                throw new ConfigurationException("Unknown broadcast_rpc_address '" + config.broadcast_rpc_address + "'", false);
-            }
-
-            if (broadcastRpcAddress.isAnyLocalAddress())
-                throw new ConfigurationException("broadcast_rpc_address cannot be a wildcard address (" + config.broadcast_rpc_address + ")!", false);
-        }
-        else
-        {
-            if (rpcAddress.isAnyLocalAddress())
-                throw new ConfigurationException("If rpc_address is set to a wildcard address (" + config.rpc_address + "), then " +
-                                                 "you must set broadcast_rpc_address to a value other than " + config.rpc_address, false);
-        }
-    }
-
-    public static void applyThriftHSHA()
-    {
-        // fail early instead of OOMing (see CASSANDRA-8116)
-        if (ThriftServerType.HSHA.equals(conf.rpc_server_type) && conf.rpc_max_threads == Integer.MAX_VALUE)
-            throw new ConfigurationException("The hsha rpc_server_type is not compatible with an rpc_max_threads " +
-                                             "setting of 'unlimited'.  Please see the comments in cassandra.yaml " +
-                                             "for rpc_server_type and rpc_max_threads.",
-                                             false);
-        if (ThriftServerType.HSHA.equals(conf.rpc_server_type) && conf.rpc_max_threads > (FBUtilities.getAvailableProcessors() * 2 + 1024))
-            logger.warn("rpc_max_threads setting of {} may be too high for the hsha server and cause unnecessary thread contention, reducing performance", conf.rpc_max_threads);
-    }
-
-    public static void applyEncryptionContext()
-    {
-        // always attempt to load the cipher factory, as we could be in the situation where the user has disabled encryption,
-        // but has existing commitlogs and sstables on disk that are still encrypted (and still need to be read)
-        encryptionContext = new EncryptionContext(conf.transparent_data_encryption_options);
-    }
-
-    public static void applySeedProvider()
-    {
-        // load the seeds for node contact points
-        if (conf.seed_provider == null)
-        {
-            throw new ConfigurationException("seeds configuration is missing; a minimum of one seed is required.", false);
-        }
-        try
-        {
-            Class<?> seedProviderClass = Class.forName(conf.seed_provider.class_name);
-            seedProvider = (SeedProvider)seedProviderClass.getConstructor(Map.class).newInstance(conf.seed_provider.parameters);
-        }
-        // there are about 5 checked exceptions that could be thrown here.
-        catch (Exception e)
-        {
-            throw new ConfigurationException(e.getMessage() + "\nFatal configuration error; unable to start server.  See log for stacktrace.", true);
-        }
-        if (seedProvider.getSeeds().size() == 0)
-            throw new ConfigurationException("The seed provider lists no seeds.", false);
-    }
-
-    public static void applyTokensConfig()
-    {
-        applyTokensConfig(conf);
-    }
-
-    static void applyTokensConfig(Config conf)
-    {
-        if (conf.initial_token != null)
-        {
-            Collection<String> tokens = tokensFromString(conf.initial_token);
-            if (conf.num_tokens == null)
-            {
-                if (tokens.size() == 1)
-                    conf.num_tokens = 1;
-                else
-                    throw new ConfigurationException("initial_token was set but num_tokens is not!", false);
-            }
-
-            if (tokens.size() != conf.num_tokens)
-            {
-                throw new ConfigurationException(String.format("The number of initial tokens (by initial_token) specified (%s) is different from num_tokens value (%s)",
-                                                               tokens.size(),
-                                                               conf.num_tokens),
-                                                 false);
-            }
-
-            for (String token : tokens)
-                partitioner.getTokenFactory().validate(token);
-        }
-        else if (conf.num_tokens == null)
-        {
-            conf.num_tokens = 1;
-        }
-    }
-
-    // Maybe safe for clients + tools
-    public static void applyRequestScheduler()
-    {
-        /* Request Scheduler setup */
-        requestSchedulerOptions = conf.request_scheduler_options;
-        if (conf.request_scheduler != null)
-        {
-            try
-            {
-                if (requestSchedulerOptions == null)
-                {
-                    requestSchedulerOptions = new RequestSchedulerOptions();
-                }
-                Class<?> cls = Class.forName(conf.request_scheduler);
-                requestScheduler = (IRequestScheduler) cls.getConstructor(RequestSchedulerOptions.class).newInstance(requestSchedulerOptions);
-            }
-            catch (ClassNotFoundException e)
-            {
-                throw new ConfigurationException("Invalid Request Scheduler class " + conf.request_scheduler, false);
-            }
-            catch (Exception e)
-            {
-                throw new ConfigurationException("Unable to instantiate request scheduler", e);
-            }
-        }
-        else
-        {
-            requestScheduler = new NoScheduler();
-        }
-
-        if (conf.request_scheduler_id == RequestSchedulerId.keyspace)
-        {
-            requestSchedulerId = conf.request_scheduler_id;
-        }
-        else
-        {
-            // Default to Keyspace
-            requestSchedulerId = RequestSchedulerId.keyspace;
-        }
-    }
-
-    // definitely not safe for tools + clients - implicitly instantiates StorageService
-    public static void applySnitch()
-    {
-        /* end point snitch */
-        if (conf.endpoint_snitch == null)
-        {
-            throw new ConfigurationException("Missing endpoint_snitch directive", false);
-        }
-        snitch = createEndpointSnitch(conf.dynamic_snitch, conf.endpoint_snitch);
-        EndpointSnitchInfo.create();
-
-        localDC = snitch.getDatacenter(FBUtilities.getBroadcastAddress());
-        localComparator = new Comparator<InetAddress>()
-        {
-            public int compare(InetAddress endpoint1, InetAddress endpoint2)
-            {
-                boolean local1 = localDC.equals(snitch.getDatacenter(endpoint1));
-                boolean local2 = localDC.equals(snitch.getDatacenter(endpoint2));
-                if (local1 && !local2)
-                    return -1;
-                if (local2 && !local1)
-                    return 1;
-                return 0;
-            }
-        };
     }
 
     // definitely not safe for tools + clients - implicitly instantiates schema
@@ -2457,22 +2370,8 @@
 
     public static Config.MemtableAllocationType getMemtableAllocationType()
     {
-<<<<<<< HEAD
         return conf.memtable_allocation_type;
     }
-=======
-        long heapLimit = ((long) conf.memtable_heap_space_in_mb) << 20;
-        long offHeapLimit = ((long) conf.memtable_offheap_space_in_mb) << 20;
-        final MemtableCleaner cleaner = ColumnFamilyStore::flushLargestMemtable;
-        switch (conf.memtable_allocation_type)
-        {
-            case unslabbed_heap_buffers:
-                return new HeapPool(heapLimit, conf.memtable_cleanup_threshold, cleaner);
-            case heap_buffers:
-                return new SlabPool(heapLimit, 0, conf.memtable_cleanup_threshold, cleaner);
-            case offheap_buffers:
-                throw new ConfigurationException("offheap_buffers are not available in 3.0. They will be re-introduced in a future release, see https://issues.apache.org/jira/browse/CASSANDRA-9472 for details");
->>>>>>> 0a1e900a
 
     public static Float getMemtableCleanupThreshold()
     {
