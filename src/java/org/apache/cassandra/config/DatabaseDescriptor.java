--- conflicted
+++ resolved
@@ -70,11 +70,7 @@
     private static Config conf;
 
     private static IAuthenticator authenticator = new AllowAllAuthenticator();
-<<<<<<< HEAD
     private static IAuthorizer authorizer = new AllowAllAuthorizer();
-=======
-    private static IAuthority authority = new AllowAllAuthority();
->>>>>>> 8012f13a
 
     private final static String DEFAULT_CONFIGURATION = "cassandra.yaml";
 
@@ -214,12 +210,9 @@
             if (conf.authorizer != null)
                 authorizer = FBUtilities.<IAuthorizer>construct(conf.authorizer, "authorizer");
 
-<<<<<<< HEAD
             authenticator.validateConfiguration();
             authorizer.validateConfiguration();
 
-=======
->>>>>>> 8012f13a
             /* Hashing strategy */
             if (conf.partitioner == null)
             {
@@ -463,12 +456,9 @@
 
             Schema.instance.load(CFMetaData.AuthUsersCf);
 
-<<<<<<< HEAD
             Schema.instance.addSystemTable(KSMetaData.systemKeyspace());
             Schema.instance.addSystemTable(KSMetaData.authKeyspace());
 
-=======
->>>>>>> 8012f13a
             /* Load the seeds for node contact points */
             if (conf.seed_provider == null)
             {
@@ -592,14 +582,11 @@
         return authorizer;
     }
 
-<<<<<<< HEAD
     public static int getPermissionsValidity()
     {
         return conf.permissions_validity_in_ms;
     }
 
-=======
->>>>>>> 8012f13a
     public static int getThriftMaxMessageLength()
     {
         return conf.thrift_max_message_length_in_mb * 1024 * 1024;
