--- conflicted
+++ resolved
@@ -69,18 +69,6 @@
               + "permissions set<text>,"
               + "PRIMARY KEY(role, resource))");
 
-<<<<<<< HEAD
-    private static final TableMetadata ResourceRoleIndex =
-        parse(RESOURCE_ROLE_INDEX,
-              "index of db roles with permissions granted on a resource",
-              "CREATE TABLE %s ("
-              + "resource text,"
-              + "role text,"
-              + "PRIMARY KEY(resource, role))");
-
-=======
->>>>>>> c22c1736
-
     private static TableMetadata parse(String name, String description, String cql)
     {
         return CreateTableStatement.parse(format(cql, name), SchemaConstants.AUTH_KEYSPACE_NAME)
@@ -93,12 +81,8 @@
 
     public static KeyspaceMetadata metadata()
     {
-<<<<<<< HEAD
         return KeyspaceMetadata.create(SchemaConstants.AUTH_KEYSPACE_NAME,
                                        KeyspaceParams.simple(1),
-                                       Tables.of(Roles, RoleMembers, RolePermissions, ResourceRoleIndex));
-=======
-        return KeyspaceMetadata.create(SchemaConstants.AUTH_KEYSPACE_NAME, KeyspaceParams.simple(1), Tables.of(Roles, RoleMembers, RolePermissions));
->>>>>>> c22c1736
+                                       Tables.of(Roles, RoleMembers, RolePermissions));
     }
 }