/*
 * Licensed to the Apache Software Foundation (ASF) under one
 * or more contributor license agreements.  See the NOTICE file
 * distributed with this work for additional information
 * regarding copyright ownership.  The ASF licenses this file
 * to you under the Apache License, Version 2.0 (the
 * "License"); you may not use this file except in compliance
 * with the License.  You may obtain a copy of the License at
 *
 *     http://www.apache.org/licenses/LICENSE-2.0
 *
 * Unless required by applicable law or agreed to in writing, software
 * distributed under the License is distributed on an "AS IS" BASIS,
 * WITHOUT WARRANTIES OR CONDITIONS OF ANY KIND, either express or implied.
 * See the License for the specific language governing permissions and
 * limitations under the License.
 */
package org.apache.cassandra.repair;

import java.net.InetAddress;
import java.util.List;
import java.util.UUID;
import java.util.concurrent.Executor;
import java.util.concurrent.ExecutorService;
import java.util.Map;
import java.util.Set;

import com.google.common.annotations.VisibleForTesting;
import org.slf4j.Logger;
import org.slf4j.LoggerFactory;

import org.apache.cassandra.db.SystemKeyspace;
import org.apache.cassandra.dht.Range;
import org.apache.cassandra.dht.Token;
import org.apache.cassandra.service.ActiveRepairService;
import org.apache.cassandra.streaming.ProgressInfo;
import org.apache.cassandra.streaming.StreamEvent;
import org.apache.cassandra.streaming.StreamEventHandler;
import org.apache.cassandra.streaming.StreamPlan;
import org.apache.cassandra.streaming.StreamState;
import org.apache.cassandra.streaming.StreamOperation;
import org.apache.cassandra.tracing.TraceState;
import org.apache.cassandra.tracing.Tracing;
import org.apache.cassandra.utils.FBUtilities;
import org.apache.cassandra.utils.RangeHash;

import static org.apache.cassandra.repair.StreamingRepairTask.REPAIR_STREAM_PLAN_DESCRIPTION;

/**
 * LocalSyncTask performs streaming between local(coordinator) node and remote replica.
 */
public class LocalSyncTask extends SyncTask implements StreamEventHandler
{
    private final TraceState state = Tracing.instance.get();

    private static final Logger logger = LoggerFactory.getLogger(LocalSyncTask.class);

    private final UUID pendingRepair;
    private final boolean pullRepair;

<<<<<<< HEAD
    public LocalSyncTask(RepairJobDesc desc, TreeResponse r1, TreeResponse r2, long repairedAt, UUID pendingRepair, boolean pullRepair,
                         Executor taskExecutor, SyncTask next, Map<InetAddress, Set<RangeHash>> receivedRangeCache)
    {
        super(desc, r1, r2, taskExecutor, next, receivedRangeCache);
        this.repairedAt = repairedAt;
=======
    public LocalSyncTask(RepairJobDesc desc, TreeResponse r1, TreeResponse r2, UUID pendingRepair, boolean pullRepair)
    {
        super(desc, r1, r2);
>>>>>>> 9308159b
        this.pendingRepair = pendingRepair;
        this.pullRepair = pullRepair;
    }


    @VisibleForTesting
    StreamPlan createStreamPlan(InetAddress dst, InetAddress preferred, List<Range<Token>> differences)
    {
        StreamPlan plan = new StreamPlan(StreamOperation.REPAIR, 1, false, false, pendingRepair)
                          .listeners(this)
                          .flushBeforeTransfer(pendingRepair == null)
                          .requestRanges(dst, preferred, desc.keyspace, differences, desc.columnFamily);  // request ranges from the remote node
        if (!pullRepair)
        {
            // send ranges to the remote node if we are not performing a pull repair
            plan.transferRanges(dst, preferred, desc.keyspace, differences, desc.columnFamily);
        }

        return plan;
    }

    /**
     * Starts sending/receiving our list of differences to/from the remote endpoint: creates a callback
     * that will be called out of band once the streams complete.
     */
    protected void startSync(List<Range<Token>> transferToLeft, List<Range<Token>> transferToRight)
    {
        InetAddress local = FBUtilities.getBroadcastAddress();
        // We can take anyone of the node as source or destination, however if one is localhost, we put at source to avoid a forwarding
        InetAddress dst = r2.endpoint.equals(local) ? r1.endpoint : r2.endpoint;
        List<Range<Token>> toRequest = r2.endpoint.equals(local) ? transferToRight : transferToLeft;
        List<Range<Token>> toTransfer = r2.endpoint.equals(local) ? transferToLeft : transferToRight;

        InetAddress preferred = SystemKeyspace.getPreferredIP(dst);

        String message = String.format("Performing streaming repair of %d ranges to %s%s",
                                       transferToLeft.size(), transferToLeft.size() != transferToRight.size()?
                                                              String.format(" and %d ranges from", transferToRight.size()) : "",
                                       dst);
        logger.info("[repair #{}] {}", desc.sessionId, message);
        Tracing.traceRepair(message);
<<<<<<< HEAD
        StreamPlan plan = new StreamPlan(StreamOperation.REPAIR, repairedAt, 1, false, isIncremental, false, pendingRepair).listeners(this)
                                .flushBeforeTransfer(false)
                                // request ranges from the remote node
                                .requestRanges(dst, preferred, desc.keyspace, toRequest, desc.columnFamily);
        if (!pullRepair)
        {
            // send ranges to the remote node if we are not performing a pull repair
            plan.transferRanges(dst, preferred, desc.keyspace, toTransfer, desc.columnFamily);
        }
=======
>>>>>>> 9308159b

        createStreamPlan(dst, preferred, differences).execute();
    }

    public void handleStreamEvent(StreamEvent event)
    {
        if (state == null)
            return;
        switch (event.eventType)
        {
            case STREAM_PREPARED:
                StreamEvent.SessionPreparedEvent spe = (StreamEvent.SessionPreparedEvent) event;
                state.trace("Streaming session with {} prepared", spe.session.peer);
                break;
            case STREAM_COMPLETE:
                StreamEvent.SessionCompleteEvent sce = (StreamEvent.SessionCompleteEvent) event;
                state.trace("Streaming session with {} {}", sce.peer, sce.success ? "completed successfully" : "failed");
                break;
            case FILE_PROGRESS:
                ProgressInfo pi = ((StreamEvent.ProgressEvent) event).progress;
                state.trace("{}/{} ({}%) {} idx:{}{}",
                            new Object[] { FBUtilities.prettyPrintMemory(pi.currentBytes),
                                           FBUtilities.prettyPrintMemory(pi.totalBytes),
                                           pi.currentBytes * 100 / pi.totalBytes,
                                           pi.direction == ProgressInfo.Direction.OUT ? "sent to" : "received from",
                                           pi.sessionIndex,
                                           pi.peer });
        }
    }

    public void onSuccess(StreamState result)
    {
        String message = String.format("Sync complete using session %s between %s and %s on %s", desc.sessionId, r1.endpoint, r2.endpoint, desc.columnFamily);
        logger.info("[repair #{}] {}", desc.sessionId, message);
        Tracing.traceRepair(message);
        set(stat);
    }

    public void onFailure(Throwable t)
    {
        setException(t);
    }
}<|MERGE_RESOLUTION|>--- conflicted
+++ resolved
@@ -58,33 +58,27 @@
     private final UUID pendingRepair;
     private final boolean pullRepair;
 
-<<<<<<< HEAD
-    public LocalSyncTask(RepairJobDesc desc, TreeResponse r1, TreeResponse r2, long repairedAt, UUID pendingRepair, boolean pullRepair,
+    public LocalSyncTask(RepairJobDesc desc, TreeResponse r1, TreeResponse r2, UUID pendingRepair, boolean pullRepair,
                          Executor taskExecutor, SyncTask next, Map<InetAddress, Set<RangeHash>> receivedRangeCache)
     {
         super(desc, r1, r2, taskExecutor, next, receivedRangeCache);
-        this.repairedAt = repairedAt;
-=======
-    public LocalSyncTask(RepairJobDesc desc, TreeResponse r1, TreeResponse r2, UUID pendingRepair, boolean pullRepair)
-    {
-        super(desc, r1, r2);
->>>>>>> 9308159b
         this.pendingRepair = pendingRepair;
         this.pullRepair = pullRepair;
     }
 
 
     @VisibleForTesting
-    StreamPlan createStreamPlan(InetAddress dst, InetAddress preferred, List<Range<Token>> differences)
+    StreamPlan createStreamPlan(InetAddress dst, InetAddress preferred, List<Range<Token>> toRequest, List<Range<Token>> toTransfer)
     {
         StreamPlan plan = new StreamPlan(StreamOperation.REPAIR, 1, false, false, pendingRepair)
                           .listeners(this)
                           .flushBeforeTransfer(pendingRepair == null)
-                          .requestRanges(dst, preferred, desc.keyspace, differences, desc.columnFamily);  // request ranges from the remote node
+                          // request ranges from the remote node
+                          .requestRanges(dst, preferred, desc.keyspace, toRequest, desc.columnFamily);
         if (!pullRepair)
         {
             // send ranges to the remote node if we are not performing a pull repair
-            plan.transferRanges(dst, preferred, desc.keyspace, differences, desc.columnFamily);
+            plan.transferRanges(dst, preferred, desc.keyspace, toTransfer, desc.columnFamily);
         }
 
         return plan;
@@ -110,20 +104,8 @@
                                        dst);
         logger.info("[repair #{}] {}", desc.sessionId, message);
         Tracing.traceRepair(message);
-<<<<<<< HEAD
-        StreamPlan plan = new StreamPlan(StreamOperation.REPAIR, repairedAt, 1, false, isIncremental, false, pendingRepair).listeners(this)
-                                .flushBeforeTransfer(false)
-                                // request ranges from the remote node
-                                .requestRanges(dst, preferred, desc.keyspace, toRequest, desc.columnFamily);
-        if (!pullRepair)
-        {
-            // send ranges to the remote node if we are not performing a pull repair
-            plan.transferRanges(dst, preferred, desc.keyspace, toTransfer, desc.columnFamily);
-        }
-=======
->>>>>>> 9308159b
 
-        createStreamPlan(dst, preferred, differences).execute();
+        createStreamPlan(dst, preferred, toRequest, toTransfer).execute();
     }
 
     public void handleStreamEvent(StreamEvent event)
