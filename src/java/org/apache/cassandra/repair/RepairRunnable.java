/*
 * Licensed to the Apache Software Foundation (ASF) under one
 * or more contributor license agreements.  See the NOTICE file
 * distributed with this work for additional information
 * regarding copyright ownership.  The ASF licenses this file
 * to you under the Apache License, Version 2.0 (the
 * "License"); you may not use this file except in compliance
 * with the License.  You may obtain a copy of the License at
 *
 *     http://www.apache.org/licenses/LICENSE-2.0
 *
 * Unless required by applicable law or agreed to in writing, software
 * distributed under the License is distributed on an "AS IS" BASIS,
 * WITHOUT WARRANTIES OR CONDITIONS OF ANY KIND, either express or implied.
 * See the License for the specific language governing permissions and
 * limitations under the License.
 */
package org.apache.cassandra.repair;

import java.net.InetAddress;
import java.nio.ByteBuffer;
import java.util.*;
import java.util.concurrent.ExecutorService;
import java.util.concurrent.LinkedBlockingQueue;
import java.util.concurrent.TimeUnit;
import java.util.concurrent.atomic.AtomicBoolean;
import java.util.concurrent.atomic.AtomicInteger;

import com.google.common.collect.ImmutableMap;
import com.google.common.collect.Iterables;
import com.google.common.collect.Lists;
import com.google.common.util.concurrent.*;
import org.apache.commons.lang3.time.DurationFormatUtils;
import org.slf4j.Logger;
import org.slf4j.LoggerFactory;

import org.apache.cassandra.concurrent.JMXConfigurableThreadPoolExecutor;
import org.apache.cassandra.concurrent.NamedThreadFactory;
import org.apache.cassandra.schema.SchemaConstants;
import org.apache.cassandra.cql3.QueryOptions;
import org.apache.cassandra.cql3.QueryProcessor;
import org.apache.cassandra.cql3.UntypedResultSet;
import org.apache.cassandra.cql3.statements.SelectStatement;
import org.apache.cassandra.db.ColumnFamilyStore;
import org.apache.cassandra.db.ConsistencyLevel;
import org.apache.cassandra.dht.Range;
import org.apache.cassandra.dht.Token;
import org.apache.cassandra.repair.consistent.CoordinatorSession;
import org.apache.cassandra.repair.messages.RepairOption;
import org.apache.cassandra.service.ActiveRepairService;
import org.apache.cassandra.service.QueryState;
import org.apache.cassandra.service.StorageService;
import org.apache.cassandra.tracing.TraceKeyspace;
import org.apache.cassandra.tracing.TraceState;
import org.apache.cassandra.tracing.Tracing;
import org.apache.cassandra.transport.messages.ResultMessage;
import org.apache.cassandra.utils.ByteBufferUtil;
import org.apache.cassandra.utils.FBUtilities;
import org.apache.cassandra.utils.Pair;
import org.apache.cassandra.utils.UUIDGen;
import org.apache.cassandra.utils.WrappedRunnable;
import org.apache.cassandra.utils.progress.ProgressEvent;
import org.apache.cassandra.utils.progress.ProgressEventNotifier;
import org.apache.cassandra.utils.progress.ProgressEventType;
import org.apache.cassandra.utils.progress.ProgressListener;

public class RepairRunnable extends WrappedRunnable implements ProgressEventNotifier
{
    private static final Logger logger = LoggerFactory.getLogger(RepairRunnable.class);

    private final StorageService storageService;
    private final int cmd;
    private final RepairOption options;
    private final String keyspace;

    private final String tag;
    private final AtomicInteger progress = new AtomicInteger();
    private final int totalProgress;

    private final List<ProgressListener> listeners = new ArrayList<>();

    private static final AtomicInteger threadCounter = new AtomicInteger(1);

    public RepairRunnable(StorageService storageService, int cmd, RepairOption options, String keyspace)
    {
        this.storageService = storageService;
        this.cmd = cmd;
        this.options = options;
        this.keyspace = keyspace;

        this.tag = "repair:" + cmd;
        // get valid column families, calculate neighbors, validation, prepare for repair + number of ranges to repair
        this.totalProgress = 4 + options.getRanges().size();
    }

    @Override
    public void addProgressListener(ProgressListener listener)
    {
        listeners.add(listener);
    }

    @Override
    public void removeProgressListener(ProgressListener listener)
    {
        listeners.remove(listener);
    }

    protected void fireProgressEvent(String tag, ProgressEvent event)
    {
        for (ProgressListener listener : listeners)
        {
            listener.progress(tag, event);
        }
    }

    protected void fireErrorAndComplete(String tag, int progressCount, int totalProgress, String message)
    {
        fireProgressEvent(tag, new ProgressEvent(ProgressEventType.ERROR, progressCount, totalProgress, message));
        fireProgressEvent(tag, new ProgressEvent(ProgressEventType.COMPLETE, progressCount, totalProgress, String.format("Repair command #%d finished with error", cmd)));
    }

    protected void runMayThrow() throws Exception
    {
        final TraceState traceState;
        final UUID parentSession = UUIDGen.getTimeUUID();
        final String tag = "repair:" + cmd;

        final AtomicInteger progress = new AtomicInteger();
        final int totalProgress = 4 + options.getRanges().size(); // get valid column families, calculate neighbors, validation, prepare for repair + number of ranges to repair

        String[] columnFamilies = options.getColumnFamilies().toArray(new String[options.getColumnFamilies().size()]);
        Iterable<ColumnFamilyStore> validColumnFamilies;
        try
        {
            validColumnFamilies = storageService.getValidColumnFamilies(false, false, keyspace, columnFamilies);
            progress.incrementAndGet();
        }
        catch (IllegalArgumentException e)
        {
            logger.error("Repair failed:", e);
            fireErrorAndComplete(tag, progress.get(), totalProgress, e.getMessage());
            return;
        }

        final long startTime = System.currentTimeMillis();
        String message = String.format("Starting repair command #%d (%s), repairing keyspace %s with %s", cmd, parentSession, keyspace,
                                       options);
        logger.info(message);
        if (options.isTraced())
        {
            StringBuilder cfsb = new StringBuilder();
            for (ColumnFamilyStore cfs : validColumnFamilies)
                cfsb.append(", ").append(cfs.keyspace.getName()).append(".").append(cfs.name);

            UUID sessionId = Tracing.instance.newSession(Tracing.TraceType.REPAIR);
            traceState = Tracing.instance.begin("repair", ImmutableMap.of("keyspace", keyspace, "columnFamilies",
                                                                          cfsb.substring(2)));
            message = message + " tracing with " + sessionId;
            fireProgressEvent(tag, new ProgressEvent(ProgressEventType.START, 0, 100, message));
            Tracing.traceRepair(message);
            traceState.enableActivityNotification(tag);
            for (ProgressListener listener : listeners)
                traceState.addProgressListener(listener);
            Thread queryThread = createQueryThread(cmd, sessionId);
            queryThread.setName("RepairTracePolling");
            queryThread.start();
        }
        else
        {
            fireProgressEvent(tag, new ProgressEvent(ProgressEventType.START, 0, 100, message));
            traceState = null;
        }

        final Set<InetAddress> allNeighbors = new HashSet<>();
        List<Pair<Set<InetAddress>, ? extends Collection<Range<Token>>>> commonRanges = new ArrayList<>();

        //pre-calculate output of getLocalRanges and pass it to getNeighbors to increase performance and prevent
        //calculation multiple times
        Collection<Range<Token>> keyspaceLocalRanges = storageService.getLocalRanges(keyspace);

        try
        {
            for (Range<Token> range : options.getRanges())
            {
                Set<InetAddress> neighbors = ActiveRepairService.getNeighbors(keyspace, keyspaceLocalRanges, range,
                                                                              options.getDataCenters(),
                                                                              options.getHosts());

                addRangeToNeighbors(commonRanges, range, neighbors);
                allNeighbors.addAll(neighbors);
            }

            progress.incrementAndGet();
        }
        catch (IllegalArgumentException e)
        {
            logger.error("Repair failed:", e);
            fireErrorAndComplete(tag, progress.get(), totalProgress, e.getMessage());
            return;
        }

        // Validate columnfamilies
        List<ColumnFamilyStore> columnFamilyStores = new ArrayList<>();
        try
        {
            Iterables.addAll(columnFamilyStores, validColumnFamilies);
            progress.incrementAndGet();
        }
        catch (IllegalArgumentException e)
        {
            fireErrorAndComplete(tag, progress.get(), totalProgress, e.getMessage());
            return;
        }

        String[] cfnames = new String[columnFamilyStores.size()];
        for (int i = 0; i < columnFamilyStores.size(); i++)
        {
            cfnames[i] = columnFamilyStores.get(i).name;
        }

        SystemDistributedKeyspace.startParentRepair(parentSession, keyspace, cfnames, options);
        long repairedAt;
        try
        {
            ActiveRepairService.instance.prepareForRepair(parentSession, FBUtilities.getBroadcastAddress(), allNeighbors, options, columnFamilyStores);
            repairedAt = ActiveRepairService.instance.getParentRepairSession(parentSession).getRepairedAt();
            progress.incrementAndGet();
        }
        catch (Throwable t)
        {
            SystemDistributedKeyspace.failParentRepair(parentSession, t);
            fireErrorAndComplete(tag, progress.get(), totalProgress, t.getMessage());
            return;
        }

        if (options.isIncremental())
        {
<<<<<<< HEAD
            final RepairSession session = ActiveRepairService.instance.submitRepairSession(parentSession,
                                                              p.right,
                                                              keyspace,
                                                              options.getParallelism(),
                                                              p.left,
                                                              repairedAt,
                                                              options.isPullRepair(),
                                                              executor,
                                                              cfnames);
            if (session == null)
                continue;
            // After repair session completes, notify client its result
            Futures.addCallback(session, new FutureCallback<RepairSessionResult>()
            {
                public void onSuccess(RepairSessionResult result)
                {
                    /**
                     * If the success message below is modified, it must also be updated on
                     * {@link org.apache.cassandra.utils.progress.jmx.LegacyJMXProgressSupport}
                     * for backward-compatibility support.
                     */
                    String message = String.format("Repair session %s for range %s finished", session.getId(),
                                                   session.getRanges().toString());
                    logger.info(message);
                    fireProgressEvent(tag, new ProgressEvent(ProgressEventType.PROGRESS,
                                                             progress.incrementAndGet(),
                                                             totalProgress,
                                                             message));
                }

                public void onFailure(Throwable t)
                {
                    /**
                     * If the failure message below is modified, it must also be updated on
                     * {@link org.apache.cassandra.utils.progress.jmx.LegacyJMXProgressSupport}
                     * for backward-compatibility support.
                     */
                    String message = String.format("Repair session %s for range %s failed with error %s",
                                                   session.getId(), session.getRanges().toString(), t.getMessage());
                    logger.error(message, t);
                    fireProgressEvent(tag, new ProgressEvent(ProgressEventType.PROGRESS,
                                                             progress.incrementAndGet(),
                                                             totalProgress,
                                                             message));
                }
            });
            futures.add(session);
=======
            consistentRepair(parentSession, repairedAt, startTime, traceState, allNeighbors, commonRanges, cfnames);
        }
        else
        {
            normalRepair(parentSession, startTime, traceState, allNeighbors, commonRanges, cfnames);
>>>>>>> bd14400a
        }
    }

    private void normalRepair(UUID parentSession,
                              long startTime,
                              TraceState traceState,
                              Set<InetAddress> allNeighbors,
                              List<Pair<Set<InetAddress>, ? extends Collection<Range<Token>>>> commonRanges,
                              String... cfnames)
    {

        // Set up RepairJob executor for this repair command.
        ListeningExecutorService executor = createExecutor();

        // Setting the repairedAt time to UNREPAIRED_SSTABLE causes the repairedAt times to be preserved across streamed sstables
        final ListenableFuture<List<RepairSessionResult>> allSessions = submitRepairSessions(parentSession, ActiveRepairService.UNREPAIRED_SSTABLE, false, executor, commonRanges, cfnames);

        // After all repair sessions completes(successful or not),
        // run anticompaction if necessary and send finish notice back to client
        final Collection<Range<Token>> successfulRanges = new ArrayList<>();
        final AtomicBoolean hasFailure = new AtomicBoolean();
        ListenableFuture repairResult = Futures.transform(allSessions, new AsyncFunction<List<RepairSessionResult>, Object>()
        {
            @SuppressWarnings("unchecked")
            public ListenableFuture apply(List<RepairSessionResult> results)
            {
                // filter out null(=failed) results and get successful ranges
                for (RepairSessionResult sessionResult : results)
                {
                    if (sessionResult != null)
                    {
                        successfulRanges.addAll(sessionResult.ranges);
                    }
                    else
                    {
                        hasFailure.compareAndSet(false, true);
                    }
                }
                return Futures.immediateFuture(null);
            }
        });
        Futures.addCallback(repairResult, new RepairCompleteCallback(parentSession, successfulRanges, startTime, traceState, hasFailure, executor));
    }

    private void consistentRepair(UUID parentSession,
                                  long repairedAt,
                                  long startTime,
                                  TraceState traceState,
                                  Set<InetAddress> allNeighbors,
                                  List<Pair<Set<InetAddress>, ? extends Collection<Range<Token>>>> commonRanges,
                                  String... cfnames)
    {
        // the local node also needs to be included in the set of
        // participants, since coordinator sessions aren't persisted
        Set<InetAddress> allParticipants = new HashSet<>(allNeighbors);
        allParticipants.add(FBUtilities.getBroadcastAddress());

        CoordinatorSession coordinatorSession = ActiveRepairService.instance.consistent.coordinated.registerSession(parentSession, allParticipants);
        ListeningExecutorService executor = createExecutor();
        AtomicBoolean hasFailure = new AtomicBoolean(false);
        ListenableFuture repairResult = coordinatorSession.execute(executor,
                                                                   () -> submitRepairSessions(parentSession, repairedAt, true, executor, commonRanges, cfnames),
                                                                   hasFailure);
        Collection<Range<Token>> ranges = new HashSet<>();
        for (Collection<Range<Token>> range : Iterables.transform(commonRanges, cr -> cr.right))
        {
            ranges.addAll(range);
        }
        Futures.addCallback(repairResult, new RepairCompleteCallback(parentSession, ranges, startTime, traceState, hasFailure, executor));
    }

    private ListenableFuture<List<RepairSessionResult>> submitRepairSessions(UUID parentSession,
                                                                             long repairedAt,
                                                                             boolean isConsistent,
                                                                             ListeningExecutorService executor,
                                                                             List<Pair<Set<InetAddress>, ? extends Collection<Range<Token>>>> commonRanges,
                                                                             String... cfnames)
    {
        List<ListenableFuture<RepairSessionResult>> futures = new ArrayList<>(options.getRanges().size());
        for (Pair<Set<InetAddress>, ? extends Collection<Range<Token>>> p : commonRanges)
        {
            RepairSession session = ActiveRepairService.instance.submitRepairSession(parentSession,
                                                                                     p.right,
                                                                                     keyspace,
                                                                                     options.getParallelism(),
                                                                                     p.left,
                                                                                     repairedAt,
                                                                                     isConsistent,
                                                                                     options.isPullRepair(),
                                                                                     executor,
                                                                                     cfnames);
            if (session == null)
                continue;
            Futures.addCallback(session, new RepairSessionCallback(session));
            futures.add(session);
        }
        return Futures.successfulAsList(futures);
    }

    private ListeningExecutorService createExecutor()
    {
        return MoreExecutors.listeningDecorator(new JMXConfigurableThreadPoolExecutor(options.getJobThreads(),
                                                                                      Integer.MAX_VALUE,
                                                                                      TimeUnit.SECONDS,
                                                                                      new LinkedBlockingQueue<>(),
                                                                                      new NamedThreadFactory("Repair#" + cmd),
                                                                                      "internal"));
    }

    private class RepairSessionCallback implements FutureCallback<RepairSessionResult>
    {
        private final RepairSession session;

        public RepairSessionCallback(RepairSession session)
        {
            this.session = session;
        }

        public void onSuccess(RepairSessionResult result)
        {
            /**
             * If the success message below is modified, it must also be updated on
             * {@link org.apache.cassandra.utils.progress.jmx.LegacyJMXProgressSupport}
             * for backward-compatibility support.
             */
            String message = String.format("Repair session %s for range %s finished", session.getId(),
                                           session.getRanges().toString());
            logger.info(message);
            fireProgressEvent(tag, new ProgressEvent(ProgressEventType.PROGRESS,
                                                     progress.incrementAndGet(),
                                                     totalProgress,
                                                     message));
        }

        public void onFailure(Throwable t)
        {
            /**
             * If the failure message below is modified, it must also be updated on
             * {@link org.apache.cassandra.utils.progress.jmx.LegacyJMXProgressSupport}
             * for backward-compatibility support.
             */
            String message = String.format("Repair session %s for range %s failed with error %s",
                                           session.getId(), session.getRanges().toString(), t.getMessage());
            logger.error(message, t);
            fireProgressEvent(tag, new ProgressEvent(ProgressEventType.ERROR,
                                                     progress.incrementAndGet(),
                                                     totalProgress,
                                                     message));
        }
    }

    private class RepairCompleteCallback implements FutureCallback<Object>
    {
        final UUID parentSession;
        final Collection<Range<Token>> successfulRanges;
        final long startTime;
        final TraceState traceState;
        final AtomicBoolean hasFailure;
        final ExecutorService executor;

        public RepairCompleteCallback(UUID parentSession,
                                      Collection<Range<Token>> successfulRanges,
                                      long startTime,
                                      TraceState traceState,
                                      AtomicBoolean hasFailure,
                                      ExecutorService executor)
        {
            this.parentSession = parentSession;
            this.successfulRanges = successfulRanges;
            this.startTime = startTime;
            this.traceState = traceState;
            this.hasFailure = hasFailure;
            this.executor = executor;
        }

        public void onSuccess(Object result)
        {
            SystemDistributedKeyspace.successfulParentRepair(parentSession, successfulRanges);
            if (hasFailure.get())
            {
                fireProgressEvent(tag, new ProgressEvent(ProgressEventType.ERROR, progress.get(), totalProgress,
                                                         "Some repair failed"));
            }
            else
            {
                fireProgressEvent(tag, new ProgressEvent(ProgressEventType.SUCCESS, progress.get(), totalProgress,
                                                         "Repair completed successfully"));
            }
            repairComplete();
        }

        public void onFailure(Throwable t)
        {
            fireProgressEvent(tag, new ProgressEvent(ProgressEventType.ERROR, progress.get(), totalProgress, t.getMessage()));
            SystemDistributedKeyspace.failParentRepair(parentSession, t);
            repairComplete();
        }

        private void repairComplete()
        {
            String duration = DurationFormatUtils.formatDurationWords(System.currentTimeMillis() - startTime,
                                                                      true, true);
            String message = String.format("Repair command #%d finished in %s", cmd, duration);
            fireProgressEvent(tag, new ProgressEvent(ProgressEventType.COMPLETE, progress.get(), totalProgress, message));
            logger.info(message);
            if (options.isTraced() && traceState != null)
            {
                for (ProgressListener listener : listeners)
                    traceState.removeProgressListener(listener);
                // Because DebuggableThreadPoolExecutor#afterExecute and this callback
                // run in a nondeterministic order (within the same thread), the
                // TraceState may have been nulled out at this point. The TraceState
                // should be traceState, so just set it without bothering to check if it
                // actually was nulled out.
                Tracing.instance.set(traceState);
                Tracing.traceRepair(message);
                Tracing.instance.stopSession();
            }
            executor.shutdownNow();
        }
    }

    private void addRangeToNeighbors(List<Pair<Set<InetAddress>, ? extends Collection<Range<Token>>>> neighborRangeList, Range<Token> range, Set<InetAddress> neighbors)
    {
        for (int i = 0; i < neighborRangeList.size(); i++)
        {
            Pair<Set<InetAddress>, ? extends Collection<Range<Token>>> p = neighborRangeList.get(i);

            if (p.left.containsAll(neighbors))
            {
                p.right.add(range);
                return;
            }
        }

        List<Range<Token>> ranges = new ArrayList<>();
        ranges.add(range);
        neighborRangeList.add(Pair.create(neighbors, ranges));
    }

    private Thread createQueryThread(final int cmd, final UUID sessionId)
    {
        return NamedThreadFactory.createThread(new WrappedRunnable()
        {
            // Query events within a time interval that overlaps the last by one second. Ignore duplicates. Ignore local traces.
            // Wake up upon local trace activity. Query when notified of trace activity with a timeout that doubles every two timeouts.
            public void runMayThrow() throws Exception
            {
                TraceState state = Tracing.instance.get(sessionId);
                if (state == null)
                    throw new Exception("no tracestate");

                String format = "select event_id, source, activity from %s.%s where session_id = ? and event_id > ? and event_id < ?;";
                String query = String.format(format, SchemaConstants.TRACE_KEYSPACE_NAME, TraceKeyspace.EVENTS);
                SelectStatement statement = (SelectStatement) QueryProcessor.parseStatement(query).prepare().statement;

                ByteBuffer sessionIdBytes = ByteBufferUtil.bytes(sessionId);
                InetAddress source = FBUtilities.getBroadcastAddress();

                HashSet<UUID>[] seen = new HashSet[] { new HashSet<>(), new HashSet<>() };
                int si = 0;
                UUID uuid;

                long tlast = System.currentTimeMillis(), tcur;

                TraceState.Status status;
                long minWaitMillis = 125;
                long maxWaitMillis = 1000 * 1024L;
                long timeout = minWaitMillis;
                boolean shouldDouble = false;

                while ((status = state.waitActivity(timeout)) != TraceState.Status.STOPPED)
                {
                    if (status == TraceState.Status.IDLE)
                    {
                        timeout = shouldDouble ? Math.min(timeout * 2, maxWaitMillis) : timeout;
                        shouldDouble = !shouldDouble;
                    }
                    else
                    {
                        timeout = minWaitMillis;
                        shouldDouble = false;
                    }
                    ByteBuffer tminBytes = ByteBufferUtil.bytes(UUIDGen.minTimeUUID(tlast - 1000));
                    ByteBuffer tmaxBytes = ByteBufferUtil.bytes(UUIDGen.maxTimeUUID(tcur = System.currentTimeMillis()));
                    QueryOptions options = QueryOptions.forInternalCalls(ConsistencyLevel.ONE, Lists.newArrayList(sessionIdBytes,
                                                                                                                  tminBytes,
                                                                                                                  tmaxBytes));
                    ResultMessage.Rows rows = statement.execute(QueryState.forInternalCalls(), options, System.nanoTime());
                    UntypedResultSet result = UntypedResultSet.create(rows.result);

                    for (UntypedResultSet.Row r : result)
                    {
                        if (source.equals(r.getInetAddress("source")))
                            continue;
                        if ((uuid = r.getUUID("event_id")).timestamp() > (tcur - 1000) * 10000)
                            seen[si].add(uuid);
                        if (seen[si == 0 ? 1 : 0].contains(uuid))
                            continue;
                        String message = String.format("%s: %s", r.getInetAddress("source"), r.getString("activity"));
                        fireProgressEvent("repair:" + cmd,
                                          new ProgressEvent(ProgressEventType.NOTIFICATION, 0, 0, message));
                    }
                    tlast = tcur;

                    si = si == 0 ? 1 : 0;
                    seen[si].clear();
                }
            }
        }, "Repair-Runnable-" + threadCounter.incrementAndGet());
    }
}<|MERGE_RESOLUTION|>--- conflicted
+++ resolved
@@ -235,61 +235,11 @@
 
         if (options.isIncremental())
         {
-<<<<<<< HEAD
-            final RepairSession session = ActiveRepairService.instance.submitRepairSession(parentSession,
-                                                              p.right,
-                                                              keyspace,
-                                                              options.getParallelism(),
-                                                              p.left,
-                                                              repairedAt,
-                                                              options.isPullRepair(),
-                                                              executor,
-                                                              cfnames);
-            if (session == null)
-                continue;
-            // After repair session completes, notify client its result
-            Futures.addCallback(session, new FutureCallback<RepairSessionResult>()
-            {
-                public void onSuccess(RepairSessionResult result)
-                {
-                    /**
-                     * If the success message below is modified, it must also be updated on
-                     * {@link org.apache.cassandra.utils.progress.jmx.LegacyJMXProgressSupport}
-                     * for backward-compatibility support.
-                     */
-                    String message = String.format("Repair session %s for range %s finished", session.getId(),
-                                                   session.getRanges().toString());
-                    logger.info(message);
-                    fireProgressEvent(tag, new ProgressEvent(ProgressEventType.PROGRESS,
-                                                             progress.incrementAndGet(),
-                                                             totalProgress,
-                                                             message));
-                }
-
-                public void onFailure(Throwable t)
-                {
-                    /**
-                     * If the failure message below is modified, it must also be updated on
-                     * {@link org.apache.cassandra.utils.progress.jmx.LegacyJMXProgressSupport}
-                     * for backward-compatibility support.
-                     */
-                    String message = String.format("Repair session %s for range %s failed with error %s",
-                                                   session.getId(), session.getRanges().toString(), t.getMessage());
-                    logger.error(message, t);
-                    fireProgressEvent(tag, new ProgressEvent(ProgressEventType.PROGRESS,
-                                                             progress.incrementAndGet(),
-                                                             totalProgress,
-                                                             message));
-                }
-            });
-            futures.add(session);
-=======
             consistentRepair(parentSession, repairedAt, startTime, traceState, allNeighbors, commonRanges, cfnames);
         }
         else
         {
             normalRepair(parentSession, startTime, traceState, allNeighbors, commonRanges, cfnames);
->>>>>>> bd14400a
         }
     }
 
