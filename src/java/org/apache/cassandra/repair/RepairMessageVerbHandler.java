--- conflicted
+++ resolved
@@ -134,21 +134,22 @@
                     }
                     logger.debug("Enqueuing response to snapshot request {} to {}", desc.sessionId, message.from());
                     MessagingService.instance().send(message.emptyResponse(), message.from());
-<<<<<<< HEAD
                     }
             else if (message.verb() == VALIDATION_REQ)
             {
-                ValidationRequest validationRequest = (ValidationRequest) message.payload;
-                logger.debug("Validating {}", validationRequest);
-                // trigger read-only compaction
-                ColumnFamilyStore store = ColumnFamilyStore.getIfExists(desc.keyspace, desc.columnFamily);
-                if (store == null)
-                {
-                    logger.error("Table {}.{} was dropped during snapshot phase of repair {}",
-                                 desc.keyspace, desc.columnFamily, desc.parentSessionId);
-                    MessagingService.instance().send(Message.out(VALIDATION_RSP, new ValidationResponse(desc)), message.from());
-                    return;
-                }
+                // notify initiator that the message has been received, allowing this method to take as long as it needs to
+                    MessagingService.instance().send(message.emptyResponse(), message.from());
+                    ValidationRequest validationRequest = (ValidationRequest) message.payload;
+                    logger.debug("Validating {}", validationRequest);
+                    // trigger read-only compaction
+                    ColumnFamilyStore store = ColumnFamilyStore.getIfExists(desc.keyspace, desc.columnFamily);
+                    if (store == null)
+                    {
+                        logger.error("Table {}.{} was dropped during snapshot phase of repair {}",
+                                     desc.keyspace, desc.columnFamily, desc.parentSessionId);
+                        MessagingService.instance().send(Message.out(VALIDATION_RSP, new ValidationResponse(desc)), message.from());
+                        return;
+                    }
 
                 ActiveRepairService.instance.consistent.local.maybeSetRepairing(desc.parentSessionId);
                 Validator validator = new Validator(desc, message.from(), validationRequest.nowInSec,
@@ -158,7 +159,9 @@
             }
             else if (message.verb() == SYNC_REQ)
             {
-                // forwarded sync request
+                // notify initiator that the message has been received, allowing this method to take as long as it needs to
+                    MessagingService.instance().send(message.emptyResponse(), message.from());
+                    // forwarded sync request
                 SyncRequest request = (SyncRequest) message.payload;
                 logger.debug("Syncing {}", request);
                 StreamingRepairTask task = new StreamingRepairTask(desc,
@@ -216,92 +219,6 @@
             else
             {
                 ActiveRepairService.instance.handleMessage(message);
-=======
-                    break;
-
-                case VALIDATION_REQ:
-                    // notify initiator that the message has been received, allowing this method to take as long as it needs to
-                    MessagingService.instance().send(message.emptyResponse(), message.from());
-                    ValidationRequest validationRequest = (ValidationRequest) message.payload;
-                    logger.debug("Validating {}", validationRequest);
-                    // trigger read-only compaction
-                    ColumnFamilyStore store = ColumnFamilyStore.getIfExists(desc.keyspace, desc.columnFamily);
-                    if (store == null)
-                    {
-                        logger.error("Table {}.{} was dropped during snapshot phase of repair {}",
-                                     desc.keyspace, desc.columnFamily, desc.parentSessionId);
-                        MessagingService.instance().send(Message.out(VALIDATION_RSP, new ValidationResponse(desc)), message.from());
-                        return;
-                    }
-
-                    ActiveRepairService.instance.consistent.local.maybeSetRepairing(desc.parentSessionId);
-                    Validator validator = new Validator(desc, message.from(), validationRequest.nowInSec,
-                                                        isIncremental(desc.parentSessionId), previewKind(desc.parentSessionId));
-                    ValidationManager.instance.submitValidation(store, validator);
-                    break;
-
-                case SYNC_REQ:
-                    // notify initiator that the message has been received, allowing this method to take as long as it needs to
-                    MessagingService.instance().send(message.emptyResponse(), message.from());
-                    // forwarded sync request
-                    SyncRequest request = (SyncRequest) message.payload;
-                    logger.debug("Syncing {}", request);
-                    StreamingRepairTask task = new StreamingRepairTask(desc,
-                                                                       request.initiator,
-                                                                       request.src,
-                                                                       request.dst,
-                                                                       request.ranges,
-                                                                       isIncremental(desc.parentSessionId) ? desc.parentSessionId : null,
-                                                                       request.previewKind,
-                                                                       request.asymmetric);
-                    task.run();
-                    break;
-
-                case CLEANUP_MSG:
-                    logger.debug("cleaning up repair");
-                    CleanupMessage cleanup = (CleanupMessage) message.payload;
-                    ActiveRepairService.instance.removeParentRepairSession(cleanup.parentRepairSession);
-                    MessagingService.instance().send(message.emptyResponse(), message.from());
-                    break;
-
-                case PREPARE_CONSISTENT_REQ:
-                    ActiveRepairService.instance.consistent.local.handlePrepareMessage(message.from(), (PrepareConsistentRequest) message.payload);
-                    break;
-
-                case PREPARE_CONSISTENT_RSP:
-                    ActiveRepairService.instance.consistent.coordinated.handlePrepareResponse((PrepareConsistentResponse) message.payload);
-                    break;
-
-                case FINALIZE_PROPOSE_MSG:
-                    ActiveRepairService.instance.consistent.local.handleFinalizeProposeMessage(message.from(), (FinalizePropose) message.payload);
-                    break;
-
-                case FINALIZE_PROMISE_MSG:
-                    ActiveRepairService.instance.consistent.coordinated.handleFinalizePromiseMessage((FinalizePromise) message.payload);
-                    break;
-
-                case FINALIZE_COMMIT_MSG:
-                    ActiveRepairService.instance.consistent.local.handleFinalizeCommitMessage(message.from(), (FinalizeCommit) message.payload);
-                    break;
-
-                case FAILED_SESSION_MSG:
-                    FailSession failure = (FailSession) message.payload;
-                    ActiveRepairService.instance.consistent.coordinated.handleFailSessionMessage(failure);
-                    ActiveRepairService.instance.consistent.local.handleFailSessionMessage(message.from(), failure);
-                    break;
-
-                case STATUS_REQ:
-                    ActiveRepairService.instance.consistent.local.handleStatusRequest(message.from(), (StatusRequest) message.payload);
-                    break;
-
-                case STATUS_RSP:
-                    ActiveRepairService.instance.consistent.local.handleStatusResponse(message.from(), (StatusResponse) message.payload);
-                    break;
-
-                default:
-                    ActiveRepairService.instance.handleMessage(message);
-                    break;
->>>>>>> 3bdd2caa
             }
         }
         catch (Exception e)
