/*
 * Licensed to the Apache Software Foundation (ASF) under one
 * or more contributor license agreements.  See the NOTICE file
 * distributed with this work for additional information
 * regarding copyright ownership.  The ASF licenses this file
 * to you under the Apache License, Version 2.0 (the
 * "License"); you may not use this file except in compliance
 * with the License.  You may obtain a copy of the License at
 *
 *     http://www.apache.org/licenses/LICENSE-2.0
 *
 * Unless required by applicable law or agreed to in writing, software
 * distributed under the License is distributed on an "AS IS" BASIS,
 * WITHOUT WARRANTIES OR CONDITIONS OF ANY KIND, either express or implied.
 * See the License for the specific language governing permissions and
 * limitations under the License.
 */
package org.apache.cassandra.repair;

import java.io.IOException;
import java.net.InetAddress;
import java.util.*;
import java.util.concurrent.ConcurrentHashMap;
import java.util.concurrent.ConcurrentMap;
import java.util.concurrent.atomic.AtomicBoolean;

import com.google.common.collect.Lists;
import com.google.common.util.concurrent.*;
import org.slf4j.Logger;
import org.slf4j.LoggerFactory;

import org.apache.cassandra.concurrent.DebuggableThreadPoolExecutor;
import org.apache.cassandra.config.DatabaseDescriptor;
import org.apache.cassandra.dht.Range;
import org.apache.cassandra.dht.Token;
import org.apache.cassandra.gms.*;
import org.apache.cassandra.streaming.PreviewKind;
import org.apache.cassandra.streaming.SessionSummary;
import org.apache.cassandra.tracing.Tracing;
import org.apache.cassandra.utils.FBUtilities;
import org.apache.cassandra.utils.MerkleTrees;
import org.apache.cassandra.utils.Pair;

/**
 * Coordinates the (active) repair of a list of non overlapping token ranges.
 *
 * A given RepairSession repairs a set of replicas for a given set of ranges on a list
 * of column families. For each of the column family to repair, RepairSession
 * creates a {@link RepairJob} that handles the repair of that CF.
 *
 * A given RepairJob has the 2 main phases:
 * <ol>
 *   <li>Validation phase: the job requests merkle trees from each of the replica involves
 *      ({@link org.apache.cassandra.repair.ValidationTask}) and waits until all trees are received (in
 *      validationComplete()).
 *   </li>
 *   <li>Synchronization phase: once all trees are received, the job compares each tree with
 *      all the other using a so-called {@link SyncTask}. If there is difference between 2 trees, the
 *      concerned SyncTask will start a streaming of the difference between the 2 endpoint concerned.
 *   </li>
 * </ol>
 * The job is done once all its SyncTasks are done (i.e. have either computed no differences
 * or the streaming they started is done (syncComplete())).
 *
 * A given session will execute the first phase (validation phase) of each of it's job
 * sequentially. In other words, it will start the first job and only start the next one
 * once that first job validation phase is complete. This is done so that the replica only
 * create one merkle tree per range at a time, which is our way to ensure that such creation starts
 * roughly at the same time on every node (see CASSANDRA-2816). However the synchronization
 * phases are allowed to run concurrently (with each other and with validation phases).
 *
 * A given RepairJob has 2 modes: either sequential or not (RepairParallelism). If sequential,
 * it will requests merkle tree creation from each replica in sequence (though in that case
 * we still first send a message to each node to flush and snapshot data so each merkle tree
 * creation is still done on similar data, even if the actual creation is not
 * done simulatneously). If not sequential, all merkle tree are requested in parallel.
 * Similarly, if a job is sequential, it will handle one SyncTask at a time, but will handle
 * all of them in parallel otherwise.
 */
public class RepairSession extends AbstractFuture<RepairSessionResult> implements IEndpointStateChangeSubscriber,
                                                                                 IFailureDetectionEventListener
{
    private static Logger logger = LoggerFactory.getLogger(RepairSession.class);

    public final UUID parentRepairSession;
    /** Repair session ID */
    private final UUID id;
    public final String keyspace;
    private final String[] cfnames;
    public final RepairParallelism parallelismDegree;
    public final boolean pullRepair;
    /** Range to repair */
    public final Collection<Range<Token>> ranges;
    public final Set<InetAddress> endpoints;
    public final boolean isConsistent;
    public final PreviewKind previewKind;

    private final AtomicBoolean isFailed = new AtomicBoolean(false);

    // Each validation task waits response from replica in validating ConcurrentMap (keyed by CF name and endpoint address)
    private final ConcurrentMap<Pair<RepairJobDesc, InetAddress>, ValidationTask> validating = new ConcurrentHashMap<>();
    // Remote syncing jobs wait response in syncingTasks map
    private final ConcurrentMap<Pair<RepairJobDesc, NodePair>, RemoteSyncTask> syncingTasks = new ConcurrentHashMap<>();

    // Tasks(snapshot, validate request, differencing, ...) are run on taskExecutor
    public final ListeningExecutorService taskExecutor = MoreExecutors.listeningDecorator(DebuggableThreadPoolExecutor.createCachedThreadpoolWithMaxSize("RepairJobTask"));

    private volatile boolean terminated = false;

    /**
     * Create new repair session.
     *
     * @param parentRepairSession the parent sessions id
     * @param id this sessions id
     * @param ranges ranges to repair
     * @param keyspace name of keyspace
     * @param parallelismDegree specifies the degree of parallelism when calculating the merkle trees
     * @param endpoints the data centers that should be part of the repair; null for all DCs
     * @param repairedAt when the repair occurred (millis)
     * @param pullRepair true if the repair should be one way (from remote host to this host and only applicable between two hosts--see RepairOption)
     * @param cfnames names of columnfamilies
     */
    public RepairSession(UUID parentRepairSession,
                         UUID id,
                         Collection<Range<Token>> ranges,
                         String keyspace,
                         RepairParallelism parallelismDegree,
                         Set<InetAddress> endpoints,
                         boolean isConsistent,
                         boolean pullRepair,
                         PreviewKind previewKind,
                         String... cfnames)
    {
        assert cfnames.length > 0 : "Repairing no column families seems pointless, doesn't it";

        this.parentRepairSession = parentRepairSession;
        this.id = id;
        this.parallelismDegree = parallelismDegree;
        this.keyspace = keyspace;
        this.cfnames = cfnames;
        this.ranges = ranges;
        this.endpoints = endpoints;
        this.isConsistent = isConsistent;
        this.previewKind = previewKind;
        this.pullRepair = pullRepair;
    }

    public UUID getId()
    {
        return id;
    }

    public Collection<Range<Token>> getRanges()
    {
        return ranges;
    }

    public void waitForValidation(Pair<RepairJobDesc, InetAddress> key, ValidationTask task)
    {
        validating.put(key, task);
    }

    public void waitForSync(Pair<RepairJobDesc, NodePair> key, RemoteSyncTask task)
    {
        syncingTasks.put(key, task);
    }

    /**
     * Receive merkle tree response or failed response from {@code endpoint} for current repair job.
     *
     * @param desc repair job description
     * @param endpoint endpoint that sent merkle tree
     * @param trees calculated merkle trees, or null if validation failed
     */
    public void validationComplete(RepairJobDesc desc, InetAddress endpoint, MerkleTrees trees)
    {
        ValidationTask task = validating.remove(Pair.create(desc, endpoint));
        if (task == null)
        {
            assert terminated;
            return;
        }

        String message = String.format("Received merkle tree for %s from %s", desc.columnFamily, endpoint);
        logger.info("{} {}", previewKind.logPrefix(getId()), message);
        Tracing.traceRepair(message);
        task.treesReceived(trees);
    }

    /**
     * Notify this session that sync completed/failed with given {@code NodePair}.
     *
     * @param desc synced repair job
     * @param nodes nodes that completed sync
     * @param success true if sync succeeded
     */
    public void syncComplete(RepairJobDesc desc, NodePair nodes, boolean success, List<SessionSummary> summaries)
    {
        RemoteSyncTask task = syncingTasks.remove(Pair.create(desc, nodes));
        if (task == null)
        {
            assert terminated;
            return;
        }

        logger.debug("{} Repair completed between {} and {} on {}", previewKind.logPrefix(getId()), nodes.endpoint1, nodes.endpoint2, desc.columnFamily);
        task.syncComplete(success, summaries);
    }

    private String repairedNodes()
    {
        StringBuilder sb = new StringBuilder();
        sb.append(FBUtilities.getBroadcastAddress());
        for (InetAddress ep : endpoints)
            sb.append(", ").append(ep);
        return sb.toString();
    }

    /**
     * Start RepairJob on given ColumnFamilies.
     *
     * This first validates if all replica are available, and if they are,
     * creates RepairJobs and submit to run on given executor.
     *
     * @param executor Executor to run validation
     */
    public void start(ListeningExecutorService executor)
    {
        String message;
        if (terminated)
            return;

        logger.info("{} new session: will sync {} on range {} for {}.{}", previewKind.logPrefix(getId()), repairedNodes(), ranges, keyspace, Arrays.toString(cfnames));
        Tracing.traceRepair("Syncing range {}", ranges);
        if (!previewKind.isPreview())
        {
            SystemDistributedKeyspace.startRepairs(getId(), parentRepairSession, keyspace, cfnames, ranges, endpoints);
        }

        if (endpoints.isEmpty())
        {
            logger.info("{} {}", previewKind.logPrefix(getId()), message = String.format("No neighbors to repair with on range %s: session completed", ranges));
            Tracing.traceRepair(message);
            set(new RepairSessionResult(id, keyspace, ranges, Lists.<RepairResult>newArrayList()));
            if (!previewKind.isPreview())
            {
                SystemDistributedKeyspace.failRepairs(getId(), keyspace, cfnames, new RuntimeException(message));
            }
            return;
        }

        // Checking all nodes are live
        for (InetAddress endpoint : endpoints)
        {
            if (!FailureDetector.instance.isAlive(endpoint))
            {
                message = String.format("Cannot proceed on repair because a neighbor (%s) is dead: session failed", endpoint);
                logger.error("{} {}", previewKind.logPrefix(getId()), message);
                Exception e = new IOException(message);
                setException(e);
                if (!previewKind.isPreview())
                {
                    SystemDistributedKeyspace.failRepairs(getId(), keyspace, cfnames, e);
                }
                return;
            }
        }

        // Create and submit RepairJob for each ColumnFamily
        List<ListenableFuture<RepairResult>> jobs = new ArrayList<>(cfnames.length);
        for (String cfname : cfnames)
        {
<<<<<<< HEAD
            RepairJob job = new RepairJob(this, cfname, isConsistent, previewKind);
            executor.execute(job);
=======
            RepairJob job = new RepairJob(this, cfname);
            executor.submit(job);
>>>>>>> 9b551842
            jobs.add(job);
        }

        // When all RepairJobs are done without error, cleanup and set the final result
        Futures.addCallback(Futures.allAsList(jobs), new FutureCallback<List<RepairResult>>()
        {
            public void onSuccess(List<RepairResult> results)
            {
                // this repair session is completed
                logger.info("{} {}", previewKind.logPrefix(getId()), "Session completed successfully");
                Tracing.traceRepair("Completed sync of range {}", ranges);
                set(new RepairSessionResult(id, keyspace, ranges, results));
                // only shutdown task executor after setting the callback future
                taskExecutor.shutdown();
                // mark this session as terminated
                assert validating.isEmpty() && syncingTasks.isEmpty() : "All tasks should be finished on RepairJob completion.";
                terminate();
            }

            public void onFailure(Throwable t)
            {
                logger.error("{} Session completed with the following error", previewKind.logPrefix(getId()), t);
                Tracing.traceRepair("Session completed with the following error: {}", t);
                forceShutdown(t);
            }
        }, taskExecutor); // run this on task executor so job executor can be shutdown without errors by RepairRunnable
    }

    public void terminate()
    {
        terminated = true;

        //Fail remaining tasks to unblock RepairJob
        for (ValidationTask v : validating.values())
            v.treesReceived(null);
        validating.clear();

        for (RemoteSyncTask s : syncingTasks.values())
            s.syncComplete(false);
        syncingTasks.clear();
    }

    /**
     * clear all RepairJobs and terminate this session.
     *
     * @param reason Cause of error for shutdown
     */
    public void forceShutdown(Throwable reason)
    {
        setException(reason);
        terminate();
        taskExecutor.shutdownNow();
    }

    public void onJoin(InetAddress endpoint, EndpointState epState) {}
    public void beforeChange(InetAddress endpoint, EndpointState currentState, ApplicationState newStateKey, VersionedValue newValue) {}
    public void onChange(InetAddress endpoint, ApplicationState state, VersionedValue value) {}
    public void onAlive(InetAddress endpoint, EndpointState state) {}
    public void onDead(InetAddress endpoint, EndpointState state) {}

    public void onRemove(InetAddress endpoint)
    {
        convict(endpoint, Double.MAX_VALUE);
    }

    public void onRestart(InetAddress endpoint, EndpointState epState)
    {
        convict(endpoint, Double.MAX_VALUE);
    }

    public void convict(InetAddress endpoint, double phi)
    {
        if (!endpoints.contains(endpoint))
            return;

        // We want a higher confidence in the failure detection than usual because failing a repair wrongly has a high cost.
        if (phi < 2 * DatabaseDescriptor.getPhiConvictThreshold())
            return;

        // Though unlikely, it is possible to arrive here multiple time and we
        // want to avoid print an error message twice
        if (!isFailed.compareAndSet(false, true))
            return;

        Exception exception = new IOException(String.format("Endpoint %s died", endpoint));
        logger.error("{} session completed with the following error", previewKind.logPrefix(getId()), exception);
        // If a node failed, we stop everything (though there could still be some activity in the background)
        forceShutdown(exception);
    }
}<|MERGE_RESOLUTION|>--- conflicted
+++ resolved
@@ -270,13 +270,8 @@
         List<ListenableFuture<RepairResult>> jobs = new ArrayList<>(cfnames.length);
         for (String cfname : cfnames)
         {
-<<<<<<< HEAD
             RepairJob job = new RepairJob(this, cfname, isConsistent, previewKind);
-            executor.execute(job);
-=======
-            RepairJob job = new RepairJob(this, cfname);
             executor.submit(job);
->>>>>>> 9b551842
             jobs.add(job);
         }
 
