--- conflicted
+++ resolved
@@ -174,14 +174,10 @@
                 EnableHintsForDC.class,
                 FailureDetectorInfo.class,
                 RefreshSizeEstimates.class,
-<<<<<<< HEAD
                 RelocateSSTables.class,
                 ViewBuildStatus.class,
-                MarkUnrepaired.class
-=======
                 MarkUnrepaired.class,
                 AbortRebuild.class
->>>>>>> a74e403a
         );
 
         if (withSequence)
