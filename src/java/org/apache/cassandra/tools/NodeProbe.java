--- conflicted
+++ resolved
@@ -883,18 +883,17 @@
         return ssProxy.getKeyspaces();
     }
 
-<<<<<<< HEAD
-    public Map<String, List<String>> getKeyspacesAndViews()
-    {
-        return ssProxy.getKeyspacesAndViews();
-=======
     public Map<String, TableInfo> getTableInfos(String keyspace, String... tables)
     {
         Map<String, Map<String, String>> tableInfosAsMap = ssProxy.getTableInfos(keyspace, tables);
         Map<String, TableInfo> tableInfo = new HashMap<>();
         tableInfosAsMap.entrySet().stream().forEach(e -> tableInfo.put(e.getKey(), TableInfo.fromMap(e.getValue())));
         return tableInfo;
->>>>>>> 9fa82c85
+    }
+
+    public Map<String, List<String>> getKeyspacesAndViews()
+    {
+        return ssProxy.getKeyspacesAndViews();
     }
 
     public List<String> getNonSystemKeyspaces()
