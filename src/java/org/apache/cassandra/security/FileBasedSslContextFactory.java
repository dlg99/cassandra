--- conflicted
+++ resolved
@@ -32,10 +32,6 @@
 import javax.net.ssl.SSLException;
 import javax.net.ssl.TrustManagerFactory;
 
-<<<<<<< HEAD
-=======
-import com.google.common.annotations.VisibleForTesting;
->>>>>>> bd49f6ff
 import org.apache.commons.lang3.StringUtils;
 import org.slf4j.Logger;
 import org.slf4j.LoggerFactory;
@@ -130,15 +126,18 @@
     /**
      * Validates the given keystore password.
      *
+     * @param isOutboundKeystore {@code true} for the {@code outbound_keystore_password};{@code false} otherwise
      * @param password           value
      * @throws IllegalArgumentException if the {@code password} is empty as per the definition of {@link StringUtils#isEmpty(CharSequence)}
      */
-    protected void validatePassword(String password)
+    protected void validatePassword(boolean isOutboundKeystore, String password)
     {
         boolean keystorePasswordEmpty = StringUtils.isEmpty(password);
         if (keystorePasswordEmpty)
         {
-            throw new IllegalArgumentException("'keystore_password' must be specified");
+            String keyName = isOutboundKeystore ? "outbound_" : "";
+            final String msg = String.format("'%skeystore_password' must be specified", keyName);
+            throw new IllegalArgumentException(msg);
         }
     }
 
@@ -148,24 +147,28 @@
      *
      * @return KeyManagerFactory built from the file based keystore.
      * @throws SSLException if any issues encountered during the build process
+     * @throws IllegalArgumentException if the validation for the {@code keystore_password} fails
+     * @see #validatePassword(boolean, String)
      */
     @Override
     protected KeyManagerFactory buildKeyManagerFactory() throws SSLException
     {
-<<<<<<< HEAD
-        return getKeyManagerFactory(keystoreContext);
-    }
-=======
         /*
          * Validation of the password is delayed until this point to allow nullable keystore passwords
          * for other use-cases (CASSANDRA-18124).
          */
-        validatePassword(keystore_password);
->>>>>>> bd49f6ff
+        validatePassword(false, keystoreContext.password);
+        return getKeyManagerFactory(keystoreContext);
+    }
 
     @Override
     protected KeyManagerFactory buildOutboundKeyManagerFactory() throws SSLException
     {
+        /*
+         * Validation of the password is delayed until this point to allow nullable keystore passwords
+         * for other use-cases (CASSANDRA-18124).
+         */
+        validatePassword(true, outboundKeystoreContext.password);
         return getKeyManagerFactory(outboundKeystoreContext);
     }
 
@@ -183,13 +186,9 @@
             final String algorithm = this.algorithm == null ? TrustManagerFactory.getDefaultAlgorithm() : this.algorithm;
             TrustManagerFactory tmf = TrustManagerFactory.getInstance(algorithm);
             KeyStore ts = KeyStore.getInstance(store_type);
-<<<<<<< HEAD
-            ts.load(tsf, trustStoreContext.password.toCharArray());
-=======
-
-            final char[] truststorePassword = StringUtils.isEmpty(truststore_password) ? null : truststore_password.toCharArray();
+
+            final char[] truststorePassword = StringUtils.isEmpty(trustStoreContext.password) ? null : trustStoreContext.password.toCharArray();
             ts.load(tsf, truststorePassword);
->>>>>>> bd49f6ff
             tmf.init(ts);
             return tmf;
         }
