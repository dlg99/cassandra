--- conflicted
+++ resolved
@@ -17,10 +17,7 @@
  */
 package org.apache.cassandra.metrics;
 
-<<<<<<< HEAD
-=======
 import com.codahale.metrics.Meter;
->>>>>>> 8ed8028f
 import static org.apache.cassandra.metrics.CassandraMetricsRegistry.Metrics;
 
 /**
@@ -33,8 +30,5 @@
     public static final Meter hintsSucceeded = Metrics.meter(factory.createMetricName("HintsSucceeded"));
     public static final Meter hintsFailed    = Metrics.meter(factory.createMetricName("HintsFailed"));
     public static final Meter hintsTimedOut  = Metrics.meter(factory.createMetricName("HintsTimedOut"));
-<<<<<<< HEAD
-=======
 
->>>>>>> 8ed8028f
 }