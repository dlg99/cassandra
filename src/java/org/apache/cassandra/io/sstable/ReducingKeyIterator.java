/*
 * Licensed to the Apache Software Foundation (ASF) under one
 * or more contributor license agreements.  See the NOTICE file
 * distributed with this work for additional information
 * regarding copyright ownership.  The ASF licenses this file
 * to you under the Apache License, Version 2.0 (the
 * "License"); you may not use this file except in compliance
 * with the License.  You may obtain a copy of the License at
 *
 *     http://www.apache.org/licenses/LICENSE-2.0
 *
 * Unless required by applicable law or agreed to in writing, software
 * distributed under the License is distributed on an "AS IS" BASIS,
 * WITHOUT WARRANTIES OR CONDITIONS OF ANY KIND, either express or implied.
 * See the License for the specific language governing permissions and
 * limitations under the License.
 */
package org.apache.cassandra.io.sstable;

import java.io.IOException;
import java.util.ArrayList;
import java.util.Collection;
import java.util.List;

import org.apache.cassandra.db.DecoratedKey;
import org.apache.cassandra.io.FSReadError;
import org.apache.cassandra.io.sstable.format.PartitionIndexIterator;
import org.apache.cassandra.io.sstable.format.SSTableReader;
import org.apache.cassandra.utils.CloseableIterator;
import org.apache.cassandra.utils.IMergeIterator;
import org.apache.cassandra.utils.MergeIterator;
import org.apache.cassandra.utils.Reducer;

/**
 * Caller must acquire and release references to the sstables used here.
 */
public class ReducingKeyIterator implements CloseableIterator<DecoratedKey>
{
    private IMergeIterator<DecoratedKey,DecoratedKey> mi;
    long bytesRead;
    long bytesTotal;

    public ReducingKeyIterator(Collection<SSTableReader> sstables)
    {
        List<Iter> iters = new ArrayList<>(sstables.size());
        for (SSTableReader sstable : sstables)
            iters.add(new Iter(sstable));

        mi = MergeIterator.get(iters, DecoratedKey.comparator, new MergeIterator.Reducer<DecoratedKey,DecoratedKey>()
        {
            DecoratedKey reduced = null;

            @Override
            public boolean trivialReduceIsTrivial()
            {
                return true;
            }

            public void reduce(int idx, DecoratedKey current)
            {
                reduced = current;
            }

            protected DecoratedKey getReduced()
            {
                return reduced;
            }
        });
    }

    class Iter implements CloseableIterator<DecoratedKey>
    {
        PartitionIndexIterator source;
        SSTableReader sstable;
        final long total;

        public Iter(SSTableReader sstable)
        {
<<<<<<< HEAD
            mi = MergeIterator.get(iters, DecoratedKey.comparator, new Reducer<DecoratedKey,DecoratedKey>()
            {
                DecoratedKey reduced = null;
=======
            this.sstable = sstable;
            bytesTotal += total = sstable.getDataChannel().size();
        }
>>>>>>> db893e33

        @Override
        public void close()
        {
            if (source != null)
                source.close();
        }

        @Override
        public boolean hasNext()
        {
            if (source == null)
                try
                {
                    source = sstable.allKeysIterator();
                }
<<<<<<< HEAD

                public DecoratedKey getReduced()
=======
                catch (IOException e)
>>>>>>> db893e33
                {
                    throw new FSReadError(e, sstable.getFilename());
                }

            return source.key() != null;
        }

        @Override
        public DecoratedKey next()
        {
            if (!hasNext())
                throw new AssertionError();

            try
            {
                DecoratedKey key = source.key();
                long prevPos = source.dataPosition();

                source.advance();

                long pos = source.key() != null
                        ? source.dataPosition()
                        : total;

                bytesRead += pos - prevPos;

                return key;
            }
            catch (IOException e)
            {
                throw new FSReadError(e, sstable.getFilename());
            }
        }
    }

    public void close()
    {
        mi.close();
    }

    public long getTotalBytes()
    {
        return bytesTotal;
    }

    public long getBytesRead()
    {
        return bytesRead;
    }

    public boolean hasNext()
    {
        return mi.hasNext();
    }

    public DecoratedKey next()
    {
        return mi.next();
    }

    public void remove()
    {
        throw new UnsupportedOperationException();
    }
}<|MERGE_RESOLUTION|>--- conflicted
+++ resolved
@@ -46,7 +46,7 @@
         for (SSTableReader sstable : sstables)
             iters.add(new Iter(sstable));
 
-        mi = MergeIterator.get(iters, DecoratedKey.comparator, new MergeIterator.Reducer<DecoratedKey,DecoratedKey>()
+        mi = MergeIterator.get(iters, DecoratedKey.comparator, new Reducer<DecoratedKey,DecoratedKey>()
         {
             DecoratedKey reduced = null;
 
@@ -61,14 +61,13 @@
                 reduced = current;
             }
 
-            protected DecoratedKey getReduced()
-            {
-                return reduced;
-            }
-        });
-    }
-
-    class Iter implements CloseableIterator<DecoratedKey>
+                public DecoratedKey getReduced()
+                {
+                    return reduced;
+                }
+            });
+        }
+class Iter implements CloseableIterator<DecoratedKey>
     {
         PartitionIndexIterator source;
         SSTableReader sstable;
@@ -76,15 +75,8 @@
 
         public Iter(SSTableReader sstable)
         {
-<<<<<<< HEAD
-            mi = MergeIterator.get(iters, DecoratedKey.comparator, new Reducer<DecoratedKey,DecoratedKey>()
-            {
-                DecoratedKey reduced = null;
-=======
             this.sstable = sstable;
-            bytesTotal += total = sstable.getDataChannel().size();
-        }
->>>>>>> db893e33
+            bytesTotal += total = sstable.getDataChannel().size();    }
 
         @Override
         public void close()
@@ -101,12 +93,7 @@
                 {
                     source = sstable.allKeysIterator();
                 }
-<<<<<<< HEAD
-
-                public DecoratedKey getReduced()
-=======
                 catch (IOException e)
->>>>>>> db893e33
                 {
                     throw new FSReadError(e, sstable.getFilename());
                 }
