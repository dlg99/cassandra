--- conflicted
+++ resolved
@@ -28,7 +28,6 @@
 import java.util.UUID;
 
 import com.google.common.annotations.VisibleForTesting;
-import com.google.common.collect.Iterables;
 
 import org.slf4j.Logger;
 import org.slf4j.LoggerFactory;
@@ -40,11 +39,8 @@
 import org.apache.cassandra.db.compaction.CompactionInfo.Unit;
 import org.apache.cassandra.db.lifecycle.LifecycleTransaction;
 import org.apache.cassandra.io.sstable.format.SSTableReader;
-<<<<<<< HEAD
+import org.apache.cassandra.metrics.StorageMetrics;
 import org.apache.cassandra.schema.TableId;
-=======
-import org.apache.cassandra.metrics.StorageMetrics;
->>>>>>> 18736b41
 import org.apache.cassandra.utils.FBUtilities;
 import org.apache.cassandra.utils.Pair;
 import org.apache.cassandra.utils.concurrent.Refs;
@@ -259,21 +255,13 @@
             logger.trace("Re-sampling index summary for {} from {}/{} to {}/{} of the original number of entries",
                          sstable, sstable.getIndexSummarySamplingLevel(), Downsampling.BASE_SAMPLING_LEVEL,
                          entry.newSamplingLevel, Downsampling.BASE_SAMPLING_LEVEL);
-<<<<<<< HEAD
             ColumnFamilyStore cfs = Keyspace.open(sstable.metadata().keyspace).getColumnFamilyStore(sstable.metadata().id);
-=======
-            ColumnFamilyStore cfs = Keyspace.open(sstable.metadata.ksName).getColumnFamilyStore(sstable.metadata.cfId);
             long oldSize = sstable.bytesOnDisk();
->>>>>>> 18736b41
             SSTableReader replacement = sstable.cloneWithNewSummarySamplingLevel(cfs, entry.newSamplingLevel);
             long newSize = replacement.bytesOnDisk();
             newSSTables.add(replacement);
-<<<<<<< HEAD
             transactions.get(sstable.metadata().id).update(replacement, true);
-=======
-            transactions.get(sstable.metadata.cfId).update(replacement, true);
             addHooks(cfs, transactions, oldSize, newSize);
->>>>>>> 18736b41
         }
 
         return newSSTables;
@@ -283,9 +271,9 @@
      * Add hooks to correctly update the storage load metrics once the transaction is closed/aborted
      */
     @SuppressWarnings("resource") // Transactions are closed in finally outside of this method
-    private void addHooks(ColumnFamilyStore cfs, Map<UUID, LifecycleTransaction> transactions, long oldSize, long newSize)
-    {
-        LifecycleTransaction txn = transactions.get(cfs.metadata.cfId);
+    private void addHooks(ColumnFamilyStore cfs, Map<TableId, LifecycleTransaction> transactions, long oldSize, long newSize)
+    {
+        LifecycleTransaction txn = transactions.get(cfs.metadata.id);
         txn.runOnCommit(() -> {
             // The new size will be added in Transactional.commit() as an updated SSTable, more details: CASSANDRA-13738
             StorageMetrics.load.dec(oldSize);
