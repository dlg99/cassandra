--- conflicted
+++ resolved
@@ -285,8 +285,6 @@
                 size += CommitLogPosition.serializer.serializedSize(component.commitLogIntervals.lowerBound().orElse(CommitLogPosition.NONE));
             if (version.hasCommitLogIntervals())
                 size += commitLogPositionSetSerializer.serializedSize(component.commitLogIntervals);
-<<<<<<< HEAD
-=======
 
             if (version.hasPendingRepair())
             {
@@ -294,7 +292,6 @@
                 if (component.pendingRepair != null)
                     size += UUIDSerializer.serializer.serializedSize(component.pendingRepair, 0);
             }
->>>>>>> bd14400a
             return size;
         }
 
@@ -328,8 +325,6 @@
                 CommitLogPosition.serializer.serialize(component.commitLogIntervals.lowerBound().orElse(CommitLogPosition.NONE), out);
             if (version.hasCommitLogIntervals())
                 commitLogPositionSetSerializer.serialize(component.commitLogIntervals, out);
-<<<<<<< HEAD
-=======
 
             if (version.hasPendingRepair())
             {
@@ -343,7 +338,6 @@
                     out.writeByte(0);
                 }
             }
->>>>>>> bd14400a
         }
 
         public StatsMetadata deserialize(Version version, DataInputPlus in) throws IOException
@@ -385,15 +379,12 @@
                 commitLogIntervals = commitLogPositionSetSerializer.deserialize(in);
             else
                 commitLogIntervals = new IntervalSet<CommitLogPosition>(commitLogLowerBound, commitLogUpperBound);
-<<<<<<< HEAD
-=======
 
             UUID pendingRepair = null;
             if (version.hasPendingRepair() && in.readByte() != 0)
             {
                 pendingRepair = UUIDSerializer.serializer.deserialize(in, 0);
             }
->>>>>>> bd14400a
 
             return new StatsMetadata(partitionSizes,
                                      columnCounts,
