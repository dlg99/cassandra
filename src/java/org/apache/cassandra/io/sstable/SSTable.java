--- conflicted
+++ resolved
@@ -18,6 +18,7 @@
 package org.apache.cassandra.io.sstable;
 
 import java.io.FileNotFoundException;
+import java.io.FileOutputStream;
 import java.io.IOError;
 import java.io.IOException;
 import java.io.PrintWriter;
@@ -51,7 +52,9 @@
 import org.apache.cassandra.io.sstable.format.PartitionIndexIterator;
 import org.apache.cassandra.io.util.DiskOptimizationStrategy;
 import org.apache.cassandra.io.util.File;
+import org.apache.cassandra.io.util.FileOutputStreamPlus;
 import org.apache.cassandra.io.util.FileUtils;
+import org.apache.cassandra.io.util.FileWriter;
 import org.apache.cassandra.schema.TableMetadata;
 import org.apache.cassandra.schema.TableMetadataRef;
 import org.apache.cassandra.utils.Pair;
@@ -375,21 +378,17 @@
     /**
      * Appends new component names to the TOC component.
      */
+    @SuppressWarnings("resource")
     protected static void appendTOC(Descriptor descriptor, Collection<Component> components)
     {
-<<<<<<< HEAD
         File tocFile = descriptor.fileFor(Component.TOC);
-        try (PrintWriter w = new PrintWriter(tocFile.newWriter(APPEND)))
-=======
-        File tocFile = new File(descriptor.filenameFor(Component.TOC));
-        try (FileOutputStream fos = new FileOutputStream(tocFile);
-             PrintWriter w = new PrintWriter(fos))
->>>>>>> 7ea24711
+        FileOutputStreamPlus fos = null;
+        try (PrintWriter w = new PrintWriter((fos = tocFile.newOutputStream(APPEND))))
         {
             for (Component component : components)
                 w.println(component.name);
             w.flush();
-            fos.getFD().sync();
+            fos.sync();
         }
         catch (IOException e)
         {
