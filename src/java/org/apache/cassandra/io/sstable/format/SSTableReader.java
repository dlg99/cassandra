/*
 * Licensed to the Apache Software Foundation (ASF) under one
 * or more contributor license agreements.  See the NOTICE file
 * distributed with this work for additional information
 * regarding copyright ownership.  The ASF licenses this file
 * to you under the Apache License, Version 2.0 (the
 * "License"); you may not use this file except in compliance
 * with the License.  You may obtain a copy of the License at
 *
 *     http://www.apache.org/licenses/LICENSE-2.0
 *
 * Unless required by applicable law or agreed to in writing, software
 * distributed under the License is distributed on an "AS IS" BASIS,
 * WITHOUT WARRANTIES OR CONDITIONS OF ANY KIND, either express or implied.
 * See the License for the specific language governing permissions and
 * limitations under the License.
 */
package org.apache.cassandra.io.sstable.format;

import java.nio.file.Files;
import java.nio.file.Paths;
import java.io.*;
import java.lang.ref.WeakReference;
import java.nio.ByteBuffer;
import java.util.*;
import java.util.concurrent.*;
import java.util.concurrent.atomic.AtomicBoolean;

import com.google.common.annotations.VisibleForTesting;
import com.google.common.collect.Iterables;
import com.google.common.collect.Lists;
import com.google.common.collect.Ordering;
import com.google.common.collect.Sets;
import com.google.common.primitives.Longs;
import com.google.common.util.concurrent.RateLimiter;
import org.slf4j.Logger;
import org.slf4j.LoggerFactory;

import com.clearspring.analytics.stream.cardinality.CardinalityMergeException;
import com.clearspring.analytics.stream.cardinality.HyperLogLogPlus;
import com.clearspring.analytics.stream.cardinality.ICardinality;
import org.apache.cassandra.cache.ChunkCache;
import org.apache.cassandra.concurrent.DebuggableThreadPoolExecutor;
import org.apache.cassandra.concurrent.NamedThreadFactory;
import org.apache.cassandra.concurrent.ScheduledExecutors;
import org.apache.cassandra.config.Config;
import org.apache.cassandra.config.DatabaseDescriptor;
import org.apache.cassandra.db.*;
import org.apache.cassandra.db.filter.ColumnFilter;
import org.apache.cassandra.db.rows.Cell;
import org.apache.cassandra.db.rows.EncodingStats;
import org.apache.cassandra.db.rows.UnfilteredRowIterator;
import org.apache.cassandra.dht.AbstractBounds;
import org.apache.cassandra.dht.Bounds;
import org.apache.cassandra.dht.IPartitioner;
import org.apache.cassandra.dht.Range;
import org.apache.cassandra.dht.Token;
import org.apache.cassandra.io.FSError;
import org.apache.cassandra.io.compress.CompressionMetadata;
import org.apache.cassandra.io.sstable.*;
import org.apache.cassandra.io.sstable.metadata.*;
import org.apache.cassandra.io.util.*;
import org.apache.cassandra.io.util.FileHandle.Builder;
import org.apache.cassandra.io.util.FileUtils;
import org.apache.cassandra.io.util.RandomAccessReader;
import org.apache.cassandra.metrics.RestorableMeter;
import org.apache.cassandra.schema.Schema;
import org.apache.cassandra.schema.SchemaConstants;
import org.apache.cassandra.schema.TableId;
import org.apache.cassandra.schema.TableMetadata;
import org.apache.cassandra.schema.TableMetadataRef;
import org.apache.cassandra.service.ActiveRepairService;
import org.apache.cassandra.utils.*;
import org.apache.cassandra.utils.concurrent.OpOrder;
import org.apache.cassandra.utils.concurrent.Ref;
import org.apache.cassandra.utils.concurrent.SelfRefCounted;

import static org.apache.cassandra.db.Directories.SECONDARY_INDEX_NAME_SEPARATOR;

/**
 * An SSTableReader can be constructed in a number of places, but typically is either
 * read from disk at startup, or constructed from a flushed memtable, or after compaction
 * to replace some existing sstables. However once created, an sstablereader may also be modified.
 *
 * A reader's OpenReason describes its current stage in its lifecycle, as follows:
 *
 *
 * <pre> {@code
 * NORMAL
 * From:       None        => Reader has been read from disk, either at startup or from a flushed memtable
 *             EARLY       => Reader is the final result of a compaction
 *             MOVED_START => Reader WAS being compacted, but this failed and it has been restored to NORMAL status
 *
 * EARLY
 * From:       None        => Reader is a compaction replacement that is either incomplete and has been opened
 *                            to represent its partial result status, or has been finished but the compaction
 *                            it is a part of has not yet completed fully
 *             EARLY       => Same as from None, only it is not the first time it has been
 *
 * MOVED_START
 * From:       NORMAL      => Reader is being compacted. This compaction has not finished, but the compaction result
 *                            is either partially or fully opened, to either partially or fully replace this reader.
 *                            This reader's start key has been updated to represent this, so that reads only hit
 *                            one or the other reader.
 *
 * METADATA_CHANGE
 * From:       NORMAL      => Reader has seen low traffic and the amount of memory available for index summaries is
 *                            constrained, so its index summary has been downsampled.
 *         METADATA_CHANGE => Same
 * } </pre>
 *
 * Note that in parallel to this, there are two different Descriptor types; TMPLINK and FINAL; the latter corresponds
 * to NORMAL state readers and all readers that replace a NORMAL one. TMPLINK is used for EARLY state readers and
 * no others.
 *
 * When a reader is being compacted, if the result is large its replacement may be opened as EARLY before compaction
 * completes in order to present the result to consumers earlier. In this case the reader will itself be changed to
 * a MOVED_START state, where its start no longer represents its on-disk minimum key. This is to permit reads to be
 * directed to only one reader when the two represent the same data. The EARLY file can represent a compaction result
 * that is either partially complete and still in-progress, or a complete and immutable sstable that is part of a larger
 * macro compaction action that has not yet fully completed.
 *
 * Currently ALL compaction results at least briefly go through an EARLY open state prior to completion, regardless
 * of if early opening is enabled.
 *
 * Since a reader can be created multiple times over the same shared underlying resources, and the exact resources
 * it shares between each instance differ subtly, we track the lifetime of any underlying resource with its own
 * reference count, which each instance takes a Ref to. Each instance then tracks references to itself, and once these
 * all expire it releases its Refs to these underlying resources.
 *
 * There is some shared cleanup behaviour needed only once all sstablereaders in a certain stage of their lifecycle
 * (i.e. EARLY or NORMAL opening), and some that must only occur once all readers of any kind over a single logical
 * sstable have expired. These are managed by the TypeTidy and GlobalTidy classes at the bottom, and are effectively
 * managed as another resource each instance tracks its own Ref instance to, to ensure all of these resources are
 * cleaned up safely and can be debugged otherwise.
 *
 * TODO: fill in details about Tracker and lifecycle interactions for tools, and for compaction strategies
 */
public abstract class SSTableReader extends SSTable implements SelfRefCounted<SSTableReader>
{
    private static final Logger logger = LoggerFactory.getLogger(SSTableReader.class);

    private static final ScheduledThreadPoolExecutor syncExecutor = initSyncExecutor();
    private static ScheduledThreadPoolExecutor initSyncExecutor()
    {
        if (DatabaseDescriptor.isClientOrToolInitialized())
            return null;

        // Do NOT start this thread pool in client mode

        ScheduledThreadPoolExecutor syncExecutor = new ScheduledThreadPoolExecutor(1, new NamedThreadFactory("read-hotness-tracker"));
        // Immediately remove readMeter sync task when cancelled.
        syncExecutor.setRemoveOnCancelPolicy(true);
        return syncExecutor;
    }
    private static final RateLimiter meterSyncThrottle = RateLimiter.create(100.0);

    public static final Comparator<SSTableReader> maxTimestampComparator = new Comparator<SSTableReader>()
    {
        public int compare(SSTableReader o1, SSTableReader o2)
        {
            long ts1 = o1.getMaxTimestamp();
            long ts2 = o2.getMaxTimestamp();
            return (ts1 > ts2 ? -1 : (ts1 == ts2 ? 0 : 1));
        }
    };

    // it's just an object, which we use regular Object equality on; we introduce a special class just for easy recognition
    public static final class UniqueIdentifier {}

    public static final Comparator<SSTableReader> sstableComparator = new Comparator<SSTableReader>()
    {
        public int compare(SSTableReader o1, SSTableReader o2)
        {
            return o1.first.compareTo(o2.first);
        }
    };

    public static final Ordering<SSTableReader> sstableOrdering = Ordering.from(sstableComparator);

    public static final Comparator<SSTableReader> sizeComparator = new Comparator<SSTableReader>()
    {
        public int compare(SSTableReader o1, SSTableReader o2)
        {
            return Longs.compare(o1.onDiskLength(), o2.onDiskLength());
        }
    };

    /**
     * maxDataAge is a timestamp in local server time (e.g. System.currentTimeMilli) which represents an upper bound
     * to the newest piece of data stored in the sstable. In other words, this sstable does not contain items created
     * later than maxDataAge.
     *
     * The field is not serialized to disk, so relying on it for more than what truncate does is not advised.
     *
     * When a new sstable is flushed, maxDataAge is set to the time of creation.
     * When a sstable is created from compaction, maxDataAge is set to max of all merged sstables.
     *
     * The age is in milliseconds since epoc and is local to this host.
     */
    public final long maxDataAge;

    public enum OpenReason
    {
        NORMAL,
        EARLY,
        METADATA_CHANGE,
        MOVED_START
    }

    public final OpenReason openReason;
    public final UniqueIdentifier instanceId = new UniqueIdentifier();

    // datafile: might be null before a call to load()
    protected FileHandle dataFile;
    protected IFilter bf;

    protected final BloomFilterTracker bloomFilterTracker = new BloomFilterTracker();

    // technically isCompacted is not necessary since it should never be unreferenced unless it is also compacted,
    // but it seems like a good extra layer of protection against reference counting bugs to not delete data based on that alone
    protected final AtomicBoolean isSuspect = new AtomicBoolean(false);

    // not final since we need to be able to change level on a file.
    protected volatile StatsMetadata sstableMetadata;

    protected final EncodingStats stats;

    public final SerializationHeader header;

    protected final InstanceTidier tidy;
    private final Ref<SSTableReader> selfRef;

    private RestorableMeter readMeter;

    private volatile double crcCheckChance;

    /**
     * Calculate approximate key count.
     * If cardinality estimator is available on all given sstables, then this method use them to estimate
     * key count.
     * If not, then this uses index summaries.
     *
     * @param sstables SSTables to calculate key count
     * @return estimated key count
     */
    public static long getApproximateKeyCount(Iterable<SSTableReader> sstables)
    {
        long count = -1;

        if (Iterables.isEmpty(sstables))
            return count;

        boolean failed = false;
        ICardinality cardinality = null;
        for (SSTableReader sstable : sstables)
        {
            if (sstable.openReason == OpenReason.EARLY)
                continue;

            try
            {
                CompactionMetadata metadata = (CompactionMetadata) sstable.descriptor.getMetadataSerializer().deserialize(sstable.descriptor, MetadataType.COMPACTION);
                // If we can't load the CompactionMetadata, we are forced to estimate the keys using the index
                // summary. (CASSANDRA-10676)
                if (metadata == null)
                {
                    logger.warn("Reading cardinality from Statistics.db failed for {}", sstable.getFilename());
                    failed = true;
                    break;
                }

                if (cardinality == null)
                    cardinality = metadata.cardinalityEstimator;
                else
                    cardinality = cardinality.merge(metadata.cardinalityEstimator);
            }
            catch (IOException e)
            {
                logger.warn("Reading cardinality from Statistics.db failed.", e);
                failed = true;
                break;
            }
            catch (CardinalityMergeException e)
            {
                logger.warn("Cardinality merge failed.", e);
                failed = true;
                break;
            }
        }
        if (cardinality != null && !failed)
            count = cardinality.cardinality();

        // if something went wrong above or cardinality is not available, calculate using index summary
        if (count < 0)
        {
            for (SSTableReader sstable : sstables)
                count += sstable.estimatedKeys();
        }
        return count;
    }

    /**
     * Estimates how much of the keys we would keep if the sstables were compacted together
     */
    public static double estimateCompactionGain(Set<SSTableReader> overlapping)
    {
        Set<ICardinality> cardinalities = new HashSet<>(overlapping.size());
        for (SSTableReader sstable : overlapping)
        {
            try
            {
                ICardinality cardinality = ((CompactionMetadata) sstable.descriptor.getMetadataSerializer().deserialize(sstable.descriptor, MetadataType.COMPACTION)).cardinalityEstimator;
                if (cardinality != null)
                    cardinalities.add(cardinality);
                else
                    logger.trace("Got a null cardinality estimator in: {}", sstable.getFilename());
            }
            catch (IOException e)
            {
                logger.warn("Could not read up compaction metadata for {}", sstable, e);
            }
        }
        long totalKeyCountBefore = 0;
        for (ICardinality cardinality : cardinalities)
        {
            totalKeyCountBefore += cardinality.cardinality();
        }
        if (totalKeyCountBefore == 0)
            return 1;

        long totalKeyCountAfter = mergeCardinalities(cardinalities).cardinality();
        logger.trace("Estimated compaction gain: {}/{}={}", totalKeyCountAfter, totalKeyCountBefore, ((double)totalKeyCountAfter)/totalKeyCountBefore);
        return ((double)totalKeyCountAfter)/totalKeyCountBefore;
    }

    private static ICardinality mergeCardinalities(Collection<ICardinality> cardinalities)
    {
        ICardinality base = new HyperLogLogPlus(13, 25); // see MetadataCollector.cardinality
        try
        {
            base = base.merge(cardinalities.toArray(new ICardinality[cardinalities.size()]));
        }
        catch (CardinalityMergeException e)
        {
            logger.warn("Could not merge cardinalities", e);
        }
        return base;
    }

    public static SSTableReader open(Descriptor descriptor) throws IOException
    {
        TableMetadataRef metadata;
        if (descriptor.cfname.contains(SECONDARY_INDEX_NAME_SEPARATOR))
        {
            int i = descriptor.cfname.indexOf(SECONDARY_INDEX_NAME_SEPARATOR);
            String indexName = descriptor.cfname.substring(i + 1);
            metadata = Schema.instance.getIndexTableMetadataRef(descriptor.ksname, indexName);
            if (metadata == null)
                throw new AssertionError("Could not find index metadata for index cf " + i);
        }
        else
        {
            metadata = Schema.instance.getTableMetadataRef(descriptor.ksname, descriptor.cfname);
        }
        return open(descriptor, metadata);
    }

    public static SSTableReader open(Descriptor desc, TableMetadataRef metadata) throws IOException
    {
        return open(desc, componentsFor(desc), metadata);
    }

    public static SSTableReader open(Descriptor descriptor, Set<Component> components, TableMetadataRef metadata) throws IOException
    {
        return open(descriptor, components, metadata, true, true);
    }

    // use only for offline or "Standalone" operations
    public static SSTableReader openNoValidation(Descriptor descriptor, Set<Component> components, ColumnFamilyStore cfs) throws IOException
    {
        return open(descriptor, components, cfs.metadata, false, false); // do not track hotness
    }

    // use only for offline or "Standalone" operations
    public static SSTableReader openNoValidation(Descriptor descriptor, TableMetadataRef metadata) throws IOException
    {
        return open(descriptor, componentsFor(descriptor), metadata, false, false); // do not track hotness
    }

    /**
     * Open SSTable reader to be used in batch mode(such as sstableloader).
     *
     * @param descriptor
     * @param components
     * @param metadata
     * @return opened SSTableReader
     * @throws IOException
     */
    public static SSTableReader openForBatch(Descriptor descriptor, Set<Component> components, TableMetadataRef metadata) throws IOException
    {
        checkRequiredComponents(descriptor, components, true);

        EnumSet<MetadataType> types = EnumSet.of(MetadataType.VALIDATION, MetadataType.STATS, MetadataType.HEADER);
        Map<MetadataType, MetadataComponent> sstableMetadata = descriptor.getMetadataSerializer().deserialize(descriptor, types);

        ValidationMetadata validationMetadata = (ValidationMetadata) sstableMetadata.get(MetadataType.VALIDATION);
        StatsMetadata statsMetadata = (StatsMetadata) sstableMetadata.get(MetadataType.STATS);
        SerializationHeader.Component header = (SerializationHeader.Component) sstableMetadata.get(MetadataType.HEADER);

        // Check if sstable is created using same partitioner.
        // Partitioner can be null, which indicates older version of sstable or no stats available.
        // In that case, we skip the check.
        String partitionerName = metadata.get().partitioner.getClass().getCanonicalName();
        if (validationMetadata != null && !partitionerName.equals(validationMetadata.partitioner))
        {
            logger.error("Cannot open {}; partitioner {} does not match system partitioner {}.  Note that the default partitioner starting with Cassandra 1.2 is Murmur3Partitioner, so you will need to edit that to match your old partitioner if upgrading.",
                         descriptor, validationMetadata.partitioner, partitionerName);
            System.exit(1);
        }

        long fileLength = new File(descriptor.filenameFor(Component.DATA)).length();
        logger.debug("Opening {} ({})", descriptor, FBUtilities.prettyPrintMemory(fileLength));
        SSTableReader sstable = internalOpen(descriptor,
                                             components,
                                             metadata,
                                             System.currentTimeMillis(),
                                             statsMetadata,
                                             OpenReason.NORMAL,
                                             header.toHeader(metadata.get()));

        try(FileHandle.Builder dbuilder = sstable.dataFileHandleBuilder())
        {
            sstable.bf = FilterFactory.AlwaysPresent;
            sstable.loadIndex(false);
            sstable.dataFile = dbuilder.complete();
            sstable.setup(false);
            return sstable;
        }
    }

    public static void checkRequiredComponents(Descriptor descriptor, Set<Component> components, boolean validate)
    {
        if (validate)
        {
            // Minimum components without which we can't do anything
            assert components.containsAll(requiredComponents(descriptor))
            : "Required components " + Sets.difference(requiredComponents(descriptor), components) +
              " missing for sstable " + descriptor;
        }
        else
        {
            // Scrub-only case, we just need data file.
            assert components.contains(Component.DATA);
        }
    }

    public static Set<Component> requiredComponents(Descriptor descriptor)
    {
        return descriptor.getFormat().getReaderFactory().requiredComponents();
    }

    public static SSTableReader open(Descriptor descriptor,
                                     Set<Component> components,
                                     TableMetadataRef metadata,
                                     boolean validate,
                                     boolean trackHotness) throws IOException
    {
        checkRequiredComponents(descriptor, components, validate);

        EnumSet<MetadataType> types = EnumSet.of(MetadataType.VALIDATION, MetadataType.STATS, MetadataType.HEADER);
        Map<MetadataType, MetadataComponent> sstableMetadata = descriptor.getMetadataSerializer().deserialize(descriptor, types);
        ValidationMetadata validationMetadata = (ValidationMetadata) sstableMetadata.get(MetadataType.VALIDATION);
        StatsMetadata statsMetadata = (StatsMetadata) sstableMetadata.get(MetadataType.STATS);
        SerializationHeader.Component header = (SerializationHeader.Component) sstableMetadata.get(MetadataType.HEADER);
        assert header != null;

        // Check if sstable is created using same partitioner.
        // Partitioner can be null, which indicates older version of sstable or no stats available.
        // In that case, we skip the check.
        String partitionerName = metadata.get().partitioner.getClass().getCanonicalName();
        if (validationMetadata != null && !partitionerName.equals(validationMetadata.partitioner))
        {
            logger.error("Cannot open {}; partitioner {} does not match system partitioner {}.  Note that the default partitioner starting with Cassandra 1.2 is Murmur3Partitioner, so you will need to edit that to match your old partitioner if upgrading.",
                         descriptor, validationMetadata.partitioner, partitionerName);
            System.exit(1);
        }

        long fileLength = new File(descriptor.filenameFor(Component.DATA)).length();
        logger.debug("Opening {} ({})", descriptor, FBUtilities.prettyPrintMemory(fileLength));
        SSTableReader sstable = internalOpen(descriptor,
                                             components,
                                             metadata,
                                             System.currentTimeMillis(),
                                             statsMetadata,
                                             OpenReason.NORMAL,
                                             header.toHeader(metadata.get()));

        try
        {
            // load index and filter
            long start = System.nanoTime();
            sstable.load(validationMetadata);
            logger.trace("INDEX LOAD TIME for {}: {} ms.", descriptor, TimeUnit.NANOSECONDS.toMillis(System.nanoTime() - start));

            sstable.setup(trackHotness);
            if (validate)
                sstable.validate();

            return sstable;
        }
        catch (Throwable t)
        {
            sstable.selfRef().release();
            throw t;
        }
    }

    public static void logOpenException(Descriptor descriptor, IOException e)
    {
        if (e instanceof FileNotFoundException)
            logger.error("Missing sstable component in {}; skipped because of {}", descriptor, e.getMessage());
        else
            logger.error("Corrupt sstable {}; skipped", descriptor, e);
    }

    public static Collection<SSTableReader> openAll(Set<Map.Entry<Descriptor, Set<Component>>> entries,
                                                    final TableMetadataRef metadata)
    {
        final Collection<SSTableReader> sstables = new LinkedBlockingQueue<>();
        long start = System.nanoTime();

        // TODO: Send open tasks to device-specific thread. Opening in parallel is a bad idea as devices have to
        // seek to service each thread's read requests (for bloom filter or index preload).
        int threadCount = FBUtilities.getAvailableProcessors();
        ExecutorService executor = DebuggableThreadPoolExecutor.createWithFixedPoolSize("SSTableBatchOpen", threadCount);
        for (final Map.Entry<Descriptor, Set<Component>> entry : entries)
        {
            Runnable runnable = new Runnable()
            {
                public void run()
                {
                    SSTableReader sstable;
                    try
                    {
                        sstable = open(entry.getKey(), entry.getValue(), metadata);
                    }
                    catch (CorruptSSTableException ex)
                    {
                        FileUtils.handleCorruptSSTable(ex);
                        logger.error("Corrupt sstable {}; skipping table", entry, ex);
                        return;
                    }
                    catch (FSError ex)
                    {
                        FileUtils.handleFSError(ex);
                        logger.error("Cannot read sstable {}; file system error, skipping table", entry, ex);
                        return;
                    }
                    catch (IOException ex)
                    {
                        logger.error("Cannot read sstable {}; other IO error, skipping table", entry, ex);
                        return;
                    }
                    sstables.add(sstable);
                }
            };
            executor.submit(runnable);
        }

        executor.shutdown();
        try
        {
            executor.awaitTermination(7, TimeUnit.DAYS);
        }
        catch (InterruptedException e)
        {
            throw new AssertionError(e);
        }
        long timeTaken = System.nanoTime() - start;
        logger.info(String.format("openAll time for table %s using %d threads: %,.3fms", metadata.name, threadCount, timeTaken * 1.0e-6));

        return sstables;

    }

    protected static SSTableReader internalOpen(final Descriptor descriptor,
                                            Set<Component> components,
                                            TableMetadataRef metadata,
                                            Long maxDataAge,
                                            StatsMetadata sstableMetadata,
                                            OpenReason openReason,
                                            SerializationHeader header)
    {
        Factory readerFactory = descriptor.getFormat().getReaderFactory();

        return readerFactory.open(descriptor, components, metadata, maxDataAge, sstableMetadata, openReason, header);
    }

    protected SSTableReader(final Descriptor desc,
                            Set<Component> components,
                            TableMetadataRef metadata,
                            long maxDataAge,
                            StatsMetadata sstableMetadata,
                            OpenReason openReason,
                            SerializationHeader header)
    {
        super(desc, components, metadata, DatabaseDescriptor.getDiskOptimizationStrategy());
        this.sstableMetadata = sstableMetadata;
        this.stats = new EncodingStats(sstableMetadata.minTimestamp, sstableMetadata.minLocalDeletionTime, sstableMetadata.minTTL);
        this.header = header;
        this.maxDataAge = maxDataAge;
        this.openReason = openReason;
        tidy = new InstanceTidier(descriptor, metadata.id);
        selfRef = new Ref<>(this, tidy);
    }

    public static long getTotalBytes(Iterable<SSTableReader> sstables)
    {
        long sum = 0;
        for (SSTableReader sstable : sstables)
            sum += sstable.onDiskLength();
        return sum;
    }

    public static long getTotalUncompressedBytes(Iterable<SSTableReader> sstables)
    {
        long sum = 0;
        for (SSTableReader sstable : sstables)
            sum += sstable.uncompressedLength();

        return sum;
    }

    public boolean equals(Object that)
    {
        return that instanceof SSTableReader && ((SSTableReader) that).descriptor.equals(this.descriptor);
    }

    public int hashCode()
    {
        return this.descriptor.hashCode();
    }

    public String getFilename()
    {
        return dataFile.path();
    }

    public void setupOnline()
    {
        final ColumnFamilyStore cfs = Schema.instance.getColumnFamilyStoreInstance(metadata().id);
        if (cfs != null)
            setCrcCheckChance(cfs.getCrcCheckChance());
    }

    private void load(ValidationMetadata validation) throws IOException
    {
        load();
    }

    /**
     * Loads bloom filter and prepares index.
     */
    private void load() throws IOException
    {
<<<<<<< HEAD
        try (FileHandle.Builder dbuilder = dataFileHandleBuilder())
=======
        try (DataInputStream stream = new DataInputStream(new BufferedInputStream(Files.newInputStream(Paths.get(descriptor.filenameFor(Component.FILTER))))))
>>>>>>> 74bdf633
        {
            loadBloomFilter();
            loadIndex(bf == FilterFactory.AlwaysPresent);       // Try to preload index if we don't have a bloom filter.
            dataFile = dbuilder.complete();
        }
        catch (Throwable t)
        { // Because the tidier has not been set-up yet in SSTableReader.open(), we must release the files in case of error
            if (dataFile != null)
            {
                dataFile.close();
                dataFile = null;
            }
            releaseIndex();

            throw t;
        }
    }

    /**
     * Load bloom filter from Filter.db file.
     *
     * @throws IOException
     */
    private void loadBloomFilter() throws IOException
    {
        if (!components.contains(Component.FILTER))
        {
<<<<<<< HEAD
            bf = FilterFactory.AlwaysPresent;
            return;
=======
            TableMetadata metadata = metadata();
            iStream = new DataInputStream(Files.newInputStream(summariesFile.toPath()));
            indexSummary = IndexSummary.serializer.deserialize(
                    iStream, getPartitioner(),
                    metadata.params.minIndexInterval, metadata.params.maxIndexInterval);
            first = decorateKey(ByteBufferUtil.readWithLength(iStream));
            last = decorateKey(ByteBufferUtil.readWithLength(iStream));
        }
        catch (IOException e)
        {
            if (indexSummary != null)
                indexSummary.close();
            logger.trace("Cannot deserialize SSTable Summary File {}: {}", summariesFile.getPath(), e.getMessage());
            // corrupted; delete it and fall back to creating a new summary
            FileUtils.closeQuietly(iStream);
            // delete it and fall back to creating a new summary
            FileUtils.deleteWithConfirm(summariesFile);
            return false;
>>>>>>> 74bdf633
        }
        try (DataInputStream stream = new DataInputStream(new BufferedInputStream(new FileInputStream(descriptor.filenameFor(Component.FILTER)))))
        {
            bf = FilterFactory.deserialize(stream, true);
        }
    }

    abstract protected void loadIndex(boolean preloadIfMemmapped) throws IOException;
    abstract protected void releaseIndex();

    protected Builder indexFileHandleBuilder(Component component)
    {
        return indexFileHandleBuilder(descriptor, component);
    }

    public static Builder indexFileHandleBuilder(Descriptor descriptor, Component component)
    {
        return new FileHandle.Builder(descriptor.filenameFor(component))
                   .mmapped(DatabaseDescriptor.getIndexAccessMode() == Config.DiskAccessMode.mmap)
                   .bufferSize(PageAware.PAGE_SIZE)
                   .withChunkCache(ChunkCache.instance);
    }

    public static Builder dataFileHandleBuilder(Descriptor descriptor, boolean compression)
    {
        return new FileHandle.Builder(descriptor.filenameFor(Component.DATA))
                   .compressed(compression)
                   .mmapped(DatabaseDescriptor.getDiskAccessMode() == Config.DiskAccessMode.mmap)
                   .withChunkCache(ChunkCache.instance);
    }

    Builder dataFileHandleBuilder()
    {
        int dataBufferSize = optimizationStrategy.bufferSize(sstableMetadata.estimatedPartitionSize.percentile(DatabaseDescriptor.getDiskOptimizationEstimatePercentile()));
        return dataFileHandleBuilder(descriptor, compression)
                   .bufferSize(dataBufferSize);
    }

    public void setReplaced()
    {
        synchronized (tidy.global)
        {
            assert !tidy.isReplaced;
            tidy.isReplaced = true;
        }
    }

    public boolean isReplaced()
    {
        synchronized (tidy.global)
        {
            return tidy.isReplaced;
        }
    }

    protected boolean filterFirst()
    {
        return openReason == OpenReason.MOVED_START;
    }

    protected boolean filterLast()
    {
        return false;
    }

    /**
     * Clone this reader with the provided start and open reason, and set the clone as replacement.
     *
     * @param newFirst the first key for the replacement (which can be different from the original due to the pre-emptive
     * opening of compaction results).
     * @param reason the {@code OpenReason} for the replacement.
     *
     * @return the cloned reader. That reader is set as a replacement by the method.
     */
    private SSTableReader cloneAndReplace(DecoratedKey newFirst, OpenReason reason)
    {
        SSTableReader replacement = clone(reason);
        replacement.first = newFirst;
        return replacement;
    }

    abstract protected SSTableReader clone(OpenReason reason);

    public SSTableReader cloneWithRestoredStart(DecoratedKey restoredStart)
    {
        synchronized (tidy.global)
        {
            return cloneAndReplace(restoredStart, OpenReason.NORMAL);
        }
    }

    // DropPageCache must NOT be an anonymous or non-static inner class, nor must it retain a reference chain to this reader
    @SuppressWarnings("resource")       // Closeable closed by tidy
    public SSTableReader cloneWithNewStart(DecoratedKey newStart)
    {
        synchronized (tidy.global)
        {
            assert openReason != OpenReason.EARLY;
            // TODO: merge with caller's firstKeyBeyond() work,to save time
            if (newStart.compareTo(first) > 0)
            {
                long dataStart = getExactPosition(newStart).position;
                this.tidy.addCloseable(new DropPageCache(dataFile, dataStart, null, 0));
            }

            return cloneAndReplace(newStart, OpenReason.MOVED_START);
        }
    }

    private static class DropPageCache implements Closeable
    {
        final FileHandle dfile;
        final long dfilePosition;
        final FileHandle ifile;
        final long ifilePosition;

        private DropPageCache(FileHandle dfile, long dfilePosition, FileHandle ifile, long ifilePosition)
        {
            this.dfile = dfile;
            this.dfilePosition = dfilePosition;
            this.ifile = ifile;
            this.ifilePosition = ifilePosition;
        }

        public void close()
        {
            dfile.dropPageCache(dfilePosition);

            if (ifile != null)
                ifile.dropPageCache(ifilePosition);
        }
    }

    /**
     * Returns a new SSTableReader with the same properties as this SSTableReader except that a new IndexSummary will
     * be built at the target samplingLevel.  This (original) SSTableReader instance will be marked as replaced, have
     * its DeletingTask removed, and have its periodic read-meter sync task cancelled.
     * @param samplingLevel the desired sampling level for the index summary on the new SSTableReader
     * @return a new SSTableReader
     * @throws IOException
     */
    @SuppressWarnings("resource")
    public SSTableReader cloneWithNewSummarySamplingLevel(ColumnFamilyStore parent, int samplingLevel) throws IOException
    {
        throw new UnsupportedOperationException();
    }

    public RestorableMeter getReadMeter()
    {
        return readMeter;
    }

    private void validate()
    {
        if (this.first.compareTo(this.last) > 0)
        {
            throw new IllegalStateException(String.format("SSTable first key %s > last key %s", this.first, this.last));
        }
    }

    /**
     * Returns the compression metadata for this sstable.
     * @throws IllegalStateException if the sstable is not compressed
     */
    public CompressionMetadata getCompressionMetadata()
    {
        if (!compression)
            throw new IllegalStateException(this + " is not compressed");

        return dataFile.compressionMetadata().get();
    }

    /**
     * Returns the amount of memory in bytes used off heap by the compression meta-data.
     * @return the amount of memory in bytes used off heap by the compression meta-data
     */
    public long getCompressionMetadataOffHeapSize()
    {
        if (!compression)
            return 0;

        return getCompressionMetadata().offHeapSize();
    }

    /**
     * For testing purposes only.
     */
    public void forceFilterFailures()
    {
        bf = FilterFactory.AlwaysPresent;
    }

    public IFilter getBloomFilter()
    {
        return bf;
    }

    public long getBloomFilterSerializedSize()
    {
        return bf.serializedSize();
    }

    /**
     * Returns the amount of memory in bytes used off heap by the bloom filter.
     * @return the amount of memory in bytes used off heap by the bloom filter
     */
    public long getBloomFilterOffHeapSize()
    {
        return bf.offHeapSize();
    }

    /**
     * @return An estimate of the number of keys in this SSTable based on the index summary.
     */
    abstract public long estimatedKeys();

    /**
     * @param ranges
     * @return An estimate of the number of keys for given ranges in this SSTable.
     */
    public long estimatedKeysForRanges(Collection<Range<Token>> ranges)
    {
        try
        {
            long sampleKeyCount = 0;
            for (Range<Token> range : ranges)
            {
                try (PartitionIndexIterator iter = coveredKeysIterator(Range.makeRowRange(range)))
                {
                    while (iter.key() != null)
                    {
                        ++sampleKeyCount;
                        iter.advance();
                    }
                }
            }

            return sampleKeyCount;
        }
        catch (IOException e)
        {
            markSuspect();
            throw new CorruptSSTableException(e, dataFile.path());
        }
    }

    public Iterable<DecoratedKey> getKeySamples(final Range<Token> range)
    {
        // FIXME: This should probably be sampled.
        try
        {
            ArrayList<DecoratedKey> keys = new ArrayList<>();
            try (PartitionIndexIterator iter = coveredKeysIterator(Range.makeRowRange(range)))
            {
                while (iter.key() != null)
                {
                    keys.add(iter.key());
                    iter.advance();
                }
                return keys;
            }
        }
        catch (IOException e)
        {
            markSuspect();
            throw new CorruptSSTableException(e, dataFile.path());
        }
    }

    /**
     * Determine the minimal set of sections that can be extracted from this SSTable to cover the given ranges.
     * @return A sorted list of (offset,end) pairs that cover the given ranges in the datafile for this SSTable.
     */
    public List<Pair<Long,Long>> getPositionsForRanges(Collection<Range<Token>> ranges)
    {
        // use the index to determine a minimal section for each range
        List<Pair<Long,Long>> positions = new ArrayList<>();
        for (Range<Token> range : Range.normalize(ranges))
        {
            assert !range.isWrapAround() || range.right.isMinimum();
            // truncate the range so it at most covers the sstable
            AbstractBounds<PartitionPosition> bounds = Range.makeRowRange(range);
            PartitionPosition leftBound = bounds.left.compareTo(first) > 0 ? bounds.left : first.getToken().minKeyBound();
            PartitionPosition rightBound = bounds.right.isMinimum() ? last.getToken().maxKeyBound() : bounds.right;

            if (leftBound.compareTo(last) > 0 || rightBound.compareTo(first) < 0)
                continue;

            long left = getPosition(leftBound, Operator.GT).position;
            long right = (rightBound.compareTo(last) > 0)
                         ? uncompressedLength()
                         : getPosition(rightBound, Operator.GT).position;

            if (left == right)
                // empty range
                continue;

            assert left < right : String.format("Range=%s openReason=%s first=%s last=%s left=%d right=%d", range, openReason, first, last, left, right);
            positions.add(Pair.create(left, right));
        }
        return positions;
    }

    /**
     * @param key The key to apply as the rhs to the given Operator. A 'fake' key is allowed to
     * allow key selection by token bounds but only if op != * EQ
     * @param op The Operator defining matching keys: the nearest key to the target matching the operator wins.
     * @return The index entry corresponding to the key, or null if the key is not present
     */
    public abstract RowIndexEntry getPosition(PartitionPosition key, Operator op);
    public abstract RowIndexEntry getExactPosition(DecoratedKey key);
    public abstract boolean contains(DecoratedKey key);

    public abstract UnfilteredRowIterator iterator(DecoratedKey key, Slices slices, ColumnFilter selectedColumns, boolean reversed);
    public abstract UnfilteredRowIterator iterator(FileDataInput file, DecoratedKey key, RowIndexEntry indexEntry, Slices slices, ColumnFilter selectedColumns, boolean reversed);

    public abstract PartitionIndexIterator coveredKeysIterator(PartitionPosition left, boolean inclusiveLeft, PartitionPosition right, boolean inclusiveRight) throws IOException;
    public abstract PartitionIndexIterator allKeysIterator() throws IOException;
    public abstract ScrubPartitionIterator scrubPartitionsIterator() throws IOException;

    public PartitionIndexIterator coveredKeysIterator(AbstractBounds<? extends PartitionPosition> bounds) throws IOException
    {
        PartitionPosition left = bounds.left;
        boolean inclusiveLeft = bounds.inclusiveLeft();
        if (filterFirst() && first.compareTo(left) > 0)
        {
            left = first;
            inclusiveLeft = true;
        }

        PartitionPosition right = bounds.right;
        boolean inclusiveRight = bounds.inclusiveRight();
        if (filterLast() && last.compareTo(right) < 0)
        {
            right = last;
            inclusiveRight = true;
        }

        return coveredKeysIterator(left, inclusiveLeft, right, inclusiveRight);
    }

    /**
     * @param columns the columns to return.
     * @param dataRange filter to use when reading the columns
     * @return A Scanner for seeking over the rows of the SSTable.
     */
    public ISSTableScanner getScanner(ColumnFilter columns, DataRange dataRange)
    {
        return SSTableScanner.getScanner(this, columns, dataRange);
    }

    /**
     * Direct I/O SSTableScanner over an iterator of bounds.
     *
     * @param boundsIterator the keys to cover
     * @return A Scanner for seeking over the rows of the SSTable.
     */
    public ISSTableScanner getScanner(Iterator<AbstractBounds<PartitionPosition>> boundsIterator)
    {
        return SSTableScanner.getScanner(this, boundsIterator);
    }

    /**
     * Direct I/O SSTableScanner over the full sstable.
     *
     * @return A Scanner for reading the full SSTable.
     */
    public ISSTableScanner getScanner()
    {
        return SSTableScanner.getScanner(this);
    }

    /**
     * Direct I/O SSTableScanner over a defined collection of ranges of tokens.
     *
     * @param ranges the range of keys to cover
     * @return A Scanner for seeking over the rows of the SSTable.
     */
    public ISSTableScanner getScanner(Collection<Range<Token>> ranges)
    {
        if (ranges != null)
            return SSTableScanner.getScanner(this, ranges);
        else
            return getScanner();
    }

    @SuppressWarnings("resource") // caller to close
    public UnfilteredRowIterator simpleIterator(FileDataInput dfile, DecoratedKey key, RowIndexEntry position, boolean tombstoneOnly)
    {
        return SSTableIdentityIterator.create(this, dfile, position, key, tombstoneOnly);
    }

    public boolean couldContain(DecoratedKey dk)
    {
        return !(bf instanceof AlwaysPresentFilter)
                ? bf.isPresent(dk)
                : contains(dk);
    }

    /**
     * Finds and returns the first key beyond a given token in this SSTable or null if no such key exists.
     */
    public DecoratedKey firstKeyBeyond(PartitionPosition token)
    {
        try
        {
            RowIndexEntry pos = getPosition(token, Operator.GT);
            if (pos == null)
                return null;

            try (FileDataInput in = dataFile.createReader(pos.position))
            {
                ByteBuffer indexKey = ByteBufferUtil.readWithShortLength(in);
                DecoratedKey indexDecoratedKey = decorateKey(indexKey);
                return indexDecoratedKey;
            }
        }
        catch (IOException e)
        {
            markSuspect();
            throw new CorruptSSTableException(e, dataFile.path());
        }
    }

    /**
     * @return The length in bytes of the data for this SSTable. For
     * compressed files, this is not the same thing as the on disk size (see
     * onDiskLength())
     */
    public long uncompressedLength()
    {
        return dataFile.dataLength();
    }

    /**
     * @return The length in bytes of the on disk size for this SSTable. For
     * compressed files, this is not the same thing as the data length (see
     * length())
     */
    public long onDiskLength()
    {
        return dataFile.onDiskLength;
    }

    @VisibleForTesting
    public double getCrcCheckChance()
    {
        return crcCheckChance;
    }

    /**
     * Set the value of CRC check chance. The argument supplied is obtained
     * from the the property of the owning CFS. Called when either the SSTR
     * is initialized, or the CFS's property is updated via JMX
     * @param crcCheckChance
     */
    public void setCrcCheckChance(double crcCheckChance)
    {
        this.crcCheckChance = crcCheckChance;
        dataFile.compressionMetadata().ifPresent(metadata -> metadata.parameters.setCrcCheckChance(crcCheckChance));
    }

    /**
     * Mark the sstable as obsolete, i.e., compacted into newer sstables.
     *
     * When calling this function, the caller must ensure that the SSTableReader is not referenced anywhere
     * except for threads holding a reference.
     *
     * multiple times is usually buggy (see exceptions in Tracker.unmarkCompacting and removeOldSSTablesSize).
     */
    public void markObsolete(Runnable tidier)
    {
        if (logger.isTraceEnabled())
            logger.trace("Marking {} compacted", getFilename());

        synchronized (tidy.global)
        {
            assert !tidy.isReplaced;
            assert tidy.global.obsoletion == null: this + " was already marked compacted";

            tidy.global.obsoletion = tidier;
            tidy.global.stopReadMeterPersistence();
        }
    }

    public boolean isMarkedCompacted()
    {
        return tidy.global.obsoletion != null;
    }

    public void markSuspect()
    {
        if (logger.isTraceEnabled())
            logger.trace("Marking {} as a suspect for blacklisting.", getFilename());

        isSuspect.getAndSet(true);
    }

    public boolean isMarkedSuspect()
    {
        return isSuspect.get();
    }

    /**
     * Direct I/O SSTableScanner over a defined range of tokens.
     *
     * @param range the range of keys to cover
     * @return A Scanner for seeking over the rows of the SSTable.
     */
    public ISSTableScanner getScanner(Range<Token> range)
    {
        if (range == null)
            return getScanner();
        return getScanner(Collections.singletonList(range));
    }

    public FileDataInput getFileDataInput(long position)
    {
        return dataFile.createReader(position);
    }

    /**
     * Tests if the sstable contains data newer than the given age param (in localhost currentMilli time).
     * This works in conjunction with maxDataAge which is an upper bound on the create of data in this sstable.
     * @param age The age to compare the maxDataAre of this sstable. Measured in millisec since epoc on this host
     * @return True iff this sstable contains data that's newer than the given age parameter.
     */
    public boolean newSince(long age)
    {
        return maxDataAge > age;
    }

    public void createLinks(String snapshotDirectoryPath)
    {
        for (Component component : components)
        {
            File sourceFile = new File(descriptor.filenameFor(component));
            if (!sourceFile.exists())
                continue;
            File targetLink = new File(snapshotDirectoryPath, sourceFile.getName());
            FileUtils.createHardLink(sourceFile, targetLink);
        }
    }

    public boolean isRepaired()
    {
        return sstableMetadata.repairedAt != ActiveRepairService.UNREPAIRED_SSTABLE;
    }

    /**
     * Retrieves the key at the given position, as specified by PartitionIndexIterator.keyPosition() as well as
     * SSTableFlushObserver.startPartition().
     */
    abstract public DecoratedKey keyAt(long position) throws IOException;

    public boolean isPendingRepair()
    {
        return sstableMetadata.pendingRepair != ActiveRepairService.NO_PENDING_REPAIR;
    }

    public boolean intersects(Collection<Range<Token>> ranges)
    {
        Bounds<Token> range = new Bounds<>(first.getToken(), last.getToken());
        return Iterables.any(ranges, r -> r.intersects(range));
    }

    /**
     * TODO: Move someplace reusable
     */
    public enum Operator
    {
        EQ
        {
            public int apply(int comparison) { return -comparison; }
        },

        GE
        {
            public int apply(int comparison) { return comparison >= 0 ? 0 : 1; }
        },

        GT
        {
            public int apply(int comparison) { return comparison > 0 ? 0 : 1; }
        };

        /**
         * @param comparison The result of a call to compare/compareTo, with the desired field on the rhs.
         * @return less than 0 if the operator cannot match forward, 0 if it matches, greater than 0 if it might match forward.
         */
        public abstract int apply(int comparison);
    }

    public long getBloomFilterFalsePositiveCount()
    {
        return bloomFilterTracker.getFalsePositiveCount();
    }

    public long getRecentBloomFilterFalsePositiveCount()
    {
        return bloomFilterTracker.getRecentFalsePositiveCount();
    }

    public long getBloomFilterTruePositiveCount()
    {
        return bloomFilterTracker.getTruePositiveCount();
    }

    public long getRecentBloomFilterTruePositiveCount()
    {
        return bloomFilterTracker.getRecentTruePositiveCount();
    }

    public EstimatedHistogram getEstimatedPartitionSize()
    {
        return sstableMetadata.estimatedPartitionSize;
    }

    public EstimatedHistogram getEstimatedColumnCount()
    {
        return sstableMetadata.estimatedColumnCount;
    }

    public double getEstimatedDroppableTombstoneRatio(int gcBefore)
    {
        return sstableMetadata.getEstimatedDroppableTombstoneRatio(gcBefore);
    }

    public double getDroppableTombstonesBefore(int gcBefore)
    {
        return sstableMetadata.getDroppableTombstonesBefore(gcBefore);
    }

    public double getCompressionRatio()
    {
        return sstableMetadata.compressionRatio;
    }

    public long getMinTimestamp()
    {
        return sstableMetadata.minTimestamp;
    }

    public long getMaxTimestamp()
    {
        return sstableMetadata.maxTimestamp;
    }

    public int getMinLocalDeletionTime()
    {
        return sstableMetadata.minLocalDeletionTime;
    }

    public int getMaxLocalDeletionTime()
    {
        return sstableMetadata.maxLocalDeletionTime;
    }

    /**
     * Whether the sstable may contain tombstones or if it is guaranteed to not contain any.
     * <p>
     * Note that having that method return {@code false} guarantees the sstable has no tombstones whatsoever (so no
     * cell tombstone, no range tombstone maker and no expiring columns), but having it return {@code true} doesn't
     * guarantee it contains any as it may simply have non-expired cells.
     */
    public boolean mayHaveTombstones()
    {
        // A sstable is guaranteed to have no tombstones if minLocalDeletionTime is still set to its default,
        // Cell.NO_DELETION_TIME, which is bigger than any valid deletion times.
        return getMinLocalDeletionTime() != Cell.NO_DELETION_TIME;
    }

    public int getMinTTL()
    {
        return sstableMetadata.minTTL;
    }

    public int getMaxTTL()
    {
        return sstableMetadata.maxTTL;
    }

    public long getTotalColumnsSet()
    {
        return sstableMetadata.totalColumnsSet;
    }

    public long getTotalRows()
    {
        return sstableMetadata.totalRows;
    }

    public int getAvgColumnSetPerRow()
    {
        return sstableMetadata.totalRows < 0
             ? -1
             : (sstableMetadata.totalRows == 0 ? 0 : (int)(sstableMetadata.totalColumnsSet / sstableMetadata.totalRows));
    }

    public int getSSTableLevel()
    {
        return sstableMetadata.sstableLevel;
    }

    /**
     * Reloads the sstable metadata from disk.
     *
     * Called after level is changed on sstable, for example if the sstable is dropped to L0
     *
     * Might be possible to remove in future versions
     *
     * @throws IOException
     */
    public void reloadSSTableMetadata() throws IOException
    {
        this.sstableMetadata = (StatsMetadata) descriptor.getMetadataSerializer().deserialize(descriptor, MetadataType.STATS);
    }

    public StatsMetadata getSSTableMetadata()
    {
        return sstableMetadata;
    }

    public RandomAccessReader openDataReader(RateLimiter limiter)
    {
        assert limiter != null;
        return dataFile.createReader(limiter);
    }

    public RandomAccessReader openDataReader()
    {
        return dataFile.createReader();
    }

    public ChannelProxy getDataChannel()
    {
        return dataFile.channel;
    }

    /**
     * @param component component to get timestamp.
     * @return last modified time for given component. 0 if given component does not exist or IO error occurs.
     */
    public long getCreationTimeFor(Component component)
    {
        return new File(descriptor.filenameFor(component)).lastModified();
    }

    /**
     * @return Number of key cache hit
     */
    public long getKeyCacheHit()
    {
        return 0;
    }

    /**
     * @return Number of key cache request
     */
    public long getKeyCacheRequest()
    {
        return 0;
    }

    /**
     * Increment the total row read count and read rate for this SSTable.  This should not be incremented for range
     * slice queries, row cache hits, or non-query reads, like compaction.
     */
    public void incrementReadCount()
    {
        if (readMeter != null)
            readMeter.mark();
    }

    private int compare(List<ByteBuffer> values1, List<ByteBuffer> values2)
    {
        ClusteringComparator comparator = metadata().comparator;
        for (int i = 0; i < Math.min(values1.size(), values2.size()); i++)
        {
            int cmp = comparator.subtype(i).compare(values1.get(i), values2.get(i));
            if (cmp != 0)
                return cmp;
        }
        return 0;
    }

    public EncodingStats stats()
    {
       return stats;
    }

    public Ref<SSTableReader> tryRef()
    {
        return selfRef.tryRef();
    }

    public Ref<SSTableReader> selfRef()
    {
        return selfRef;
    }

    public Ref<SSTableReader> ref()
    {
        return selfRef.ref();
    }

    // These runnables must NOT be an anonymous or non-static inner class, nor must it retain a reference chain to this reader
    public void runOnClose(AutoCloseable runOnClose)
    {
        synchronized (tidy.global)
        {
            tidy.addCloseable(runOnClose);
        }
    }

    protected void setup(boolean trackHotness)
    {
        tidy.setup(this, trackHotness);
        tidy.addCloseable(dataFile);
        tidy.addCloseable(bf);
        this.readMeter = tidy.global.readMeter;
    }

    @VisibleForTesting
    public void overrideReadMeter(RestorableMeter readMeter)
    {
        this.readMeter = tidy.global.readMeter = readMeter;
    }

    public void addTo(Ref.IdentityCollection identities)
    {
        identities.add(this);
        identities.add(tidy.globalRef);
        dataFile.addTo(identities);
        bf.addTo(identities);
    }

    /**
     * One instance per SSTableReader we create.
     *
     * We can create many InstanceTidiers (one for every time we reopen an sstable with MOVED_START for example),
     * but there can only be one GlobalTidy for one single logical sstable.
     *
     * When the InstanceTidier cleansup, it releases its reference to its GlobalTidy; when all InstanceTidiers
     * for that type have run, the GlobalTidy cleans up.
     */
    protected static final class InstanceTidier implements Tidy
    {
        private final Descriptor descriptor;
        private final TableId tableId;
        List<AutoCloseable> toClose;

        private boolean isReplaced = false;

        // a reference to our shared tidy instance, that
        // we will release when we are ourselves released
        private Ref<GlobalTidy> globalRef;
        private GlobalTidy global;

        private volatile boolean setup;

        void setup(SSTableReader reader, boolean trackHotness)
        {
            this.setup = true;
            toClose = new ArrayList<>();
            // get a new reference to the shared descriptor-type tidy
            this.globalRef = GlobalTidy.get(reader);
            this.global = globalRef.get();
            if (trackHotness)
                global.ensureReadMeter();
        }

        InstanceTidier(Descriptor descriptor, TableId tableId)
        {
            this.descriptor = descriptor;
            this.tableId = tableId;
        }

        public void addCloseable(AutoCloseable closeable)
        {
            if (closeable != null)
                toClose.add(closeable); // Last added is first to be closed.
        }

        public void tidy()
        {
            if (logger.isTraceEnabled())
                logger.trace("Running instance tidier for {} with setup {}", descriptor, setup);

            // don't try to cleanup if the sstablereader was never fully constructed
            if (!setup)
                return;

            final ColumnFamilyStore cfs = Schema.instance.getColumnFamilyStoreInstance(tableId);
            final OpOrder.Barrier barrier;
            if (cfs != null)
            {
                barrier = cfs.readOrdering.newBarrier();
                barrier.issue();
            }
            else
                barrier = null;

            ScheduledExecutors.nonPeriodicTasks.execute(new Runnable()
            {
                public void run()
                {
                    if (logger.isTraceEnabled())
                        logger.trace("Async instance tidier for {}, before barrier", descriptor);

                    if (barrier != null)
                        barrier.await();

                    if (logger.isTraceEnabled())
                        logger.trace("Async instance tidier for {}, after barrier", descriptor);

                    Throwables.maybeFail(Throwables.close(null, Lists.reverse(toClose)));
                    globalRef.release();

                    if (logger.isTraceEnabled())
                        logger.trace("Async instance tidier for {}, completed", descriptor);
                }
            });
        }

        public String name()
        {
            return descriptor.toString();
        }
    }

    /**
     * One instance per logical sstable. This both tracks shared cleanup and some shared state related
     * to the sstable's lifecycle.
     *
     * All InstanceTidiers, on setup(), ask the static get() method for their shared state,
     * and stash a reference to it to be released when they are. Once all such references are
     * released, this shared tidy will be performed.
     */
    static final class GlobalTidy implements Tidy
    {
        static WeakReference<ScheduledFuture<?>> NULL = new WeakReference<>(null);
        // keyed by descriptor, mapping to the shared GlobalTidy for that descriptor
        static final ConcurrentMap<Descriptor, Ref<GlobalTidy>> lookup = new ConcurrentHashMap<>();

        private final Descriptor desc;
        // the readMeter that is shared between all instances of the sstable, and can be overridden in all of them
        // at once also, for testing purposes
        private RestorableMeter readMeter;
        // the scheduled persistence of the readMeter, that we will cancel once all instances of this logical
        // sstable have been released
        private WeakReference<ScheduledFuture<?>> readMeterSyncFuture = NULL;
        // shared state managing if the logical sstable has been compacted; this is used in cleanup
        private volatile Runnable obsoletion;

        GlobalTidy(final SSTableReader reader)
        {
            this.desc = reader.descriptor;
        }

        void ensureReadMeter()
        {
            if (readMeter != null)
                return;

            // Don't track read rates for tables in the system keyspace and don't bother trying to load or persist
            // the read meter when in client mode.
            // Also, do not track read rates when running in client or tools mode (syncExecuter isn't available in these modes)
            if (SchemaConstants.isSystemKeyspace(desc.ksname) || DatabaseDescriptor.isClientOrToolInitialized())
            {
                readMeter = null;
                readMeterSyncFuture = NULL;
                return;
            }

            readMeter = SystemKeyspace.getSSTableReadMeter(desc.ksname, desc.cfname, desc.generation);
            // sync the average read rate to system.sstable_activity every five minutes, starting one minute from now
            readMeterSyncFuture = new WeakReference<>(syncExecutor.scheduleAtFixedRate(new Runnable()
            {
                public void run()
                {
                    if (obsoletion == null)
                    {
                        meterSyncThrottle.acquire();
                        SystemKeyspace.persistSSTableReadMeter(desc.ksname, desc.cfname, desc.generation, readMeter);
                    }
                }
            }, 1, 5, TimeUnit.MINUTES));
        }

        private void stopReadMeterPersistence()
        {
            ScheduledFuture<?> readMeterSyncFutureLocal = readMeterSyncFuture.get();
            if (readMeterSyncFutureLocal != null)
            {
                readMeterSyncFutureLocal.cancel(true);
                readMeterSyncFuture = NULL;
            }
        }

        public void tidy()
        {
            lookup.remove(desc);

            if (obsoletion != null)
                obsoletion.run();

            // don't ideally want to dropPageCache for the file until all instances have been released
            NativeLibrary.trySkipCache(desc.filenameFor(Component.DATA), 0, 0);
            NativeLibrary.trySkipCache(desc.filenameFor(Component.ROW_INDEX), 0, 0);
            NativeLibrary.trySkipCache(desc.filenameFor(Component.PARTITION_INDEX), 0, 0);
        }

        public String name()
        {
            return desc.toString();
        }

        // get a new reference to the shared GlobalTidy for this sstable
        @SuppressWarnings("resource")
        public static Ref<GlobalTidy> get(SSTableReader sstable)
        {
            Descriptor descriptor = sstable.descriptor;
            Ref<GlobalTidy> refc = lookup.get(descriptor);
            if (refc != null)
                return refc.ref();
            final GlobalTidy tidy = new GlobalTidy(sstable);
            refc = new Ref<>(tidy, tidy);
            Ref<?> ex = lookup.putIfAbsent(descriptor, refc);
            if (ex != null)
            {
                refc.close();
                throw new AssertionError();
            }
            return refc;
        }
    }

    @VisibleForTesting
    public static void resetTidying()
    {
        GlobalTidy.lookup.clear();
    }

    public static abstract class Factory
    {
        public abstract SSTableReader open(final Descriptor descriptor,
                                           Set<Component> components,
                                           TableMetadataRef metadata,
                                           Long maxDataAge,
                                           StatsMetadata sstableMetadata,
                                           OpenReason openReason,
                                           SerializationHeader header);

        public abstract Set<Component> requiredComponents();

        public abstract PartitionIndexIterator keyIterator(Descriptor descriptor, TableMetadata metadata);

        public abstract Pair<DecoratedKey, DecoratedKey> getKeyRange(Descriptor descriptor, IPartitioner partitioner) throws IOException;
    }
}<|MERGE_RESOLUTION|>--- conflicted
+++ resolved
@@ -664,11 +664,7 @@
      */
     private void load() throws IOException
     {
-<<<<<<< HEAD
         try (FileHandle.Builder dbuilder = dataFileHandleBuilder())
-=======
-        try (DataInputStream stream = new DataInputStream(new BufferedInputStream(Files.newInputStream(Paths.get(descriptor.filenameFor(Component.FILTER))))))
->>>>>>> 74bdf633
         {
             loadBloomFilter();
             loadIndex(bf == FilterFactory.AlwaysPresent);       // Try to preload index if we don't have a bloom filter.
@@ -696,31 +692,10 @@
     {
         if (!components.contains(Component.FILTER))
         {
-<<<<<<< HEAD
             bf = FilterFactory.AlwaysPresent;
             return;
-=======
-            TableMetadata metadata = metadata();
-            iStream = new DataInputStream(Files.newInputStream(summariesFile.toPath()));
-            indexSummary = IndexSummary.serializer.deserialize(
-                    iStream, getPartitioner(),
-                    metadata.params.minIndexInterval, metadata.params.maxIndexInterval);
-            first = decorateKey(ByteBufferUtil.readWithLength(iStream));
-            last = decorateKey(ByteBufferUtil.readWithLength(iStream));
-        }
-        catch (IOException e)
-        {
-            if (indexSummary != null)
-                indexSummary.close();
-            logger.trace("Cannot deserialize SSTable Summary File {}: {}", summariesFile.getPath(), e.getMessage());
-            // corrupted; delete it and fall back to creating a new summary
-            FileUtils.closeQuietly(iStream);
-            // delete it and fall back to creating a new summary
-            FileUtils.deleteWithConfirm(summariesFile);
-            return false;
->>>>>>> 74bdf633
-        }
-        try (DataInputStream stream = new DataInputStream(new BufferedInputStream(new FileInputStream(descriptor.filenameFor(Component.FILTER)))))
+        }
+        try (DataInputStream stream = new DataInputStream(new BufferedInputStream(Files.newInputStream(Paths.get(descriptor.filenameFor(Component.FILTER))))))
         {
             bf = FilterFactory.deserialize(stream, true);
         }
