/*
 * Licensed to the Apache Software Foundation (ASF) under one
 * or more contributor license agreements.  See the NOTICE file
 * distributed with this work for additional information
 * regarding copyright ownership.  The ASF licenses this file
 * to you under the Apache License, Version 2.0 (the
 * "License"); you may not use this file except in compliance
 * with the License.  You may obtain a copy of the License at
 *
 *     http://www.apache.org/licenses/LICENSE-2.0
 *
 * Unless required by applicable law or agreed to in writing, software
 * distributed under the License is distributed on an "AS IS" BASIS,
 * WITHOUT WARRANTIES OR CONDITIONS OF ANY KIND, either express or implied.
 * See the License for the specific language governing permissions and
 * limitations under the License.
 */
package org.apache.cassandra.io.util;

import java.util.Objects;
import java.util.Optional;

import com.google.common.util.concurrent.RateLimiter;
import org.slf4j.Logger;
import org.slf4j.LoggerFactory;

import org.apache.cassandra.cache.ChunkCache;
import org.apache.cassandra.io.compress.BufferType;
import org.apache.cassandra.io.compress.CompressionMetadata;
import org.apache.cassandra.utils.NativeLibrary;
import org.apache.cassandra.utils.concurrent.Ref;
import org.apache.cassandra.utils.concurrent.RefCounted;
import org.apache.cassandra.utils.concurrent.SharedCloseableImpl;

import static org.apache.cassandra.utils.Throwables.maybeFail;

/**
 * {@link FileHandle} provides access to a file for reading, including the ones written by various {@link SequentialWriter}
 * instances, and it is typically used by {@link org.apache.cassandra.io.sstable.format.SSTableReader}.
 *
 * Use {@link FileHandle.Builder} to create an instance, and call {@link #createReader()} (and its variants) to
 * access the readers for the underlying file.
 *
 * You can use {@link Builder#complete()} several times during its lifecycle with different {@code overrideLength}(i.e. early opening file).
 * For that reason, the builder keeps a reference to the file channel and makes a copy for each {@link Builder#complete()} call.
 * Therefore, it is important to close the {@link Builder} when it is no longer needed, as well as any {@link FileHandle}
 * instances.
 */
public class FileHandle extends SharedCloseableImpl
{
    private static final Logger logger = LoggerFactory.getLogger(FileHandle.class);

    public final ChannelProxy channel;

    public final long onDiskLength;

    /*
     * Rebufferer factory to use when constructing RandomAccessReaders
     */
    private final RebuffererFactory rebuffererFactory;

    /*
     * Optional CompressionMetadata when dealing with compressed file
     */
    private final Optional<CompressionMetadata> compressionMetadata;

    private FileHandle(Cleanup cleanup,
                       ChannelProxy channel,
                       RebuffererFactory rebuffererFactory,
                       CompressionMetadata compressionMetadata,
                       long onDiskLength)
    {
        super(cleanup);
        this.rebuffererFactory = rebuffererFactory;
        this.channel = channel;
        this.compressionMetadata = Optional.ofNullable(compressionMetadata);
        this.onDiskLength = onDiskLength;
    }

    private FileHandle(FileHandle copy)
    {
        super(copy);
        channel = copy.channel;
        rebuffererFactory = copy.rebuffererFactory;
        compressionMetadata = copy.compressionMetadata;
        onDiskLength = copy.onDiskLength;
    }

    /**
     * @return Path to the file this factory is referencing
     */
    public String path()
    {
        return channel.filePath();
    }

    public long dataLength()
    {
        return compressionMetadata.map(c -> c.dataLength).orElseGet(rebuffererFactory::fileLength);
    }

    public RebuffererFactory rebuffererFactory()
    {
        return rebuffererFactory;
    }

    public Optional<CompressionMetadata> compressionMetadata()
    {
        return compressionMetadata;
    }

    @Override
    public void addTo(Ref.IdentityCollection identities)
    {
        super.addTo(identities);
        compressionMetadata.ifPresent(metadata -> metadata.addTo(identities));
    }

    @Override
    public FileHandle sharedCopy()
    {
        return new FileHandle(this);
    }

    /**
     * Create {@link RandomAccessReader} with configured method of reading content of the file.
     *
     * @return RandomAccessReader for the file
     */
    public RandomAccessReader createReader()
    {
        return createReader(null);
    }

    /**
     * Create {@link RandomAccessReader} with configured method of reading content of the file.
     * Reading from file will be rate limited by given {@link RateLimiter}.
     *
     * @param limiter RateLimiter to use for rate limiting read
     * @return RandomAccessReader for the file
     */
    public RandomAccessReader createReader(RateLimiter limiter)
    {
        return new RandomAccessReader(instantiateRebufferer(limiter));
    }

    public FileDataInput createReader(long position)
    {
        RandomAccessReader reader = createReader();
        reader.seek(position);
        return reader;
    }

    /**
     * Drop page cache from start to given {@code before}.
     *
     * @param before uncompressed position from start of the file to be dropped from cache. if 0, to end of file.
     */
    public void dropPageCache(long before)
    {
        long position = compressionMetadata.map(metadata -> {
            if (before >= metadata.dataLength)
                return 0L;
            else
                return metadata.chunkFor(before).offset;
        }).orElse(before);
        NativeLibrary.trySkipCache(channel.getFileDescriptor(), 0, position, path());
    }

    private Rebufferer instantiateRebufferer(RateLimiter limiter)
    {
        Rebufferer rebufferer = rebuffererFactory.instantiateRebufferer();

        if (limiter != null)
            rebufferer = new LimitingRebufferer(rebufferer, limiter, DiskOptimizationStrategy.MAX_BUFFER_SIZE);
        return rebufferer;
    }

    /**
     * Perform clean up of all resources held by {@link FileHandle}.
     */
    private static class Cleanup implements RefCounted.Tidy
    {
        final ChannelProxy channel;
        final RebuffererFactory rebufferer;
        final CompressionMetadata compressionMetadata;
        final Optional<ChunkCache> chunkCache;

        private Cleanup(ChannelProxy channel,
                        RebuffererFactory rebufferer,
                        CompressionMetadata compressionMetadata,
                        ChunkCache chunkCache)
        {
            this.channel = channel;
            this.rebufferer = rebufferer;
            this.compressionMetadata = compressionMetadata;
            this.chunkCache = Optional.ofNullable(chunkCache);
        }

        public String name()
        {
            return channel.filePath();
        }

        public void tidy()
        {
            chunkCache.ifPresent(cache -> cache.invalidateFile(name()));
            try
            {
                if (compressionMetadata != null)
                {
                    compressionMetadata.close();
                }
            }
            finally
            {
                try
                {
                    channel.close();
                }
                finally
                {
                    rebufferer.close();
                }
            }
        }
    }

    /**
     * Configures how the file will be read (compressed, mmapped, use cache etc.)
     */
    public static class Builder implements AutoCloseable
    {
        private final String path;

        private ChannelProxy channel;
        private CompressionMetadata compressionMetadata;
        private MmappedRegions regions;
        private ChunkCache chunkCache;
        private int bufferSize = RandomAccessReader.DEFAULT_BUFFER_SIZE;
        private BufferType bufferType = BufferType.OFF_HEAP;

        private boolean mmapped = false;
        private boolean compressed = false;

        public Builder(String path)
        {
            this.path = path;
        }

        public Builder(ChannelProxy channel)
        {
            this.channel = channel;
            this.path = channel.filePath();
        }

        public Builder compressed(boolean compressed)
        {
            this.compressed = compressed;
            return this;
        }

        /**
         * Set {@link ChunkCache} to use.
         *
         * @param chunkCache ChunkCache object to use for caching
         * @return this object
         */
        public Builder withChunkCache(ChunkCache chunkCache)
        {
            this.chunkCache = chunkCache;
            return this;
        }

        /**
         * Provide {@link CompressionMetadata} to use when reading compressed file.
         *
         * @param metadata CompressionMetadata to use
         * @return this object
         */
        public Builder withCompressionMetadata(CompressionMetadata metadata)
        {
            this.compressed = Objects.nonNull(metadata);
            this.compressionMetadata = metadata;
            return this;
        }

        /**
         * Set whether to use mmap for reading
         *
         * @param mmapped true if using mmap
         * @return this instance
         */
        public Builder mmapped(boolean mmapped)
        {
            this.mmapped = mmapped;
            return this;
        }

        /**
         * Set the buffer size to use (if appropriate).
         *
         * @param bufferSize Buffer size in bytes
         * @return this instance
         */
        public Builder bufferSize(int bufferSize)
        {
            this.bufferSize = bufferSize;
            return this;
        }

        /**
         * Set the buffer type (on heap or off heap) to use (if appropriate).
         *
         * @param bufferType Buffer type to use
         * @return this instance
         */
        public Builder bufferType(BufferType bufferType)
        {
            this.bufferType = bufferType;
            return this;
        }

        /**
         * Complete building {@link FileHandle} without overriding file length.
         *
         * @see #complete(long)
         */
        public FileHandle complete()
        {
            return complete(-1L);
        }

        /**
         * Complete building {@link FileHandle} with the given length, which overrides the file length.
         *
         * @param overrideLength Override file length (in bytes) so that read cannot go further than this value.
         *                       If the value is less than or equal to 0, then the value is ignored.
         * @return Built file
         */
        @SuppressWarnings("resource")
        public FileHandle complete(long overrideLength)
        {
            if (channel == null)
            {
                channel = new ChannelProxy(path);
            }

            ChannelProxy channelCopy = channel.sharedCopy();
            try
            {
                if (compressed && compressionMetadata == null)
                    compressionMetadata = CompressionMetadata.create(channelCopy.filePath());

                long length = overrideLength > 0 ? overrideLength : compressed ? compressionMetadata.compressedFileLength : channelCopy.size();

                RebuffererFactory rebuffererFactory;
                if (mmapped)
                {
                    if (compressed)
                    {
                        regions = MmappedRegions.map(channelCopy, compressionMetadata);
                        rebuffererFactory = maybeCached(new CompressedChunkReader.Mmap(channelCopy, compressionMetadata,
                                                                                       regions));
                    }
                    else
                    {
                        updateRegions(channelCopy, length);
                        rebuffererFactory = new MmapRebufferer(channelCopy, length, regions.sharedCopy());
                    }
                }
                else
                {
                    regions = null;
                    if (compressed)
                    {
                        rebuffererFactory = maybeCached(new CompressedChunkReader.Standard(channelCopy, compressionMetadata));
                    }
                    else
                    {
<<<<<<< HEAD
                        int chunkSize = ChunkCache.bufferToChunkSize(bufferSize);
=======
                        int chunkSize = DiskOptimizationStrategy.roundForCaching(bufferSize, ChunkCache.roundUp);
>>>>>>> 5b23054f
                        rebuffererFactory = maybeCached(new SimpleChunkReader(channelCopy, length, bufferType, chunkSize));
                    }
                }
                Cleanup cleanup = new Cleanup(channelCopy, rebuffererFactory, compressionMetadata, chunkCache);
                return new FileHandle(cleanup, channelCopy, rebuffererFactory, compressionMetadata, length);
            }
            catch (Throwable t)
            {
                channelCopy.close();
                throw t;
            }
        }

        public Throwable close(Throwable accumulate)
        {
            if (!compressed && regions != null)
                accumulate = regions.close(accumulate);
            if (channel != null)
                return channel.close(accumulate);

            return accumulate;
        }

        public void close()
        {
            maybeFail(close(null));
        }

        private RebuffererFactory maybeCached(ChunkReader reader)
        {
            if (chunkCache != null && chunkCache.capacity() > 0)
                return chunkCache.wrap(reader);
            return reader;
        }

        private void updateRegions(ChannelProxy channel, long length)
        {
            if (regions != null && !regions.isValid(channel))
            {
                Throwable err = regions.close(null);
                if (err != null)
                    logger.error("Failed to close mapped regions", err);

                regions = null;
            }

            if (regions == null)
                regions = MmappedRegions.map(channel, length);
            else
                regions.extend(length);
        }
    }

    @Override
    public String toString()
    {
        return getClass().getSimpleName() + "(path='" + path() + '\'' +
               ", length=" + rebuffererFactory.fileLength() +
               ')';
    }
}<|MERGE_RESOLUTION|>--- conflicted
+++ resolved
@@ -378,11 +378,7 @@
                     }
                     else
                     {
-<<<<<<< HEAD
-                        int chunkSize = ChunkCache.bufferToChunkSize(bufferSize);
-=======
                         int chunkSize = DiskOptimizationStrategy.roundForCaching(bufferSize, ChunkCache.roundUp);
->>>>>>> 5b23054f
                         rebuffererFactory = maybeCached(new SimpleChunkReader(channelCopy, length, bufferType, chunkSize));
                     }
                 }
