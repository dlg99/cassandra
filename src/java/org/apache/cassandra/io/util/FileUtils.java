/*
 * Licensed to the Apache Software Foundation (ASF) under one
 * or more contributor license agreements.  See the NOTICE file
 * distributed with this work for additional information
 * regarding copyright ownership.  The ASF licenses this file
 * to you under the Apache License, Version 2.0 (the
 * "License"); you may not use this file except in compliance
 * with the License.  You may obtain a copy of the License at
 *
 *     http://www.apache.org/licenses/LICENSE-2.0
 *
 * Unless required by applicable law or agreed to in writing, software
 * distributed under the License is distributed on an "AS IS" BASIS,
 * WITHOUT WARRANTIES OR CONDITIONS OF ANY KIND, either express or implied.
 * See the License for the specific language governing permissions and
 * limitations under the License.
 */
package org.apache.cassandra.io.util;

import java.io.*;
import java.nio.ByteBuffer;
import java.nio.channels.FileChannel;
import java.nio.charset.Charset;
import java.nio.charset.StandardCharsets;
import java.nio.file.*;
import java.nio.file.attribute.BasicFileAttributes;
import java.nio.file.attribute.FileAttributeView;
import java.nio.file.attribute.FileStoreAttributeView;
import java.text.DecimalFormat;
import java.util.Arrays;
import java.util.Collections;
import java.util.List;
import java.util.Map;
import java.util.Optional;
import java.util.TreeMap;
import java.util.concurrent.atomic.AtomicReference;

import org.slf4j.Logger;
import org.slf4j.LoggerFactory;

import org.apache.cassandra.config.DatabaseDescriptor;
import org.apache.cassandra.utils.FBUtilities;
import sun.nio.ch.DirectBuffer;

import org.apache.cassandra.concurrent.ScheduledExecutors;
import org.apache.cassandra.io.FSError;
import org.apache.cassandra.io.FSErrorHandler;
import org.apache.cassandra.io.FSReadError;
import org.apache.cassandra.io.FSWriteError;
import org.apache.cassandra.io.sstable.CorruptSSTableException;
import org.apache.cassandra.utils.JVMStabilityInspector;

import static org.apache.cassandra.utils.Throwables.maybeFail;
import static org.apache.cassandra.utils.Throwables.merge;

public final class FileUtils
{
    public static final Charset CHARSET = StandardCharsets.UTF_8;

    private static final Logger logger = LoggerFactory.getLogger(FileUtils.class);
    public static final long ONE_KB = 1024;
    public static final long ONE_MB = 1024 * ONE_KB;
    public static final long ONE_GB = 1024 * ONE_MB;
    public static final long ONE_TB = 1024 * ONE_GB;

    private static final DecimalFormat df = new DecimalFormat("#.##");
    public static final boolean isCleanerAvailable;
    private static final AtomicReference<Optional<FSErrorHandler>> fsErrorHandler = new AtomicReference<>(Optional.empty());

    static
    {
        boolean canClean = false;
        try
        {
            ByteBuffer buf = ByteBuffer.allocateDirect(1);
            ((DirectBuffer) buf).cleaner().clean();
            canClean = true;
        }
        catch (Throwable t)
        {
            JVMStabilityInspector.inspectThrowable(t);
            logger.info("Cannot initialize un-mmaper.  (Are you using a non-Oracle JVM?)  Compacted data files will not be removed promptly.  Consider using an Oracle JVM or using standard disk access mode");
        }
        isCleanerAvailable = canClean;
    }

    public static void createHardLink(String from, String to)
    {
        createHardLink(new File(from), new File(to));
    }

    public static void createHardLink(File from, File to)
    {
        if (to.exists())
            throw new RuntimeException("Tried to create duplicate hard link to " + to);
        if (!from.exists())
            throw new RuntimeException("Tried to hard link to file that does not exist " + from);

        try
        {
            Files.createLink(to.toPath(), from.toPath());
        }
        catch (IOException e)
        {
            throw new FSWriteError(e, to);
        }
    }

    public static File createTempFile(String prefix, String suffix, File directory)
    {
        try
        {
            return File.createTempFile(prefix, suffix, directory);
        }
        catch (IOException e)
        {
            throw new FSWriteError(e, directory);
        }
    }

    public static File createTempFile(String prefix, String suffix)
    {
        return createTempFile(prefix, suffix, new File(System.getProperty("java.io.tmpdir")));
    }

    public static Throwable deleteWithConfirm(String filePath, boolean expect, Throwable accumulate)
    {
        return deleteWithConfirm(new File(filePath), expect, accumulate);
    }

    public static Throwable deleteWithConfirm(File file, boolean expect, Throwable accumulate)
    {
        boolean exists = file.exists();
        assert exists || !expect : "attempted to delete non-existing file " + file.getName();
        try
        {
            if (exists)
                Files.delete(file.toPath());
        }
        catch (Throwable t)
        {
            try
            {
                throw new FSWriteError(t, file);
            }
            catch (Throwable t2)
            {
                accumulate = merge(accumulate, t2);
            }
        }
        return accumulate;
    }

    public static void deleteWithConfirm(String file)
    {
        deleteWithConfirm(new File(file));
    }

    public static void deleteWithConfirm(File file)
    {
        maybeFail(deleteWithConfirm(file, true, null));
    }

    public static void renameWithOutConfirm(String from, String to)
    {
        try
        {
            atomicMoveWithFallback(new File(from).toPath(), new File(to).toPath());
        }
        catch (IOException e)
        {
            if (logger.isTraceEnabled())
                logger.trace("Could not move file "+from+" to "+to, e);
        }
    }

    public static void renameWithConfirm(String from, String to)
    {
        renameWithConfirm(new File(from), new File(to));
    }

    public static void renameWithConfirm(File from, File to)
    {
        assert from.exists();
        if (logger.isTraceEnabled())
            logger.trace("Renaming {} to {}", from.getPath(), to.getPath());
        // this is not FSWE because usually when we see it it's because we didn't close the file before renaming it,
        // and Windows is picky about that.
        try
        {
            atomicMoveWithFallback(from.toPath(), to.toPath());
        }
        catch (IOException e)
        {
            throw new RuntimeException(String.format("Failed to rename %s to %s", from.getPath(), to.getPath()), e);
        }
    }

    /**
     * Move a file atomically, if it fails, it falls back to a non-atomic operation
     * @param from
     * @param to
     * @throws IOException
     */
    private static void atomicMoveWithFallback(Path from, Path to) throws IOException
    {
        try
        {
            Files.move(from, to, StandardCopyOption.REPLACE_EXISTING, StandardCopyOption.ATOMIC_MOVE);
        }
        catch (AtomicMoveNotSupportedException e)
        {
            logger.trace("Could not do an atomic move", e);
            Files.move(from, to, StandardCopyOption.REPLACE_EXISTING);
        }

    }
    public static void truncate(String path, long size)
    {
        try(FileChannel channel = FileChannel.open(Paths.get(path), StandardOpenOption.READ, StandardOpenOption.WRITE))
        {
            channel.truncate(size);
        }
        catch (IOException e)
        {
            throw new RuntimeException(e);
        }
    }

    public static void closeQuietly(Closeable c)
    {
        try
        {
            if (c != null)
                c.close();
        }
        catch (Exception e)
        {
            logger.warn("Failed closing {}", c, e);
        }
    }

    public static void closeQuietly(AutoCloseable c)
    {
        try
        {
            if (c != null)
                c.close();
        }
        catch (Exception e)
        {
            JVMStabilityInspector.inspectThrowable(e);
            logger.warn("Failed closing {}", c, e);
        }
    }

    public static void close(Closeable... cs) throws IOException
    {
        close(Arrays.asList(cs));
    }

    public static void close(Iterable<? extends Closeable> cs) throws IOException
    {
        IOException e = null;
        for (Closeable c : cs)
        {
            try
            {
                if (c != null)
                    c.close();
            }
            catch (IOException ex)
            {
                e = ex;
                logger.warn("Failed closing stream {}", c, ex);
            }
        }
        if (e != null)
            throw e;
    }

    public static void closeQuietly(Iterable<? extends AutoCloseable> cs)
    {
        for (AutoCloseable c : cs)
        {
            try
            {
                if (c != null)
                    c.close();
            }
            catch (Exception ex)
            {
                logger.warn("Failed closing {}", c, ex);
            }
        }
    }

    public static String getCanonicalPath(String filename)
    {
        try
        {
            return new File(filename).getCanonicalPath();
        }
        catch (IOException e)
        {
            throw new FSReadError(e, filename);
        }
    }

    public static String getCanonicalPath(File file)
    {
        try
        {
            return file.getCanonicalPath();
        }
        catch (IOException e)
        {
            throw new FSReadError(e, file);
        }
    }

    /** Return true if file is contained in folder */
    public static boolean isContained(File folder, File file)
    {
        String folderPath = getCanonicalPath(folder);
        String filePath = getCanonicalPath(file);

        return filePath.startsWith(folderPath);
    }

    /** Convert absolute path into a path relative to the base path */
    public static String getRelativePath(String basePath, String path)
    {
        try
        {
            return Paths.get(basePath).relativize(Paths.get(path)).toString();
        }
        catch(Exception ex)
        {
            String absDataPath = FileUtils.getCanonicalPath(basePath);
            return Paths.get(absDataPath).relativize(Paths.get(path)).toString();
        }
    }

    public static void clean(ByteBuffer buffer)
    {
        if (buffer == null)
            return;
        if (isCleanerAvailable && buffer.isDirect())
        {
            DirectBuffer db = (DirectBuffer) buffer;
            if (db.cleaner() != null)
                db.cleaner().clean();
        }
    }

    public static void createDirectory(String directory)
    {
        createDirectory(new File(directory));
    }

    public static void createDirectory(File directory)
    {
        if (!directory.exists())
        {
            if (!directory.mkdirs())
                throw new FSWriteError(new IOException("Failed to mkdirs " + directory), directory);
        }
    }

    public static boolean delete(String file)
    {
        File f = new File(file);
        return f.delete();
    }

    public static void delete(File... files)
    {
        for ( File file : files )
        {
            file.delete();
        }
    }

    public static void deleteAsync(final String file)
    {
        Runnable runnable = new Runnable()
        {
            public void run()
            {
                deleteWithConfirm(new File(file));
            }
        };
        ScheduledExecutors.nonPeriodicTasks.execute(runnable);
    }

    public static String stringifyFileSize(double value)
    {
        double d;
        if ( value >= ONE_TB )
        {
            d = value / ONE_TB;
            String val = df.format(d);
            return val + " TiB";
        }
        else if ( value >= ONE_GB )
        {
            d = value / ONE_GB;
            String val = df.format(d);
            return val + " GiB";
        }
        else if ( value >= ONE_MB )
        {
            d = value / ONE_MB;
            String val = df.format(d);
            return val + " MiB";
        }
        else if ( value >= ONE_KB )
        {
            d = value / ONE_KB;
            String val = df.format(d);
            return val + " KiB";
        }
        else
        {
            String val = df.format(value);
            return val + " bytes";
        }
    }

    /**
     * Deletes all files and subdirectories under "dir".
     * @param dir Directory to be deleted
     * @throws FSWriteError if any part of the tree cannot be deleted
     */
    public static void deleteRecursive(File dir)
    {
        if (dir.isDirectory())
        {
            String[] children = dir.list();
            for (String child : children)
                deleteRecursive(new File(dir, child));
        }

        // The directory is now empty so now it can be smoked
        deleteWithConfirm(dir);
    }

    /**
     * Schedules deletion of all file and subdirectories under "dir" on JVM shutdown.
     * @param dir Directory to be deleted
     */
    public static void deleteRecursiveOnExit(File dir)
    {
        if (dir.isDirectory())
        {
            String[] children = dir.list();
            for (String child : children)
                deleteRecursiveOnExit(new File(dir, child));
        }

        logger.trace("Scheduling deferred deletion of file: {}", dir);
        dir.deleteOnExit();
    }

    public static void handleCorruptSSTable(CorruptSSTableException e)
    {
        fsErrorHandler.get().ifPresent(handler -> handler.handleCorruptSSTable(e));
    }

    public static void handleFSError(FSError e)
    {
        fsErrorHandler.get().ifPresent(handler -> handler.handleFSError(e));
    }

    /**
     * Get the size of a directory in bytes
     * @param folder The directory for which we need size.
     * @return The size of the directory
     */
    public static long folderSize(File folder)
    {
        final long [] sizeArr = {0L};
        try
        {
            Files.walkFileTree(folder.toPath(), new SimpleFileVisitor<Path>()
            {
                @Override
                public FileVisitResult visitFile(Path file, BasicFileAttributes attrs)
                {
                    sizeArr[0] += attrs.size();
                    return FileVisitResult.CONTINUE;
                }
            });
        }
        catch (IOException e)
        {
            logger.error("Error while getting {} folder size. {}", folder, e);
        }
        return sizeArr[0];
    }

    public static void copyTo(DataInput in, OutputStream out, int length) throws IOException
    {
        byte[] buffer = new byte[64 * 1024];
        int copiedBytes = 0;

        while (copiedBytes + buffer.length < length)
        {
            in.readFully(buffer);
            out.write(buffer);
            copiedBytes += buffer.length;
        }

        if (copiedBytes < length)
        {
            int left = length - copiedBytes;
            in.readFully(buffer, 0, left);
            out.write(buffer, 0, left);
        }
    }

    public static boolean isSubDirectory(File parent, File child) throws IOException
    {
        parent = parent.getCanonicalFile();
        child = child.getCanonicalFile();

        File toCheck = child;
        while (toCheck != null)
        {
            if (parent.equals(toCheck))
                return true;
            toCheck = toCheck.getParentFile();
        }
        return false;
    }

    public static void append(File file, String ... lines)
    {
        if (file.exists())
            write(file, Arrays.asList(lines), StandardOpenOption.APPEND);
        else
            write(file, Arrays.asList(lines), StandardOpenOption.CREATE);
    }

    public static void appendAndSync(File file, String ... lines)
    {
        if (file.exists())
            write(file, Arrays.asList(lines), StandardOpenOption.APPEND, StandardOpenOption.SYNC);
        else
            write(file, Arrays.asList(lines), StandardOpenOption.CREATE, StandardOpenOption.SYNC);
    }

    public static void replace(File file, String ... lines)
    {
        write(file, Arrays.asList(lines), StandardOpenOption.TRUNCATE_EXISTING);
    }

    public static void write(File file, List<String> lines, StandardOpenOption ... options)
    {
        try
        {
            Files.write(file.toPath(),
                        lines,
                        CHARSET,
                        options);
        }
        catch (IOException ex)
        {
            throw new RuntimeException(ex);
        }
    }

    public static List<String> readLines(File file)
    {
        try
        {
            return Files.readAllLines(file.toPath(), CHARSET);
        }
        catch (IOException ex)
        {
            if (ex instanceof NoSuchFileException)
                return Collections.emptyList();

            throw new RuntimeException(ex);
        }
    }

    public static void setFSErrorHandler(FSErrorHandler handler)
    {
        fsErrorHandler.getAndSet(Optional.ofNullable(handler));
    }

    /**
<<<<<<< HEAD
     * Lists the physical disk devices the data directories are on.
     * This only works on Linux.
     * @throws IOException
     */
    public static Map<Path, String> getDiskPartitions() throws IOException
    {
        assert FBUtilities.isLinux;

        Map<Path, String> dirToDisk = new TreeMap<>();
        try (BufferedReader bufferedReader =  new BufferedReader(new InputStreamReader(new FileInputStream("/proc/mounts"), "UTF-8")))
        {
            String line;
            while ((line = bufferedReader.readLine()) != null)
            {
                String parts[] = line.split(" +");
                assert parts.length > 2;

                //Remove any numbers at the end of the disk since they are just partitions
                String disk =  parts[0].replaceAll("\\d+$", "");
                int devOffset = disk.lastIndexOf("/");

                //Ignore stuff like tmpfs
                if (devOffset < 0)
                    continue;

                disk = disk.substring(devOffset);

                // /home, /dev/sda
                dirToDisk.put(Paths.get(parts[1]), disk);
            }
        }

        return dirToDisk;
    }

    /**
     * Detects if a given device (i.e. sda) is rotational or ssd
     * @param device the name of the root device "sdb"
     *
     * This only works on Linux
     *
     * @return true for ssd
     * @throws IOException
     */
    public static boolean isSSD(String device) throws IOException
    {
        assert FBUtilities.isLinux;

        try (BufferedReader bufferedReader = new BufferedReader(new InputStreamReader(new FileInputStream(String.format("/sys/block/%s/queue/rotational", device)), "UTF-8")))
        {
            String line = bufferedReader.readLine().trim();

            if (line.equals("0"))
                return true;
        }

        return false;
    }


    /**
     * Detects if data directories are all SSDs.
     * In the case of Linux we check the block device info under /sys
     *
     * For non-Linux we use the disk_optimization_strategy in cassandra.yaml
     *
     * @return true if data directories are all SSD
     */
    public static boolean isSSD()
    {
        boolean isSSD = DatabaseDescriptor.getDiskOptimizationStrategy() instanceof SsdDiskOptimizationStrategy;

        if (FBUtilities.isLinux)
        {
            try
            {
                Map<Path, String> dirToDisk = getDiskPartitions();

                for (String dataDir : DatabaseDescriptor.getAllDataFileLocations())
                {
                    Path dataPath = Paths.get(dataDir).toAbsolutePath();
                    boolean found = false;
                    for (Map.Entry<Path, String> entry : dirToDisk.entrySet())
                    {
                        if (dataPath.startsWith(entry.getKey()))
                        {
                            found = true;
                            if (!isSSD(entry.getValue()))
                                isSSD = false;

                            break;
                        }
                    }

                    if (!found)
                        throw new IOException("Unable to locate the disk for " + dataDir);
                }
            }
            catch (FileNotFoundException fnfe)
            {
                //probably the disk is behind a virtual volume like lvm - so no need to log the exception
                logger.warn("Could not determine if disk is SSD - falling back to disk_optimization_strategy in cassandra.yaml.");
            }
            catch (IOException e)
            {
                logger.warn("Could not determine if disk is SSD - falling back to disk_optimization_strategy in cassandra.yaml.", e);
            }
        }
        else
        {
            logger.warn("Unable to detect if disks are SSD. Relying on disk_optimization_strategy in cassandra.yaml");
        }

        logger.info("Data directories are SSD: {}", isSSD);
        return isSSD;
=======
     * Returns the size of the specified partition.
     * <p>This method handles large file system by returning {@code Long.MAX_VALUE} if the  size overflow.
     * See <a href='https://bugs.openjdk.java.net/browse/JDK-8179320'>JDK-8179320</a> for more information.</p>
     *
     * @param file the partition
     * @return the size, in bytes, of the partition or {@code 0L} if the abstract pathname does not name a partition
     */
    public static long getTotalSpace(File file)
    {
        return handleLargeFileSystem(file.getTotalSpace());
    }

    /**
     * Returns the number of unallocated bytes on the specified partition.
     * <p>This method handles large file system by returning {@code Long.MAX_VALUE} if the  number of unallocated bytes
     * overflow. See <a href='https://bugs.openjdk.java.net/browse/JDK-8179320'>JDK-8179320</a> for more information</p>
     *
     * @param file the partition
     * @return the number of unallocated bytes on the partition or {@code 0L}
     * if the abstract pathname does not name a partition.
     */
    public static long getFreeSpace(File file)
    {
        return handleLargeFileSystem(file.getFreeSpace());
    }

    /**
     * Returns the number of available bytes on the specified partition.
     * <p>This method handles large file system by returning {@code Long.MAX_VALUE} if the  number of available bytes
     * overflow. See <a href='https://bugs.openjdk.java.net/browse/JDK-8179320'>JDK-8179320</a> for more information</p>
     *
     * @param file the partition
     * @return the number of available bytes on the partition or {@code 0L}
     * if the abstract pathname does not name a partition.
     */
    public static long getUsableSpace(File file)
    {
        return handleLargeFileSystem(file.getUsableSpace());
    }

    /**
     * Returns the {@link FileStore} representing the file store where a file
     * is located. This {@link FileStore} handles large file system by returning {@code Long.MAX_VALUE}
     * from {@code FileStore#getTotalSpace()}, {@code FileStore#getUnallocatedSpace()} and {@code FileStore#getUsableSpace()}
     * it the value is bigger than {@code Long.MAX_VALUE}. See <a href='https://bugs.openjdk.java.net/browse/JDK-8162520'>JDK-8162520</a>
     * for more information.
     *
     * @param path the path to the file
     * @return the file store where the file is stored
     */
    public static FileStore getFileStore(Path path) throws IOException
    {
        return new SafeFileStore(Files.getFileStore(path));
    }

    /**
     * Handle large file system by returning {@code Long.MAX_VALUE} when the size overflows.
     * @param size returned by the Java's FileStore methods
     * @return the size or {@code Long.MAX_VALUE} if the size was bigger than {@code Long.MAX_VALUE}
     */
    private static long handleLargeFileSystem(long size)
    {
        return size < 0 ? Long.MAX_VALUE : size;
    }

    /**
     * Private constructor as the class contains only static methods.
     */
    private FileUtils()
    {
    }

    /**
     * FileStore decorator used to safely handle large file system.
     *
     * <p>Java's FileStore methods (getTotalSpace/getUnallocatedSpace/getUsableSpace) are limited to reporting bytes as
     * signed long (2^63-1), if the filesystem is any bigger, then the size overflows. {@code SafeFileStore} will
     * return {@code Long.MAX_VALUE} if the size overflow.</p>
     *
     * @see https://bugs.openjdk.java.net/browse/JDK-8162520.
     */
    private static final class SafeFileStore extends FileStore
    {
        /**
         * The decorated {@code FileStore}
         */
        private final FileStore fileStore;

        public SafeFileStore(FileStore fileStore)
        {
            this.fileStore = fileStore;
        }

        @Override
        public String name()
        {
            return fileStore.name();
        }

        @Override
        public String type()
        {
            return fileStore.type();
        }

        @Override
        public boolean isReadOnly()
        {
            return fileStore.isReadOnly();
        }

        @Override
        public long getTotalSpace() throws IOException
        {
            return handleLargeFileSystem(fileStore.getTotalSpace());
        }

        @Override
        public long getUsableSpace() throws IOException
        {
            return handleLargeFileSystem(fileStore.getUsableSpace());
        }

        @Override
        public long getUnallocatedSpace() throws IOException
        {
            return handleLargeFileSystem(fileStore.getUnallocatedSpace());
        }

        @Override
        public boolean supportsFileAttributeView(Class<? extends FileAttributeView> type)
        {
            return fileStore.supportsFileAttributeView(type);
        }

        @Override
        public boolean supportsFileAttributeView(String name)
        {
            return fileStore.supportsFileAttributeView(name);
        }

        @Override
        public <V extends FileStoreAttributeView> V getFileStoreAttributeView(Class<V> type)
        {
            return fileStore.getFileStoreAttributeView(type);
        }

        @Override
        public Object getAttribute(String attribute) throws IOException
        {
            return fileStore.getAttribute(attribute);
        }
>>>>>>> c0020629
    }
}<|MERGE_RESOLUTION|>--- conflicted
+++ resolved
@@ -592,7 +592,6 @@
     }
 
     /**
-<<<<<<< HEAD
      * Lists the physical disk devices the data directories are on.
      * This only works on Linux.
      * @throws IOException
@@ -651,7 +650,6 @@
 
         return false;
     }
-
 
     /**
      * Detects if data directories are all SSDs.
@@ -708,7 +706,9 @@
 
         logger.info("Data directories are SSD: {}", isSSD);
         return isSSD;
-=======
+    }
+
+    /**
      * Returns the size of the specified partition.
      * <p>This method handles large file system by returning {@code Long.MAX_VALUE} if the  size overflow.
      * See <a href='https://bugs.openjdk.java.net/browse/JDK-8179320'>JDK-8179320</a> for more information.</p>
@@ -861,6 +861,5 @@
         {
             return fileStore.getAttribute(attribute);
         }
->>>>>>> c0020629
     }
 }