/*
 * Licensed to the Apache Software Foundation (ASF) under one
 * or more contributor license agreements.  See the NOTICE file
 * distributed with this work for additional information
 * regarding copyright ownership.  The ASF licenses this file
 * to you under the Apache License, Version 2.0 (the
 * "License"); you may not use this file except in compliance
 * with the License.  You may obtain a copy of the License at
 *
 *     http://www.apache.org/licenses/LICENSE-2.0
 *
 * Unless required by applicable law or agreed to in writing, software
 * distributed under the License is distributed on an "AS IS" BASIS,
 * WITHOUT WARRANTIES OR CONDITIONS OF ANY KIND, either express or implied.
 * See the License for the specific language governing permissions and
 * limitations under the License.
 */
package org.apache.cassandra.transport.messages;

import java.nio.ByteBuffer;
import java.util.ArrayList;
import java.util.List;

import com.google.common.collect.ImmutableMap;

import io.netty.buffer.ByteBuf;
import org.apache.cassandra.cql3.*;
import org.apache.cassandra.cql3.statements.BatchStatement;
import org.apache.cassandra.cql3.statements.ModificationStatement;
import org.apache.cassandra.cql3.statements.ParsedStatement;
import org.apache.cassandra.exceptions.InvalidRequestException;
import org.apache.cassandra.exceptions.PreparedQueryNotFoundException;
import org.apache.cassandra.service.ClientState;
import org.apache.cassandra.service.QueryState;
import org.apache.cassandra.tracing.Tracing;
import org.apache.cassandra.transport.*;
import org.apache.cassandra.utils.JVMStabilityInspector;
import org.apache.cassandra.utils.MD5Digest;

public class BatchMessage extends Message.Request
{
    public static final Message.Codec<BatchMessage> codec = new Message.Codec<BatchMessage>()
    {
        public BatchMessage decode(ByteBuf body, ProtocolVersion version)
        {
            byte type = body.readByte();
            int n = body.readUnsignedShort();
            List<Object> queryOrIds = new ArrayList<>(n);
            List<List<ByteBuffer>> variables = new ArrayList<>(n);
            for (int i = 0; i < n; i++)
            {
                byte kind = body.readByte();
                if (kind == 0)
                    queryOrIds.add(CBUtil.readLongString(body));
                else if (kind == 1)
                    queryOrIds.add(MD5Digest.wrap(CBUtil.readBytes(body)));
                else
                    throw new ProtocolException("Invalid query kind in BATCH messages. Must be 0 or 1 but got " + kind);
                variables.add(CBUtil.readValueList(body, version));
            }
            QueryOptions options = QueryOptions.codec.decode(body, version);

            return new BatchMessage(toType(type), queryOrIds, variables, options);
        }

        public void encode(BatchMessage msg, ByteBuf dest, ProtocolVersion version)
        {
            int queries = msg.queryOrIdList.size();

            dest.writeByte(fromType(msg.batchType));
            dest.writeShort(queries);

            for (int i = 0; i < queries; i++)
            {
                Object q = msg.queryOrIdList.get(i);
                dest.writeByte((byte)(q instanceof String ? 0 : 1));
                if (q instanceof String)
                    CBUtil.writeLongString((String)q, dest);
                else
                    CBUtil.writeBytes(((MD5Digest)q).bytes, dest);

                CBUtil.writeValueList(msg.values.get(i), dest);
            }

            if (version.isSmallerThan(ProtocolVersion.V3))
                CBUtil.writeConsistencyLevel(msg.options.getConsistency(), dest);
            else
                QueryOptions.codec.encode(msg.options, dest, version);
        }

        public int encodedSize(BatchMessage msg, ProtocolVersion version)
        {
            int size = 3; // type + nb queries
            for (int i = 0; i < msg.queryOrIdList.size(); i++)
            {
                Object q = msg.queryOrIdList.get(i);
                size += 1 + (q instanceof String
                             ? CBUtil.sizeOfLongString((String)q)
                             : CBUtil.sizeOfBytes(((MD5Digest)q).bytes));

                size += CBUtil.sizeOfValueList(msg.values.get(i));
            }
            size += version.isSmallerThan(ProtocolVersion.V3)
                  ? CBUtil.sizeOfConsistencyLevel(msg.options.getConsistency())
                  : QueryOptions.codec.encodedSize(msg.options, version);
            return size;
        }

        private BatchStatement.Type toType(byte b)
        {
            if (b == 0)
                return BatchStatement.Type.LOGGED;
            else if (b == 1)
                return BatchStatement.Type.UNLOGGED;
            else if (b == 2)
                return BatchStatement.Type.COUNTER;
            else
                throw new ProtocolException("Invalid BATCH message type " + b);
        }

        private byte fromType(BatchStatement.Type type)
        {
            switch (type)
            {
                case LOGGED:   return 0;
                case UNLOGGED: return 1;
                case COUNTER:  return 2;
                default:
                    throw new AssertionError();
            }
        }
    };

    public final BatchStatement.Type batchType;
    public final List<Object> queryOrIdList;
    public final List<List<ByteBuffer>> values;
    public final QueryOptions options;

    public BatchMessage(BatchStatement.Type type, List<Object> queryOrIdList, List<List<ByteBuffer>> values, QueryOptions options)
    {
        super(Message.Type.BATCH);
        this.batchType = type;
        this.queryOrIdList = queryOrIdList;
        this.values = values;
        this.options = options;
    }

    public Message.Response execute(QueryState state, long queryStartNanoTime)
    {
        try
        {
<<<<<<< HEAD
            if (state.shouldTraceRequest(isTracingRequested()))
                setUpTracing(state);
=======
            UUID tracingId = null;
            if (isTracingRequested())
            {
                tracingId = UUIDGen.getTimeUUID();
                state.prepareTracingSession(tracingId);
            }

            if (state.traceNextQuery())
            {
                state.createTracingSession(getCustomPayload());

                ImmutableMap.Builder<String, String> builder = ImmutableMap.builder();
                if(options.getConsistency() != null)
                    builder.put("consistency_level", options.getConsistency().name());
                if(options.getSerialConsistency() != null)
                    builder.put("serial_consistency_level", options.getSerialConsistency().name());

                // TODO we don't have [typed] access to CQL bind variables here.  CASSANDRA-4560 is open to add support.
                Tracing.instance.begin("Execute batch of CQL3 queries", state.getClientAddress(), builder.build());
            }
>>>>>>> 87169c82

            QueryHandler handler = ClientState.getCQLQueryHandler();
            List<ParsedStatement.Prepared> prepared = new ArrayList<>(queryOrIdList.size());
            for (int i = 0; i < queryOrIdList.size(); i++)
            {
                Object query = queryOrIdList.get(i);
                ParsedStatement.Prepared p;
                if (query instanceof String)
                {
                    p = QueryProcessor.parseStatement((String)query, state);
                }
                else
                {
                    p = handler.getPrepared((MD5Digest)query);
                    if (p == null)
                        throw new PreparedQueryNotFoundException((MD5Digest)query);
                }

                List<ByteBuffer> queryValues = values.get(i);
                if (queryValues.size() != p.statement.getBoundTerms())
                    throw new InvalidRequestException(String.format("There were %d markers(?) in CQL but %d bound variables",
                                                                    p.statement.getBoundTerms(),
                                                                    queryValues.size()));

                prepared.add(p);
            }

            BatchQueryOptions batchOptions = BatchQueryOptions.withPerStatementVariables(options, values, queryOrIdList);
            List<ModificationStatement> statements = new ArrayList<>(prepared.size());
            for (int i = 0; i < prepared.size(); i++)
            {
                ParsedStatement.Prepared p = prepared.get(i);
                batchOptions.prepareStatement(i, p.boundNames);

                if (!(p.statement instanceof ModificationStatement))
                    throw new InvalidRequestException("Invalid statement in batch: only UPDATE, INSERT and DELETE statements are allowed.");

                statements.add((ModificationStatement)p.statement);
            }

            // Note: It's ok at this point to pass a bogus value for the number of bound terms in the BatchState ctor
            // (and no value would be really correct, so we prefer passing a clearly wrong one).
            BatchStatement batch = new BatchStatement(-1, batchType, statements, Attributes.none());
            Message.Response response = handler.processBatch(batch, state, batchOptions, getCustomPayload(), queryStartNanoTime);

            response.setTracingId(state.getPreparedTracingSession());

            return response;
        }
        catch (Exception e)
        {
            JVMStabilityInspector.inspectThrowable(e);
            return ErrorMessage.fromException(e);
        }
        finally
        {
            Tracing.instance.stopSession();
        }
    }

    private void setUpTracing(QueryState state)
    {
        state.createTracingSession();

        ImmutableMap.Builder<String, String> builder = ImmutableMap.builder();
        if (options.getConsistency() != null)
            builder.put("consistency_level", options.getConsistency().name());
        if (options.getSerialConsistency() != null)
            builder.put("serial_consistency_level", options.getSerialConsistency().name());

        // TODO we don't have [typed] access to CQL bind variables here.  CASSANDRA-4560 is open to add support.
        Tracing.instance.begin("Execute batch of CQL3 queries", state.getClientAddress(), builder.build());
    }

    @Override
    public String toString()
    {
        StringBuilder sb = new StringBuilder();
        sb.append("BATCH of [");
        for (int i = 0; i < queryOrIdList.size(); i++)
        {
            if (i > 0) sb.append(", ");
            sb.append(queryOrIdList.get(i)).append(" with ").append(values.get(i).size()).append(" values");
        }
        sb.append("] at consistency ").append(options.getConsistency());
        return sb.toString();
    }
}<|MERGE_RESOLUTION|>--- conflicted
+++ resolved
@@ -149,31 +149,8 @@
     {
         try
         {
-<<<<<<< HEAD
             if (state.shouldTraceRequest(isTracingRequested()))
                 setUpTracing(state);
-=======
-            UUID tracingId = null;
-            if (isTracingRequested())
-            {
-                tracingId = UUIDGen.getTimeUUID();
-                state.prepareTracingSession(tracingId);
-            }
-
-            if (state.traceNextQuery())
-            {
-                state.createTracingSession(getCustomPayload());
-
-                ImmutableMap.Builder<String, String> builder = ImmutableMap.builder();
-                if(options.getConsistency() != null)
-                    builder.put("consistency_level", options.getConsistency().name());
-                if(options.getSerialConsistency() != null)
-                    builder.put("serial_consistency_level", options.getSerialConsistency().name());
-
-                // TODO we don't have [typed] access to CQL bind variables here.  CASSANDRA-4560 is open to add support.
-                Tracing.instance.begin("Execute batch of CQL3 queries", state.getClientAddress(), builder.build());
-            }
->>>>>>> 87169c82
 
             QueryHandler handler = ClientState.getCQLQueryHandler();
             List<ParsedStatement.Prepared> prepared = new ArrayList<>(queryOrIdList.size());
@@ -236,7 +213,7 @@
 
     private void setUpTracing(QueryState state)
     {
-        state.createTracingSession();
+        state.createTracingSession(getCustomPayload());
 
         ImmutableMap.Builder<String, String> builder = ImmutableMap.builder();
         if (options.getConsistency() != null)
