/*
 * Licensed to the Apache Software Foundation (ASF) under one
 * or more contributor license agreements.  See the NOTICE file
 * distributed with this work for additional information
 * regarding copyright ownership.  The ASF licenses this file
 * to you under the Apache License, Version 2.0 (the
 * "License"); you may not use this file except in compliance
 * with the License.  You may obtain a copy of the License at
 *
 *     http://www.apache.org/licenses/LICENSE-2.0
 *
 * Unless required by applicable law or agreed to in writing, software
 * distributed under the License is distributed on an "AS IS" BASIS,
 * WITHOUT WARRANTIES OR CONDITIONS OF ANY KIND, either express or implied.
 * See the License for the specific language governing permissions and
 * limitations under the License.
 */
package org.apache.cassandra.transport;

import java.net.InetAddress;
import java.net.InetSocketAddress;
import java.net.UnknownHostException;
import java.nio.ByteBuffer;
import java.nio.CharBuffer;
import java.nio.charset.CharacterCodingException;
import java.nio.charset.Charset;
import java.nio.charset.CharsetDecoder;
import java.nio.charset.CoderResult;
import java.util.ArrayList;
import java.util.Collections;
import java.util.HashMap;
import java.util.List;
import java.util.Map;
import java.util.UUID;

import io.netty.buffer.ByteBuf;
import io.netty.buffer.ByteBufAllocator;
import io.netty.buffer.ByteBufUtil;
import io.netty.buffer.PooledByteBufAllocator;
import io.netty.buffer.UnpooledByteBufAllocator;
import io.netty.util.CharsetUtil;
import io.netty.util.concurrent.FastThreadLocal;
import org.apache.cassandra.config.Config;
import org.apache.cassandra.db.ConsistencyLevel;
import org.apache.cassandra.db.TypeSizes;
import org.apache.cassandra.utils.ByteBufferUtil;
import org.apache.cassandra.utils.Pair;
import org.apache.cassandra.utils.UUIDGen;

/**
 * ByteBuf utility methods.
 * Note that contrarily to ByteBufferUtil, these method do "read" the
 * ByteBuf advancing its (read) position. They also write by
 * advancing the write position. Functions are also provided to create
 * ByteBuf while avoiding copies.
 */
public abstract class CBUtil
{
    public static final boolean USE_HEAP_ALLOCATOR = Boolean.getBoolean(Config.PROPERTY_PREFIX + "netty_use_heap_allocator");
    public static final ByteBufAllocator allocator = USE_HEAP_ALLOCATOR ? new UnpooledByteBufAllocator(false) : new PooledByteBufAllocator(true);

    private final static FastThreadLocal<CharsetDecoder> TL_UTF8_DECODER = new FastThreadLocal<CharsetDecoder>()
    {
        @Override
        protected CharsetDecoder initialValue()
        {
            return Charset.forName("UTF-8").newDecoder();
        }
    };

    private final static FastThreadLocal<CharBuffer> TL_CHAR_BUFFER = new FastThreadLocal<>();

    private CBUtil() {}


    // Taken from Netty's ChannelBuffers.decodeString(). We need to use our own decoder to properly handle invalid
    // UTF-8 sequences.  See CASSANDRA-8101 for more details.  This can be removed once https://github.com/netty/netty/pull/2999
    // is resolved in a release used by Cassandra.
    private static String decodeString(ByteBuffer src) throws CharacterCodingException
    {
        // the decoder needs to be reset every time we use it, hence the copy per thread
        CharsetDecoder theDecoder = TL_UTF8_DECODER.get();
        theDecoder.reset();
        CharBuffer dst = TL_CHAR_BUFFER.get();
        int capacity = (int) ((double) src.remaining() * theDecoder.maxCharsPerByte());
        if (dst == null)
        {
            capacity = Math.max(capacity, 4096);
            dst = CharBuffer.allocate(capacity);
            TL_CHAR_BUFFER.set(dst);
        }
        else
        {
            dst.clear();
            if (dst.capacity() < capacity)
            {
                dst = CharBuffer.allocate(capacity);
                TL_CHAR_BUFFER.set(dst);
            }
        }
        CoderResult cr = theDecoder.decode(src, dst, true);
        if (!cr.isUnderflow())
            cr.throwException();

        return dst.flip().toString();
    }

    private static String readString(ByteBuf cb, int length)
    {
        if (length == 0)
            return "";

        ByteBuffer buffer = cb.nioBuffer(cb.readerIndex(), length);
        try
        {
            String str = decodeString(buffer);
            cb.readerIndex(cb.readerIndex() + length);
            return str;
        }
        catch (IllegalStateException | CharacterCodingException e)
        {
            throw new ProtocolException("Cannot decode string as UTF8: '" + ByteBufferUtil.bytesToHex(buffer) + "'; " + e);
        }
    }

    public static String readString(ByteBuf cb)
    {
        try
        {
            int length = cb.readUnsignedShort();
            return readString(cb, length);
        }
        catch (IndexOutOfBoundsException e)
        {
            throw new ProtocolException("Not enough bytes to read an UTF8 serialized string preceded by its 2 bytes length");
        }
    }

    public static void writeString(String str, ByteBuf cb)
    {
        int writerIndex = cb.writerIndex();
        cb.writeShort(0);
        int lengthBytes = ByteBufUtil.writeUtf8(cb, str);
        cb.setShort(writerIndex, lengthBytes);
    }

    public static int sizeOfString(String str)
    {
        return 2 + TypeSizes.encodedUTF8Length(str);
    }

    public static String readLongString(ByteBuf cb)
    {
        try
        {
            int length = cb.readInt();
            return readString(cb, length);
        }
        catch (IndexOutOfBoundsException e)
        {
            throw new ProtocolException("Not enough bytes to read an UTF8 serialized string preceded by its 4 bytes length");
        }
    }

    public static void writeLongString(String str, ByteBuf cb)
    {
        byte[] bytes = str.getBytes(CharsetUtil.UTF_8);
        cb.writeInt(bytes.length);
        cb.writeBytes(bytes);
    }

    public static int sizeOfLongString(String str)
    {
        return 4 + str.getBytes(CharsetUtil.UTF_8).length;
    }

    public static byte[] readBytes(ByteBuf cb)
    {
        try
        {
            int length = cb.readUnsignedShort();
            byte[] bytes = new byte[length];
            cb.readBytes(bytes);
            return bytes;
        }
        catch (IndexOutOfBoundsException e)
        {
            throw new ProtocolException("Not enough bytes to read a byte array preceded by its 2 bytes length");
        }
    }

    public static void writeBytes(byte[] bytes, ByteBuf cb)
    {
        cb.writeShort(bytes.length);
        cb.writeBytes(bytes);
    }

    public static int sizeOfBytes(byte[] bytes)
    {
        return 2 + bytes.length;
    }

    public static Map<String, ByteBuffer> readBytesMap(ByteBuf cb)
    {
        int length = cb.readUnsignedShort();
        Map<String, ByteBuffer> m = new HashMap<>(length);
        for (int i = 0; i < length; i++)
        {
            String k = readString(cb);
            ByteBuffer v = readValue(cb);
            m.put(k, v);
        }
        return m;
    }

    public static void writeBytesMap(Map<String, ByteBuffer> m, ByteBuf cb)
    {
        cb.writeShort(m.size());
        for (Map.Entry<String, ByteBuffer> entry : m.entrySet())
        {
            writeString(entry.getKey(), cb);
            writeValue(entry.getValue(), cb);
        }
    }

    public static int sizeOfBytesMap(Map<String, ByteBuffer> m)
    {
        int size = 2;
        for (Map.Entry<String, ByteBuffer> entry : m.entrySet())
        {
            size += sizeOfString(entry.getKey());
            size += sizeOfValue(entry.getValue());
        }
        return size;
    }

    public static ConsistencyLevel readConsistencyLevel(ByteBuf cb)
    {
        return ConsistencyLevel.fromCode(cb.readUnsignedShort());
    }

    public static void writeConsistencyLevel(ConsistencyLevel consistency, ByteBuf cb)
    {
        cb.writeShort(consistency.code);
    }

    public static int sizeOfConsistencyLevel(ConsistencyLevel consistency)
    {
        return 2;
    }

    public static <T extends Enum<T>> T readEnumValue(Class<T> enumType, ByteBuf cb)
    {
        String value = CBUtil.readString(cb);
        try
        {
            return Enum.valueOf(enumType, value.toUpperCase());
        }
        catch (IllegalArgumentException e)
        {
            throw new ProtocolException(String.format("Invalid value '%s' for %s", value, enumType.getSimpleName()));
        }
    }

    public static <T extends Enum<T>> void writeEnumValue(T enumValue, ByteBuf cb)
    {
        writeString(enumValue.toString(), cb);
    }

    public static <T extends Enum<T>> int sizeOfEnumValue(T enumValue)
    {
        return sizeOfString(enumValue.toString());
    }

    public static UUID readUUID(ByteBuf cb)
    {
        byte[] bytes = new byte[16];
        cb.readBytes(bytes);
        return UUIDGen.getUUID(ByteBuffer.wrap(bytes));
    }

    public static void writeUUID(UUID uuid, ByteBuf cb)
    {
        cb.writeBytes(UUIDGen.decompose(uuid));
    }

    public static int sizeOfUUID(UUID uuid)
    {
        return 16;
    }

    public static List<String> readStringList(ByteBuf cb)
    {
        int length = cb.readUnsignedShort();
        List<String> l = new ArrayList<String>(length);
        for (int i = 0; i < length; i++)
            l.add(readString(cb));
        return l;
    }

    public static void writeStringList(List<String> l, ByteBuf cb)
    {
        cb.writeShort(l.size());
        for (String str : l)
            writeString(str, cb);
    }

    public static int sizeOfStringList(List<String> l)
    {
        int size = 2;
        for (String str : l)
            size += sizeOfString(str);
        return size;
    }

    public static Map<String, String> readStringMap(ByteBuf cb)
    {
        int length = cb.readUnsignedShort();
        Map<String, String> m = new HashMap<String, String>(length);
        for (int i = 0; i < length; i++)
        {
            String k = readString(cb);
            String v = readString(cb);
            m.put(k, v);
        }
        return m;
    }

    public static void writeStringMap(Map<String, String> m, ByteBuf cb)
    {
        cb.writeShort(m.size());
        for (Map.Entry<String, String> entry : m.entrySet())
        {
            writeString(entry.getKey(), cb);
            writeString(entry.getValue(), cb);
        }
    }

    public static int sizeOfStringMap(Map<String, String> m)
    {
        int size = 2;
        for (Map.Entry<String, String> entry : m.entrySet())
        {
            size += sizeOfString(entry.getKey());
            size += sizeOfString(entry.getValue());
        }
        return size;
    }

    public static Map<String, List<String>> readStringToStringListMap(ByteBuf cb)
    {
        int length = cb.readUnsignedShort();
        Map<String, List<String>> m = new HashMap<String, List<String>>(length);
        for (int i = 0; i < length; i++)
        {
            String k = readString(cb).toUpperCase();
            List<String> v = readStringList(cb);
            m.put(k, v);
        }
        return m;
    }

    public static void writeStringToStringListMap(Map<String, List<String>> m, ByteBuf cb)
    {
        cb.writeShort(m.size());
        for (Map.Entry<String, List<String>> entry : m.entrySet())
        {
            writeString(entry.getKey(), cb);
            writeStringList(entry.getValue(), cb);
        }
    }

    public static int sizeOfStringToStringListMap(Map<String, List<String>> m)
    {
        int size = 2;
        for (Map.Entry<String, List<String>> entry : m.entrySet())
        {
            size += sizeOfString(entry.getKey());
            size += sizeOfStringList(entry.getValue());
        }
        return size;
    }

    public static ByteBuffer readValue(ByteBuf cb)
    {
        int length = cb.readInt();
        if (length < 0)
            return null;
        ByteBuf slice = cb.readSlice(length);

        return ByteBuffer.wrap(readRawBytes(slice));
    }

    public static ByteBuffer readBoundValue(ByteBuf cb, ProtocolVersion protocolVersion)
    {
        int length = cb.readInt();
        if (length < 0)
        {
<<<<<<< HEAD
            if (protocolVersion < Server.VERSION_4) // backward compatibility for pre-version 4
=======
            if (protocolVersion.isSmallerThan(ProtocolVersion.V4)) // backward compatibility for pre-version 4
>>>>>>> b4068ef0
                return null;
            if (length == -1)
                return null;
            else if (length == -2)
                return ByteBufferUtil.UNSET_BYTE_BUFFER;
            else
                throw new ProtocolException("Invalid ByteBuf length " + length);
        }
        ByteBuf slice = cb.readSlice(length);

        return ByteBuffer.wrap(readRawBytes(slice));
    }

    public static void writeValue(byte[] bytes, ByteBuf cb)
    {
        if (bytes == null)
        {
            cb.writeInt(-1);
            return;
        }

        cb.writeInt(bytes.length);
        cb.writeBytes(bytes);
    }

    public static void writeValue(ByteBuffer bytes, ByteBuf cb)
    {
        if (bytes == null)
        {
            cb.writeInt(-1);
            return;
        }

        int remaining = bytes.remaining();
        cb.writeInt(remaining);

        if (remaining > 0)
            cb.writeBytes(bytes.duplicate());
    }

    public static int sizeOfValue(byte[] bytes)
    {
        return 4 + (bytes == null ? 0 : bytes.length);
    }

    public static int sizeOfValue(ByteBuffer bytes)
    {
        return 4 + (bytes == null ? 0 : bytes.remaining());
    }

    // The size of serializing a value given the size (in bytes) of said value. The provided size can be negative
    // to indicate that the value is null.
    public static int sizeOfValue(int valueSize)
    {
        return 4 + (valueSize < 0 ? 0 : valueSize);
    }

    public static List<ByteBuffer> readValueList(ByteBuf cb, ProtocolVersion protocolVersion)
    {
        int size = cb.readUnsignedShort();
        if (size == 0)
            return Collections.<ByteBuffer>emptyList();

        List<ByteBuffer> l = new ArrayList<ByteBuffer>(size);
        for (int i = 0; i < size; i++)
            l.add(readBoundValue(cb, protocolVersion));
        return l;
    }

    public static void writeValueList(List<ByteBuffer> values, ByteBuf cb)
    {
        cb.writeShort(values.size());
        for (ByteBuffer value : values)
            CBUtil.writeValue(value, cb);
    }

    public static int sizeOfValueList(List<ByteBuffer> values)
    {
        int size = 2;
        for (ByteBuffer value : values)
            size += CBUtil.sizeOfValue(value);
        return size;
    }

    public static Pair<List<String>, List<ByteBuffer>> readNameAndValueList(ByteBuf cb, ProtocolVersion protocolVersion)
    {
        int size = cb.readUnsignedShort();
        if (size == 0)
            return Pair.create(Collections.<String>emptyList(), Collections.<ByteBuffer>emptyList());

        List<String> s = new ArrayList<>(size);
        List<ByteBuffer> l = new ArrayList<>(size);
        for (int i = 0; i < size; i++)
        {
            s.add(readString(cb));
            l.add(readBoundValue(cb, protocolVersion));
        }
        return Pair.create(s, l);
    }

    public static InetSocketAddress readInet(ByteBuf cb)
    {
        int addrSize = cb.readByte() & 0xFF;
        byte[] address = new byte[addrSize];
        cb.readBytes(address);
        int port = cb.readInt();
        try
        {
            return new InetSocketAddress(InetAddress.getByAddress(address), port);
        }
        catch (UnknownHostException e)
        {
            throw new ProtocolException(String.format("Invalid IP address (%d.%d.%d.%d) while deserializing inet address", address[0], address[1], address[2], address[3]));
        }
    }

    public static void writeInet(InetSocketAddress inet, ByteBuf cb)
    {
        byte[] address = inet.getAddress().getAddress();

        cb.writeByte(address.length);
        cb.writeBytes(address);
        cb.writeInt(inet.getPort());
    }

    public static int sizeOfInet(InetSocketAddress inet)
    {
        byte[] address = inet.getAddress().getAddress();
        return 1 + address.length + 4;
    }

    public static InetAddress readInetAddr(ByteBuf cb)
    {
        int addressSize = cb.readByte() & 0xFF;
        byte[] address = new byte[addressSize];
        cb.readBytes(address);
        try
        {
            return InetAddress.getByAddress(address);
        }
        catch (UnknownHostException e)
        {
            throw new ProtocolException("Invalid IP address while deserializing inet address");
        }
    }

    public static void writeInetAddr(InetAddress inetAddr, ByteBuf cb)
    {
        byte[] address = inetAddr.getAddress();
        cb.writeByte(address.length);
        cb.writeBytes(address);
    }

    public static int sizeOfInetAddr(InetAddress inetAddr)
    {
        return 1 + inetAddr.getAddress().length;
    }

    /*
     * Reads *all* readable bytes from {@code cb} and return them.
     */
    public static byte[] readRawBytes(ByteBuf cb)
    {
        byte[] bytes = new byte[cb.readableBytes()];
        cb.readBytes(bytes);
        return bytes;
    }

}<|MERGE_RESOLUTION|>--- conflicted
+++ resolved
@@ -396,11 +396,7 @@
         int length = cb.readInt();
         if (length < 0)
         {
-<<<<<<< HEAD
-            if (protocolVersion < Server.VERSION_4) // backward compatibility for pre-version 4
-=======
             if (protocolVersion.isSmallerThan(ProtocolVersion.V4)) // backward compatibility for pre-version 4
->>>>>>> b4068ef0
                 return null;
             if (length == -1)
                 return null;
