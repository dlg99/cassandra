--- conflicted
+++ resolved
@@ -233,10 +233,11 @@
 
             // extract body
             ByteBuf body = buffer.slice(idx, (int) bodyLength);
+
             idx += bodyLength;
             buffer.readerIndex(idx);
 
-            return new Frame(new Header(version, decodedFlags, streamId, type), body);
+            return new Frame(new Header(version, decodedFlags, streamId, type), body.retain());
         }
 
         @Override
@@ -244,30 +245,34 @@
         throws Exception
         {
             Frame frame = decodeFrame(buffer);
-            if (frame == null) return;
-
-            Attribute<Connection> attrConn = ctx.channel().attr(Connection.attributeKey);
-            Connection connection = attrConn.get();
-            if (connection == null)
-            {
-                // First message seen on this channel, attach the connection object
-                connection = factory.newConnection(ctx.channel(), frame.header.version);
-                attrConn.set(connection);
-            }
-            else if (connection.getVersion() != frame.header.version)
-            {
-                throw ErrorMessage.wrap(
-                        new ProtocolException(String.format(
-                                "Invalid message version. Got %s but previous messages on this connection had version %s",
-                                frame.header.version, connection.getVersion())),
-                        frame.header.streamId);
-            }
-<<<<<<< HEAD
-            results.add(frame);
-=======
-
-            results.add(new Frame(new Header(version, decodedFlags, streamId, type), body.retain()));
->>>>>>> e3a97070
+            if (frame == null)
+                return;
+
+            try
+            {
+                Attribute<Connection> attrConn = ctx.channel().attr(Connection.attributeKey);
+                Connection connection = attrConn.get();
+                if (connection == null)
+                {
+                    // First message seen on this channel, attach the connection object
+                    connection = factory.newConnection(ctx.channel(), frame.header.version);
+                    attrConn.set(connection);
+                }
+                else if (connection.getVersion() != frame.header.version)
+                {
+                    throw ErrorMessage.wrap(
+                    new ProtocolException(String.format(
+                    "Invalid message version. Got %s but previous messages on this connection had version %s",
+                    frame.header.version, connection.getVersion())),
+                    frame.header.streamId);
+                }
+                results.add(frame);
+            }
+            catch (Throwable t)
+            {
+                frame.release();
+                throw t;
+            }
         }
 
         private void fail()
