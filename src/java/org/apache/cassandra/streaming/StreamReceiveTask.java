--- conflicted
+++ resolved
@@ -227,13 +227,7 @@
 
                         // add sstables (this will build secondary indexes too, see CASSANDRA-10130)
                         logger.debug("[Stream #{}] Received {} sstables from {} ({})", task.session.planId(), readers.size(), task.session.peer, readers);
-<<<<<<< HEAD
-                        cfs.addSSTables(readers);
-=======
-                        // add sstables and build secondary indexes
                         cfs.addSSTablesFromStreaming(readers);
-                        cfs.indexManager.buildAllIndexesBlocking(readers);
->>>>>>> f49dc3b5
 
                         //invalidate row and counter cache
                         if (cfs.isRowCacheEnabled() || cfs.metadata().isCounter())
