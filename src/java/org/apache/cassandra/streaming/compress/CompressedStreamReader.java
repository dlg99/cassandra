--- conflicted
+++ resolved
@@ -74,18 +74,11 @@
         }
         ColumnFamilyStore cfs = Keyspace.open(kscf.left).getColumnFamilyStore(kscf.right);
 
-<<<<<<< HEAD
-        SSTableMultiWriter writer = createWriter(cfs, totalSize, repairedAt, format);
-
         CompressedInputStream cis = new CompressedInputStream(Channels.newInputStream(channel), compressionInfo,
                                                               inputVersion.compressedChecksumType(), cfs::getCrcCheckChance);
         BytesReadTracker in = new BytesReadTracker(new DataInputStream(cis));
         StreamDeserializer deserializer = new StreamDeserializer(cfs.metadata, in, inputVersion, header.toHeader(cfs.metadata));
-=======
-        CompressedInputStream cis = new CompressedInputStream(Channels.newInputStream(channel), compressionInfo);
-        BytesReadTracker in = new BytesReadTracker(new DataInputStream(cis));
-        SSTableWriter writer = null;
->>>>>>> a549bd08
+        SSTableMultiWriter writer = null;
         try
         {
             writer = createWriter(cfs, totalSize, repairedAt, format);
@@ -109,22 +102,12 @@
         }
         catch (Throwable e)
         {
-<<<<<<< HEAD
-            SSTableMultiWriter.abortOrDie(writer);
-=======
             if (writer != null)
             {
-                try
-                {
-                    writer.abort();
-                }
-                catch (Throwable e2)
-                {
-                    // add abort error to original and continue so we can drain unread stream
-                    e.addSuppressed(e2);
-                }
+                Throwable e2 = writer.abort(null);
+                // add abort error to original and continue so we can drain unread stream
+                e.addSuppressed(e2);
             }
->>>>>>> a549bd08
             drain(cis, in.getBytesRead());
             if (e instanceof IOException)
                 throw (IOException) e;
