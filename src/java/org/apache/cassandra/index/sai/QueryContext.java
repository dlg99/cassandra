--- conflicted
+++ resolved
@@ -29,14 +29,14 @@
 
 import com.google.common.annotations.VisibleForTesting;
 
+import io.github.jbellis.jvector.util.Bits;
 import org.apache.cassandra.config.DatabaseDescriptor;
 import org.apache.cassandra.index.sai.disk.PrimaryKeyMap;
+import org.apache.cassandra.index.sai.disk.v1.SegmentMetadata;
 import org.apache.cassandra.index.sai.disk.vector.CassandraOnHeapGraph;
-import org.apache.cassandra.index.sai.disk.v1.SegmentMetadata;
 import org.apache.cassandra.index.sai.disk.vector.JVectorLuceneOnDiskGraph;
 import org.apache.cassandra.index.sai.utils.AbortedOperationException;
 import org.apache.cassandra.index.sai.utils.PrimaryKey;
-import io.github.jbellis.jvector.util.Bits;
 
 /**
  * Tracks state relevant to the execution of a single query, including metrics and timeout monitoring.
@@ -181,11 +181,7 @@
         if (ignoredOrdinals == null)
             return null;
 
-<<<<<<< HEAD
-        return new IgnoringBits(ignoredOrdinals, metadata);
-=======
         return new IgnoringBits(ignoredOrdinals, graph.size());
->>>>>>> 8eb93675
     }
 
     private static class IgnoringBits implements Bits
@@ -193,11 +189,7 @@
         private final Set<Integer> ignoredOrdinals;
         private final int maxOrdinal;
 
-<<<<<<< HEAD
-        public IgnoringBits(Set<Integer> ignoredOrdinals, SegmentMetadata metadata)
-=======
         public IgnoringBits(Set<Integer> ignoredOrdinals, int maxOrdinal)
->>>>>>> 8eb93675
         {
             this.ignoredOrdinals = ignoredOrdinals;
             this.maxOrdinal = maxOrdinal;
