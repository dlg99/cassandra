--- conflicted
+++ resolved
@@ -45,12 +45,9 @@
         private final BlockIndexReader reader;
         private final PrimaryKey.PrimaryKeyFactory keyFactory;
         private final long size;
-<<<<<<< HEAD
         private final PrimaryKeyFilter primaryKeyFilter;
         final Xor16 xor;
-=======
         private final int generation;
->>>>>>> c36c8f70
 
         public V2PrimaryKeyMapFactory(IndexDescriptor indexDescriptor) throws IOException
         {
@@ -116,10 +113,8 @@
     private final BlockIndexReader.BlockIndexReaderContext reverseContext;
     private final PrimaryKey.PrimaryKeyFactory keyFactory;
     private final long size;
-<<<<<<< HEAD
-=======
+
     private final int generation;
->>>>>>> c36c8f70
 
     private V2PrimaryKeyMap(BlockIndexReader reader,
                             PrimaryKey.PrimaryKeyFactory keyFactory,
