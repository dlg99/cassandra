/*
 * Licensed to the Apache Software Foundation (ASF) under one
 * or more contributor license agreements.  See the NOTICE file
 * distributed with this work for additional information
 * regarding copyright ownership.  The ASF licenses this file
 * to you under the Apache License, Version 2.0 (the
 * "License"); you may not use this file except in compliance
 * with the License.  You may obtain a copy of the License at
 *
 *     http://www.apache.org/licenses/LICENSE-2.0
 *
 * Unless required by applicable law or agreed to in writing, software
 * distributed under the License is distributed on an "AS IS" BASIS,
 * WITHOUT WARRANTIES OR CONDITIONS OF ANY KIND, either express or implied.
 * See the License for the specific language governing permissions and
 * limitations under the License.
 */

package org.apache.cassandra.index.sai.disk.v2.hnsw;

import java.io.IOException;
import java.util.Arrays;
import java.util.NoSuchElementException;
import java.util.PrimitiveIterator;
import java.util.function.Function;
import java.util.stream.IntStream;
import javax.annotation.concurrent.NotThreadSafe;

import org.slf4j.Logger;
import org.slf4j.LoggerFactory;

import io.github.jbellis.jvector.util.Bits;
import io.github.jbellis.jvector.vector.VectorSimilarityFunction;
import org.apache.cassandra.config.CassandraRelevantProperties;
import org.apache.cassandra.index.sai.IndexContext;
import org.apache.cassandra.db.QueryContext;
import org.apache.cassandra.index.sai.disk.format.IndexComponent;
import org.apache.cassandra.index.sai.disk.v1.PerIndexFiles;
import org.apache.cassandra.index.sai.disk.v1.SegmentMetadata;
import org.apache.cassandra.index.sai.disk.v1.postings.VectorPostingList;
import org.apache.cassandra.index.sai.disk.vector.CassandraOnHeapGraph;
import org.apache.cassandra.index.sai.disk.vector.JVectorLuceneOnDiskGraph;
import org.apache.cassandra.index.sai.disk.vector.OnDiskOrdinalsMap;
import org.apache.cassandra.index.sai.disk.vector.OrdinalsView;
import org.apache.cassandra.index.sai.disk.vector.RowIdsView;
import org.apache.cassandra.io.util.FileHandle;
import org.apache.cassandra.tracing.Tracing;
import org.apache.lucene.index.VectorEncoding;
import org.apache.lucene.util.hnsw.HnswGraphSearcher;
import org.apache.lucene.util.hnsw.NeighborQueue;
import org.apache.lucene.util.hnsw.RandomAccessVectorValues;

public class CassandraOnDiskHnsw extends JVectorLuceneOnDiskGraph
{
    private static final Logger logger = LoggerFactory.getLogger(CassandraOnDiskHnsw.class);

    private final Function<QueryContext, VectorsWithCache> vectorsSupplier;
    private final OnDiskOrdinalsMap ordinalsMap;
    private final OnDiskHnswGraph hnsw;
    private final VectorSimilarityFunction similarityFunction;
    private final VectorCache vectorCache;

    private static final int OFFSET_CACHE_MIN_BYTES = 100_000;
    private FileHandle vectorsFile;

    public CassandraOnDiskHnsw(SegmentMetadata.ComponentMetadataMap componentMetadatas, PerIndexFiles indexFiles, IndexContext context) throws IOException
    {
        super(componentMetadatas, indexFiles);

        similarityFunction = context.getIndexWriterConfig().getSimilarityFunction();

        vectorsFile = indexFiles.vectors();
        long vectorsSegmentOffset = getComponentMetadata(IndexComponent.VECTOR).offset;
        vectorsSupplier = (qc) -> new VectorsWithCache(new OnDiskVectors(vectorsFile, vectorsSegmentOffset), qc);

        SegmentMetadata.ComponentMetadata postingListsMetadata = getComponentMetadata(IndexComponent.POSTING_LISTS);
        ordinalsMap = new OnDiskOrdinalsMap(indexFiles.postingLists(), postingListsMetadata.offset, postingListsMetadata.length);

        SegmentMetadata.ComponentMetadata termsMetadata = getComponentMetadata(IndexComponent.TERMS_DATA);
        hnsw = new OnDiskHnswGraph(indexFiles.termsData(), termsMetadata.offset, termsMetadata.length, OFFSET_CACHE_MIN_BYTES);
        var mockContext = new QueryContext();
        try (var vectors = new OnDiskVectors(vectorsFile, vectorsSegmentOffset))
        {
            vectorCache = VectorCache.load(hnsw.getView(mockContext), vectors, CassandraRelevantProperties.SAI_HNSW_VECTOR_CACHE_BYTES.getInt());
        }
    }

    @Override
    public long ramBytesUsed()
    {
        return hnsw.getCacheSizeInBytes() + vectorCache.ramBytesUsed();
    }

    @Override
    public int size()
    {
        return hnsw.size();
    }

    /**
     * @return Row IDs associated with the topK vectors near the query
     */
    @Override
    public VectorPostingList search(float[] queryVector, int topK, int limit, Bits acceptBits, QueryContext context)
    {
        CassandraOnHeapGraph.validateIndexable(queryVector, similarityFunction);

        NeighborQueue queue;
        try (var vectors = vectorsSupplier.apply(context); var view = hnsw.getView(context))
        {
            final long start = System.nanoTime();
            queue = HnswGraphSearcher.search(queryVector,
                                             topK,
                                             vectors,
                                             VectorEncoding.FLOAT32,
                                             LuceneCompat.vsf(similarityFunction),
                                             view,
                                             LuceneCompat.bits(ordinalsMap.ignoringDeleted(acceptBits)),
                                             Integer.MAX_VALUE);
<<<<<<< HEAD
            context.addDiskhnswSearches(queue.visitedCount(), queue.size());
            context.markDiskHnswLatencies(System.nanoTime() - start);
            return annRowIdsToPostings(queue, limit);
=======
            Tracing.trace("HNSW search visited {} nodes to return {} results", queue.visitedCount(), queue.size());
            return annRowIdsToPostings(queue);
>>>>>>> 6bbce9f0
        }
        catch (IOException e)
        {
            throw new RuntimeException(e);
        }
    }

    @Override
    public VectorPostingList search(float[] queryVector, int topK, float threshold, int limit, Bits bits, QueryContext context)
    {
        throw new UnsupportedOperationException();
    }

    private class RowIdIterator implements PrimitiveIterator.OfInt, AutoCloseable
    {
        private final NeighborQueue queue;
        private final RowIdsView rowIdsView = ordinalsMap.getRowIdsView();

        private PrimitiveIterator.OfInt segmentRowIdIterator = IntStream.empty().iterator();

        public RowIdIterator(NeighborQueue queue)
        {
            this.queue = queue;
        }

        @Override
        public boolean hasNext() {
            while (!segmentRowIdIterator.hasNext() && queue.size() > 0) {
                try
                {
                    var ordinal = queue.pop();
                    segmentRowIdIterator = Arrays.stream(rowIdsView.getSegmentRowIdsMatching(ordinal)).iterator();
                }
                catch (IOException e)
                {
                    throw new RuntimeException(e);
                }
            }
            return segmentRowIdIterator.hasNext();
        }

        @Override
        public int nextInt() {
            if (!hasNext())
                throw new NoSuchElementException();
            return segmentRowIdIterator.nextInt();
        }

        @Override
        public void close()
        {
            rowIdsView.close();
        }
    }

    private VectorPostingList annRowIdsToPostings(NeighborQueue queue) throws IOException
    {
        try (var iterator = new RowIdIterator(queue))
        {
            // JVector returns results ordered most- to least-similar, which is why VPL has a `limit` paramter
            // to avoid sorting results we don't care about.  But Lucene returns them with the least-similar
            // results at the front of the queue, so we ensure we exhaust the whole queue here.
            return new VectorPostingList(iterator, queue.size(), queue.visitedCount());
        }
    }

    @Override
    public void close()
    {
        vectorsFile.close();
        ordinalsMap.close();
        hnsw.close();
    }

    @Override
    public OrdinalsView getOrdinalsView()
    {
        return ordinalsMap.getOrdinalsView();
    }

    @NotThreadSafe
    class VectorsWithCache implements RandomAccessVectorValues<float[]>, AutoCloseable
    {
        private final OnDiskVectors vectors;
        private final QueryContext queryContext;

        public VectorsWithCache(OnDiskVectors vectors, QueryContext queryContext)
        {
            this.vectors = vectors;
            this.queryContext = queryContext;
        }

        @Override
        public int size()
        {
            return vectors.size();
        }

        @Override
        public int dimension()
        {
            return vectors.dimension();
        }

        @Override
        public float[] vectorValue(int i) throws IOException
        {
            queryContext.addHnswVectorsAccessed(1);
            var cached = vectorCache.get(i);
            if (cached != null)
            {
                queryContext.addHnswVectorCacheHits(1);
                return cached;
            }

            return vectors.vectorValue(i);
        }

        @Override
        public RandomAccessVectorValues<float[]> copy()
        {
            throw new UnsupportedOperationException();
        }

        public void close()
        {
            vectors.close();
        }
    }
}<|MERGE_RESOLUTION|>--- conflicted
+++ resolved
@@ -117,14 +117,9 @@
                                              view,
                                              LuceneCompat.bits(ordinalsMap.ignoringDeleted(acceptBits)),
                                              Integer.MAX_VALUE);
-<<<<<<< HEAD
             context.addDiskhnswSearches(queue.visitedCount(), queue.size());
             context.markDiskHnswLatencies(System.nanoTime() - start);
-            return annRowIdsToPostings(queue, limit);
-=======
-            Tracing.trace("HNSW search visited {} nodes to return {} results", queue.visitedCount(), queue.size());
             return annRowIdsToPostings(queue);
->>>>>>> 6bbce9f0
         }
         catch (IOException e)
         {
