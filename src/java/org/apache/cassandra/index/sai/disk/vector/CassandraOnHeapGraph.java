--- conflicted
+++ resolved
@@ -53,11 +53,8 @@
 import io.github.jbellis.jvector.util.Bits;
 import io.github.jbellis.jvector.vector.VectorEncoding;
 import io.github.jbellis.jvector.vector.VectorSimilarityFunction;
-<<<<<<< HEAD
+import org.apache.cassandra.config.CassandraRelevantProperties;
 import org.apache.cassandra.db.QueryContext;
-=======
-import org.apache.cassandra.config.CassandraRelevantProperties;
->>>>>>> 6bbce9f0
 import org.apache.cassandra.db.marshal.AbstractType;
 import org.apache.cassandra.db.marshal.VectorType;
 import org.apache.cassandra.exceptions.InvalidRequestException;
@@ -269,11 +266,7 @@
     /**
      * @return keys (PrimaryKey or segment row id) associated with the topK vectors near the query
      */
-<<<<<<< HEAD
-    public PriorityQueue<T> search(float[] queryVector, int limit, Bits toAccept, QueryContext context)
-=======
-    public PriorityQueue<T> search(float[] queryVector, int limit, float threshold, Bits toAccept)
->>>>>>> 6bbce9f0
+    public PriorityQueue<T> search(float[] queryVector, int limit, float threshold, Bits toAccept, QueryContext context)
     {
         validateIndexable(queryVector, similarityFunction);
 
@@ -288,18 +281,13 @@
         NodeSimilarity.ExactScoreFunction scoreFunction = node2 -> {
             return similarityFunction.compare(queryVector, ((RandomAccessVectorValues<float[]>) vectorValues).vectorValue(node2));
         };
-<<<<<<< HEAD
 
         final long start = System.nanoTime();
-        var result = searcher.search(scoreFunction, null, limit, bits);
+        var result = searcher.search(scoreFunction, null, limit, threshold, bits);
 
         context.addHeapannSearches(result.getVisitedCount(), result.getNodes().length);
         context.markHeapAnnLatencies(System.nanoTime() - start);
 
-=======
-        var result = searcher.search(scoreFunction, null, limit, threshold, bits);
-        Tracing.trace("ANN search visited {} in-memory nodes to return {} results", result.getVisitedCount(), result.getNodes().length);
->>>>>>> 6bbce9f0
         var a = result.getNodes();
         PriorityQueue<T> keyQueue = new PriorityQueue<>();
         for (int i = 0; i < a.length; i++)
