/*
 * Licensed to the Apache Software Foundation (ASF) under one
 * or more contributor license agreements.  See the NOTICE file
 * distributed with this work for additional information
 * regarding copyright ownership.  The ASF licenses this file
 * to you under the Apache License, Version 2.0 (the
 * "License"); you may not use this file except in compliance
 * with the License.  You may obtain a copy of the License at
 *
 *     http://www.apache.org/licenses/LICENSE-2.0
 *
 * Unless required by applicable law or agreed to in writing, software
 * distributed under the License is distributed on an "AS IS" BASIS,
 * WITHOUT WARRANTIES OR CONDITIONS OF ANY KIND, either express or implied.
 * See the License for the specific language governing permissions and
 * limitations under the License.
 */

package org.apache.cassandra.index.sai.disk.hnsw;

import java.io.IOException;
import java.nio.ByteBuffer;
import java.util.Iterator;
import java.util.Map;
import java.util.PriorityQueue;
import java.util.concurrent.atomic.LongAdder;
import javax.annotation.Nullable;

import org.apache.cassandra.config.DatabaseDescriptor;
import org.apache.cassandra.db.Clustering;
import org.apache.cassandra.db.DecoratedKey;
import org.apache.cassandra.db.PartitionPosition;
<<<<<<< HEAD
import org.apache.cassandra.db.memtable.Memtable;
import org.apache.cassandra.dht.AbstractBounds;
import org.apache.cassandra.dht.Token;
import org.apache.cassandra.index.sai.IndexContext;
import org.apache.cassandra.index.sai.memory.MemtableIndex;
import org.apache.cassandra.index.sai.plan.Expression;
import org.apache.cassandra.index.sai.utils.PrimaryKey;
import org.apache.cassandra.index.sai.utils.RangeIterator;
import org.apache.cassandra.utils.ObjectSizes;
import org.apache.cassandra.utils.Pair;
import org.apache.cassandra.utils.bytecomparable.ByteComparable;
import org.apache.cassandra.utils.concurrent.OpOrder;
import org.apache.lucene.index.VectorEncoding;
=======
import org.apache.cassandra.db.marshal.VectorType;
import org.apache.cassandra.dht.AbstractBounds;
import org.apache.cassandra.dht.Token;
import org.apache.cassandra.index.sai.IndexContext;
import org.apache.cassandra.index.sai.disk.format.IndexDescriptor;
import org.apache.cassandra.index.sai.iterators.KeyRangeIterator;
import org.apache.cassandra.index.sai.memory.MemtableIndex;
import org.apache.cassandra.index.sai.plan.Expression;
import org.apache.cassandra.index.sai.utils.PrimaryKey;
import org.apache.cassandra.index.sai.utils.PrimaryKeys;
import org.apache.cassandra.utils.Pair;
import org.apache.cassandra.utils.bytecomparable.ByteComparable;
import org.apache.lucene.util.BitSet;
>>>>>>> 5bc4d4b4
import org.apache.lucene.util.Bits;
import org.apache.lucene.util.SparseFixedBitSet;

public class VectorMemtableIndex implements MemtableIndex
{
    private final IndexContext indexContext;
    private final CassandraOnHeapHnsw graph;
    private final LongAdder writeCount = new LongAdder();

    private static final Token.KeyBound MIN_KEY_BOUND = DatabaseDescriptor.getPartitioner().getMinimumToken().minKeyBound();

    private PrimaryKey minimumKey;
    private PrimaryKey maximumKey;

    public VectorMemtableIndex(IndexContext indexContext) {
        this.indexContext = indexContext;
        this.graph = new CassandraOnHeapHnsw(indexContext);
    }

    // FIXME horrible no good hack that compacts in-memory
    public void index(PrimaryKey key, float[] vector)
    {
        graph.put(key, VectorType.Serializer.getByteBuffer(vector));
    }

    @Override
<<<<<<< HEAD
    public synchronized void index(DecoratedKey key, Clustering clustering, ByteBuffer value, Memtable memtable, OpOrder.Group opGroup)
=======
    public long index(DecoratedKey key, Clustering clustering, ByteBuffer value)
>>>>>>> 5bc4d4b4
    {
        var primaryKey = indexContext.keyFactory().create(key, clustering);
        return index(primaryKey, value);
    }

    private int index(PrimaryKey primaryKey, ByteBuffer value)
    {
        if (minimumKey == null)
            minimumKey = primaryKey;
        else if (primaryKey.compareTo(minimumKey) < 0)
            minimumKey = primaryKey;
        if (maximumKey == null)
            maximumKey = primaryKey;
        else if (primaryKey.compareTo(maximumKey) > 0)
            maximumKey = primaryKey;

        writeCount.increment();
<<<<<<< HEAD
        try
        {
            builder.addGraphNode(vectorValues.size() - 1, vector);
        }
        catch (IOException e)
        {
            throw new RuntimeException(e);
        }
    }

    @Override
    public synchronized RangeIterator search(Expression expr, AbstractBounds<PartitionPosition> keyRange, int limit)
=======
        graph.put(primaryKey, value);
        return 0;
    }

    @Override
    public KeyRangeIterator search(Expression expr, AbstractBounds<PartitionPosition> keyRange, int limit)
>>>>>>> 5bc4d4b4
    {
        assert expr.getOp() == Expression.Op.ANN : "Only ANN is supported for vector search, received " + expr.getOp();

        var buffer = expr.lower.value.raw;
        float[] qv = (float[])indexContext.getValidator().getSerializer().deserialize(buffer);

        return new BatchKeyRangeIterator(qv, limit, keyRange);
    }

    private static boolean coversFullRing(AbstractBounds<PartitionPosition> keyRange)
    {
        return keyRange.left.equals(MIN_KEY_BOUND) && keyRange.right.equals(MIN_KEY_BOUND);
    }

    @Override
    public Iterator<Pair<ByteComparable, Iterator<PrimaryKey>>> iterator(DecoratedKey min, DecoratedKey max)
    {
        throw new UnsupportedOperationException(); // TODO
    }

    @Override
    public long writeCount()
    {
        return writeCount.longValue();
    }

    @Override
    public long estimatedOnHeapMemoryUsed()
    {
        return graph.ramBytesUsed();
    }

    @Override
    public long estimatedOffHeapMemoryUsed()
    {
        return 0;
    }

    @Override
    public boolean isEmpty()
    {
        return graph.isEmpty();
    }

    @Nullable
    @Override
    public ByteBuffer getMinTerm()
    {
        return null;
    }

    @Nullable
    @Override
    public ByteBuffer getMaxTerm()
    {
        return null;
    }

    public void writeData(IndexDescriptor descriptor, IndexContext context, Map<PrimaryKey, Integer> keyToRowId) throws IOException
    {
        graph.write(descriptor, context, keyToRowId);
    }

    private class KeyRangeFilteringBits implements Bits
    {
        private final AbstractBounds<PartitionPosition> keyRange;

        public KeyRangeFilteringBits(AbstractBounds<PartitionPosition> keyRange)
        {
            this.keyRange = keyRange;
        }

        @Override
        public boolean get(int index)
        {
            var keys = graph.keysFromOrdinal(index);
            return keys.stream().anyMatch(k -> keyRange.contains(k.partitionKey()));
        }

        @Override
        public int length()
        {
            return graph.size();
        }
    }

    private class BatchKeyRangeIterator extends RangeIterator
    {
        private final float[] queryVector;
        private final int limit;

        private Bits bits;
        private final PriorityQueue<PrimaryKey> keyQueue = new PriorityQueue<>();

        BatchKeyRangeIterator(float[] queryVector, int limit, AbstractBounds<PartitionPosition> keyRange)
        {
            super(minimumKey, maximumKey, writeCount.longValue());
            this.queryVector = queryVector;
            this.limit = limit;
            // key range doesn't full token ring, we need to filter keys inside ANN search
            if (!graph.isEmpty() && !coversFullRing(keyRange))
                bits = new KeyRangeFilteringBits(keyRange);
        }

        @Override
        protected void performSkipTo(PrimaryKey nextKey)
        {
            PrimaryKey key;
            while ((key = doComputeNext()) != null)
            {
                if (key.compareTo(nextKey) >= 0)
                    break;
                keyQueue.poll();
            }
        }

        @Override
        public void close()
        {
        }

        @Override
        protected PrimaryKey computeNext()
        {
            if (doComputeNext() == null) {
                return endOfData();
            }
            return keyQueue.poll();
        }

        private PrimaryKey doComputeNext()
        {
            if (keyQueue.isEmpty())
            {
                readBatch();
                if (keyQueue.isEmpty())
                    return null;
            }
            return keyQueue.peek();
        }

        private void readBatch()
        {
            var results = graph.search(queryVector, limit, bits, Integer.MAX_VALUE);
            if (bits == null || bits instanceof KeyRangeFilteringBits)
                bits = new InvertedFilteringBits(bits);

            while (results.hasNext())
            {
                var r = results.next();
                ((InvertedFilteringBits)bits).set(r.vectorOrdinal);
                keyQueue.addAll(r.keys);
            }
        }
    }

    private class InvertedFilteringBits implements Bits
    {
        private final BitSet ignoredBits = new SparseFixedBitSet(writeCount.intValue());
        private final Bits rangeBits;

        InvertedFilteringBits(Bits rangeBits)
        {
            this.rangeBits = rangeBits;
        }

        public void set(int index)
        {
            ignoredBits.set(index);
        }

        @Override
        public boolean get(int index)
        {
            return (rangeBits == null || rangeBits.get(index)) && !ignoredBits.get(index);
        }

        @Override
        public int length()
        {
            return ignoredBits.length();
        }
    }
}<|MERGE_RESOLUTION|>--- conflicted
+++ resolved
@@ -30,35 +30,20 @@
 import org.apache.cassandra.db.Clustering;
 import org.apache.cassandra.db.DecoratedKey;
 import org.apache.cassandra.db.PartitionPosition;
-<<<<<<< HEAD
+import org.apache.cassandra.db.marshal.VectorType;
 import org.apache.cassandra.db.memtable.Memtable;
 import org.apache.cassandra.dht.AbstractBounds;
 import org.apache.cassandra.dht.Token;
 import org.apache.cassandra.index.sai.IndexContext;
+import org.apache.cassandra.index.sai.disk.format.IndexDescriptor;
 import org.apache.cassandra.index.sai.memory.MemtableIndex;
 import org.apache.cassandra.index.sai.plan.Expression;
 import org.apache.cassandra.index.sai.utils.PrimaryKey;
 import org.apache.cassandra.index.sai.utils.RangeIterator;
-import org.apache.cassandra.utils.ObjectSizes;
 import org.apache.cassandra.utils.Pair;
 import org.apache.cassandra.utils.bytecomparable.ByteComparable;
 import org.apache.cassandra.utils.concurrent.OpOrder;
-import org.apache.lucene.index.VectorEncoding;
-=======
-import org.apache.cassandra.db.marshal.VectorType;
-import org.apache.cassandra.dht.AbstractBounds;
-import org.apache.cassandra.dht.Token;
-import org.apache.cassandra.index.sai.IndexContext;
-import org.apache.cassandra.index.sai.disk.format.IndexDescriptor;
-import org.apache.cassandra.index.sai.iterators.KeyRangeIterator;
-import org.apache.cassandra.index.sai.memory.MemtableIndex;
-import org.apache.cassandra.index.sai.plan.Expression;
-import org.apache.cassandra.index.sai.utils.PrimaryKey;
-import org.apache.cassandra.index.sai.utils.PrimaryKeys;
-import org.apache.cassandra.utils.Pair;
-import org.apache.cassandra.utils.bytecomparable.ByteComparable;
 import org.apache.lucene.util.BitSet;
->>>>>>> 5bc4d4b4
 import org.apache.lucene.util.Bits;
 import org.apache.lucene.util.SparseFixedBitSet;
 
@@ -85,17 +70,13 @@
     }
 
     @Override
-<<<<<<< HEAD
-    public synchronized void index(DecoratedKey key, Clustering clustering, ByteBuffer value, Memtable memtable, OpOrder.Group opGroup)
-=======
-    public long index(DecoratedKey key, Clustering clustering, ByteBuffer value)
->>>>>>> 5bc4d4b4
+    public void index(DecoratedKey key, Clustering clustering, ByteBuffer value, Memtable memtable, OpOrder.Group opGroup)
     {
         var primaryKey = indexContext.keyFactory().create(key, clustering);
-        return index(primaryKey, value);
-    }
-
-    private int index(PrimaryKey primaryKey, ByteBuffer value)
+        index(primaryKey, value);
+    }
+
+    private void index(PrimaryKey primaryKey, ByteBuffer value)
     {
         if (minimumKey == null)
             minimumKey = primaryKey;
@@ -107,27 +88,11 @@
             maximumKey = primaryKey;
 
         writeCount.increment();
-<<<<<<< HEAD
-        try
-        {
-            builder.addGraphNode(vectorValues.size() - 1, vector);
-        }
-        catch (IOException e)
-        {
-            throw new RuntimeException(e);
-        }
-    }
-
-    @Override
-    public synchronized RangeIterator search(Expression expr, AbstractBounds<PartitionPosition> keyRange, int limit)
-=======
         graph.put(primaryKey, value);
-        return 0;
-    }
-
-    @Override
-    public KeyRangeIterator search(Expression expr, AbstractBounds<PartitionPosition> keyRange, int limit)
->>>>>>> 5bc4d4b4
+    }
+
+    @Override
+    public RangeIterator search(Expression expr, AbstractBounds<PartitionPosition> keyRange, int limit)
     {
         assert expr.getOp() == Expression.Op.ANN : "Only ANN is supported for vector search, received " + expr.getOp();
 
