/*
 * Licensed to the Apache Software Foundation (ASF) under one
 * or more contributor license agreements.  See the NOTICE file
 * distributed with this work for additional information
 * regarding copyright ownership.  The ASF licenses this file
 * to you under the Apache License, Version 2.0 (the
 * "License"); you may not use this file except in compliance
 * with the License.  You may obtain a copy of the License at
 *
 *     http://www.apache.org/licenses/LICENSE-2.0
 *
 * Unless required by applicable law or agreed to in writing, software
 * distributed under the License is distributed on an "AS IS" BASIS,
 * WITHOUT WARRANTIES OR CONDITIONS OF ANY KIND, either express or implied.
 * See the License for the specific language governing permissions and
 * limitations under the License.
 */

package org.apache.cassandra.index.sai.disk.v2.blockindex;

import java.io.Closeable;
import java.io.IOException;
import java.util.ArrayList;
import java.util.Collection;
import java.util.Collections;
import java.util.Iterator;
import java.util.List;
import java.util.Set;
import java.util.SortedSet;
import java.util.TreeSet;

import com.google.common.collect.Lists;
import com.google.common.collect.Multimap;
import com.google.common.collect.Range;
import com.google.common.collect.RangeSet;
import com.google.common.collect.TreeMultimap;

import com.carrotsearch.hppc.IntArrayList;
import com.carrotsearch.hppc.IntIntHashMap;
import com.carrotsearch.hppc.IntLongHashMap;
import com.carrotsearch.hppc.LongArrayList;
import org.apache.cassandra.index.sai.disk.MergePostingList;
import org.apache.cassandra.index.sai.disk.PostingList;
import org.apache.cassandra.index.sai.disk.v1.DirectReaders;
import org.apache.cassandra.index.sai.disk.v1.LeafOrderMap;
import org.apache.cassandra.index.sai.disk.v2.FilteringPostingList;
import org.apache.cassandra.index.sai.disk.v2.postings.PForDeltaPostingsReader;
import org.apache.cassandra.index.sai.disk.v2.postings.PostingsReader;
import org.apache.cassandra.index.sai.metrics.QueryEventListener;
import org.apache.cassandra.index.sai.utils.SeekingRandomAccessInput;
import org.apache.cassandra.index.sai.utils.SharedIndexInput;
import org.apache.cassandra.io.util.FileHandle;
import org.apache.cassandra.io.util.FileUtils;
import org.apache.cassandra.utils.Pair;
import org.apache.cassandra.utils.bytecomparable.ByteComparable;
import org.apache.cassandra.utils.bytecomparable.ByteSource;
import org.apache.cassandra.utils.bytecomparable.ByteSourceInverse;
import org.apache.lucene.index.PointValues;
import org.apache.lucene.store.IndexInput;
import org.apache.lucene.util.ArrayUtil;
import org.apache.lucene.util.BytesRef;
import org.apache.lucene.util.BytesRefBuilder;
import org.apache.lucene.util.FixedBitSet;
import org.apache.lucene.util.packed.BlockPackedReader;
import org.apache.lucene.util.packed.DirectWriter;
import org.apache.lucene.util.packed.PackedInts;
import org.apache.lucene.util.packed.PackedLongValues;

import static org.apache.cassandra.index.sai.disk.v2.blockindex.BlockIndexWriter.LEAF_SIZE;

public class BlockIndexReader implements AutoCloseable
{
    final FileHandle indexFile;
    final PackedLongValues leafFilePointers;
    final LongArrayList compressedLeafFPs = new LongArrayList();
    final IntArrayList compressedLeafLengths = new IntArrayList();
    final IntArrayList leafLengths = new IntArrayList();
    final IntIntHashMap nodeIDToLeaf = new IntIntHashMap();
    final IntLongHashMap leafToOrderMapFP = new IntLongHashMap();
    final BlockIndexMeta meta;
    final ByteMapper byteMapper;
    final IntLongHashMap nodeIDToPostingsFP = new IntLongHashMap();
    final IndexInput orderMapInput;
    final SeekingRandomAccessInput orderMapRandoInput;
    private final DirectReaders.Reader orderMapReader;
    final RangeSet<Integer> multiBlockLeafRanges;
    final FixedBitSet leafValuesSame; // TODO: use sparse bitset?
    final Multimap<Integer, Long> multiNodeIDToPostingsFP = TreeMultimap.create();
    final IntLongHashMap leafIDToPostingsFP = new IntLongHashMap();
    final BlockIndexFileProvider fileProvider;
    final boolean temporary;
    final BlockPackedReader rowIDPointIDMap;
    final IndexInput rowIDPointIDMapInput;

    public BlockIndexReader(BlockIndexFileProvider fileProvider,
                            boolean temporary,
                            BlockIndexMeta meta) throws IOException
    {
        this(fileProvider, temporary, meta, ByteMapper.DEFAULT);
    }

    public BlockIndexReader(BlockIndexFileProvider fileProvider,
                            boolean temporary,
                            BlockIndexMeta meta,
                            ByteMapper byteMapper) throws IOException
    {
        this.fileProvider = fileProvider;
        this.temporary = temporary;
        this.meta = meta;
        this.byteMapper = byteMapper;

        // Can't validate temporary file because the file could contain multiple segments
//        if (!temporary)
//            this.fileProvider.validate(SerializationUtils.deserialize(meta.fileInfoMapBytes.bytes));

        rowIDPointIDMapInput = fileProvider.openPointIdMapInput(temporary);
        rowIDPointIDMap = new BlockPackedReader(rowIDPointIDMapInput, PackedInts.VERSION_CURRENT, 128, meta.numPoints, true);

        SharedIndexInput bytesInput = fileProvider.openValuesInput(temporary);
        this.indexFile = fileProvider.getIndexFileHandle(temporary);
        SharedIndexInput leafLevelPostingsInput = fileProvider.openLeafPostingsInput(temporary);
        this.orderMapInput = fileProvider.openOrderMapInput(temporary);
        this.orderMapRandoInput = new SeekingRandomAccessInput(orderMapInput);
        SharedIndexInput multiPostingsInput = fileProvider.openMultiPostingsInput(temporary);

        orderMapReader = DirectReaders.getReaderForBitsPerValue((byte) DirectWriter.unsignedBitsRequired(LEAF_SIZE - 1));

        final PackedLongValues.Builder leafFPBuilder = PackedLongValues.deltaPackedBuilder(PackedInts.COMPACT);

        bytesInput.seek(meta.leafFilePointersFP);
        for (int x = 0; x < meta.numLeaves; x++)
        {
            final long leafFP = bytesInput.readVLong();
            leafFPBuilder.add(leafFP);
        }
        leafFilePointers = leafFPBuilder.build();

        leafLevelPostingsInput.seek(meta.leafIDPostingsFP_FP);
        final int leafIDPostingsFPSize = leafLevelPostingsInput.readVInt();
        for (int x = 0; x < leafIDPostingsFPSize; x++)
        {
            int leafID = leafLevelPostingsInput.readVInt();
            long postingsFP = leafLevelPostingsInput.readVLong();
            leafIDToPostingsFP.put(leafID, postingsFP);
        }

        leafLevelPostingsInput.seek(meta.multiBlockLeafRangesFP);
        multiBlockLeafRanges = IntRangeSetSerializer.deserialize(leafLevelPostingsInput);

        if (meta.leafValuesSameFP != -1)
        {
            leafLevelPostingsInput.seek(meta.leafValuesSameFP);
            this.leafValuesSame = BitSetSerializer.deserialize(meta.leafValuesSamePostingsFP, leafLevelPostingsInput);
        }
        else
        {
            this.leafValuesSame = null;
        }

        leafLevelPostingsInput.seek(meta.nodeIDPostingsFP_FP);
        final int leafLevelPostingsSize = leafLevelPostingsInput.readVInt();
        for (int x = 0; x < leafLevelPostingsSize; x++)
        {
            int nodeID = leafLevelPostingsInput.readVInt();
            long postingsFP = leafLevelPostingsInput.readVLong();
            this.nodeIDToPostingsFP.put(nodeID, postingsFP);
        }

        multiPostingsInput.seek(meta.nodeIDToMultilevelPostingsFP_FP);
        int numBigPostings = multiPostingsInput.readVInt();
        for (int x = 0; x < numBigPostings; x++)
        {
            int nodeID = multiPostingsInput.readVInt();
            long postingsFP = multiPostingsInput.readZLong();
            multiNodeIDToPostingsFP.put(nodeID, postingsFP);
        }

        final PackedLongValues.Builder nodeIDToLeafOrdinalFPBuilder = PackedLongValues.deltaPackedBuilder(PackedInts.COMPACT);
        nodeIDToLeafOrdinalFPBuilder.add(0);

        bytesInput.seek(meta.nodeIDToLeafOrdinalFP);
        final int numNodes = bytesInput.readVInt();
        for (int x = 1; x <= numNodes; x++)
        {
            int nodeID = bytesInput.readVInt(); // TODO: en/decoding the node ID isn't necessary since it's in order
            int leafOrdinal = bytesInput.readVInt();

            assert nodeID == x : "nodeid=" + nodeID + " x=" + x;

            nodeIDToLeaf.put(nodeID, leafOrdinal);
        }

        orderMapInput.seek(meta.orderMapFP);
        final int numOrderMaps = orderMapInput.readVInt();
        for (int x = 0; x < numOrderMaps; x++)
        {
            int leaf = orderMapInput.readVInt(); // TODO: en/decoding the node ID isn't necessary since it's in order
            long fp = orderMapInput.readVLong();
            leafToOrderMapFP.put(leaf, fp);
        }
        FileUtils.closeQuietly(bytesInput, leafLevelPostingsInput, multiPostingsInput);
    }

    // TODO: return accurate heap used or move heap using data structures to disk
    public long heapMemoryUsed()
    {
        return 0;
    }

    public static class BlockIndexReaderContext implements Closeable
    {
        DirectReaders.Reader lengthsReader, prefixesReader;
        int lengthsBytesLen;
        int prefixBytesLen;
        byte lengthsBits;
        byte prefixBits;
        long arraysFilePointer;
        private SeekingRandomAccessInput seekingInput;
        int leafSize;
        private long leafBytesFP; // current file pointer in the bytes part of the leaf
        private long leafBytesStartFP; // file pointer where the overall bytes start for a leaf
        int bytesLength = 0;
        int lastLen = 0;
        int lastPrefix = 0;
        byte[] firstTerm;
        byte[] bytes;
        int firstTermLen = -1;
        int bytesLen = -1;
        int leaf;
        int leafIndex;
        int lastLeafIndex;
        long currentLeafFP = -1;
        boolean readBlock = false;
        BytesRefBuilder builder = new BytesRefBuilder();

        SharedIndexInput leafLevelPostingsInput, multiPostingsInput, bytesInput;

        @Override
        public void close() throws IOException
        {
            FileUtils.closeQuietly(seekingInput, leafLevelPostingsInput, multiPostingsInput, bytesInput);
        }
    }

    @Override
    public void close() throws IOException
    {
        FileUtils.close(rowIDPointIDMapInput, indexFile, orderMapInput, fileProvider);
    }

    static class NodeIDLeafFP
    {
        public final int nodeID;
        public final int leaf;
        public final long filePointer;

        public NodeIDLeafFP(int nodeID, int leaf, long filePointer)
        {
            this.nodeID = nodeID;
            this.leaf = leaf;
            this.filePointer = filePointer;
        }

        @Override
        public String toString()
        {
            return "NodeIDLeafFP{" +
                   "nodeID=" + nodeID +
                   ", leaf=" + leaf +
                   ", filePointer=" + filePointer +
                   '}';
        }
    }

    public static PostingList toOnePostingList(List<PostingList.PeekablePostingList> postingLists)
    {
        return MergePostingList.merge(postingLists);
    }

    public List<PostingList.PeekablePostingList> traverse(ByteComparable start,
                                                          boolean startExclusive,
                                                          ByteComparable end,
                                                          boolean endExclusive) throws IOException
    {
        ByteComparable realStart = start;
        ByteComparable realEnd = end;

        // TODO: probably a better way to get the length
        if (startExclusive && start != null)
        {
            byte[] startBytes = ByteSourceInverse.readBytes(start.asComparableBytes(ByteComparable.Version.OSS41));
            realStart = BytesUtil.nudge(start, startBytes.length - 1);
        }
        if (endExclusive && end != null)
        {
            byte[] endBytes = ByteSourceInverse.readBytes(end.asComparableBytes(ByteComparable.Version.OSS41));
            realEnd = BytesUtil.nudgeReverse(end, endBytes.length - 1);
        }
        return traverse(realStart, realEnd);
    }

    public IndexIterator iterator(long segmentRowIdOffset)
    {
        return new IndexIteratorImpl(segmentRowIdOffset);
    }

    public IndexIterator iterator()
    {
        return iterator(0);
    }

    public static class IndexState
    {
        public BytesRef term;
        public long rowid;

        public IndexState()
        {
        }

        @Override
        public String toString()
        {
            return "IndexState{" +
                   "term=" + term.utf8ToString() +
                   ", rowid=" + rowid +
                   '}';
        }

        public IndexState(BytesRef term, long rowid)
        {
            this.term = term;
            this.rowid = rowid;
        }
    }

    public interface IndexIterator extends Closeable
    {
        public IndexState next() throws IOException;

        public IndexState current();
    }

    public class IndexIteratorImpl implements IndexIterator
    {
        private final long segmentRowIdOffset;
        private long pointId = 0;
        final BlockIndexReaderContext context;
        private long currentPostingLeaf = -1;
        private long[] postings = null;
        private PostingsReader postingsReader = null;
        private long orderMapFP = -1;
        final IndexState indexState = new IndexState();

        public IndexIteratorImpl(long segmentRowIdOffset)
        {
            context = initContext();
            this.segmentRowIdOffset = segmentRowIdOffset;
        }

        @Override
        public void close() throws IOException
        {
            FileUtils.closeQuietly(postingsReader);
            context.close();
        }

        @Override
        public IndexState current()
        {
            return indexState;
        }

        @Override
        public IndexState next() throws IOException
        {
            if (pointId >= meta.numPoints)
            {
                return null;
            }
            indexState.term = BlockIndexReader.this.seekTo(pointId++, context, false);
            indexState.rowid = posting() + segmentRowIdOffset;
            return indexState;
        }

        private int multiBlockUpperEndPoint = -1;

        private long posting() throws IOException
        {
            Range<Integer> multiBlockRange = null;
            if (currentPostingLeaf != context.leaf &&
                (multiBlockUpperEndPoint == -1 ||
                 currentPostingLeaf != multiBlockUpperEndPoint ||
                 context.leaf > multiBlockUpperEndPoint))
            {
                multiBlockRange = BlockIndexReader.this.multiBlockLeafRanges.rangeContaining(context.leaf);
                int leafPostings = context.leaf;
                if (multiBlockRange != null)
                {
                    // postings are in leafIDToPostingsFP at the max leaf id of a multi-block range
                    leafPostings = multiBlockUpperEndPoint = multiBlockRange.upperEndpoint();
                    currentPostingLeaf = leafPostings;
                }
                else
                {
                    currentPostingLeaf = context.leaf;
                    multiBlockUpperEndPoint = -1;
                }
                if (leafIDToPostingsFP.containsKey(leafPostings))
                {
                    long postingsFP = leafIDToPostingsFP.get(leafPostings);

                    if (postingsReader != null)
                    {
                        postingsReader.close();
                        postingsReader = null;
                    }

                    postingsReader = new PostingsReader(context.leafLevelPostingsInput.sharedCopy(), postingsFP, QueryEventListener.PostingListEventListener.NO_OP);

                    // if there's an order map the leaf size is normal
                    // use the postings array
                    if (leafToOrderMapFP.containsKey(context.leaf))
                    {
                        assert postingsReader.size() <= LEAF_SIZE;

                        orderMapFP = leafToOrderMapFP.get(context.leaf);

                        if (postings == null)
                        {
                            postings = new long[LEAF_SIZE];
                        }

                        int i = 0;
                        while (true)
                        {
                            final long rowid = postingsReader.nextPosting();
                            if (rowid == PostingList.END_OF_STREAM)
                            {
                                break;
                            }
                            final int postingsOrdinal = (int) orderMapReader.get(orderMapRandoInput, orderMapFP, i);
                            postings[postingsOrdinal] = rowid;
                            i++;
                        }
                    }
                    else
                    {
                        // multi-block posting list
                        orderMapFP = -1;
                    }
                }
                else
                {
                    assert orderMapFP == -1;
                }
            }

            if (orderMapFP != -1)
            {
                return postings[context.lastLeafIndex];
            }
            else
            {
                final long posting = postingsReader.nextPosting();

                if (posting == PostingList.END_OF_STREAM)
                {
                    throw new IllegalStateException("posting == PostingList.END_OF_STREAM");
                }
                return posting;
            }
        }
    }

    public List<PostingList.PeekablePostingList> traverse(final ByteComparable start,
                                                          final ByteComparable end) throws IOException
    {
        try (final BlockIndexReaderContext context = initContext())
        {
            final TraverseTreeResult traverseTreeResult = traverseForNodeIDs(start, end);

            // if there's only 1 leaf in the index, filter on it
            if (traverseTreeResult.nodeIDs.size() == 0 && meta.numLeaves == 1)
            {
                traverseTreeResult.nodeIDs.add(this.nodeIDToLeaf.keys().iterator().next().value);
            }

<<<<<<< HEAD
=======
            //TODO Is this strictly correct?
            if (traverseTreeResult.nodeIDs.size() == 0)
                return postingLists;

            // TODO: conversion also done in the method above
>>>>>>> 42631abb
            BytesRef startBytes = start == null ? null : byteMapper.fromByteComparable(start);
            BytesRef endBytes = end == null ? null : byteMapper.fromByteComparable(end);

            final List<NodeIDLeafFP> leafNodeIDToLeafOrd = new ArrayList<>();

            for (int nodeID : traverseTreeResult.nodeIDs)
            {
                final Collection<Long> multiPostingFPs = this.multiNodeIDToPostingsFP.get(nodeID);
                if (multiPostingFPs != null && multiPostingFPs.size() > 0)
                {
                    final int leaf = this.nodeIDToLeaf.get(nodeID);
                    for (final long fp : multiPostingFPs)
                    {
                        leafNodeIDToLeafOrd.add(new NodeIDLeafFP(nodeID, leaf, fp));
                    }
                }
                else
                {
                    final int leafOrdinal = nodeIDToLeaf.get(nodeID);
                    Long postingsFP = null;
                    if (nodeIDToPostingsFP.containsKey(nodeID))
                    {
                        postingsFP = nodeIDToPostingsFP.get(nodeID);
                    }

                    if (postingsFP != null)
                    {
                        leafNodeIDToLeafOrd.add(new NodeIDLeafFP(nodeID, leafOrdinal, postingsFP));
                    }
                }
            }
            // sort by leaf id
            Collections.sort(leafNodeIDToLeafOrd, (o1, o2) -> Integer.compare(o1.leaf, o2.leaf));
            int minNodeID = leafNodeIDToLeafOrd.get(0).nodeID;
            int minLeafOrd = leafNodeIDToLeafOrd.get(0).leaf;
            int maxNodeID = leafNodeIDToLeafOrd.get(leafNodeIDToLeafOrd.size() - 1).nodeID;
            int maxLeafOrd = leafNodeIDToLeafOrd.get(leafNodeIDToLeafOrd.size() - 1).leaf;

            // TODO: the leafNodeIDToLeafOrd list may have a big postings list at the end
            //       since leafNodeIDToLeafOrd is sorted by leaf and there may be the same leaf

            final List<PostingList.PeekablePostingList> postingLists = new ArrayList<>();

            final boolean minRangeExists = multiBlockLeafRanges.contains(minLeafOrd);

            int startOrd = 1;
            int endOrd = leafNodeIDToLeafOrd.size() - 1;

            FilterResult firstResult = null;
            FilterResult lastResult = null;

            if (minLeafOrd == maxLeafOrd)
            {
                // TODO: if the minNode is all same values or multi-block there's
                //       no need to filter
                return Lists.newArrayList(filterLeaf(minNodeID,
                                                     startBytes,
                                                     endBytes,
                                                     context).createPostings().peekable()
                );
            }

            Integer firstFilterNodeID = null;

            if (minRangeExists || start == null)
            {
                startOrd = 0;
            }
            else
            {
                firstFilterNodeID = minNodeID;
                firstResult = filterLeaf(minNodeID,
                                         startBytes,
                                         endBytes,
                                         context);
            }

            final boolean maxRangeExists = this.multiBlockLeafRanges.contains(maxLeafOrd);
            final boolean maxLeafAllSameValues = leafValuesSame != null ? leafValuesSame.get(maxLeafOrd) : false;

            if (end == null || maxRangeExists || maxLeafAllSameValues)
            {
                endOrd = leafNodeIDToLeafOrd.size();
                NodeIDLeafFP pair = leafNodeIDToLeafOrd.get(endOrd - 1);

                if (maxLeafAllSameValues)
                {
                    // there is no order map for blocks with all the same value
                    assert !leafToOrderMapFP.containsKey(pair.leaf);
                }
            }
            else
            {
                if (firstFilterNodeID == null ||
                    (firstFilterNodeID != null && firstFilterNodeID.intValue() != maxNodeID))
                {
                    lastResult = filterLeaf(maxNodeID,
                                            startBytes,
                                            endBytes,
                                            context
                    );
                }
            }

            int leafDiff = maxLeafOrd - minLeafOrd;

            if ((double) leafDiff / (double) meta.numLeaves > 0.50d)
            {
                long minPointId = 0;
                long maxPointId = meta.numPoints - 1;
                if (firstResult != null)
                {
                    minPointId = firstResult.getMinPointId();
                }
                if (lastResult != null)
                {
                    maxPointId = lastResult.getMaxPointId();
                }
                return Lists.newArrayList(new PointIDFilterPostingList(minPointId, maxPointId, meta.numPoints, rowIDPointIDMap).peekable());
            }

            if (firstResult != null)
            {
                postingLists.add(firstResult.createPostings().peekable());
            }

            if (lastResult != null)
            {
                postingLists.add(lastResult.createPostings().peekable());
            }

            // make sure to iterate over the posting lists in leaf id order
            // TODO: the postings are not in leaf id order
            for (int x = startOrd; x < endOrd; x++)
            {
                final NodeIDLeafFP nodeIDLeafOrd = leafNodeIDToLeafOrd.get(x);

                // negative file pointer means an upper level big posting list so use multiPostingsInput
                if (nodeIDLeafOrd.filePointer < 0)
                {
                    long fp = nodeIDLeafOrd.filePointer * -1;
                    PForDeltaPostingsReader postings = new PForDeltaPostingsReader(context.multiPostingsInput.sharedCopy(), fp, QueryEventListener.PostingListEventListener.NO_OP);
                    postingLists.add(postings.peekable());
                }
                else
                {
                    final long postingsFP = nodeIDToPostingsFP.get(nodeIDLeafOrd.nodeID);
                    PostingsReader postings = new PostingsReader(context.leafLevelPostingsInput.sharedCopy(), postingsFP, QueryEventListener.PostingListEventListener.NO_OP);
                    postingLists.add(postings.peekable());
                }
            }
            return postingLists;
        }
    }

    public static class TraverseTreeResult
    {
        final SortedSet<Integer> nodeIDs;
        final int maxLeaf, minLeaf;

        public TraverseTreeResult(SortedSet<Integer> nodeIDs, int maxLeaf, int minLeaf)
        {
            this.nodeIDs = nodeIDs;
            this.maxLeaf = maxLeaf;
            this.minLeaf = minLeaf;
        }
    }

    public TraverseTreeResult traverseForNodeIDs(ByteComparable start,
                                                 ByteComparable end) throws IOException
    {
        Pair<Integer, Integer> pair = traverseForMinMaxLeafOrdinals(start, end);
        int min = pair.left;
        int max = pair.right;
        if (pair.right == -1)
        {
            max = (int) meta.numLeaves;
        }
        if (pair.left == -1)
        {
            min = 0;
        }
        Range<Integer> multiBlockRange = multiBlockLeafRanges.rangeContaining(max);
        if (multiBlockRange != null)
        {
            max = multiBlockRange.upperEndpoint();
        }

        if (min > 0)
        {
            int prevMin = min - 1;

            boolean prevSameValues = leafValuesSame != null ? leafValuesSame.get(prevMin) : false;
            if (!prevSameValues)
            {
                min--;
            }
        }

        TreeSet<Integer> nodeIDs = traverseIndex(min, max);
        return new TraverseTreeResult(nodeIDs, min, max);
    }

    public FilterResult filterLeaf(int nodeID,
                                  BytesRef start,
                                  BytesRef end,
                                  BlockIndexReaderContext context) throws IOException
    {
        assert nodeID >= meta.numLeaves; // assert that it's a leaf node id

        final int leaf = this.nodeIDToLeaf.get(nodeID);

        // TODO: check if the leaf is all the same value
        //       if true, there's no need to filter
        final Long orderMapFP;
        if (leafToOrderMapFP.containsKey(leaf))
        {
            orderMapFP = leafToOrderMapFP.get(leaf);
        }
        else
        {
            orderMapFP = null;
        }

        final long leafFP = leafFilePointers.get(leaf);
        readBlock(leafFP, context);

        int idx = 0;
        int startIdx = -1;

        int endIdx = context.leafSize;

        for (idx = 0; idx < context.leafSize; idx++)
        {
            final BytesRef term = seekInBlock(idx, context, true);

            if (startIdx == -1 && (start == null || term.compareTo(start) >= 0))
            {
                startIdx = idx;
            }

            if (end != null && term.compareTo(end) > 0)
            {
                endIdx = idx - 1;
                break;
            }
        }

        int cardinality = context.leafSize - startIdx;

        if (cardinality <= 0) return null;

        if (startIdx == -1) startIdx = context.leafSize;

        final int startIdxFinal = startIdx;
        final int endIdxFinal = endIdx;

        final long postingsFP = nodeIDToPostingsFP.get(nodeID);

        final long minPointId = leaf * LEAF_SIZE + startIdxFinal;
        final long maxPointId = leaf * LEAF_SIZE + endIdxFinal;

        return new FilterResult()
        {
            @Override
            public long getMinPointId()
            {
                return minPointId;
            }

            @Override
            public long getMaxPointId()
            {
                return maxPointId;
            }

            @Override
            public PostingList createPostings() throws IOException
            {
                final PostingsReader postings = new PostingsReader(context.leafLevelPostingsInput.sharedCopy(), postingsFP, QueryEventListener.PostingListEventListener.NO_OP);
                return new FilteringPostingList(
                cardinality,
                // get the row id's term ordinal to compare against the startOrdinal
                (postingsOrd, rowID) -> {
                    int ord = postingsOrd;

                    // if there's no order map use the postings order
                    if (orderMapFP != null)
                    {
                        ord = (int) BlockIndexReader.this.orderMapReader.get(BlockIndexReader.this.orderMapRandoInput, orderMapFP, postingsOrd);
                    }
                    return ord >= startIdxFinal && ord <= endIdxFinal;
                },
                postings);
            }
        };
    }

    public interface FilterResult
    {
        public long getMinPointId();
        public long getMaxPointId();
        public PostingList createPostings() throws IOException;
    }

    public BinaryTreeIndex binaryTreeIndex()
    {
        return new BinaryTreeIndex((int) meta.numLeaves);
    }

    // using the given min and max leaf id's, traverse the binary tree, return node id's with postings
    // atm the that's only leaf node id's
    public TreeSet<Integer> traverseIndex(int minLeaf, int maxLeaf) throws IOException
    {
        BinaryTreeIndex.BinaryTreeRangeVisitor visitor = new BinaryTreeIndex.BinaryTreeRangeVisitor(new BinaryTreeIndex.BinaryTreeRangeVisitor.Bound(minLeaf, true),
                                                                                                    new BinaryTreeIndex.BinaryTreeRangeVisitor.Bound(maxLeaf, false));
        TreeSet<Integer> resultNodeIDs = new TreeSet();

        BinaryTreeIndex index = binaryTreeIndex();

        collectPostingLists(0,
                            nodeIDToLeaf.size() - 1,
                            index,
                            visitor,
                            resultNodeIDs);

        return resultNodeIDs;
    }

    protected void collectPostingLists(int cellMinLeafOrdinal,
                                       int cellMaxLeafOrdinal,
                                       BinaryTreeIndex index,
                                       BinaryTreeIndex.BinaryTreeVisitor visitor,
                                       Set<Integer> resultNodeIDs) throws IOException
    {
        final int nodeID = index.getNodeID();
        final PointValues.Relation r = visitor.compare(cellMinLeafOrdinal, cellMaxLeafOrdinal);

        if (r == PointValues.Relation.CELL_OUTSIDE_QUERY)
        {
            // This cell is fully outside of the query shape: stop recursing
            return;
        }

        if (r == PointValues.Relation.CELL_INSIDE_QUERY)
        {
            // if there is pre-built posting list for the entire subtree
            if (nodeIDToPostingsFP.containsKey(nodeID))
            {
                resultNodeIDs.add(nodeID);
                return;
            }

            // TODO: assert that the node is part of a multi-block postings
            //Preconditions.checkState(!index.isLeafNode(), "Leaf node %s does not have kd-tree postings.", index.getNodeID());

            visitNode(cellMinLeafOrdinal,
                      cellMaxLeafOrdinal,
                      index,
                      visitor,
                      resultNodeIDs);
            return;
        }

        if (index.isLeafNode())
        {
            if (index.nodeExists())
            {
                resultNodeIDs.add(nodeID);
            }
            return;
        }

        visitNode(cellMinLeafOrdinal,
                  cellMaxLeafOrdinal,
                  index,
                  visitor,
                  resultNodeIDs);
    }

    void visitNode(int cellMinPacked,
                   int cellMaxPacked,
                   BinaryTreeIndex index,
                   BinaryTreeIndex.BinaryTreeVisitor visitor,
                   Set<Integer> resultNodeIDs) throws IOException
    {
        int nodeID = index.getNodeID();
        int splitLeafOrdinal = nodeIDToLeaf.get(nodeID);

        index.pushLeft();
        collectPostingLists(cellMinPacked, splitLeafOrdinal, index, visitor, resultNodeIDs);
        index.pop();

        index.pushRight();
        collectPostingLists(splitLeafOrdinal, cellMaxPacked, index, visitor, resultNodeIDs);
        index.pop();
    }

    // do a start range query, then an end range query and return the min and max leaf id's
    public Pair<Integer, Integer> traverseForMinMaxLeafOrdinals(ByteComparable start, ByteComparable end) throws IOException
    {
        int minLeafOrdinal = 0, maxLeafOrdinal = (int) this.meta.numLeaves - 1;

        if (start != null)
        {
            try (TrieRangeIterator reader = new TrieRangeIterator(indexFile.instantiateRebufferer(),
                                                                  meta.indexFP,
                                                                  start,
                                                                  null,
                                                                  true,
                                                                  true))
            {
                Iterator<Pair<ByteSource, Long>> iterator = reader.iterator();
                if (iterator.hasNext())
                {
                    Pair<ByteSource, Long> pair = iterator.next();
                    long value = pair.right.longValue();
                    int minLeaf = (int) (value >> 32);
                    int maxLeaf = (int) value;
                    minLeafOrdinal = minLeaf;
                }
                else
                {
                    minLeafOrdinal = (int) this.meta.numLeaves;
                }
            }
        }

        if (end != null)
        {
            // TODO: could reuse the result of instantiateRebufferer?
            try (TrieRangeIterator reader = new TrieRangeIterator(indexFile.instantiateRebufferer(),
                                                                  meta.indexFP,
                                                                  end,
                                                                  null,
                                                                  true,
                                                                  true))
            {
                Iterator<Pair<ByteSource, Long>> iterator = reader.iterator();
                if (iterator.hasNext())
                {
                    Pair<ByteSource, Long> pair = iterator.next();

                    long value = pair.right.longValue();
                    int minLeaf = (int) (value >> 32);
                    int maxLeaf = (int) value;

                    byte[] bytes = ByteSourceInverse.readBytes(pair.left);
                    if (ByteComparable.compare(ByteComparable.fixedLength(bytes), end, ByteComparable.Version.OSS41) > 0)
                    {
                        // if the term found is greater than what we're looking for, use the previous leaf
                        maxLeafOrdinal = minLeaf - 1;
                    }
                    else
                    {
                        maxLeafOrdinal = maxLeaf;
                    }
                }
                else
                {
//                    System.out.println("traverseForMinMaxLeafOrdinals no max term ");
                }
            }
        }

        return Pair.create(minLeafOrdinal, maxLeafOrdinal);
    }

    public BytesRef seekTo(long pointID,
                           BlockIndexReaderContext context,
                           boolean incLeafIndex) throws IOException
    {
        final long leaf = pointID / LEAF_SIZE;
        final int leafIdx = (int) (pointID % LEAF_SIZE);

        if (context.readBlock && context.leaf == leaf && context.lastLeafIndex == leafIdx)
            return context.builder.get();

        final long leafFP = leafFilePointers.get(leaf);

        if (context.currentLeafFP != leafFP)
        {
            long filePointer = this.leafFilePointers.get(leaf);
            readBlock(filePointer, context);
            context.currentLeafFP = leafFP;
            context.leaf = (int) leaf;
            context.leafIndex = 0;
        }
        context.leaf = (int) leaf;
        return seekInBlock(leafIdx, context, incLeafIndex);
    }

    public BlockIndexReaderContext initContext()
    {
        // TODO: use initContext everywhere and lazily init the input streams
        BlockIndexReaderContext context = new BlockIndexReaderContext();
        context.bytesInput = fileProvider.openValuesInput(temporary);
        context.leafLevelPostingsInput = fileProvider.openLeafPostingsInput(temporary);
        context.multiPostingsInput = fileProvider.openMultiPostingsInput(temporary);
        return context;
    }

    public long seekTo(final BytesRef target, final BlockIndexReaderContext context) throws IOException
    {
        if (target.compareTo(meta.minTerm) <= 0)
            return meta.minRowID;
        if (target.compareTo(meta.maxTerm) >= 0)
            return meta.maxRowID;

        // TODO: do min/max term checking here to avoid extra IO
        try (TrieRangeIterator reader = new TrieRangeIterator(indexFile.instantiateRebufferer(),
                                                              meta.indexFP,
                                                              BytesUtil.fixedLength(target),
                                                              null,
                                                              true,
                                                              true))
        {
            final Iterator<Pair<ByteSource, Long>> iterator = reader.iterator();
            int leafId = -1;
            if (iterator.hasNext())
            {
                final Pair<ByteSource, Long> pair = iterator.next();
                leafId = (int) (pair.right.longValue() >> 32);
                // the term may be in a previous block
                if (leafId > 0)
                {
                    leafId--;
                    context.readBlock = false;
                }
            }
            else
            {
                leafId = (int)meta.numLeaves - 1;
            }

            while (leafId < meta.numLeaves)
            {
                if (leafId != context.leaf || !context.readBlock)
                {
                    final long leafFP = leafFilePointers.get(leafId);
                    readBlock(leafFP, context);
                    context.leaf = leafId;
                    context.leafIndex = 0;
                    context.readBlock = true;
                }

                for (context.leafIndex = 0; context.leafIndex < context.leafSize; context.leafIndex++)
                {
                    final BytesRef term = seekInBlock(context.leafIndex, context, false);
                    if (target.compareTo(term) <= 0)
                    {
                        final long pointId = leafId * LEAF_SIZE + context.leafIndex++;
                        return pointId;
                    }
                }
                leafId++;
            }
            return -1;
        }
    }

    private void readBlock(long filePointer, BlockIndexReaderContext context) throws IOException
    {
        context.bytesInput.seek(filePointer);
        context.currentLeafFP = filePointer;
        context.leafSize = context.bytesInput.readInt();
        context.lengthsBytesLen = context.bytesInput.readInt();
        context.prefixBytesLen = context.bytesInput.readInt();
        context.lengthsBits = context.bytesInput.readByte();
        context.prefixBits = context.bytesInput.readByte();

        context.arraysFilePointer = context.bytesInput.getFilePointer();

        context.lengthsReader = DirectReaders.getReaderForBitsPerValue(context.lengthsBits);
        context.prefixesReader = DirectReaders.getReaderForBitsPerValue(context.prefixBits);

        context.bytesInput.seek(context.arraysFilePointer + context.lengthsBytesLen + context.prefixBytesLen);

        context.leafBytesStartFP = context.leafBytesFP = context.bytesInput.getFilePointer();

        context.seekingInput = new SeekingRandomAccessInput(context.bytesInput);

        context.leafIndex = 0;

        context.readBlock = true;
    }

    public BytesRef seekInBlock(int seekIndex,
                                BlockIndexReaderContext context,
                                boolean incLeafIndex) throws IOException
    {
        if (seekIndex >= context.leafSize)
        {
            throw new IllegalArgumentException("seekIndex="+seekIndex+" must be less than the leaf size="+context.leafSize);
        }

        int len = 0;
        int prefix = 0;

        // TODO: this part can go back from the current
        //       position rather than start from the beginning each time

        int start = 0;

        // start from where we left off
        if (seekIndex >= context.leafIndex)
        {
            start = context.leafIndex;
        }

        for (int x = start; x <= seekIndex; x++)
        {
            len = LeafOrderMap.getValue(context.seekingInput, context.arraysFilePointer, x, context.lengthsReader);
            prefix = LeafOrderMap.getValue(context.seekingInput, context.arraysFilePointer + context.lengthsBytesLen, x, context.prefixesReader);

            if (x == 0)
            {
                if (context.firstTerm == null)
                {
                    context.firstTerm = new byte[len];
                }
                else
                {
                    context.firstTerm = ArrayUtil.grow(context.firstTerm, len);
                }
                context.firstTermLen = len;

                context.leafBytesFP = context.leafBytesStartFP;
                context.bytesInput.seek(context.leafBytesStartFP);
                context.bytesInput.readBytes(context.firstTerm, 0, len);
                context.lastPrefix = len;
                context.lastLen = len;
                context.bytesLength = 0;
                context.leafBytesFP += len;
            }
            else if (len > 0)
            {
                context.bytesLength = len - prefix;
                context.lastPrefix = prefix;
                context.lastLen = len;
                if (x < seekIndex)
                    context.leafBytesFP += context.bytesLength;

            }
            else
            {
                context.bytesLength = 0;
            }
        }

        // TODO: don't do this with an IndexIterator
        if (incLeafIndex)
        {
            context.leafIndex = seekIndex + 1;
        }

        if (!(len == 0 && prefix == 0))
        {
            context.builder.clear();

            if (context.bytesLength > 0)
            {
                if (context.bytes == null)
                {
                    context.bytes = new byte[context.bytesLength];
                }
                else
                {
                    context.bytes = ArrayUtil.grow(context.bytes, context.bytesLength);
                }
                context.bytesInput.seek(context.leafBytesFP);
                context.bytesInput.readBytes(context.bytes, 0, context.bytesLength);
                context.leafBytesFP += context.bytesLength;
            }
            if (context.lastPrefix > 0 && context.firstTerm != null)
                context.builder.append(context.firstTerm, 0, context.lastPrefix);
            if (context.bytesLength > 0 )
            {
                context.builder.append(context.bytes, 0, context.bytesLength);
            }
        }
        context.lastLeafIndex = seekIndex;
        return context.builder.get();
    }
}<|MERGE_RESOLUTION|>--- conflicted
+++ resolved
@@ -486,14 +486,13 @@
                 traverseTreeResult.nodeIDs.add(this.nodeIDToLeaf.keys().iterator().next().value);
             }
 
-<<<<<<< HEAD
-=======
+            final List<PostingList.PeekablePostingList> postingLists = new ArrayList<>();
+
             //TODO Is this strictly correct?
             if (traverseTreeResult.nodeIDs.size() == 0)
                 return postingLists;
 
             // TODO: conversion also done in the method above
->>>>>>> 42631abb
             BytesRef startBytes = start == null ? null : byteMapper.fromByteComparable(start);
             BytesRef endBytes = end == null ? null : byteMapper.fromByteComparable(end);
 
@@ -534,8 +533,6 @@
 
             // TODO: the leafNodeIDToLeafOrd list may have a big postings list at the end
             //       since leafNodeIDToLeafOrd is sorted by leaf and there may be the same leaf
-
-            final List<PostingList.PeekablePostingList> postingLists = new ArrayList<>();
 
             final boolean minRangeExists = multiBlockLeafRanges.contains(minLeafOrd);
 
