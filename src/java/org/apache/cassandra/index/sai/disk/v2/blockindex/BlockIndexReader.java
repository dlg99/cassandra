/*
 * Licensed to the Apache Software Foundation (ASF) under one
 * or more contributor license agreements.  See the NOTICE file
 * distributed with this work for additional information
 * regarding copyright ownership.  The ASF licenses this file
 * to you under the Apache License, Version 2.0 (the
 * "License"); you may not use this file except in compliance
 * with the License.  You may obtain a copy of the License at
 *
 *     http://www.apache.org/licenses/LICENSE-2.0
 *
 * Unless required by applicable law or agreed to in writing, software
 * distributed under the License is distributed on an "AS IS" BASIS,
 * WITHOUT WARRANTIES OR CONDITIONS OF ANY KIND, either express or implied.
 * See the License for the specific language governing permissions and
 * limitations under the License.
 */

package org.apache.cassandra.index.sai.disk.v2.blockindex;

import java.io.Closeable;
import java.io.IOException;
import java.util.ArrayList;
import java.util.Collection;
import java.util.Collections;
import java.util.Iterator;
import java.util.List;
import java.util.Set;
import java.util.SortedSet;
import java.util.TreeSet;

import com.google.common.collect.Lists;
import com.google.common.collect.Multimap;
import com.google.common.collect.Range;
import com.google.common.collect.RangeSet;
import com.google.common.collect.TreeMultimap;

import com.carrotsearch.hppc.IntArrayList;
import com.carrotsearch.hppc.IntIntHashMap;
import com.carrotsearch.hppc.IntLongHashMap;
import com.carrotsearch.hppc.LongArrayList;
import org.apache.cassandra.index.sai.disk.MergePostingList;
import org.apache.cassandra.index.sai.disk.PostingList;
import org.apache.cassandra.index.sai.disk.v1.DirectReaders;
import org.apache.cassandra.index.sai.disk.v1.LeafOrderMap;
import org.apache.cassandra.index.sai.disk.v2.FilteringPostingList;
import org.apache.cassandra.index.sai.disk.v2.postings.PForDeltaPostingsReader;
import org.apache.cassandra.index.sai.disk.v2.postings.PostingsReader;
import org.apache.cassandra.index.sai.metrics.QueryEventListener;
import org.apache.cassandra.index.sai.utils.SeekingRandomAccessInput;
import org.apache.cassandra.index.sai.utils.SharedIndexInput;
import org.apache.cassandra.io.util.FileHandle;
import org.apache.cassandra.io.util.FileUtils;
import org.apache.cassandra.utils.Pair;
import org.apache.cassandra.utils.bytecomparable.ByteComparable;
import org.apache.cassandra.utils.bytecomparable.ByteSource;
import org.apache.cassandra.utils.bytecomparable.ByteSourceInverse;
import org.apache.lucene.index.PointValues;
import org.apache.lucene.store.IndexInput;
import org.apache.lucene.util.ArrayUtil;
import org.apache.lucene.util.BytesRef;
import org.apache.lucene.util.BytesRefBuilder;
import org.apache.lucene.util.FixedBitSet;
import org.apache.lucene.util.packed.BlockPackedReader;
import org.apache.lucene.util.packed.DirectWriter;
import org.apache.lucene.util.packed.PackedInts;
import org.apache.lucene.util.packed.PackedLongValues;

import static org.apache.cassandra.index.sai.disk.v2.blockindex.BlockIndexWriter.LEAF_SIZE;

public class BlockIndexReader implements AutoCloseable
{
    final FileHandle indexFile;
    final PackedLongValues leafFilePointers;
    final LongArrayList compressedLeafFPs = new LongArrayList();
    final IntArrayList compressedLeafLengths = new IntArrayList();
    final IntArrayList leafLengths = new IntArrayList();
    final IntIntHashMap nodeIDToLeaf = new IntIntHashMap();
    final IntLongHashMap leafToOrderMapFP = new IntLongHashMap();
    final BlockIndexMeta meta;
    final ByteMapper byteMapper;
    final IntLongHashMap nodeIDToPostingsFP = new IntLongHashMap();
    final IndexInput orderMapInput;
    final SeekingRandomAccessInput orderMapRandoInput;
    private final DirectReaders.Reader orderMapReader;
    final RangeSet<Integer> multiBlockLeafRanges;
    final FixedBitSet leafValuesSame; // TODO: use sparse bitset?
    final Multimap<Integer, Long> multiNodeIDToPostingsFP = TreeMultimap.create();
    final IntLongHashMap leafIDToPostingsFP = new IntLongHashMap();
    final BlockIndexFileProvider fileProvider;
    final boolean temporary;
    final BlockPackedReader rowIDPointIDMap;
    final IndexInput rowIDPointIDMapInput;

    public BlockIndexReader(BlockIndexFileProvider fileProvider,
                            boolean temporary,
                            BlockIndexMeta meta) throws IOException
    {
        this(fileProvider, temporary, meta, ByteMapper.DEFAULT);
    }

    public BlockIndexReader(BlockIndexFileProvider fileProvider,
                            boolean temporary,
                            BlockIndexMeta meta,
                            ByteMapper byteMapper) throws IOException
    {
        this.fileProvider = fileProvider;
        this.temporary = temporary;
        this.meta = meta;
        this.byteMapper = byteMapper;

        // Can't validate temporary file because the file could contain multiple segments
//        if (!temporary)
//            this.fileProvider.validate(SerializationUtils.deserialize(meta.fileInfoMapBytes.bytes));

        rowIDPointIDMapInput = fileProvider.openPointIdMapInput(temporary);
        rowIDPointIDMap = new BlockPackedReader(rowIDPointIDMapInput, PackedInts.VERSION_CURRENT, 128, meta.numPoints, true);

        SharedIndexInput bytesInput = fileProvider.openValuesInput(temporary);
        this.indexFile = fileProvider.getIndexFileHandle(temporary);
        SharedIndexInput leafLevelPostingsInput = fileProvider.openLeafPostingsInput(temporary);
        this.orderMapInput = fileProvider.openOrderMapInput(temporary);
        this.orderMapRandoInput = new SeekingRandomAccessInput(orderMapInput);
        SharedIndexInput multiPostingsInput = fileProvider.openMultiPostingsInput(temporary);

        orderMapReader = DirectReaders.getReaderForBitsPerValue((byte) DirectWriter.unsignedBitsRequired(LEAF_SIZE - 1));

        final PackedLongValues.Builder leafFPBuilder = PackedLongValues.deltaPackedBuilder(PackedInts.COMPACT);

        bytesInput.seek(meta.leafFilePointersFP);
        for (int x = 0; x < meta.numLeaves; x++)
        {
            final long leafFP = bytesInput.readVLong();
            leafFPBuilder.add(leafFP);
        }
        leafFilePointers = leafFPBuilder.build();

        leafLevelPostingsInput.seek(meta.leafIDPostingsFP_FP);
        final int leafIDPostingsFPSize = leafLevelPostingsInput.readVInt();
        for (int x = 0; x < leafIDPostingsFPSize; x++)
        {
            int leafID = leafLevelPostingsInput.readVInt();
            long postingsFP = leafLevelPostingsInput.readVLong();
            leafIDToPostingsFP.put(leafID, postingsFP);
        }

        leafLevelPostingsInput.seek(meta.multiBlockLeafRangesFP);
        multiBlockLeafRanges = IntRangeSetSerializer.deserialize(leafLevelPostingsInput);

        if (meta.leafValuesSameFP != -1)
        {
            leafLevelPostingsInput.seek(meta.leafValuesSameFP);
            this.leafValuesSame = BitSetSerializer.deserialize(meta.leafValuesSamePostingsFP, leafLevelPostingsInput);
        }
        else
        {
            this.leafValuesSame = null;
        }

        leafLevelPostingsInput.seek(meta.nodeIDPostingsFP_FP);
        final int leafLevelPostingsSize = leafLevelPostingsInput.readVInt();
        for (int x = 0; x < leafLevelPostingsSize; x++)
        {
            int nodeID = leafLevelPostingsInput.readVInt();
            long postingsFP = leafLevelPostingsInput.readVLong();
            this.nodeIDToPostingsFP.put(nodeID, postingsFP);
        }

        multiPostingsInput.seek(meta.nodeIDToMultilevelPostingsFP_FP);
        int numBigPostings = multiPostingsInput.readVInt();
        for (int x = 0; x < numBigPostings; x++)
        {
            int nodeID = multiPostingsInput.readVInt();
            long postingsFP = multiPostingsInput.readZLong();
            multiNodeIDToPostingsFP.put(nodeID, postingsFP);
        }

        final PackedLongValues.Builder nodeIDToLeafOrdinalFPBuilder = PackedLongValues.deltaPackedBuilder(PackedInts.COMPACT);
        nodeIDToLeafOrdinalFPBuilder.add(0);

        bytesInput.seek(meta.nodeIDToLeafOrdinalFP);
        final int numNodes = bytesInput.readVInt();
        for (int x = 1; x <= numNodes; x++)
        {
            int nodeID = bytesInput.readVInt(); // TODO: en/decoding the node ID isn't necessary since it's in order
            int leafOrdinal = bytesInput.readVInt();

            assert nodeID == x : "nodeid=" + nodeID + " x=" + x;

            nodeIDToLeaf.put(nodeID, leafOrdinal);
        }

        orderMapInput.seek(meta.orderMapFP);
        final int numOrderMaps = orderMapInput.readVInt();
        for (int x = 0; x < numOrderMaps; x++)
        {
            int leaf = orderMapInput.readVInt(); // TODO: en/decoding the node ID isn't necessary since it's in order
            long fp = orderMapInput.readVLong();
            leafToOrderMapFP.put(leaf, fp);
        }
        FileUtils.closeQuietly(bytesInput, leafLevelPostingsInput, multiPostingsInput);
    }

    // TODO: return accurate heap used or move heap using data structures to disk
    public long heapMemoryUsed()
    {
        return 0;
    }

    public static class BlockIndexReaderContext implements Closeable
    {
        DirectReaders.Reader lengthsReader, prefixesReader;
        int lengthsBytesLen;
        int prefixBytesLen;
        byte lengthsBits;
        byte prefixBits;
        long arraysFilePointer;
        private SeekingRandomAccessInput seekingInput;
        int leafSize;
        private long leafBytesFP; // current file pointer in the bytes part of the leaf
        private long leafBytesStartFP; // file pointer where the overall bytes start for a leaf
        int bytesLength = 0;
        int lastLen = 0;
        int lastPrefix = 0;
        byte[] firstTerm;
        byte[] bytes;
        int firstTermLen = -1;
        int bytesLen = -1;
        int leaf;
        int leafIndex;
        int lastLeafIndex;
        long currentLeafFP = -1;
        boolean readBlock = false;
        BytesRefBuilder builder = new BytesRefBuilder();

        SharedIndexInput leafLevelPostingsInput, multiPostingsInput, bytesInput;

        @Override
        public void close() throws IOException
        {
            FileUtils.closeQuietly(seekingInput, leafLevelPostingsInput, multiPostingsInput, bytesInput);
        }
    }

    @Override
    public void close() throws IOException
    {
        FileUtils.close(rowIDPointIDMapInput, indexFile, orderMapInput, fileProvider);
    }

    static class NodeIDLeafFP
    {
        public final int nodeID;
        public final int leaf;
        public final long filePointer;

        public NodeIDLeafFP(int nodeID, int leaf, long filePointer)
        {
            this.nodeID = nodeID;
            this.leaf = leaf;
            this.filePointer = filePointer;
        }

        @Override
        public String toString()
        {
            return "NodeIDLeafFP{" +
                   "nodeID=" + nodeID +
                   ", leaf=" + leaf +
                   ", filePointer=" + filePointer +
                   '}';
        }
    }

    public static PostingList toOnePostingList(List<PostingList.PeekablePostingList> postingLists)
    {
        return MergePostingList.merge(postingLists);
    }

    public List<PostingList.PeekablePostingList> traverse(ByteComparable start,
                                                          boolean startExclusive,
                                                          ByteComparable end,
                                                          boolean endExclusive) throws IOException
    {
        ByteComparable realStart = start;
        ByteComparable realEnd = end;

        // TODO: probably a better way to get the length
        if (startExclusive && start != null)
        {
            byte[] startBytes = ByteSourceInverse.readBytes(start.asComparableBytes(ByteComparable.Version.OSS41));
            realStart = BytesUtil.nudge(start, startBytes.length - 1);
        }
        if (endExclusive && end != null)
        {
            byte[] endBytes = ByteSourceInverse.readBytes(end.asComparableBytes(ByteComparable.Version.OSS41));
            realEnd = BytesUtil.nudgeReverse(end, endBytes.length - 1);
        }
        return traverse(realStart, realEnd);
    }

    public IndexIterator iterator(long segmentRowIdOffset)
    {
        return new IndexIteratorImpl(segmentRowIdOffset);
    }

    public IndexIterator iterator()
    {
        return iterator(0);
    }

    public static class IndexState
    {
        public BytesRef term;
        public long rowid;

        public IndexState()
        {
        }

        @Override
        public String toString()
        {
            return "IndexState{" +
                   "term=" + term.utf8ToString() +
                   ", rowid=" + rowid +
                   '}';
        }

        public IndexState(BytesRef term, long rowid)
        {
            this.term = term;
            this.rowid = rowid;
        }
    }

    public interface IndexIterator extends Closeable
    {
        public IndexState next() throws IOException;

        public IndexState current();
    }

    public class IndexIteratorImpl implements IndexIterator
    {
        private final long segmentRowIdOffset;
        private long pointId = 0;
        final BlockIndexReaderContext context;
        private long currentPostingLeaf = -1;
        private long[] postings = null;
        private PostingsReader postingsReader = null;
        private long orderMapFP = -1;
        final IndexState indexState = new IndexState();

        public IndexIteratorImpl(long segmentRowIdOffset)
        {
            context = initContext();
            this.segmentRowIdOffset = segmentRowIdOffset;
        }

        @Override
        public void close() throws IOException
        {
            FileUtils.closeQuietly(postingsReader);
            context.close();
        }

        @Override
        public IndexState current()
        {
            return indexState;
        }

        @Override
        public IndexState next() throws IOException
        {
            if (pointId >= meta.numPoints)
            {
                return null;
            }
            indexState.term = BlockIndexReader.this.seekTo(pointId++, context, false);
            indexState.rowid = posting() + segmentRowIdOffset;
            return indexState;
        }

        private int multiBlockUpperEndPoint = -1;

        private long posting() throws IOException
        {
            Range<Integer> multiBlockRange = null;
            if (currentPostingLeaf != context.leaf &&
                (multiBlockUpperEndPoint == -1 ||
                 currentPostingLeaf != multiBlockUpperEndPoint ||
                 context.leaf > multiBlockUpperEndPoint))
            {
                multiBlockRange = BlockIndexReader.this.multiBlockLeafRanges.rangeContaining(context.leaf);
                int leafPostings = context.leaf;
                if (multiBlockRange != null)
                {
                    // postings are in leafIDToPostingsFP at the max leaf id of a multi-block range
                    leafPostings = multiBlockUpperEndPoint = multiBlockRange.upperEndpoint();
                    currentPostingLeaf = leafPostings;
                }
                else
                {
                    currentPostingLeaf = context.leaf;
                    multiBlockUpperEndPoint = -1;
                }
                if (leafIDToPostingsFP.containsKey(leafPostings))
                {
                    long postingsFP = leafIDToPostingsFP.get(leafPostings);

                    if (postingsReader != null)
                    {
                        postingsReader.close();
                        postingsReader = null;
                    }

                    postingsReader = new PostingsReader(context.leafLevelPostingsInput.sharedCopy(), postingsFP, QueryEventListener.PostingListEventListener.NO_OP);

                    // if there's an order map the leaf size is normal
                    // use the postings array
                    if (leafToOrderMapFP.containsKey(context.leaf))
                    {
                        assert postingsReader.size() <= LEAF_SIZE;

                        orderMapFP = leafToOrderMapFP.get(context.leaf);

                        if (postings == null)
                        {
                            postings = new long[LEAF_SIZE];
                        }

                        int i = 0;
                        while (true)
                        {
                            final long rowid = postingsReader.nextPosting();
                            if (rowid == PostingList.END_OF_STREAM)
                            {
                                break;
                            }
                            final int postingsOrdinal = (int) orderMapReader.get(orderMapRandoInput, orderMapFP, i);
                            postings[postingsOrdinal] = rowid;
                            i++;
                        }
                    }
                    else
                    {
                        // multi-block posting list
                        orderMapFP = -1;
                    }
                }
                else
                {
                    assert orderMapFP == -1;
                }
            }

            if (orderMapFP != -1)
            {
                return postings[context.lastLeafIndex];
            }
            else
            {
                final long posting = postingsReader.nextPosting();

                if (posting == PostingList.END_OF_STREAM)
                {
                    throw new IllegalStateException("posting == PostingList.END_OF_STREAM");
                }
                return posting;
            }
        }
    }

    public List<PostingList.PeekablePostingList> traverse(final ByteComparable start,
                                                          final ByteComparable end) throws IOException
    {
        try (final BlockIndexReaderContext context = initContext())
        {
            final TraverseTreeResult traverseTreeResult = traverseForNodeIDs(start, end);

            // if there's only 1 leaf in the index, filter on it
            if (traverseTreeResult.nodeIDs.size() == 0 && meta.numLeaves == 1)
            {
                traverseTreeResult.nodeIDs.add(this.nodeIDToLeaf.keys().iterator().next().value);
            }

            final List<PostingList.PeekablePostingList> postingLists = new ArrayList<>();

            //TODO Is this strictly correct?
            if (traverseTreeResult.nodeIDs.size() == 0)
                return postingLists;

            // TODO: conversion also done in the method above
            BytesRef startBytes = start == null ? null : byteMapper.fromByteComparable(start);
            BytesRef endBytes = end == null ? null : byteMapper.fromByteComparable(end);

            final List<NodeIDLeafFP> leafNodeIDToLeafOrd = new ArrayList<>();

            for (int nodeID : traverseTreeResult.nodeIDs)
            {
                final Collection<Long> multiPostingFPs = this.multiNodeIDToPostingsFP.get(nodeID);
                if (multiPostingFPs != null && multiPostingFPs.size() > 0)
                {
                    final int leaf = this.nodeIDToLeaf.get(nodeID);
                    for (final long fp : multiPostingFPs)
                    {
                        leafNodeIDToLeafOrd.add(new NodeIDLeafFP(nodeID, leaf, fp));
                    }
                }
                else
                {
                    if (nodeIDToPostingsFP.containsKey(nodeID))
                    {
                        leafNodeIDToLeafOrd.add(new NodeIDLeafFP(nodeID, nodeIDToLeaf.get(nodeID), nodeIDToPostingsFP.get(nodeID)));
                    }
                }
            }
            // sort by leaf id
            Collections.sort(leafNodeIDToLeafOrd, (o1, o2) -> Integer.compare(o1.leaf, o2.leaf));
            int minNodeID = leafNodeIDToLeafOrd.get(0).nodeID;
            int minLeafOrd = leafNodeIDToLeafOrd.get(0).leaf;
            int maxNodeID = leafNodeIDToLeafOrd.get(leafNodeIDToLeafOrd.size() - 1).nodeID;
            int maxLeafOrd = leafNodeIDToLeafOrd.get(leafNodeIDToLeafOrd.size() - 1).leaf;

            // TODO: the leafNodeIDToLeafOrd list may have a big postings list at the end
            //       since leafNodeIDToLeafOrd is sorted by leaf and there may be the same leaf

            final boolean minRangeExists = multiBlockLeafRanges.contains(minLeafOrd);

            int startOrd = 1;
            int endOrd = leafNodeIDToLeafOrd.size() - 1;

<<<<<<< HEAD
            FilterResult firstResult = null;
            FilterResult lastResult = null;

            if (minLeafOrd == maxLeafOrd)
            {
                // TODO: if the minNode is all same values or multi-block there's
                //       no need to filter
                return Lists.newArrayList(filterLeaf(minNodeID,
                                                     startBytes,
                                                     endBytes,
                                                     context).createPostings().peekable()
                );
=======
            if (!minRangeExists && minLeafOrd == maxLeafOrd)
            {
                // TODO: if the minNode is all same values or multi-block there's
                //       no need to filter
                return Lists.newArrayList(filterLeaf(minNodeID, startBytes, endBytes, context).peekable());
>>>>>>> 61918b10
            }

            Integer firstFilterNodeID = null;

            if (minRangeExists || start == null)
            {
                startOrd = 0;
            }
            else
            {
                firstFilterNodeID = minNodeID;
<<<<<<< HEAD
                firstResult = filterLeaf(minNodeID,
                                         startBytes,
                                         endBytes,
                                         context);
=======
                PostingList firstList = filterLeaf(minNodeID, startBytes, endBytes, context);
                if (firstList != null)
                {
                    postingLists.add(firstList.peekable());
                }
>>>>>>> 61918b10
            }

            final boolean maxRangeExists = this.multiBlockLeafRanges.contains(maxLeafOrd);
            final boolean maxLeafAllSameValues = leafValuesSame != null ? leafValuesSame.get(maxLeafOrd) : false;

            if (end == null || maxRangeExists || maxLeafAllSameValues)
            {
                endOrd = leafNodeIDToLeafOrd.size();
                NodeIDLeafFP pair = leafNodeIDToLeafOrd.get(endOrd - 1);

                if (maxLeafAllSameValues)
                {
                    // there is no order map for blocks with all the same value
                    assert !leafToOrderMapFP.containsKey(pair.leaf);
                }
            }
            else
            {
                if (firstFilterNodeID == null ||
                    (firstFilterNodeID != null && firstFilterNodeID.intValue() != maxNodeID))
                {
                    lastResult = filterLeaf(maxNodeID,
                                            startBytes,
                                            endBytes,
                                            context
                    );
                }
            }

            int leafDiff = maxLeafOrd - minLeafOrd;

            if ((double) leafDiff / (double) meta.numLeaves > 0.50d)
            {
                long minPointId = 0;
                long maxPointId = meta.numPoints - 1;
                if (firstResult != null)
                {
                    minPointId = firstResult.getMinPointId();
                }
                if (lastResult != null)
                {
                    maxPointId = lastResult.getMaxPointId();
                }
                return Lists.newArrayList(new PointIDFilterPostingList(minPointId, maxPointId, meta.numPoints, rowIDPointIDMap).peekable());
            }

            if (firstResult != null)
            {
                postingLists.add(firstResult.createPostings().peekable());
            }

            if (lastResult != null)
            {
                postingLists.add(lastResult.createPostings().peekable());
            }

            // make sure to iterate over the posting lists in leaf id order
            // TODO: the postings are not in leaf id order
            for (int x = startOrd; x < endOrd; x++)
            {
                final NodeIDLeafFP nodeIDLeafOrd = leafNodeIDToLeafOrd.get(x);

                // negative file pointer means an upper level big posting list so use multiPostingsInput
                if (nodeIDLeafOrd.filePointer < 0)
                {
                    long fp = nodeIDLeafOrd.filePointer * -1;
                    PForDeltaPostingsReader postings = new PForDeltaPostingsReader(context.multiPostingsInput.sharedCopy(), fp, QueryEventListener.PostingListEventListener.NO_OP);
                    postingLists.add(postings.peekable());
                }
                else
                {
                    final long postingsFP = nodeIDToPostingsFP.get(nodeIDLeafOrd.nodeID);
                    PostingsReader postings = new PostingsReader(context.leafLevelPostingsInput.sharedCopy(), postingsFP, QueryEventListener.PostingListEventListener.NO_OP);
                    postingLists.add(postings.peekable());
                }
            }
            return postingLists;
        }
    }

    public static class TraverseTreeResult
    {
        final SortedSet<Integer> nodeIDs;
        final int maxLeaf, minLeaf;

        public TraverseTreeResult(SortedSet<Integer> nodeIDs, int maxLeaf, int minLeaf)
        {
            this.nodeIDs = nodeIDs;
            this.maxLeaf = maxLeaf;
            this.minLeaf = minLeaf;
        }
    }

    public TraverseTreeResult traverseForNodeIDs(ByteComparable start,
                                                 ByteComparable end) throws IOException
    {
        Pair<Integer, Integer> pair = traverseForMinMaxLeafOrdinals(start, end);
        int min = pair.left;
        int max = pair.right;
        if (pair.right == -1)
        {
            max = (int) meta.numLeaves;
        }
        if (pair.left == -1)
        {
            min = 0;
        }
        Range<Integer> multiBlockRange = multiBlockLeafRanges.rangeContaining(max);
        if (multiBlockRange != null)
        {
            max = multiBlockRange.upperEndpoint();
        }

        if (min > 0)
        {
            int prevMin = min - 1;

            boolean prevSameValues = leafValuesSame != null ? leafValuesSame.get(prevMin) : false;
            if (!prevSameValues)
            {
                min--;
            }
        }

        TreeSet<Integer> nodeIDs = traverseIndex(min, max);
        return new TraverseTreeResult(nodeIDs, min, max);
    }

    public FilterResult filterLeaf(int nodeID,
                                  BytesRef start,
                                  BytesRef end,
                                  BlockIndexReaderContext context) throws IOException
    {
        assert nodeID >= meta.numLeaves; // assert that it's a leaf node id

        final int leaf = this.nodeIDToLeaf.get(nodeID);

        // TODO: check if the leaf is all the same value
        //       if true, there's no need to filter
        final Long orderMapFP;
        if (leafToOrderMapFP.containsKey(leaf))
        {
            orderMapFP = leafToOrderMapFP.get(leaf);
        }
        else
        {
            orderMapFP = null;
        }

        final long leafFP = leafFilePointers.get(leaf);
        readBlock(leafFP, context);

        int idx = 0;
        int startIdx = -1;

        int endIdx = context.leafSize;

        for (idx = 0; idx < context.leafSize; idx++)
        {
            final BytesRef term = seekInBlock(idx, context, true);

            if (startIdx == -1 && (start == null || term.compareTo(start) >= 0))
            {
                startIdx = idx;
            }

            if (end != null && term.compareTo(end) > 0)
            {
                endIdx = idx - 1;
                break;
            }
        }

        int cardinality = context.leafSize - startIdx;

        if (cardinality <= 0) return null;

        if (startIdx == -1) startIdx = context.leafSize;

        final int startIdxFinal = startIdx;
        final int endIdxFinal = endIdx;

        final long postingsFP = nodeIDToPostingsFP.get(nodeID);

        final long minPointId = leaf * LEAF_SIZE + startIdxFinal;
        final long maxPointId = leaf * LEAF_SIZE + endIdxFinal;

        return new FilterResult()
        {
            @Override
            public long getMinPointId()
            {
                return minPointId;
            }

            @Override
            public long getMaxPointId()
            {
                return maxPointId;
            }

            @Override
            public PostingList createPostings() throws IOException
            {
                final PostingsReader postings = new PostingsReader(context.leafLevelPostingsInput.sharedCopy(), postingsFP, QueryEventListener.PostingListEventListener.NO_OP);
                return new FilteringPostingList(
                cardinality,
                // get the row id's term ordinal to compare against the startOrdinal
                (postingsOrd, rowID) -> {
                    int ord = postingsOrd;

                    // if there's no order map use the postings order
                    if (orderMapFP != null)
                    {
                        ord = (int) BlockIndexReader.this.orderMapReader.get(BlockIndexReader.this.orderMapRandoInput, orderMapFP, postingsOrd);
                    }
                    return ord >= startIdxFinal && ord <= endIdxFinal;
                },
                postings);
            }
        };
    }

    public interface FilterResult
    {
        public long getMinPointId();
        public long getMaxPointId();
        public PostingList createPostings() throws IOException;
    }

    public BinaryTreeIndex binaryTreeIndex()
    {
        return new BinaryTreeIndex((int) meta.numLeaves);
    }

    // using the given min and max leaf id's, traverse the binary tree, return node id's with postings
    // atm the that's only leaf node id's
    public TreeSet<Integer> traverseIndex(int minLeaf, int maxLeaf) throws IOException
    {
        BinaryTreeIndex.BinaryTreeRangeVisitor visitor = new BinaryTreeIndex.BinaryTreeRangeVisitor(new BinaryTreeIndex.BinaryTreeRangeVisitor.Bound(minLeaf, true),
                                                                                                    new BinaryTreeIndex.BinaryTreeRangeVisitor.Bound(maxLeaf, false));
        TreeSet<Integer> resultNodeIDs = new TreeSet();

        BinaryTreeIndex index = binaryTreeIndex();

        collectPostingLists(0,
                            nodeIDToLeaf.size() - 1,
                            index,
                            visitor,
                            resultNodeIDs);

        return resultNodeIDs;
    }

    protected void collectPostingLists(int cellMinLeafOrdinal,
                                       int cellMaxLeafOrdinal,
                                       BinaryTreeIndex index,
                                       BinaryTreeIndex.BinaryTreeVisitor visitor,
                                       Set<Integer> resultNodeIDs) throws IOException
    {
        final int nodeID = index.getNodeID();
        final PointValues.Relation r = visitor.compare(cellMinLeafOrdinal, cellMaxLeafOrdinal);

        if (r == PointValues.Relation.CELL_OUTSIDE_QUERY)
        {
            // This cell is fully outside of the query shape: stop recursing
            return;
        }

        if (r == PointValues.Relation.CELL_INSIDE_QUERY)
        {
            // if there is pre-built posting list for the entire subtree
            if (nodeIDToPostingsFP.containsKey(nodeID))
            {
                resultNodeIDs.add(nodeID);
                return;
            }

            // TODO: assert that the node is part of a multi-block postings
            //Preconditions.checkState(!index.isLeafNode(), "Leaf node %s does not have kd-tree postings.", index.getNodeID());

            visitNode(cellMinLeafOrdinal,
                      cellMaxLeafOrdinal,
                      index,
                      visitor,
                      resultNodeIDs);
            return;
        }

        if (index.isLeafNode())
        {
            if (index.nodeExists())
            {
                resultNodeIDs.add(nodeID);
            }
            return;
        }

        visitNode(cellMinLeafOrdinal,
                  cellMaxLeafOrdinal,
                  index,
                  visitor,
                  resultNodeIDs);
    }

    void visitNode(int cellMinPacked,
                   int cellMaxPacked,
                   BinaryTreeIndex index,
                   BinaryTreeIndex.BinaryTreeVisitor visitor,
                   Set<Integer> resultNodeIDs) throws IOException
    {
        int nodeID = index.getNodeID();
        int splitLeafOrdinal = nodeIDToLeaf.get(nodeID);

        index.pushLeft();
        collectPostingLists(cellMinPacked, splitLeafOrdinal, index, visitor, resultNodeIDs);
        index.pop();

        index.pushRight();
        collectPostingLists(splitLeafOrdinal, cellMaxPacked, index, visitor, resultNodeIDs);
        index.pop();
    }

    // do a start range query, then an end range query and return the min and max leaf id's
    public Pair<Integer, Integer> traverseForMinMaxLeafOrdinals(ByteComparable start, ByteComparable end) throws IOException
    {
        int minLeafOrdinal = 0, maxLeafOrdinal = (int) this.meta.numLeaves - 1;

        if (start != null)
        {
            try (TrieRangeIterator reader = new TrieRangeIterator(indexFile.instantiateRebufferer(),
                                                                  meta.indexFP,
                                                                  start,
                                                                  null,
                                                                  true,
                                                                  true))
            {
                Iterator<Pair<ByteSource, Long>> iterator = reader.iterator();
                if (iterator.hasNext())
                {
                    Pair<ByteSource, Long> pair = iterator.next();
                    long value = pair.right.longValue();
                    int minLeaf = (int) (value >> 32);
                    int maxLeaf = (int) value;
                    minLeafOrdinal = minLeaf;
                }
                else
                {
                    minLeafOrdinal = (int) this.meta.numLeaves;
                }
            }
        }

        if (end != null)
        {
            // TODO: could reuse the result of instantiateRebufferer?
            try (TrieRangeIterator reader = new TrieRangeIterator(indexFile.instantiateRebufferer(),
                                                                  meta.indexFP,
                                                                  end,
                                                                  null,
                                                                  true,
                                                                  true))
            {
                Iterator<Pair<ByteSource, Long>> iterator = reader.iterator();
                if (iterator.hasNext())
                {
                    Pair<ByteSource, Long> pair = iterator.next();

                    long value = pair.right.longValue();
                    int minLeaf = (int) (value >> 32);
                    int maxLeaf = (int) value;

                    byte[] bytes = ByteSourceInverse.readBytes(pair.left);
                    if (ByteComparable.compare(ByteComparable.fixedLength(bytes), end, ByteComparable.Version.OSS41) > 0)
                    {
                        // if the term found is greater than what we're looking for, use the previous leaf
                        maxLeafOrdinal = minLeaf - 1;
                    }
                    else
                    {
                        maxLeafOrdinal = maxLeaf;
                    }
                }
                else
                {
//                    System.out.println("traverseForMinMaxLeafOrdinals no max term ");
                }
            }
        }

        return Pair.create(minLeafOrdinal, maxLeafOrdinal);
    }

    public BytesRef seekTo(long pointID,
                           BlockIndexReaderContext context,
                           boolean incLeafIndex) throws IOException
    {
        final long leaf = pointID / LEAF_SIZE;
        final int leafIdx = (int) (pointID % LEAF_SIZE);

        if (context.readBlock && context.leaf == leaf && context.lastLeafIndex == leafIdx)
            return context.builder.get();

        final long leafFP = leafFilePointers.get(leaf);

        if (context.currentLeafFP != leafFP)
        {
            long filePointer = this.leafFilePointers.get(leaf);
            readBlock(filePointer, context);
            context.currentLeafFP = leafFP;
            context.leaf = (int) leaf;
            context.leafIndex = 0;
        }
        context.leaf = (int) leaf;
        return seekInBlock(leafIdx, context, incLeafIndex);
    }

    public BlockIndexReaderContext initContext()
    {
        // TODO: use initContext everywhere and lazily init the input streams
        BlockIndexReaderContext context = new BlockIndexReaderContext();
        context.bytesInput = fileProvider.openValuesInput(temporary);
        context.leafLevelPostingsInput = fileProvider.openLeafPostingsInput(temporary);
        context.multiPostingsInput = fileProvider.openMultiPostingsInput(temporary);
        return context;
    }

    public long seekTo(final BytesRef target, final BlockIndexReaderContext context) throws IOException
    {
        if (target.compareTo(meta.minTerm) <= 0)
            return meta.minRowID;
        if (target.compareTo(meta.maxTerm) >= 0)
            return meta.maxRowID;

        // TODO: do min/max term checking here to avoid extra IO
        try (TrieRangeIterator reader = new TrieRangeIterator(indexFile.instantiateRebufferer(),
                                                              meta.indexFP,
                                                              BytesUtil.fixedLength(target),
                                                              null,
                                                              true,
                                                              true))
        {
            final Iterator<Pair<ByteSource, Long>> iterator = reader.iterator();
            int leafId = -1;
            if (iterator.hasNext())
            {
                final Pair<ByteSource, Long> pair = iterator.next();
                leafId = (int) (pair.right.longValue() >> 32);
                // the term may be in a previous block
                if (leafId > 0)
                {
                    leafId--;
                    context.readBlock = false;
                }
            }
            else
            {
                leafId = (int)meta.numLeaves - 1;
            }

            while (leafId < meta.numLeaves)
            {
                if (leafId != context.leaf || !context.readBlock)
                {
                    final long leafFP = leafFilePointers.get(leafId);
                    readBlock(leafFP, context);
                    context.leaf = leafId;
                    context.leafIndex = 0;
                    context.readBlock = true;
                }

                for (context.leafIndex = 0; context.leafIndex < context.leafSize; context.leafIndex++)
                {
                    final BytesRef term = seekInBlock(context.leafIndex, context, false);
                    if (target.compareTo(term) <= 0)
                    {
                        final long pointId = leafId * LEAF_SIZE + context.leafIndex++;
                        return pointId;
                    }
                }
                leafId++;
            }
            return -1;
        }
    }

    private void readBlock(long filePointer, BlockIndexReaderContext context) throws IOException
    {
        context.bytesInput.seek(filePointer);
        context.currentLeafFP = filePointer;
        context.leafSize = context.bytesInput.readInt();
        context.lengthsBytesLen = context.bytesInput.readInt();
        context.prefixBytesLen = context.bytesInput.readInt();
        context.lengthsBits = context.bytesInput.readByte();
        context.prefixBits = context.bytesInput.readByte();

        context.arraysFilePointer = context.bytesInput.getFilePointer();

        context.lengthsReader = DirectReaders.getReaderForBitsPerValue(context.lengthsBits);
        context.prefixesReader = DirectReaders.getReaderForBitsPerValue(context.prefixBits);

        context.bytesInput.seek(context.arraysFilePointer + context.lengthsBytesLen + context.prefixBytesLen);

        context.leafBytesStartFP = context.leafBytesFP = context.bytesInput.getFilePointer();

        context.seekingInput = new SeekingRandomAccessInput(context.bytesInput);

        context.leafIndex = 0;

        context.readBlock = true;
    }

    public BytesRef seekInBlock(int seekIndex,
                                BlockIndexReaderContext context,
                                boolean incLeafIndex) throws IOException
    {
        if (seekIndex >= context.leafSize)
        {
            throw new IllegalArgumentException("seekIndex="+seekIndex+" must be less than the leaf size="+context.leafSize);
        }

        int len = 0;
        int prefix = 0;

        // TODO: this part can go back from the current
        //       position rather than start from the beginning each time

        int start = 0;

        // start from where we left off
        if (seekIndex >= context.leafIndex)
        {
            start = context.leafIndex;
        }

        for (int x = start; x <= seekIndex; x++)
        {
            len = LeafOrderMap.getValue(context.seekingInput, context.arraysFilePointer, x, context.lengthsReader);
            prefix = LeafOrderMap.getValue(context.seekingInput, context.arraysFilePointer + context.lengthsBytesLen, x, context.prefixesReader);

            if (x == 0)
            {
                if (context.firstTerm == null)
                {
                    context.firstTerm = new byte[len];
                }
                else
                {
                    context.firstTerm = ArrayUtil.grow(context.firstTerm, len);
                }
                context.firstTermLen = len;

                context.leafBytesFP = context.leafBytesStartFP;
                context.bytesInput.seek(context.leafBytesStartFP);
                context.bytesInput.readBytes(context.firstTerm, 0, len);
                context.lastPrefix = len;
                context.lastLen = len;
                context.bytesLength = 0;
                context.leafBytesFP += len;
            }
            else if (len > 0)
            {
                context.bytesLength = len - prefix;
                context.lastPrefix = prefix;
                context.lastLen = len;
                if (x < seekIndex)
                    context.leafBytesFP += context.bytesLength;

            }
            else
            {
                context.bytesLength = 0;
            }
        }

        // TODO: don't do this with an IndexIterator
        if (incLeafIndex)
        {
            context.leafIndex = seekIndex + 1;
        }

        if (!(len == 0 && prefix == 0))
        {
            context.builder.clear();

            if (context.bytesLength > 0)
            {
                if (context.bytes == null)
                {
                    context.bytes = new byte[context.bytesLength];
                }
                else
                {
                    context.bytes = ArrayUtil.grow(context.bytes, context.bytesLength);
                }
                context.bytesInput.seek(context.leafBytesFP);
                context.bytesInput.readBytes(context.bytes, 0, context.bytesLength);
                context.leafBytesFP += context.bytesLength;
            }
            if (context.lastPrefix > 0 && context.firstTerm != null)
                context.builder.append(context.firstTerm, 0, context.lastPrefix);
            if (context.bytesLength > 0 )
            {
                context.builder.append(context.bytes, 0, context.bytesLength);
            }
        }
        context.lastLeafIndex = seekIndex;
        return context.builder.get();
    }
}<|MERGE_RESOLUTION|>--- conflicted
+++ resolved
@@ -532,11 +532,10 @@
             int startOrd = 1;
             int endOrd = leafNodeIDToLeafOrd.size() - 1;
 
-<<<<<<< HEAD
             FilterResult firstResult = null;
             FilterResult lastResult = null;
 
-            if (minLeafOrd == maxLeafOrd)
+            if (!minRangeExists && minLeafOrd == maxLeafOrd)
             {
                 // TODO: if the minNode is all same values or multi-block there's
                 //       no need to filter
@@ -545,13 +544,6 @@
                                                      endBytes,
                                                      context).createPostings().peekable()
                 );
-=======
-            if (!minRangeExists && minLeafOrd == maxLeafOrd)
-            {
-                // TODO: if the minNode is all same values or multi-block there's
-                //       no need to filter
-                return Lists.newArrayList(filterLeaf(minNodeID, startBytes, endBytes, context).peekable());
->>>>>>> 61918b10
             }
 
             Integer firstFilterNodeID = null;
@@ -563,18 +555,10 @@
             else
             {
                 firstFilterNodeID = minNodeID;
-<<<<<<< HEAD
                 firstResult = filterLeaf(minNodeID,
                                          startBytes,
                                          endBytes,
                                          context);
-=======
-                PostingList firstList = filterLeaf(minNodeID, startBytes, endBytes, context);
-                if (firstList != null)
-                {
-                    postingLists.add(firstList.peekable());
-                }
->>>>>>> 61918b10
             }
 
             final boolean maxRangeExists = this.multiBlockLeafRanges.contains(maxLeafOrd);
