--- conflicted
+++ resolved
@@ -606,19 +606,6 @@
                         return rowPoint;
                     }
 
-<<<<<<< HEAD
-            currentBuffer.leaf = leaf;
-            currentBuffer.minValue = minValue;
-        }
-        else
-        {
-            //System.out.println("prefix=" + lastTermBuilder.get().utf8ToString() + " term=" + termBuilder.get().utf8ToString());
-            int prefix = BytesUtil.bytesDifference(lastTermBuilder.get(), termBuilder.get());
-            if (prefix == -1) prefix = length;
-            currentBuffer.prefixes[currentBuffer.leafOrdinal] = prefix;
-            currentBuffer.lengths[currentBuffer.leafOrdinal] = termBuilder.get().length;
-        }
-=======
                     @Override
                     public void close() throws IOException
                     {
@@ -631,7 +618,6 @@
             {
                 // leaf with no ordered map so the postings row id order is the order
                 final long start = entry.getKey() * LEAF_SIZE;
->>>>>>> 016c1757
 
                 final RowPointIterator iterator = new RowPointIterator()
                 {
@@ -643,11 +629,6 @@
                         return rowPoint;
                     }
 
-<<<<<<< HEAD
-        currentBuffer.scratchOut.writeBytes(termBuilder.get().bytes, prefix, len);
-        currentBuffer.postings[currentBuffer.leafOrdinal] = rowID;
-        currentBuffer.leafOrdinal++;
-=======
                     @Override
                     public RowPoint next() throws IOException
                     {
@@ -662,7 +643,6 @@
                         i++;
                         return rowPoint;
                     }
->>>>>>> 016c1757
 
                     @Override
                     public void close() throws IOException
