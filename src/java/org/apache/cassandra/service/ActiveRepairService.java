--- conflicted
+++ resolved
@@ -95,7 +95,6 @@
  */
 public class ActiveRepairService implements IEndpointStateChangeSubscriber, IFailureDetectionEventListener, ActiveRepairServiceMBean
 {
-<<<<<<< HEAD
     private static class DroppedTableException extends InternalRequestExecutionException
     {
         DroppedTableException(TableId tableId)
@@ -109,19 +108,6 @@
         }
     }
 
-    /**
-     * @deprecated this statuses are from the previous JMX notification service,
-     * which will be deprecated on 4.0. For statuses of the new notification
-     * service, see {@link org.apache.cassandra.streaming.StreamEvent.ProgressEvent}
-     */
-    @Deprecated
-    public static enum Status
-    {
-        STARTED, SESSION_SUCCESS, SESSION_FAILED, FINISHED
-    }
-
-=======
->>>>>>> cc26c830
     public static class ConsistentSessions
     {
         public final LocalSessions local = new LocalSessions();
