--- conflicted
+++ resolved
@@ -45,23 +45,11 @@
 public class DataResolver extends ResponseResolver<FlowablePartition>
 {
     @VisibleForTesting
-<<<<<<< HEAD
     final ReadRepairFuture repairResults = new ReadRepairFuture();
-=======
-    final List<AsyncOneResponse> repairResults = Collections.synchronizedList(new ArrayList<>());
-    private final long queryStartNanoTime;
-    private final boolean enforceStrictLiveness;
->>>>>>> 00022bfa
 
     DataResolver(ReadCommand command, ReadContext ctx, int maxResponseCount)
     {
-<<<<<<< HEAD
         super(command, ctx, maxResponseCount);
-=======
-        super(keyspace, command, consistency, maxResponseCount);
-        this.queryStartNanoTime = queryStartNanoTime;
-        this.enforceStrictLiveness = command.metadata().enforceStrictLiveness();
->>>>>>> 00022bfa
     }
 
     public Flow<FlowablePartition> getData()
@@ -97,12 +85,7 @@
          * See CASSANDRA-13747 for more details.
          */
 
-<<<<<<< HEAD
-        DataLimits.Counter counter = command.limits().newCounter(command.nowInSec(), true, command.selectsFullPartition());
-=======
-        DataLimits.Counter mergedResultCounter =
-            command.limits().newCounter(command.nowInSec(), true, command.selectsFullPartition(), enforceStrictLiveness);
->>>>>>> 00022bfa
+        DataLimits.Counter counter = command.limits().newCounter(command.nowInSec(), true, command.selectsFullPartition(), command.metadata().enforceStrictLiveness());
 
         Flow<FlowableUnfilteredPartition> merged = mergeWithShortReadProtection(results, sources, counter);
         Flow<FlowablePartition> filtered = FlowablePartitions.filter(merged, command.nowInSec());
@@ -156,24 +139,7 @@
         if (!command.limits().isUnlimited())
         {
             for (int i = 0; i < results.size(); i++)
-<<<<<<< HEAD
                 results.set(i, withShortReadProtection(sources[i], results.get(i), resultCounter));
-=======
-            {
-                DataLimits.Counter singleResultCounter =
-                    command.limits().newCounter(command.nowInSec(), false, command.selectsFullPartition(), enforceStrictLiveness).onlyCount();
-
-                ShortReadResponseProtection protection =
-                    new ShortReadResponseProtection(sources[i], singleResultCounter, mergedResultCounter, queryStartNanoTime);
-
-                /*
-                 * The order of transformations is important here. See ShortReadResponseProtection.applyToPartition()
-                 * comments for details. We want singleResultCounter.applyToPartition() to be called after SRRP applies
-                 * its transformations, so that this order is preserved when calling applyToRows() too.
-                 */
-                results.set(i, Transformation.apply(Transformation.apply(results.get(i), protection), singleResultCounter));
-            }
->>>>>>> 00022bfa
         }
 
         return FlowablePartitions.mergePartitions(results, command.nowInSec(), listener);
@@ -561,7 +527,7 @@
         private ShortReadProtection(InetAddress source, DataLimits.Counter postReconciliationCounter)
         {
             this.source = source;
-            this.counter = command.limits().newCounter(command.nowInSec(), false, command.selectsFullPartition());
+            this.counter = command.limits().newCounter(command.nowInSec(), false, command.selectsFullPartition(), command.metadata().enforceStrictLiveness());
             this.postReconciliationCounter = postReconciliationCounter;
         }
 
