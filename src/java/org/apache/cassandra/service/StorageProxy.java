/*
 * Licensed to the Apache Software Foundation (ASF) under one
 * or more contributor license agreements.  See the NOTICE file
 * distributed with this work for additional information
 * regarding copyright ownership.  The ASF licenses this file
 * to you under the Apache License, Version 2.0 (the
 * "License"); you may not use this file except in compliance
 * with the License.  You may obtain a copy of the License at
 *
 *     http://www.apache.org/licenses/LICENSE-2.0
 *
 * Unless required by applicable law or agreed to in writing, software
 * distributed under the License is distributed on an "AS IS" BASIS,
 * WITHOUT WARRANTIES OR CONDITIONS OF ANY KIND, either express or implied.
 * See the License for the specific language governing permissions and
 * limitations under the License.
 */
package org.apache.cassandra.service;

import java.lang.management.ManagementFactory;
import java.net.InetAddress;
import java.nio.ByteBuffer;
import java.util.*;
import java.util.concurrent.*;
import java.util.concurrent.atomic.AtomicInteger;
import java.util.concurrent.atomic.AtomicLong;
import java.util.function.Consumer;
import java.util.stream.Collectors;

import javax.management.MBeanServer;
import javax.management.ObjectName;

import com.google.common.cache.CacheLoader;
import com.google.common.collect.*;
import com.google.common.primitives.Ints;
import com.google.common.util.concurrent.Uninterruptibles;

import io.reactivex.Completable;
import io.reactivex.Observable;
import io.reactivex.Single;
import io.reactivex.schedulers.Schedulers;

import org.apache.commons.lang3.StringUtils;

import org.slf4j.Logger;
import org.slf4j.LoggerFactory;

import org.apache.cassandra.batchlog.Batch;
import org.apache.cassandra.batchlog.BatchlogManager;
import org.apache.cassandra.concurrent.Stage;
import org.apache.cassandra.concurrent.StageManager;
import org.apache.cassandra.config.DatabaseDescriptor;
import org.apache.cassandra.db.*;
import org.apache.cassandra.db.filter.DataLimits;
import org.apache.cassandra.db.monitoring.Monitor;
import org.apache.cassandra.db.partitions.*;
import org.apache.cassandra.db.rows.RowIterator;
import org.apache.cassandra.dht.*;
import org.apache.cassandra.dht.Range;
import org.apache.cassandra.exceptions.*;
import org.apache.cassandra.gms.Gossiper;
import org.apache.cassandra.hints.Hint;
import org.apache.cassandra.hints.HintsService;
import org.apache.cassandra.index.Index;
import org.apache.cassandra.locator.*;
import org.apache.cassandra.metrics.*;
import org.apache.cassandra.net.*;
import org.apache.cassandra.schema.Schema;
import org.apache.cassandra.schema.SchemaConstants;
import org.apache.cassandra.schema.TableMetadata;
import org.apache.cassandra.service.paxos.Commit;
import org.apache.cassandra.service.paxos.PrepareCallback;
import org.apache.cassandra.service.paxos.ProposeCallback;
import org.apache.cassandra.tracing.Tracing;
import org.apache.cassandra.transport.messages.ResultMessage;
import org.apache.cassandra.triggers.TriggerExecutor;
import org.apache.cassandra.utils.*;
import org.apache.cassandra.utils.AbstractIterator;
import org.apache.cassandra.utils.concurrent.AsyncLatch;

public class StorageProxy implements StorageProxyMBean
{
    public static final String MBEAN_NAME = "org.apache.cassandra.db:type=StorageProxy";
    private static final Logger logger = LoggerFactory.getLogger(StorageProxy.class);

    public static final String UNREACHABLE = "UNREACHABLE";

    public static final StorageProxy instance = new StorageProxy();

    private static volatile int maxHintsInProgress = 128 * FBUtilities.getAvailableProcessors();
    private static final CacheLoader<InetAddress, AtomicInteger> hintsInProgress = new CacheLoader<InetAddress, AtomicInteger>()
    {
        public AtomicInteger load(InetAddress inetAddress)
        {
            return new AtomicInteger(0);
        }
    };
    private static final ClientRequestMetrics readMetrics = new ClientRequestMetrics("Read");
    private static final ClientRequestMetrics rangeMetrics = new ClientRequestMetrics("RangeSlice");
    private static final ClientWriteRequestMetrics writeMetrics = new ClientWriteRequestMetrics("Write");
    private static final CASClientWriteRequestMetrics casWriteMetrics = new CASClientWriteRequestMetrics("CASWrite");
    private static final CASClientRequestMetrics casReadMetrics = new CASClientRequestMetrics("CASRead");
    private static final ViewWriteMetrics viewWriteMetrics = new ViewWriteMetrics("ViewWrite");
    private static final Map<ConsistencyLevel, ClientRequestMetrics> readMetricsMap = new EnumMap<>(ConsistencyLevel.class);
    private static final Map<ConsistencyLevel, ClientWriteRequestMetrics> writeMetricsMap = new EnumMap<>(ConsistencyLevel.class);

    private static final double CONCURRENT_SUBREQUESTS_MARGIN = 0.10;

    private StorageProxy()
    {
    }

    static
    {
        MBeanServer mbs = ManagementFactory.getPlatformMBeanServer();
        try
        {
            mbs.registerMBean(instance, new ObjectName(MBEAN_NAME));
        }
        catch (Exception e)
        {
            throw new RuntimeException(e);
        }

        HintsService.instance.registerMBean();
        HintedHandOffManager.instance.registerMBean();

        for (ConsistencyLevel level : ConsistencyLevel.values())
        {
            readMetricsMap.put(level, new ClientRequestMetrics("Read-" + level.name()));
            writeMetricsMap.put(level, new ClientWriteRequestMetrics("Write-" + level.name()));
        }
    }

    /**
     * Apply @param updates if and only if the current values in the row for @param key
     * match the provided @param conditions.  The algorithm is "raw" Paxos: that is, Paxos
     * minus leader election -- any node in the cluster may propose changes for any row,
     * which (that is, the row) is the unit of values being proposed, not single columns.
     * <p>
     * The Paxos cohort is only the replicas for the given key, not the entire cluster.
     * So we expect performance to be reasonable, but CAS is still intended to be used
     * "when you really need it," not for all your updates.
     * <p>
     * There are three phases to Paxos:
     * 1. Prepare: the coordinator generates a ballot (timeUUID in our case) and asks replicas to (a) promise
     * not to accept updates from older ballots and (b) tell us about the most recent update it has already
     * accepted.
     * 2. Accept: if a majority of replicas reply, the coordinator asks replicas to accept the value of the
     * highest proposal ballot it heard about, or a new value if no in-progress proposals were reported.
     * 3. Commit (Learn): if a majority of replicas acknowledge the accept request, we can commit the new
     * value.
     * <p>
     * Commit procedure is not covered in "Paxos Made Simple," and only briefly mentioned in "Paxos Made Live,"
     * so here is our approach:
     * 3a. The coordinator sends a commit message to all replicas with the ballot and value.
     * 3b. Because of 1-2, this will be the highest-seen commit ballot.  The replicas will note that,
     * and send it with subsequent promise replies.  This allows us to discard acceptance records
     * for successfully committed replicas, without allowing incomplete proposals to commit erroneously
     * later on.
     * <p>
     * Note that since we are performing a CAS rather than a simple update, we perform a read (of committed
     * values) between the prepare and accept phases.  This gives us a slightly longer window for another
     * coordinator to come along and trump our own promise with a newer one but is otherwise safe.
     *
     * @param keyspaceName         the keyspace for the CAS
     * @param cfName               the column family for the CAS
     * @param key                  the row key for the row to CAS
     * @param request              the conditions for the CAS to apply as well as the update to perform if the conditions hold.
     * @param consistencyForPaxos  the consistency for the paxos prepare and propose round. This can only be either SERIAL or LOCAL_SERIAL.
     * @param consistencyForCommit the consistency for write done during the commit phase. This can be anything, except SERIAL or LOCAL_SERIAL.
     * @return null if the operation succeeds in updating the row, or the current values corresponding to conditions.
     * (since, if the CAS doesn't succeed, it means the current value do not match the conditions).
     */
    public static RowIterator cas(String keyspaceName,
                                  String cfName,
                                  DecoratedKey key,
                                  CASRequest request,
                                  ConsistencyLevel consistencyForPaxos,
                                  ConsistencyLevel consistencyForCommit,
                                  ClientState state,
                                  long queryStartNanoTime)
    throws UnavailableException, IsBootstrappingException, RequestFailureException, RequestTimeoutException, InvalidRequestException
    {
        final long startTimeForMetrics = System.nanoTime();
        int contentions = 0;
        try
        {
            consistencyForPaxos.validateForCas();
            consistencyForCommit.validateForCasCommit(keyspaceName);

            TableMetadata metadata = Schema.instance.getTableMetadata(keyspaceName, cfName);

            long timeout = TimeUnit.MILLISECONDS.toNanos(DatabaseDescriptor.getCasContentionTimeout());
            while (System.nanoTime() - queryStartNanoTime < timeout)
            {
                // for simplicity, we'll do a single liveness check at the start of each attempt
                Pair<WriteEndpoints, Integer> p = getPaxosParticipants(metadata, key, consistencyForPaxos);
                List<InetAddress> liveEndpoints = p.left.live();
                int requiredParticipants = p.right;

                final Pair<UUID, Integer> pair = beginAndRepairPaxos(queryStartNanoTime, key, metadata, liveEndpoints, requiredParticipants, consistencyForPaxos, consistencyForCommit, true, state);
                final UUID ballot = pair.left;
                contentions += pair.right;

                // read the current values and check they validate the conditions
                Tracing.trace("Reading existing values for CAS precondition");
                SinglePartitionReadCommand readCommand = request.readCommand(FBUtilities.nowInSeconds());
                ConsistencyLevel readConsistency = consistencyForPaxos == ConsistencyLevel.LOCAL_SERIAL ? ConsistencyLevel.LOCAL_QUORUM : ConsistencyLevel.QUORUM;

                FilteredPartition current;
                try (RowIterator rowIter = readOne(readCommand, readConsistency, queryStartNanoTime))
                {
                    current = FilteredPartition.create(rowIter);
                }

                if (!request.appliesTo(current))
                {
                    Tracing.trace("CAS precondition does not match current values {}", current);
                    casWriteMetrics.conditionNotMet.inc();
                    return current.rowIterator();
                }

                // finish the paxos round w/ the desired updates
                // TODO turn null updates into delete?
                PartitionUpdate updates = request.makeUpdates(current);

                long size = updates.dataSize();
                casWriteMetrics.mutationSize.update(size);
                writeMetricsMap.get(consistencyForPaxos).mutationSize.update(size);

                // Apply triggers to cas updates. A consideration here is that
                // triggers emit Mutations, and so a given trigger implementation
                // may generate mutations for partitions other than the one this
                // paxos round is scoped for. In this case, TriggerExecutor will
                // validate that the generated mutations are targetted at the same
                // partition as the initial updates and reject (via an
                // InvalidRequestException) any which aren't.
                updates = TriggerExecutor.instance.execute(updates);


                Commit proposal = Commit.newProposal(ballot, updates);
                Tracing.trace("CAS precondition is met; proposing client-requested updates for {}", ballot);
                if (proposePaxos(proposal, liveEndpoints, requiredParticipants, true, consistencyForPaxos, queryStartNanoTime))
                {
                    commitPaxos(proposal, consistencyForCommit, true, queryStartNanoTime);
                    Tracing.trace("CAS successful");
                    return null;
                }

                Tracing.trace("Paxos proposal not accepted (pre-empted by a higher ballot)");
                contentions++;
                Uninterruptibles.sleepUninterruptibly(ThreadLocalRandom.current().nextInt(100), TimeUnit.MILLISECONDS);
                // continue to retry
            }

            throw new WriteTimeoutException(WriteType.CAS, consistencyForPaxos, 0, consistencyForPaxos.blockFor(Keyspace.open(keyspaceName)));
        }
        catch (WriteTimeoutException | ReadTimeoutException e)
        {
            casWriteMetrics.timeouts.mark();
            writeMetricsMap.get(consistencyForPaxos).timeouts.mark();
            throw e;
        }
        catch (WriteFailureException | ReadFailureException e)
        {
            casWriteMetrics.failures.mark();
            writeMetricsMap.get(consistencyForPaxos).failures.mark();
            throw e;
        }
        catch (UnavailableException e)
        {
            casWriteMetrics.unavailables.mark();
            writeMetricsMap.get(consistencyForPaxos).unavailables.mark();
            throw e;
        }
        finally
        {
            recordCasContention(contentions);
            final long latency = System.nanoTime() - startTimeForMetrics;
            casWriteMetrics.addNano(latency);
            writeMetricsMap.get(consistencyForPaxos).addNano(latency);
        }
    }

    private static void recordCasContention(int contentions)
    {
        if (contentions > 0)
            casWriteMetrics.contention.update(contentions);
    }

    private static Pair<WriteEndpoints, Integer> getPaxosParticipants(TableMetadata table, DecoratedKey key, ConsistencyLevel consistencyForPaxos) throws UnavailableException
    {
        WriteEndpoints endpoints = WriteEndpoints.compute(table.keyspace, key);
        if (consistencyForPaxos == ConsistencyLevel.LOCAL_SERIAL)
            endpoints = endpoints.restrictToLocalDC();

        int participants = endpoints.count();
        int requiredParticipants = participants / 2 + 1; // See CASSANDRA-8346, CASSANDRA-833
        if (endpoints.liveCount() < requiredParticipants)
            throw new UnavailableException(consistencyForPaxos, requiredParticipants, endpoints.liveCount());

        // We cannot allow CAS operations with 2 or more pending endpoints, see #8346.
        // Note that we fake an impossible number of required nodes in the unavailable exception
        // to nail home the point that it's an impossible operation no matter how many nodes are live.
        if (endpoints.pendingCount() > 1)
            throw new UnavailableException(String.format("Cannot perform LWT operation as there is more than one (%d) pending range movement", endpoints.pendingCount()),
                                           consistencyForPaxos,
                                           participants + 1,
                                           endpoints.liveCount());

        return Pair.create(endpoints, requiredParticipants);
    }

    /**
     * begin a Paxos session by sending a prepare request and completing any in-progress requests seen in the replies
     *
     * @return the Paxos ballot promised by the replicas if no in-progress requests were seen and a quorum of
     * nodes have seen the mostRecentCommit.  Otherwise, return null.
     */
    private static Pair<UUID, Integer> beginAndRepairPaxos(long queryStartNanoTime,
                                                           DecoratedKey key,
                                                           TableMetadata metadata,
                                                           List<InetAddress> liveEndpoints,
                                                           int requiredParticipants,
                                                           ConsistencyLevel consistencyForPaxos,
                                                           ConsistencyLevel consistencyForCommit,
                                                           final boolean isWrite,
                                                           ClientState state)
    throws WriteTimeoutException, WriteFailureException
    {
        long timeout = TimeUnit.MILLISECONDS.toNanos(DatabaseDescriptor.getCasContentionTimeout());

        PrepareCallback summary = null;
        int contentions = 0;
        while (System.nanoTime() - queryStartNanoTime < timeout)
        {
            // We want a timestamp that is guaranteed to be unique for that node (so that the ballot is globally unique), but if we've got a prepare rejected
            // already we also want to make sure we pick a timestamp that has a chance to be promised, i.e. one that is greater that the most recently known
            // in progress (#5667). Lastly, we don't want to use a timestamp that is older than the last one assigned by ClientState or operations may appear
            // out-of-order (#7801).
            long minTimestampMicrosToUse = summary == null ? Long.MIN_VALUE : 1 + UUIDGen.microsTimestamp(summary.mostRecentInProgressCommit.ballot);
            long ballotMicros = state.getTimestampForPaxos(minTimestampMicrosToUse);
            // Note that ballotMicros is not guaranteed to be unique if two proposal are being handled concurrently by the same coordinator. But we still
            // need ballots to be unique for each proposal so we have to use getRandomTimeUUIDFromMicros.
            UUID ballot = UUIDGen.getRandomTimeUUIDFromMicros(ballotMicros);

            // prepare
            Tracing.trace("Preparing {}", ballot);
            Commit toPrepare = Commit.newPrepare(key, metadata, ballot);
            summary = preparePaxos(toPrepare, liveEndpoints, requiredParticipants, consistencyForPaxos, queryStartNanoTime);
            if (!summary.promised)
            {
                Tracing.trace("Some replicas have already promised a higher ballot than ours; aborting");
                contentions++;
                // sleep a random amount to give the other proposer a chance to finish
                Uninterruptibles.sleepUninterruptibly(ThreadLocalRandom.current().nextInt(100), TimeUnit.MILLISECONDS);
                continue;
            }

            Commit inProgress = summary.mostRecentInProgressCommitWithUpdate;
            Commit mostRecent = summary.mostRecentCommit;

            // If we have an in-progress ballot greater than the MRC we know, then it's an in-progress round that
            // needs to be completed, so do it.
            if (!inProgress.update.isEmpty() && inProgress.isAfter(mostRecent))
            {
                Tracing.trace("Finishing incomplete paxos round {}", inProgress);
                if (isWrite)
                    casWriteMetrics.unfinishedCommit.inc();
                else
                    casReadMetrics.unfinishedCommit.inc();
                Commit refreshedInProgress = Commit.newProposal(ballot, inProgress.update);
                if (proposePaxos(refreshedInProgress, liveEndpoints, requiredParticipants, false, consistencyForPaxos, queryStartNanoTime))
                {
                    try
                    {
                        commitPaxos(refreshedInProgress, consistencyForCommit, false, queryStartNanoTime);
                    }
                    catch (WriteTimeoutException e)
                    {
                        recordCasContention(contentions);
                        // We're still doing preparation for the paxos rounds, so we want to use the CAS (see CASSANDRA-8672)
                        throw new WriteTimeoutException(WriteType.CAS, e.consistency, e.received, e.blockFor);
                    }
                }
                else
                {
                    Tracing.trace("Some replicas have already promised a higher ballot than ours; aborting");
                    // sleep a random amount to give the other proposer a chance to finish
                    contentions++;
                    Uninterruptibles.sleepUninterruptibly(ThreadLocalRandom.current().nextInt(100), TimeUnit.MILLISECONDS);
                }
                continue;
            }

            // To be able to propose our value on a new round, we need a quorum of replica to have learn the previous one. Why is explained at:
            // https://issues.apache.org/jira/browse/CASSANDRA-5062?focusedCommentId=13619810&page=com.atlassian.jira.plugin.system.issuetabpanels:comment-tabpanel#comment-13619810)
            // Since we waited for quorum nodes, if some of them haven't seen the last commit (which may just be a timing issue, but may also
            // mean we lost messages), we pro-actively "repair" those nodes (and wait for them to acknowledge that repair) before continuing.
            int nowInSec = Ints.checkedCast(TimeUnit.MICROSECONDS.toSeconds(ballotMicros));
            Iterable<InetAddress> missingMRC = summary.replicasMissingMostRecentCommit(metadata, nowInSec);
            if (Iterables.size(missingMRC) > 0)
            {
                Tracing.trace("Repairing replicas that missed the most recent commit");
                commitPaxosAndWaitAll(mostRecent, missingMRC);
            }

            return Pair.create(ballot, contentions);
        }

        recordCasContention(contentions);
        throw new WriteTimeoutException(WriteType.CAS, consistencyForPaxos, 0, consistencyForPaxos.blockFor(Keyspace.open(metadata.keyspace)));
    }

    private static PrepareCallback preparePaxos(Commit toPrepare, List<InetAddress> endpoints, int requiredParticipants, ConsistencyLevel consistencyForPaxos, long queryStartNanoTime)
    throws WriteTimeoutException
    {
        PrepareCallback callback = new PrepareCallback(toPrepare.update.partitionKey(), toPrepare.update.metadata(), requiredParticipants, consistencyForPaxos, queryStartNanoTime);
        MessagingService.instance().send(Verbs.LWT.PREPARE.newDispatcher(endpoints, toPrepare), callback);
        callback.await();
        return callback;
    }

    private static boolean proposePaxos(Commit proposal, List<InetAddress> endpoints, int requiredParticipants, boolean timeoutIfPartial, ConsistencyLevel consistencyLevel, long queryStartNanoTime)
    throws WriteTimeoutException
    {
        ProposeCallback callback = new ProposeCallback(endpoints.size(), requiredParticipants, !timeoutIfPartial, consistencyLevel, queryStartNanoTime);
        MessagingService.instance().send(Verbs.LWT.PROPOSE.newDispatcher(endpoints, proposal), callback);

        callback.await();

        if (callback.isSuccessful())
            return true;

        if (timeoutIfPartial && !callback.isFullyRefused())
            throw new WriteTimeoutException(WriteType.CAS, consistencyLevel, callback.getAcceptCount(), requiredParticipants);

        return false;
    }

    private static void commitPaxosAndWaitAll(Commit proposal, Iterable<InetAddress> endpoints) throws WriteTimeoutException
    {
        commitPaxos(proposal, WriteEndpoints.withLive(Keyspace.open(proposal.update.metadata().keyspace), endpoints), ConsistencyLevel.ALL, false, System.nanoTime());
    }

    private static void commitPaxos(Commit proposal, ConsistencyLevel consistencyLevel, boolean shouldHint, long queryStartNanoTime) throws WriteTimeoutException
    {
        commitPaxos(proposal, WriteEndpoints.compute(proposal), consistencyLevel, shouldHint, queryStartNanoTime);
    }

    private static void commitPaxos(Commit proposal, WriteEndpoints endpoints, ConsistencyLevel consistencyLevel, boolean shouldHint, long queryStartNanoTime) throws WriteTimeoutException
    {
        Mutation mutation = proposal.makeMutation();
        checkHintOverload(endpoints);

        if (shouldHint)
        {
            Collection<InetAddress> endpointsToHint = Collections2.filter(endpoints.dead(), e -> shouldHint(e));
            if (!endpointsToHint.isEmpty())
                submitHint(mutation, endpointsToHint, null);
        }

        WriteHandler.Builder builder = WriteHandler.builder(endpoints, consistencyLevel, WriteType.SIMPLE, queryStartNanoTime)
                                                   .withIdealConsistencyLevel(DatabaseDescriptor.getIdealConsistencyLevel());
        if (shouldHint)
            builder.hintOnTimeout(mutation);

        WriteHandler handler = builder.build();
        MessagingService.instance().send(Verbs.LWT.COMMIT.newDispatcher(endpoints.live(), proposal), handler);

        if (consistencyLevel != ConsistencyLevel.ANY)
            handler.get();
    }

    /**
     * Use this method to have these Mutations applied across all replicas. This method will take care
     * of the possibility of a replica being down and hint the data across to some other replica.
     *
     * @param mutations          the mutations to be applied across the replicas
     * @param consistencyLevel   the consistency level for the operation
     * @param queryStartNanoTime the value of System.nanoTime() when the query started to be processed
     */
    public static Single<ResultMessage.Void> mutate(Collection<? extends IMutation> mutations, ConsistencyLevel consistencyLevel, long queryStartNanoTime)
    throws UnavailableException, OverloadedException, WriteTimeoutException, WriteFailureException
    {
        Tracing.trace("Determining replicas for mutation");
        final String localDataCenter = DatabaseDescriptor.getEndpointSnitch().getDatacenter(FBUtilities.getBroadcastAddress());

        long startTime = System.nanoTime();
        List<WriteHandler> responseHandlers = new ArrayList<>(mutations.size());

        try
        {
            for (IMutation mutation : mutations)
            {
                if (mutation instanceof CounterMutation)
                {
                    responseHandlers.add(mutateCounter((CounterMutation) mutation, localDataCenter, queryStartNanoTime));
                }
                else
                {
                    WriteType wt = mutations.size() <= 1 ? WriteType.SIMPLE : WriteType.UNLOGGED_BATCH;
                    responseHandlers.add(mutateStandard((Mutation)mutation, consistencyLevel, localDataCenter, wt, queryStartNanoTime));
                }
            }
        }
        catch(UnavailableException | OverloadedException ex)
        {
            writeMetrics.unavailables.mark();
            writeMetricsMap.get(consistencyLevel).unavailables.mark();
            Tracing.trace("Unavailable");
            return Single.error(ex);
        }

        Completable ret = Completable.merge(responseHandlers.stream().map(WriteHandler::toObservable).collect(Collectors.toList()));
        return ret.onErrorResumeNext(ex -> {
            try
            {
                if (ex instanceof WriteTimeoutException || ex instanceof WriteFailureException)
                {
                    if (consistencyLevel == ConsistencyLevel.ANY)
                    {
                        hintMutations(mutations);
                        return Completable.complete(); // do not propagate the exception
                    }
                    else
                    {
                        if (ex instanceof WriteFailureException)
                        {
                            writeMetrics.failures.mark();
                            writeMetricsMap.get(consistencyLevel).failures.mark();
                            WriteFailureException fe = (WriteFailureException) ex;
                            Tracing.trace("Write failure; received {} of {} required replies, failed {} requests",
                                          fe.received, fe.blockFor, fe.failureReasonByEndpoint.size());
                        }
                        else
                        {
                            writeMetrics.timeouts.mark();
                            writeMetricsMap.get(consistencyLevel).timeouts.mark();
                            WriteTimeoutException te = (WriteTimeoutException) ex;
                            Tracing.trace("Write timeout; received {} of {} required replies", te.received, te.blockFor);
                        }
                    }
                }
                else if (ex instanceof UnavailableException)
                {
                    writeMetrics.unavailables.mark();
                    writeMetricsMap.get(consistencyLevel).unavailables.mark();
                    Tracing.trace("Unavailable");
                }
                else if (ex instanceof OverloadedException)
                {
                    writeMetrics.unavailables.mark();
                    writeMetricsMap.get(consistencyLevel).unavailables.mark();
                    Tracing.trace("Overloaded");
                }

                return Completable.error(ex);
            }
            finally
            {
                long latency = System.nanoTime() - startTime;
                writeMetrics.addNano(latency);
                writeMetricsMap.get(consistencyLevel).addNano(latency);
            }
        }).toSingleDefault(new ResultMessage.Void());
    }

    /**
     * Hint all the mutations (except counters, which can't be safely retried).  This means
     * we'll re-hint any successful ones; doesn't seem worth it to track individual success
     * just for this unusual case.
     * <p>
     * Only used for CL.ANY
     *
     * @param mutations the mutations that require hints
     */
    private static void hintMutations(Collection<? extends IMutation> mutations)
    {
        for (IMutation mutation : mutations)
            if (!(mutation instanceof CounterMutation))
                hintMutation((Mutation) mutation);

        Tracing.trace("Wrote hints to satisfy CL.ANY after no replicas acknowledged the write");
    }

    private static void hintMutation(Mutation mutation)
    {
        String keyspaceName = mutation.getKeyspaceName();
        Token token = mutation.key().getToken();

        Iterable<InetAddress> endpoints = StorageService.instance.getNaturalAndPendingEndpoints(keyspaceName, token);
        ArrayList<InetAddress> endpointsToHint = new ArrayList<>(Iterables.size(endpoints));

        // local writes can timeout, but cannot be dropped (see LocalMutationRunnable and CASSANDRA-6510),
        // so there is no need to hint or retry.
        for (InetAddress target : endpoints)
            if (!target.equals(FBUtilities.getBroadcastAddress()) && shouldHint(target))
                endpointsToHint.add(target);

        submitHint(mutation, endpointsToHint, null);
    }

    public boolean appliesLocally(Mutation mutation)
    {
        String keyspaceName = mutation.getKeyspaceName();
        Token token = mutation.key().getToken();
        InetAddress local = FBUtilities.getBroadcastAddress();

        return StorageService.instance.getNaturalEndpoints(keyspaceName, token).contains(local)
               || StorageService.instance.getTokenMetadata().pendingEndpointsFor(token, keyspaceName).contains(local);
    }

    /**
     * Use this method to have these Mutations applied
     * across all replicas.
     *
     * @param mutations          the mutations to be applied across the replicas
     * @param writeCommitLog     if commitlog should be written
     * @param baseComplete       time from epoch in ms that the local base mutation was(or will be) completed
     * @param queryStartNanoTime the value of System.nanoTime() when the query started to be processed
     */
    public static Completable mutateMV(ByteBuffer dataKey, Collection<Mutation> mutations, boolean writeCommitLog, AtomicLong baseComplete, long queryStartNanoTime)
    throws UnavailableException, OverloadedException, WriteTimeoutException
    {
        Tracing.trace("Determining replicas for mutation");
        final String localDataCenter = DatabaseDescriptor.getEndpointSnitch().getDatacenter(FBUtilities.getBroadcastAddress());

        long startTime = System.nanoTime();
        final UUID batchUUID = UUIDGen.getTimeUUID();

        // if we haven't joined the ring, write everything to batchlog because paired replicas may be stale
        if (StorageService.instance.isStarting() || StorageService.instance.isJoining() || StorageService.instance.isMoving())
        {
            return BatchlogManager.store(Batch.createLocal(batchUUID, FBUtilities.timestampMicros(),
                                                           mutations), writeCommitLog);
        }

        List<MutationAndEndpoints> mutationsAndEndpoints = new ArrayList<>(mutations.size());
        Set<Mutation> nonLocalMutations = new HashSet<>(mutations);
        Token baseToken = StorageService.instance.getTokenMetadata().partitioner.getToken(dataKey);

        //Since the base -> view replication is 1:1 we only need to store the BL locally
        final List<InetAddress> batchlogEndpoints = Collections.singletonList(FBUtilities.getBroadcastAddress());
        AsyncLatch cleanupLatch = new AsyncLatch(mutations.size(), () -> asyncRemoveFromBatchlog(batchlogEndpoints, batchUUID));

        ArrayList<Completable> completables = new ArrayList<>(mutations.size() + 1);

        // add a handler for each mutation - includes checking availability, but doesn't initiate any writes, yet
        for (Mutation mutation : mutations)
        {
            WriteEndpoints endpoints = WriteEndpoints.computeForView(baseToken, mutation);

            if (endpoints.naturalCount() == 0)
            {
                if (endpoints.pendingCount() == 0)
                    logger.warn("Received base materialized view mutation for key {} that does not belong " +
                                "to this node. There is probably a range movement happening (move or decommission)," +
                                "but this node hasn't updated its ring metadata yet. Adding mutation to " +
                                "local batchlog to be replayed later.",
                                mutation.key());
                continue;
            }

            InetAddress endpoint = endpoints.natural().get(0);
            // When local node is the paired endpoint just apply the mutation locally.
            if (endpoint.equals(FBUtilities.getBroadcastAddress()) && endpoints.pendingCount() == 0 && StorageService.instance.isJoined())
            {
                completables.add(mutation.applyAsync(writeCommitLog, true)
                                         .doFinally(() -> cleanupLatch.countDown())
                                         .doOnError(exc -> logger.error("Error applying local view update to keyspace {}: {}", mutation.getKeyspaceName(), mutation)));

                nonLocalMutations.remove(mutation);

            }
            else
            {
                mutationsAndEndpoints.add(new MutationAndEndpoints(mutation, endpoints));
            }
        }

        // Apply to local batchlog memtable in this thread
        if (!nonLocalMutations.isEmpty())
            completables.add(BatchlogManager.store(Batch.createLocal(batchUUID, FBUtilities.timestampMicros(), nonLocalMutations), writeCommitLog));

        if (mutationsAndEndpoints.isEmpty())
            return Completable.merge(completables);

        // Creates write handlers: each mutation must be acknowledged to clean the batchlog.
        // We also need to update view metrics.
        Consumer<Response<EmptyPayload>> onReplicaResponse = r ->
        {
            viewWriteMetrics.viewReplicasSuccess.inc();
            long delay = Math.max(0, System.currentTimeMillis() - baseComplete.get());
            viewWriteMetrics.viewWriteLatency.update(delay, TimeUnit.MILLISECONDS);
        };

<<<<<<< HEAD
=======
        // The copy into an immutable list is not just an optimization, it is essential for correctness
        // since it would be very wrong if we subscribed to the observable of a different handler
>>>>>>> 38cbb3ba
        List<WriteHandler> handlers = ImmutableList.copyOf(Lists.transform(mutationsAndEndpoints, mae ->
        {
            viewWriteMetrics.viewReplicasAttempted.inc(mae.endpoints.liveCount());
            WriteHandler handler = WriteHandler.builder(mae.endpoints, ConsistencyLevel.ONE, WriteType.BATCH, queryStartNanoTime)
                                               .onResponse(onReplicaResponse)
                                               .build();


            handler.thenRun(cleanupLatch::countDown);
            return handler;
        }));

        completables.addAll(handlers.stream().map(WriteHandler::toObservable).collect(Collectors.toList()));

        // now actually perform the writes (but don't wait on them)
        writeBatchedMutations(mutationsAndEndpoints, handlers, localDataCenter, Verbs.WRITES.VIEW_WRITE);

        return Completable.merge(completables)
                          .doFinally(() -> viewWriteMetrics.addNano(System.nanoTime() - startTime));
    }

    @SuppressWarnings("unchecked")
    public static Single<ResultMessage.Void> mutateWithTriggers(Collection<? extends IMutation> mutations,
                                                                ConsistencyLevel consistencyLevel,
                                                                boolean mutateAtomically,
                                                                long queryStartNanoTime)
    throws WriteTimeoutException, WriteFailureException, UnavailableException, OverloadedException, InvalidRequestException
    {
        Collection<Mutation> augmented = TriggerExecutor.instance.execute(mutations);

        boolean updatesView = Keyspace.open(mutations.iterator().next().getKeyspaceName())
                              .viewManager
                              .updatesAffectView(mutations, true);

        long size = IMutation.dataSize(mutations);
        writeMetrics.mutationSize.update(size);
        writeMetricsMap.get(consistencyLevel).mutationSize.update(size);

        if (augmented != null)
            return mutateAtomically(augmented, consistencyLevel, updatesView, queryStartNanoTime)
                   .toSingleDefault(new ResultMessage.Void());
        else
        {
            if (mutateAtomically || updatesView)
                return mutateAtomically((Collection<Mutation>) mutations, consistencyLevel, updatesView, queryStartNanoTime)
                       .toSingleDefault(new ResultMessage.Void());
            else
                return mutate(mutations, consistencyLevel, queryStartNanoTime);
        }
    }

    /**
     * See mutate. Adds additional steps before and after writing a batch.
     * Before writing the batch (but after doing availability check against the FD for the row replicas):
     * write the entire batch to a batchlog elsewhere in the cluster.
     * After: remove the batchlog entry (after writing hints for the batch rows, if necessary).
     *
     * @param mutations              the Mutations to be applied across the replicas
     * @param consistencyLevel       the consistency level for the operation
     * @param requireQuorumForRemove at least a quorum of nodes will see update before deleting batchlog
     * @param queryStartNanoTime     the value of System.nanoTime() when the query started to be processed
     */
    private static Completable mutateAtomically(Collection<Mutation> mutations,
                                         ConsistencyLevel consistencyLevel,
                                         boolean requireQuorumForRemove,
                                         long queryStartNanoTime)
    throws UnavailableException, OverloadedException, WriteTimeoutException
    {
        Tracing.trace("Determining replicas for atomic batch");
        long startTime = System.nanoTime();

        String localDataCenter = DatabaseDescriptor.getEndpointSnitch().getDatacenter(FBUtilities.getBroadcastAddress());

        // Computes the final endpoints right away to check availability before writing the batchlog
        List<MutationAndEndpoints> mutationsAndEndpoints = new ArrayList<>(mutations.size());

        try
        {
            for (Mutation mutation : mutations)
            {
                WriteEndpoints endpoints = WriteEndpoints.compute(mutation);
                endpoints.checkAvailability(consistencyLevel);
                mutationsAndEndpoints.add(new MutationAndEndpoints(mutation, endpoints));
            }
        }
        catch (UnavailableException e)
        {
            writeMetrics.unavailables.mark();
            writeMetricsMap.get(consistencyLevel).unavailables.mark();
            Tracing.trace("Unavailable");
            return Completable.error(e);
        }

        // If we are requiring quorum nodes for removal, we upgrade consistency level to QUORUM unless we already
        // require ALL, or EACH_QUORUM. This is so that *at least* QUORUM nodes see the update.
        ConsistencyLevel batchConsistencyLevel = requireQuorumForRemove && !consistencyLevel.isAtLeastQuorum()
                                                 ? ConsistencyLevel.QUORUM
                                                 : consistencyLevel;

        WriteEndpoints batchlogEndpoints = getBatchlogEndpoints(localDataCenter, batchConsistencyLevel);
        UUID batchUUID = UUIDGen.getTimeUUID();

        // write to the batchlog
        Completable batchlogCompletable = writeToBatchlog(mutations, batchlogEndpoints, batchUUID, queryStartNanoTime).toObservable();

        AsyncLatch cleanupLatch = new AsyncLatch(mutations.size(), () -> asyncRemoveFromBatchlog(batchlogEndpoints.live(), batchUUID));

        // Creates write handlers: each mutation must be acknowledged to clean the batchlog, and each mutation is
        // acknowledged once we head back from 'batchConsistencyLevel' nodes.
        // The copy into an immutable list is not just an optimization, it is essential for correctness
        // since it would be very wrong if we subscribed to the observable of a different handler
        List<WriteHandler> handlers = ImmutableList.copyOf(Lists.transform(mutationsAndEndpoints, mae ->
        {
            Keyspace keyspace = mae.endpoints.keyspace();
            AsyncLatch toCleanupLatch = new AsyncLatch(batchConsistencyLevel.blockFor(keyspace), cleanupLatch::countDown);
            return WriteHandler.builder(mae.endpoints, consistencyLevel, WriteType.BATCH, queryStartNanoTime)
                               .withIdealConsistencyLevel(DatabaseDescriptor.getIdealConsistencyLevel())
                               .onResponse(r -> toCleanupLatch.countDown())
                               .build();
        }));

        // now actually perform the writes
        Completable ret = batchlogCompletable.andThen(Completable.defer(() -> {
            writeBatchedMutations(mutationsAndEndpoints, handlers, localDataCenter, Verbs.WRITES.WRITE);
            return Completable.merge(handlers.stream().map(WriteHandler::toObservable).collect(Collectors.toList()));
        }));

        return ret.onErrorResumeNext(e -> {
            if (e instanceof UnavailableException)
            {
                writeMetrics.unavailables.mark();
                writeMetricsMap.get(consistencyLevel).unavailables.mark();
                Tracing.trace("Unavailable");
            }
            else if (e instanceof WriteTimeoutException)
            {
                writeMetrics.timeouts.mark();
                writeMetricsMap.get(consistencyLevel).timeouts.mark();
                WriteTimeoutException wte = (WriteTimeoutException)e;
                Tracing.trace("Write timeout; received {} of {} required replies", wte.received, wte.blockFor);
            }
            else if (e instanceof WriteFailureException)
            {
                writeMetrics.failures.mark();
                writeMetricsMap.get(consistencyLevel).failures.mark();
                WriteFailureException wfe = (WriteFailureException)e;
                Tracing.trace("Write failure; received {} of {} required replies", wfe.received, wfe.blockFor);
            }
            return Completable.error(e);
        }).doFinally(() -> {
            long latency = System.nanoTime() - startTime;
            writeMetrics.addNano(latency);
            writeMetricsMap.get(consistencyLevel).addNano(latency);
        });
    }

    /**
     * @return true if the range is entirely local.
     */
    public static boolean isLocalRange(String keyspaceName, AbstractBounds<PartitionPosition> range)
    {
        assert !AbstractBounds.strictlyWrapsAround(range.left, range.right);

        Collection<Range<Token>> localRanges = StorageService.instance.getNormalizedLocalRanges(keyspaceName);

        // We need a range of Tokens for contains() below
        AbstractBounds<Token> queriedRange = AbstractBounds.bounds(range.left.getToken(),
                                                                   range.inclusiveLeft(),
                                                                   range.right.getToken(),
                                                                   range.inclusiveRight());

        // localRanges is normalized and therefore contains non-overlapping, non-wrapping ranges in token order.
        // Further, the queried range is a non wrapping one. So it's enough to check that the queried range
        // is contained by a local one.
        for (Range<Token> localRange : localRanges)
        {
            if (localRange.contains(queriedRange))
                return true;
        }

        return false;
    }

    /**
     * @return true if the token is local.
     */
    public static boolean isLocalToken(String keyspaceName, Token token)
    {
        Collection<Range<Token>> localRanges = StorageService.instance.getNormalizedLocalRanges(keyspaceName);
        for (Range<Token> localRange : localRanges)
        {
            if (localRange.contains(token))
                return true;
        }

        return false;
    }

    private static WriteHandler writeToBatchlog(Collection<Mutation> mutations, WriteEndpoints endpoints, UUID uuid, long queryStartNanoTime)
    {
        WriteHandler handler = WriteHandler.create(endpoints,
                                                   endpoints.liveCount() == 1 ? ConsistencyLevel.ONE : ConsistencyLevel.TWO,
                                                   WriteType.BATCH_LOG,
                                                   queryStartNanoTime);

        Batch batch = Batch.createLocal(uuid, FBUtilities.timestampMicros(), mutations);
        MessagingService.instance().send(Verbs.WRITES.BATCH_STORE.newDispatcher(endpoints.live(), batch), handler);
        return handler;
    }

    private static void asyncRemoveFromBatchlog(List<InetAddress> endpoints, UUID uuid)
    {
        MessagingService.instance().send(Verbs.WRITES.BATCH_REMOVE.newDispatcher(endpoints, uuid));
    }

    private static void writeBatchedMutations(List<MutationAndEndpoints> mutationsAndEndpoints,
                                              List<WriteHandler> handlers,
                                              String localDataCenter,
                                              Verb.AckedRequest<Mutation> verb)
    throws OverloadedException
    {
        for (int i = 0; i < mutationsAndEndpoints.size(); i++)
        {
            Mutation mutation = mutationsAndEndpoints.get(i).mutation;
            WriteHandler handler = handlers.get(i);
            sendToHintedEndpoints(mutation, handler.endpoints(), handler, localDataCenter, verb);
        }
    }


    private static WriteHandler mutateStandard(Mutation mutation,
                                               ConsistencyLevel consistencyLevel,
                                               String localDataCenter,
                                               WriteType writeType,
                                               long queryStartNanoTime)
    {
        WriteEndpoints endpoints = WriteEndpoints.compute(mutation);
        // exit early if we can't fulfill the CL at this time
        endpoints.checkAvailability(consistencyLevel);

        WriteHandler handler = WriteHandler.builder(endpoints, consistencyLevel, writeType, queryStartNanoTime)
                                           .withIdealConsistencyLevel(DatabaseDescriptor.getIdealConsistencyLevel())
                                           .hintOnTimeout(mutation)
                                           .build();
        sendToHintedEndpoints(mutation, handler.endpoints(), handler, localDataCenter, Verbs.WRITES.WRITE);
        return handler;
    }

    // A simple pair of a mutation and its write endpoints for use by the batchlog code
    private static class MutationAndEndpoints
    {
        final Mutation mutation;
        final WriteEndpoints endpoints;

        MutationAndEndpoints(Mutation mutation, WriteEndpoints endpoints)
        {
            this.mutation = mutation;
            this.endpoints = endpoints;
        }
    }

    /*
     * Replicas are picked manually:
     * - replicas should be alive according to the failure detector
     * - replicas should be in the local datacenter
     * - choose min(2, number of qualifying candidates above)
     * - allow the local node to be the only replica only if it's a single-node DC
     */
    private static WriteEndpoints getBatchlogEndpoints(String localDataCenter, ConsistencyLevel consistencyLevel)
    throws UnavailableException
    {
        TokenMetadata.Topology topology = StorageService.instance.getTokenMetadata().cachedOnlyTokenMap().getTopology();
        Multimap<String, InetAddress> localEndpoints = HashMultimap.create(topology.getDatacenterRacks().get(localDataCenter));
        String localRack = DatabaseDescriptor.getEndpointSnitch().getRack(FBUtilities.getBroadcastAddress());

        Keyspace keyspace = Keyspace.open(SchemaConstants.SYSTEM_KEYSPACE_NAME);
        Collection<InetAddress> chosenEndpoints = new BatchlogManager.EndpointFilter(localRack, localEndpoints).filter();
        if (chosenEndpoints.isEmpty())
        {
            if (consistencyLevel == ConsistencyLevel.ANY)
                return WriteEndpoints.withLive(keyspace, Collections.singleton(FBUtilities.getBroadcastAddress()));

            throw new UnavailableException(ConsistencyLevel.ONE, 1, 0);
        }

        return WriteEndpoints.withLive(keyspace, chosenEndpoints);
    }

    /**
     * Send the mutations to the right targets, write it locally if it corresponds or writes a hint when the node
     * is not available.
     *
     * Note about hints:
     * <pre>
     * {@code
     * | Hinted Handoff | Consist. Level |
     * | on             |       >=1      | --> wait for hints. We DO NOT notify the handler with handler.response() for hints;
     * | on             |       ANY      | --> wait for hints. Responses count towards consistency.
     * | off            |       >=1      | --> DO NOT fire hints. And DO NOT wait for them to complete.
     * | off            |       ANY      | --> DO NOT fire hints. And DO NOT wait for them to complete.
     * }
     * </pre>
     *
     * @throws OverloadedException if the hints cannot be written/enqueued
     */
    private static void sendToHintedEndpoints(final Mutation mutation,
                                              WriteEndpoints targets,
                                              WriteHandler handler,
                                              String localDataCenter,
                                              Verb.AckedRequest<Mutation> messageDefinition)
    throws OverloadedException
    {
        checkHintOverload(targets);
        MessagingService.instance().applyBackPressure(targets.live(), handler.currentTimeout());

        Collection<InetAddress> endpointsToHint = Collections2.filter(targets.dead(), e -> shouldHint(e));
        if (!endpointsToHint.isEmpty())
            submitHint(mutation, endpointsToHint, handler);

        MessagingService.instance().send(messageDefinition.newForwardingDispatcher(targets.live(), localDataCenter, mutation),
                                         handler);
    }

    private static void checkHintOverload(WriteEndpoints endpoints)
    {
        // avoid OOMing due to excess hints.  we need to do this check even for "live" nodes, since we can
        // still generate hints for those if it's overloaded or simply dead but not yet known-to-be-dead.
        // The idea is that if we have over maxHintsInProgress hints in flight, this is probably due to
        // a small number of nodes causing problems, so we should avoid shutting down writes completely to
        // healthy nodes.  Any node with no hintsInProgress is considered healthy.
        long totalHintsInProgress = StorageMetrics.totalHintsInProgress.getCount();
        if (totalHintsInProgress <= maxHintsInProgress)
            return;

        for (InetAddress destination : endpoints)
        {
            int hintsForDestination = getHintsInProgressFor(destination).get();
            if (hintsForDestination > 0 && shouldHint(destination))
            {
                throw new OverloadedException(String.format("Too many in flight hints: %d " +
                                                            " destination: %s destination hints %d",
                                                            totalHintsInProgress, destination, hintsForDestination));
            }
        }
    }

    /**
     * Handle counter mutation on the coordinator host.
     *
     * A counter mutation needs to first be applied to a replica (that we'll call the leader for the mutation) before being
     * replicated to the other endpoint. To achieve so, there is two case:
     *   1) the coordinator host is a replica: we proceed to applying the update locally and replicate throug
     *   applyCounterMutationOnCoordinator
     *   2) the coordinator is not a replica: we forward the (counter)mutation to a chosen replica (that will proceed through
     *   applyCounterMutationOnLeader upon receive) and wait for its acknowledgment.
     *
     * Implementation note: We check if we can fulfill the CL on the coordinator host even if he is not a replica to allow
     * quicker response and because the WriteResponseHandlers don't make it easy to send back an error. We also always gather
     * the write latencies at the coordinator node to make gathering point similar to the case of standard writes.
     */
    private static WriteHandler mutateCounter(CounterMutation cm, String localDataCenter, long queryStartNanoTime) throws UnavailableException, OverloadedException
    {
        Keyspace keyspace = Keyspace.open(cm.getKeyspaceName());
        InetAddress endpoint = findSuitableEndpoint(keyspace, cm.key(), localDataCenter, cm.consistency());

        // Check availability for the whole query before forwarding to the leader
        WriteEndpoints.compute(cm).checkAvailability(cm.consistency());

        // Forward the actual update to the chosen leader replica
        WriteHandler handler = WriteHandler.create(WriteEndpoints.withLive(keyspace, Collections.singletonList(endpoint)),
                                                   ConsistencyLevel.ONE,
                                                   WriteType.COUNTER,
                                                   queryStartNanoTime);

        // While we mostly use the same path whether the leader is the local host or not (we rely on MS doing a simple
        // local delivery in the former case), only indicate forwarding if we're truly using a remote forwarding
        if (!endpoint.equals(FBUtilities.getBroadcastAddress()))
            Tracing.trace("Forwarding counter update to write leader {}", endpoint);

        MessagingService.instance().send(Verbs.WRITES.COUNTER_FORWARDING.newRequest(endpoint, cm), handler);
        return handler;
    }

    /**
     * Find a suitable replica as leader for counter update.
     * For now, we pick a random replica in the local DC (or ask the snitch if
     * there is no replica alive in the local DC).
     * TODO: if we track the latency of the counter writes (which makes sense
     * contrarily to standard writes since there is a read involved), we could
     * trust the dynamic snitch entirely, which may be a better solution. It
     * is unclear we want to mix those latencies with read latencies, so this
     * may be a bit involved.
     */
    private static InetAddress findSuitableEndpoint(Keyspace keyspace, DecoratedKey key, String localDataCenter, ConsistencyLevel cl) throws UnavailableException
    {
        IEndpointSnitch snitch = DatabaseDescriptor.getEndpointSnitch();
        List<InetAddress> endpoints = StorageService.instance.getLiveNaturalEndpoints(keyspace, key);
        if (endpoints.isEmpty())
            // TODO have a way to compute the consistency level
            throw new UnavailableException(cl, cl.blockFor(keyspace), 0);

        List<InetAddress> localEndpoints = new ArrayList<>();
        for (InetAddress endpoint : endpoints)
        {
            if (snitch.getDatacenter(endpoint).equals(localDataCenter))
                localEndpoints.add(endpoint);
        }
        if (localEndpoints.isEmpty())
        {
            // No endpoint in local DC, pick the closest endpoint according to the snitch
            snitch.sortByProximity(FBUtilities.getBroadcastAddress(), endpoints);
            return endpoints.get(0);
        }
        else
        {
            return localEndpoints.get(ThreadLocalRandom.current().nextInt(localEndpoints.size()));
        }
    }

    // Must be called on a replica of the mutation. This replica becomes the leader of this mutation.
    public static CompletableFuture<Void> applyCounterMutationOnLeader(CounterMutation cm, String localDataCenter, long queryStartNanoTime)
    throws UnavailableException, OverloadedException
    {
       CompletableFuture<Void> ret = new CompletableFuture<>();

        cm.applyCounterMutation().subscribe(
            result -> {

                WriteEndpoints endpoints = WriteEndpoints.compute(cm.getKeyspaceName(), cm.key());
                WriteHandler handler = WriteHandler.builder(endpoints, cm.consistency(), WriteType.COUNTER, queryStartNanoTime)
                                                   .withIdealConsistencyLevel(DatabaseDescriptor.getIdealConsistencyLevel())
                                                   .hintOnTimeout(result)
                                                   .build();

                // We already wrote locally
                handler.onLocalResponse();

                WriteEndpoints remainingEndpoints = handler.endpoints().withoutLocalhost();
                if (!remainingEndpoints.isEmpty())
                    sendToHintedEndpoints(result, remainingEndpoints, handler, localDataCenter, Verbs.WRITES.WRITE);

                handler.whenComplete((r, t) -> {
                    if (t != null)
                        ret.completeExceptionally(t);
                    else
                        ret.complete(r);
                });
            },
            ex -> {
                ret.completeExceptionally(ex);
            });


        return ret;
    }

    private static boolean systemKeyspaceQuery(List<? extends ReadCommand> cmds)
    {
        for (ReadCommand cmd : cmds)
            if (!SchemaConstants.isSystemKeyspace(cmd.metadata().keyspace))
                return false;
        return true;
    }

    private static RowIterator readOne(SinglePartitionReadCommand command, ConsistencyLevel consistencyLevel, long queryStartNanoTime)
    throws UnavailableException, IsBootstrappingException, ReadFailureException, ReadTimeoutException, InvalidRequestException
    {
        return readOne(command, consistencyLevel, null, queryStartNanoTime);
    }

    private static RowIterator readOne(SinglePartitionReadCommand command, ConsistencyLevel consistencyLevel, ClientState state, long queryStartNanoTime)
    throws UnavailableException, IsBootstrappingException, ReadFailureException, ReadTimeoutException, InvalidRequestException
    {
        return PartitionIterators.getOnlyElement(read(SinglePartitionReadCommand.Group.one(command), consistencyLevel, state, queryStartNanoTime, false).blockingGet(), command);
    }

    public static PartitionIterator read(SinglePartitionReadCommand.Group group, ConsistencyLevel consistencyLevel, long queryStartNanoTime)
    throws UnavailableException, IsBootstrappingException, ReadFailureException, ReadTimeoutException, InvalidRequestException
    {
        // When using serial CL, the ClientState should be provided
        assert !consistencyLevel.isSerialConsistency();
        return read(group, consistencyLevel, null, queryStartNanoTime, false).blockingGet();
    }

    private static void checkNotBootstrappingOrSystemQuery(List<? extends ReadCommand> commands, ClientRequestMetrics ... metrics)
    throws IsBootstrappingException
    {
        if (StorageService.instance.isBootstrapMode() && !systemKeyspaceQuery(commands))
        {
            for (ClientRequestMetrics metric : metrics)
                metric.unavailables.mark();

            throw new IsBootstrappingException();
        }
    }

    /**
     * Performs the actual reading of a row out of the StorageService, fetching
     * a specific set of column names from a given column family.
     */
    public static Single<PartitionIterator> read(SinglePartitionReadCommand.Group group,
                                         ConsistencyLevel consistencyLevel,
                                         ClientState state,
                                         long queryStartNanoTime,
                                         boolean forContinuousPaging)
    throws UnavailableException, IsBootstrappingException, ReadFailureException, ReadTimeoutException, InvalidRequestException
    {
        checkNotBootstrappingOrSystemQuery(group.commands, readMetrics, readMetricsMap.get(consistencyLevel));

        if (consistencyLevel.isSerialConsistency())
        {
            assert !forContinuousPaging; // this is not supported
            return readWithPaxos(group, consistencyLevel, state, queryStartNanoTime);
        }

        return forContinuousPaging && consistencyLevel.isSingleNode() && group.queriesOnlyLocalData()
             ? readLocalContinuous(group, consistencyLevel)
             : readRegular(group, consistencyLevel, queryStartNanoTime, forContinuousPaging);
    }

    /**
     * Read data locally, but for an external request. This implements an optimized local read path for data that
     * is available locally and that has been requested at a consistency level of ONE/LOCAL_ONE. We
     * wrap the functionality of {@link ReadCommand#executeInternal()}  with additional
     * functionality that is required for client requests, such as metrics recording and local query monitoring,
     * to ensure {@link ReadExecutionController} is not kept for too long. If local queries are aborted, they
     * are not reported as failed, rather the caller will take care of restarting them.
     * <p>
     * <b>Warning:</b> because this return a direct iterator, the returned iterator keeps an {@code ExecutionController}
     * open and so callers should make sure the iterator is closed on every
     * path, preferably through the use of a try-with-resources.
     *
     * @param group - the group of single partition read commands
     * @param consistencyLevel - the consistency level, which should be ONE or LOCAL_ONE.
     * @return - the filtered partition iterator
     */
    @SuppressWarnings("resource")
    private static Single<PartitionIterator> readLocalContinuous(SinglePartitionReadCommand.Group group, ConsistencyLevel consistencyLevel)
    throws IsBootstrappingException, UnavailableException, ReadFailureException, ReadTimeoutException
    {
        assert consistencyLevel.isSingleNode();

        // Not using the controller in a try-with-resource is a bit dodgy, but having to pass it all the way down
        // the execution path when it's used only in this specific path is annoying, we've made it clear in the
        // javadoc that the returned iterator must be closed, and we have a good track record of using
        // PartitionIterator in try-with-resource.

        Monitor monitor = Monitor.createAndStartNoReporting(group,
                                                            System.currentTimeMillis(),
                                                            DatabaseDescriptor.getContinuousPaging().max_local_query_time_ms);
        try
        {
            // We could simply use a close Transformation here. However, we want to make extra sure close() is
            // called when the returned iterator is closed and we don't want to risk a bug in the Transformation
            // framework (which is non trivial code) making that not happen.
            final PartitionIterator iter = group.executeInternal(monitor).blockingGet();
            return Single.just(new PartitionIterator()
            {
                public boolean hasNext()
                {
                    return iter.hasNext();
                }

                public RowIterator next()
                {
                    return iter.next();
                }

                public void close()
                {
                    // Make sure we close this as the first thing so it's always called.
                    monitor.complete();
                }
            });
        }
        catch (Throwable e)
        {
            readMetrics.failures.mark();
            readMetricsMap.get(consistencyLevel).failures.mark();
            throw e;
        }
    }

    private static Single<PartitionIterator> readWithPaxos(SinglePartitionReadCommand.Group group, ConsistencyLevel consistencyLevel, ClientState state, long queryStartNanoTime)
    throws InvalidRequestException, UnavailableException, ReadFailureException, ReadTimeoutException
    {
        return Single.fromCallable(() -> {
           assert state != null;
           if (group.commands.size() > 1)
               throw new InvalidRequestException("SERIAL/LOCAL_SERIAL consistency may only be requested for one partition at a time");

           long start = System.nanoTime();
           SinglePartitionReadCommand command = group.commands.get(0);
           TableMetadata metadata = command.metadata();
           DecoratedKey key = command.partitionKey();

           PartitionIterator result;
           try
           {
               // make sure any in-progress paxos writes are done (i.e., committed to a majority of replicas), before performing a quorum read
               Pair<WriteEndpoints, Integer> p = getPaxosParticipants(metadata, key, consistencyLevel);
               List<InetAddress> liveEndpoints = p.left.live();
               int requiredParticipants = p.right;

               // does the work of applying in-progress writes; throws UAE or timeout if it can't
               final ConsistencyLevel consistencyForCommitOrFetch = consistencyLevel == ConsistencyLevel.LOCAL_SERIAL
                                                                    ? ConsistencyLevel.LOCAL_QUORUM
                                                                    : ConsistencyLevel.QUORUM;

               try
               {
                   final Pair<UUID, Integer> pair = beginAndRepairPaxos(start, key, metadata, liveEndpoints, requiredParticipants, consistencyLevel, consistencyForCommitOrFetch, false, state);
                   if (pair.right > 0)
                       casReadMetrics.contention.update(pair.right);
               }
               catch (WriteTimeoutException e)
               {
                   throw new ReadTimeoutException(consistencyLevel, 0, consistencyLevel.blockFor(Keyspace.open(metadata.keyspace)), false);
               }
               catch (WriteFailureException e)
               {
                   throw new ReadFailureException(consistencyLevel, e.received, e.blockFor, false, e.failureReasonByEndpoint);
               }

               result = fetchRows(group.commands, consistencyForCommitOrFetch, queryStartNanoTime).blockingGet();
           }
           catch (UnavailableException e)
           {
               readMetrics.unavailables.mark();
               casReadMetrics.unavailables.mark();
               readMetricsMap.get(consistencyLevel).unavailables.mark();
               throw e;
           }
           catch (ReadTimeoutException e)
           {
               readMetrics.timeouts.mark();
               casReadMetrics.timeouts.mark();
               readMetricsMap.get(consistencyLevel).timeouts.mark();
               throw e;
           }
           catch (ReadFailureException e)
           {
               readMetrics.failures.mark();
               casReadMetrics.failures.mark();
               readMetricsMap.get(consistencyLevel).failures.mark();
               throw e;
           }
           finally
           {
               long latency = recordLatency(group, consistencyLevel, start);
               casReadMetrics.addNano(latency);
           }

           return result;
        }).subscribeOn(Schedulers.io());
    }

    @SuppressWarnings("resource")
    private static Single<PartitionIterator> readRegular(SinglePartitionReadCommand.Group group, ConsistencyLevel consistencyLevel, long queryStartNanoTime, boolean forContinuousPaging)
    throws UnavailableException, ReadFailureException, ReadTimeoutException
    {
        long start = System.nanoTime();
        Single<PartitionIterator> result = fetchRows(group.commands, consistencyLevel, queryStartNanoTime);
        // If we have more than one command, then despite each read command honoring the limit, the total result
        // might not honor it and so we should enforce it; For continuous paging however, we know we enforce this
        // later (by always wrapping in a pager) so don't bother
        return result.map(r ->
                          {
                              if (!forContinuousPaging && group.commands.size() > 1)
                                  return group.limits().filter(r, group.nowInSec());

                              return r;
                          })
                     .onErrorResumeNext(e ->
                                        {
                                            if (!forContinuousPaging)
                                            {
                                                if (e instanceof UnavailableException)
                                                {
                                                    readMetrics.unavailables.mark();
                                                    readMetricsMap.get(consistencyLevel).unavailables.mark();
                                                }
                                                else if (e instanceof ReadTimeoutException)
                                                {
                                                    readMetrics.timeouts.mark();
                                                    readMetricsMap.get(consistencyLevel).timeouts.mark();
                                                }
                                                else if (e instanceof ReadFailureException)
                                                {
                                                    readMetrics.failures.mark();
                                                    readMetricsMap.get(consistencyLevel).failures.mark();
                                                }
                                            }

                                            return Single.error(e);
                                        })
                            .doOnDispose(()->
                                {
                                    if (!forContinuousPaging)
                                        recordLatency(group, consistencyLevel, start);
                                });
    }

    /**
     * Calculate the latency in nano seconds from the start time and update the latency metrics for the single
     * partition read commands in the group. Return the latency that was recorded in case it needs to be applied
     * to more metrics, e.g. CAS metrics.
     *
     * @param group - the group of read commands
     * @param consistencyLevel - the consistency level
     * @param start - the read start time in nanoSeconds
     *
     * @return - the latency that was recorded
     */
    private static long recordLatency(SinglePartitionReadCommand.Group group, ConsistencyLevel consistencyLevel, long start)
    {
        long latency = System.nanoTime() - start;

        readMetrics.addNano(latency);
        readMetricsMap.get(consistencyLevel).addNano(latency);

        // TODO avoid giving every command the same latency number.  Can fix this in CASSADRA-5329
        for (ReadCommand command : group.commands)
            Keyspace.openAndGetStore(command.metadata()).metric.coordinatorReadLatency.update(latency, TimeUnit.NANOSECONDS);

        return latency;
    }

    /**
     * This function executes local and remote reads, and blocks for the results:
     *
     * 1. Get the replica locations, sorted by response time according to the snitch
     * 2. Send a data request to the closest replica, and digest requests to either
     *    a) all the replicas, if read repair is enabled
     *    b) the closest R-1 replicas, where R is the number required to satisfy the ConsistencyLevel
     * 3. Wait for a response from R replicas
     * 4. If the digests (if any) match the data return the data
     * 5. else carry out read repair by getting data from all the nodes.
     */
    private static Single<PartitionIterator> fetchRows(List<SinglePartitionReadCommand> commands, ConsistencyLevel consistencyLevel, long queryStartNanoTime)
    throws UnavailableException, ReadFailureException, ReadTimeoutException
    {
        // Note: this is not consistent with the > 1 code, it will send out responses immediately (hot observable) while
        // the code for > 1 will delay until subscription
        if (commands.size() == 1)
            return new SinglePartitionReadLifecycle(commands.get(0), consistencyLevel, queryStartNanoTime).getPartitionIterator();

        return Observable.fromIterable(commands)
                         .map(command -> new SinglePartitionReadLifecycle(command, consistencyLevel, queryStartNanoTime))
                         .concatMap(readLifecycle -> readLifecycle.getPartitionIterator().toObservable())
                         .toList()
                         .map(PartitionIterators::concat);
    }

    private static class SinglePartitionReadLifecycle
    {
        private final SinglePartitionReadCommand command;
        private final AbstractReadExecutor executor;
        private final ConsistencyLevel consistency;
        private final long queryStartNanoTime;

        private PartitionIterator result;
        private ReadCallback repairHandler;

        SinglePartitionReadLifecycle(SinglePartitionReadCommand command, ConsistencyLevel consistency, long queryStartNanoTime)
        {
            this.command = command;
            this.executor = AbstractReadExecutor.getReadExecutor(command, consistency, queryStartNanoTime);
            this.consistency = consistency;
            this.queryStartNanoTime = queryStartNanoTime;
        }

        boolean isDone()
        {
            return result != null;
        }

        Completable doInitialQueries()
        {
            return executor.executeAsync();
        }

        Completable maybeTryAdditionalReplicas()
        {
            return executor.maybeTryAdditionalReplicas();
        }

        Single<PartitionIterator> getPartitionIterator()
        {
            return Completable.concatArray(doInitialQueries(), maybeTryAdditionalReplicas())
                   .andThen(executor.handler.get()
                            .onErrorResumeNext(e ->
                                               {
                                                   if (e instanceof DigestMismatchException)
                                                       return retryOnDigestMismatch((DigestMismatchException)e);

                                                   return Single.error(e);
                                               }));
        }

        Single<PartitionIterator> retryOnDigestMismatch(DigestMismatchException ex) throws ReadFailureException, ReadTimeoutException
        {
            Tracing.trace("Digest mismatch: {}", ex);

            ReadRepairMetrics.repairedBlocking.mark();

            // Do a full data read to resolve the correct response (and repair node that need be)
            Keyspace keyspace = Keyspace.open(command.metadata().keyspace);
            DataResolver resolver = new DataResolver(keyspace, command, ConsistencyLevel.ALL, executor.handler.endpoints.size(), queryStartNanoTime);
            repairHandler = new ReadCallback(resolver,
                                             ConsistencyLevel.ALL,
                                             executor.getContactedReplicas().size(),
                                             command,
                                             keyspace,
                                             executor.handler.endpoints,
                                             queryStartNanoTime);


            List<InetAddress> endpoints = executor.getContactedReplicas();
            Tracing.trace("Enqueuing full data read to {}", endpoints);
            MessagingService.instance().send(Verbs.READS.READ.newDispatcher(endpoints, command), repairHandler);

            return repairHandler.get().onErrorResumeNext(e -> {
                if (e instanceof DigestMismatchException)
                    return Single.error(new AssertionError(e)); // full data requested from each node here, no digests should be sent

                else if(e instanceof ReadTimeoutException)
                {
                    if (Tracing.isTracing())
                        Tracing.trace("Timed out waiting on digest mismatch repair requests");
                    else
                        logger.trace("Timed out waiting on digest mismatch repair requests");

                    // the caught exception here will have CL.ALL from the repair command,
                    // not whatever CL the initial command was at (CASSANDRA-7947)
                    int blockFor = consistency.blockFor(Keyspace.open(command.metadata().keyspace));
                    return Single.error(new ReadTimeoutException(consistency, blockFor-1, blockFor, true));
                }

                return Single.error(e);
            });
        }


        PartitionIterator getResult()
        {
            assert result != null;
            return result;
        }
    }

    public static List<InetAddress> getLiveSortedEndpoints(Keyspace keyspace, RingPosition pos)
    {
        List<InetAddress> liveEndpoints = StorageService.instance.getLiveNaturalEndpoints(keyspace, pos);
        DatabaseDescriptor.getEndpointSnitch().sortByProximity(FBUtilities.getBroadcastAddress(), liveEndpoints);
        return liveEndpoints;
    }

    private static List<InetAddress> intersection(List<InetAddress> l1, List<InetAddress> l2)
    {
        // Note: we don't use Guava Sets.intersection() for 3 reasons:
        //   1) retainAll would be inefficient if l1 and l2 are large but in practice both are the replicas for a range and
        //   so will be very small (< RF). In that case, retainAll is in fact more efficient.
        //   2) we do ultimately need a list so converting everything to sets don't make sense
        //   3) l1 and l2 are sorted by proximity. The use of retainAll  maintain that sorting in the result, while using sets wouldn't.
        List<InetAddress> inter = new ArrayList<InetAddress>(l1);
        inter.retainAll(l2);
        return inter;
    }

    /**
     * Estimate the number of result rows per range in the ring based on our local data.
     * <p>
     * This assumes that ranges are uniformly distributed across the cluster and
     * that the queried data is also uniformly distributed.
     */
    private static float estimateResultsPerRange(PartitionRangeReadCommand command, Keyspace keyspace)
    {
        ColumnFamilyStore cfs = keyspace.getColumnFamilyStore(command.metadata().id);
        Index index = command.getIndex(cfs);
        float maxExpectedResults = index == null
                                 ? command.limits().estimateTotalResults(cfs)
                                 : index.getEstimatedResultRows();

        // adjust maxExpectedResults by the number of tokens this node has and the replication factor for this ks
        return (maxExpectedResults / DatabaseDescriptor.getNumTokens()) / keyspace.getReplicationStrategy().getReplicationFactor();
    }

    private static class RangeForQuery
    {
        public final AbstractBounds<PartitionPosition> range;
        public final List<InetAddress> liveEndpoints;
        public final List<InetAddress> filteredEndpoints;

        public RangeForQuery(AbstractBounds<PartitionPosition> range, List<InetAddress> liveEndpoints, List<InetAddress> filteredEndpoints)
        {
            this.range = range;
            this.liveEndpoints = liveEndpoints;
            this.filteredEndpoints = filteredEndpoints;
        }
    }

    private static class RangeIterator extends AbstractIterator<RangeForQuery>
    {
        private final Keyspace keyspace;
        private final ConsistencyLevel consistency;
        private final Iterator<? extends AbstractBounds<PartitionPosition>> ranges;
        private final int rangeCount;

        public RangeIterator(PartitionRangeReadCommand command, Keyspace keyspace, ConsistencyLevel consistency)
        {
            this.keyspace = keyspace;
            this.consistency = consistency;

            List<? extends AbstractBounds<PartitionPosition>> l = keyspace.getReplicationStrategy() instanceof LocalStrategy
                                                          ? command.dataRange().keyRange().unwrap()
                                                          : getRestrictedRanges(command.dataRange().keyRange());
            this.ranges = l.iterator();
            this.rangeCount = l.size();
        }

        public int rangeCount()
        {
            return rangeCount;
        }

        protected RangeForQuery computeNext()
        {
            if (!ranges.hasNext())
                return endOfData();

            AbstractBounds<PartitionPosition> range = ranges.next();
            List<InetAddress> liveEndpoints = getLiveSortedEndpoints(keyspace, range.right);
            return new RangeForQuery(range,
                                     liveEndpoints,
                                     consistency.filterForQuery(keyspace, liveEndpoints));
        }
    }

    private static class RangeMerger extends AbstractIterator<RangeForQuery>
    {
        private final Keyspace keyspace;
        private final ConsistencyLevel consistency;
        private final PeekingIterator<RangeForQuery> ranges;

        private RangeMerger(Iterator<RangeForQuery> iterator, Keyspace keyspace, ConsistencyLevel consistency)
        {
            this.keyspace = keyspace;
            this.consistency = consistency;
            this.ranges = Iterators.peekingIterator(iterator);
        }

        protected RangeForQuery computeNext()
        {
            if (!ranges.hasNext())
                return endOfData();

            RangeForQuery current = ranges.next();

            // getRestrictedRange has broken the queried range into per-[vnode] token ranges, but this doesn't take
            // the replication factor into account. If the intersection of live endpoints for 2 consecutive ranges
            // still meets the CL requirements, then we can merge both ranges into the same RangeSliceCommand.
            while (ranges.hasNext())
            {
                // If the current range right is the min token, we should stop merging because CFS.getRangeSlice
                // don't know how to deal with a wrapping range.
                // Note: it would be slightly more efficient to have CFS.getRangeSlice on the destination nodes unwraps
                // the range if necessary and deal with it. However, we can't start sending wrapped range without breaking
                // wire compatibility, so It's likely easier not to bother;
                if (current.range.right.isMinimum())
                    break;

                RangeForQuery next = ranges.peek();

                List<InetAddress> merged = intersection(current.liveEndpoints, next.liveEndpoints);

                // Check if there is enough endpoint for the merge to be possible.
                if (!consistency.isSufficientLiveNodes(keyspace, merged))
                    break;

                List<InetAddress> filteredMerged = consistency.filterForQuery(keyspace, merged);

                // Estimate whether merging will be a win or not
                if (!DatabaseDescriptor.getEndpointSnitch().isWorthMergingForRangeQuery(filteredMerged, current.filteredEndpoints, next.filteredEndpoints))
                    break;

                // If we get there, merge this range and the next one
                current = new RangeForQuery(current.range.withNewRight(next.range.right), merged, filteredMerged);
                ranges.next(); // consume the range we just merged since we've only peeked so far
            }
            return current;
        }
    }

    private static class SingleRangeResponse extends AbstractIterator<RowIterator> implements PartitionIterator
    {
        private final ReadCallback handler;
        private PartitionIterator result;

        private SingleRangeResponse(ReadCallback handler)
        {
            this.handler = handler;
        }

        private void waitForResponse() throws ReadTimeoutException
        {
            if (result != null)
                return;

            result = handler.get().subscribeOn(Schedulers.io()).blockingGet();
        }

        protected RowIterator computeNext()
        {
            waitForResponse();
            return result.hasNext() ? result.next() : endOfData();
        }

        public void close()
        {
            if (result != null)
                result.close();
        }
    }

    private static class RangeCommandIterator extends AbstractIterator<RowIterator> implements PartitionIterator
    {
        private final Iterator<RangeForQuery> ranges;
        private final int totalRangeCount;
        private final PartitionRangeReadCommand command;
        private final Keyspace keyspace;
        private final ConsistencyLevel consistency;

        private final long startTime;
        private final long queryStartNanoTime;
        private final boolean forContinuousPaging;
        private DataLimits.Counter counter;
        private PartitionIterator sentQueryIterator;

        private int concurrencyFactor;
        // The two following "metric" are maintained to improve the concurrencyFactor
        // when it was not good enough initially.
        private int liveReturned;
        private int rangesQueried;

        public RangeCommandIterator(RangeIterator ranges,
                                    PartitionRangeReadCommand command,
                                    int concurrencyFactor,
                                    Keyspace keyspace,
                                    ConsistencyLevel consistency,
                                    long queryStartNanoTime,
                                    boolean forContinuousPaging)
        {
            this.command = command;
            this.concurrencyFactor = concurrencyFactor;
            this.startTime = System.nanoTime();
            this.ranges = new RangeMerger(ranges, keyspace, consistency);
            this.totalRangeCount = ranges.rangeCount();
            this.consistency = consistency;
            this.keyspace = keyspace;
            this.queryStartNanoTime = queryStartNanoTime;
            this.forContinuousPaging = forContinuousPaging;
        }

        public RowIterator computeNext()
        {
            try
            {
                while (sentQueryIterator == null || !sentQueryIterator.hasNext())
                {
                    // If we don't have more range to handle, we're done
                    if (!ranges.hasNext())
                        return endOfData();

                    // else, sends the next batch of concurrent queries (after having close the previous iterator)
                    if (sentQueryIterator != null)
                    {
                        liveReturned += counter.counted();
                        sentQueryIterator.close();

                        // It's not the first batch of queries and we're not done, so we we can use what has been
                        // returned so far to improve our rows-per-range estimate and update the concurrency accordingly
                        updateConcurrencyFactor();
                    }
                    sentQueryIterator = sendNextRequests();
                }

                return sentQueryIterator.next();
            }
            catch (UnavailableException e)
            {
                /** continuous paging requests use different metrics, see {@link ContinuousPagingMetrics}. */
                if (!forContinuousPaging)
                    rangeMetrics.unavailables.mark();
                throw e;
            }
            catch (ReadTimeoutException e)
            {
                if (!forContinuousPaging)
                    rangeMetrics.timeouts.mark();
                throw e;
            }
            catch (ReadFailureException e)
            {
                if (!forContinuousPaging)
                    rangeMetrics.failures.mark();
                throw e;
            }
        }

        private void updateConcurrencyFactor()
        {
            if (liveReturned == 0)
            {
                // we haven't actually gotten any results, so query all remaining ranges at once
                concurrencyFactor = totalRangeCount - rangesQueried;
                return;
            }

            // Otherwise, compute how many rows per range we got on average and pick a concurrency factor
            // that should allow us to fetch all remaining rows with the next batch of (concurrent) queries.
            int remainingRows = command.limits().count() - liveReturned;
            float rowsPerRange = (float)liveReturned / (float)rangesQueried;
            concurrencyFactor = Math.max(1, Math.min(totalRangeCount - rangesQueried, Math.round(remainingRows / rowsPerRange)));
            logger.trace("Didn't get enough response rows; actual rows per range: {}; remaining rows: {}, new concurrent requests: {}",
                         rowsPerRange, remainingRows, concurrencyFactor);
        }

        /**
         * Queries the provided sub-range.
         *
         * @param toQuery the subRange to query.
         * @param isFirst in the case where multiple queries are sent in parallel, whether that's the first query on
         * that batch or not. The reason it matters is that whe paging queries, the command (more specifically the
         * {@code DataLimits}) may have "state" information and that state may only be valid for the first query (in
         * that it's the query that "continues" whatever we're previously queried).
         */
        private SingleRangeResponse query(RangeForQuery toQuery, boolean isFirst)
        {
            PartitionRangeReadCommand rangeCommand = command.forSubRange(toQuery.range, isFirst);

            DataResolver resolver = new DataResolver(keyspace, rangeCommand, consistency, toQuery.filteredEndpoints.size(), queryStartNanoTime);

            int blockFor = consistency.blockFor(keyspace);
            int minResponses = Math.min(toQuery.filteredEndpoints.size(), blockFor);
            List<InetAddress> minimalEndpoints = toQuery.filteredEndpoints.subList(0, minResponses);
            ReadCallback handler = new ReadCallback(resolver, consistency, rangeCommand, minimalEndpoints, queryStartNanoTime);

            handler.assureSufficientLiveNodes();

            if (logger.isTraceEnabled())
                logger.trace("Sending to {} for CL {}/{} - min {}", toQuery.filteredEndpoints, consistency, blockFor, minimalEndpoints.size());
            MessagingService.instance().send(Verbs.READS.READ.newDispatcher(toQuery.filteredEndpoints, rangeCommand), handler);
            return new SingleRangeResponse(handler);
        }

        private PartitionIterator sendNextRequests()
        {
            List<PartitionIterator> concurrentQueries = new ArrayList<>(concurrencyFactor);
            for (int i = 0; i < concurrencyFactor && ranges.hasNext(); i++)
            {
                concurrentQueries.add(query(ranges.next(), i == 0));
                ++rangesQueried;
            }

            Tracing.trace("Submitted {} concurrent range requests", concurrentQueries.size());
            // We want to count the results for the sake of updating the concurrency factor (see updateConcurrencyFactor) but we don't want to
            // enforce any particular limit at this point (this could break code than rely on postReconciliationProcessing), hence the DataLimits.NONE.
            counter = DataLimits.NONE.newCounter(command.nowInSec(), true);
            return counter.applyTo(PartitionIterators.concat(concurrentQueries));
        }

        public void close()
        {
            try
            {
                if (sentQueryIterator != null)
                    sentQueryIterator.close();
            }
            finally
            {
                /** continuous paging requests use different metrics, see {@link ContinuousPagingMetrics}. */
                if (!forContinuousPaging)
                    recordLatency(command, startTime);
            }
        }
    }

    /**
     * Calculate the latency in nano seconds from the start time and update the latency metrics for the
     * partition range read command.
     *
     * @param command - the read command
     * @param start - the read start time in nanoSeconds
     */
    private static void recordLatency(PartitionRangeReadCommand command, long start)
    {
        long latency = System.nanoTime() - start;
        rangeMetrics.addNano(latency);
        Keyspace.openAndGetStore(command.metadata()).metric.coordinatorScanLatency.update(latency, TimeUnit.NANOSECONDS);
    }

    public static Single<PartitionIterator> getRangeSlice(PartitionRangeReadCommand command,
                                                  ConsistencyLevel consistencyLevel,
                                                  long queryStartNanoTime,
                                                  boolean forContinuousPaging)
    {
        return forContinuousPaging && consistencyLevel.isSingleNode() && command.queriesOnlyLocalData()
             ? getRangeSliceLocalContinuous(command, consistencyLevel, queryStartNanoTime)
             : getRangeSliceRemote(command, consistencyLevel, queryStartNanoTime, forContinuousPaging);
    }


    public static Single<PartitionIterator> getRangeSlice(PartitionRangeReadCommand command, ConsistencyLevel consistencyLevel, long queryStartNanoTime)
    {
        return getRangeSliceRemote(command, consistencyLevel, queryStartNanoTime, false);
    }

    @SuppressWarnings("resource")
    private static Single<PartitionIterator> getRangeSliceRemote(PartitionRangeReadCommand command,
                                                        ConsistencyLevel consistencyLevel,
                                                        long queryStartNanoTime,
                                                        boolean forContinuousPaging)
    {
        checkNotBootstrappingOrSystemQuery(Collections.singletonList(command), rangeMetrics);

        Tracing.trace("Computing ranges to query");

        Callable<PartitionIterator> c = () ->
        {
            Keyspace keyspace = Keyspace.open(command.metadata().keyspace);
            RangeIterator ranges = new RangeIterator(command, keyspace, consistencyLevel);

            // our estimate of how many result rows there will be per-range
            float resultsPerRange = estimateResultsPerRange(command, keyspace);
            // underestimate how many rows we will get per-range in order to increase the likelihood that we'll
            // fetch enough rows in the first round
            resultsPerRange -= resultsPerRange * CONCURRENT_SUBREQUESTS_MARGIN;
            int concurrencyFactor = resultsPerRange == 0.0
                                    ? 1
                                    : Math.max(1, Math.min(ranges.rangeCount(), (int) Math.ceil(command.limits().count() / resultsPerRange)));
            logger.trace("Estimated result rows per range: {}; requested rows: {}, ranges.size(): {}; concurrent range requests: {}",
                         resultsPerRange, command.limits().count(), ranges.rangeCount(), concurrencyFactor);
            Tracing.trace("Submitting range requests on {} ranges with a concurrency of {} ({} rows per range expected)", ranges.rangeCount(), concurrencyFactor, resultsPerRange);

            // Note that in general, a RangeCommandIterator will honor the command limit for each range, but will not enforce it globally.

            return command.withLimitsAndPostReconciliation(new RangeCommandIterator(ranges, command, concurrencyFactor, keyspace, consistencyLevel, queryStartNanoTime, forContinuousPaging));
        };

        return Single.fromCallable(c).observeOn(Schedulers.io());
    }

    /**
     * Read a range slice locally, but for an external request. This implements an optimized local read path for data that
     * is available locally and that has been requested at a consistency level of ONE or LOCAL_ONE. We
     * wrap the functionality of {@link ReadCommand#executeInternal()}  with additional
     * functionality that is required for client requests, such as metrics recording and local query monitoring,
     * to ensure {@link ReadExecutionController} is not kept for too long. If local queries are aborted, they
     * are not reported as failed, rather the caller will take care of restarting them.
     * <p>
     * <b>Warning:</b> because this return a direct iterator, the returned iterator keeps an {@code ExecutionController}
     * open and so callers should make sure the iterator is closed on every
     * path, preferably through the use of a try-with-resources.
     *
     * @param command - the read command
     * @param consistencyLevel - the consistency level
     * @param queryStartNanoTime - the client request time in nano seconds
     * @return - the filtered partition iterator
     */
    @SuppressWarnings("resource")
    public static Single<PartitionIterator> getRangeSliceLocalContinuous(PartitionRangeReadCommand command, ConsistencyLevel consistencyLevel, long queryStartNanoTime)
    {
        assert consistencyLevel.isSingleNode();

        checkNotBootstrappingOrSystemQuery(Collections.singletonList(command), rangeMetrics);

        Tracing.trace("Querying local ranges");

        Monitor monitor = Monitor.createAndStartNoReporting(command,
                                                            System.currentTimeMillis(),
                                                            DatabaseDescriptor.getContinuousPaging().max_local_query_time_ms);

        try
        {
            // Same reasoning as in readLocalContinuous, see there for details.
            final PartitionIterator iter = command.withLimitsAndPostReconciliation(command.executeInternal(monitor).blockingGet());
            return Single.just(new PartitionIterator()
            {
                public boolean hasNext()
                {
                    return iter.hasNext();
                }

                public RowIterator next()
                {
                    return iter.next();
                }

                public void close()
                {
                    monitor.complete();
                }
            });
        }
        catch (Throwable e)
        {
            rangeMetrics.failures.mark();
            throw e;
        }
    }


    public Map<String, List<String>> getSchemaVersions()
    {
        return describeSchemaVersions();
    }

    /**
     * initiate a request/response session with each live node to check whether or not everybody is using the same
     * migration id. This is useful for determining if a schema change has propagated through the cluster. Disagreement
     * is assumed if any node fails to respond.
     */
    public static Map<String, List<String>> describeSchemaVersions()
    {
        final String myVersion = Schema.instance.getVersion().toString();
        final Map<InetAddress, UUID> versions = new ConcurrentHashMap<InetAddress, UUID>();
        final Set<InetAddress> liveHosts = Gossiper.instance.getLiveMembers();
        final CountDownLatch latch = new CountDownLatch(liveHosts.size());

        MessageCallback<UUID> cb = new MessageCallback<UUID>()
        {
            public void onResponse(Response<UUID> message)
            {
                // record the response from the remote node.
                versions.put(message.from(), message.payload());
                latch.countDown();
            }

            public void onFailure(FailureResponse<UUID> message)
            {
                // Ignore failure, we'll just timeout
            }
        };
        // an empty message acts as a request to the Schema Version message type.
        for (InetAddress endpoint : liveHosts)
            MessagingService.instance().send(Verbs.SCHEMA.VERSION.newRequest(endpoint, EmptyPayload.instance), cb);

        try
        {
            // wait for as long as possible. timeout-1s if possible.
            latch.await(DatabaseDescriptor.getRpcTimeout(), TimeUnit.MILLISECONDS);
        }
        catch (InterruptedException ex)
        {
            throw new AssertionError("This latch shouldn't have been interrupted.");
        }

        // maps versions to hosts that are on that version.
        Map<String, List<String>> results = new HashMap<String, List<String>>();
        Iterable<InetAddress> allHosts = Iterables.concat(Gossiper.instance.getLiveMembers(), Gossiper.instance.getUnreachableMembers());
        for (InetAddress host : allHosts)
        {
            UUID version = versions.get(host);
            String stringVersion = version == null ? UNREACHABLE : version.toString();
            List<String> hosts = results.get(stringVersion);
            if (hosts == null)
            {
                hosts = new ArrayList<String>();
                results.put(stringVersion, hosts);
            }
            hosts.add(host.getHostAddress());
        }

        // we're done: the results map is ready to return to the client.  the rest is just debug logging:
        if (results.get(UNREACHABLE) != null)
            logger.debug("Hosts not in agreement. Didn't get a response from everybody: {}", StringUtils.join(results.get(UNREACHABLE), ","));
        for (Map.Entry<String, List<String>> entry : results.entrySet())
        {
            // check for version disagreement. log the hosts that don't agree.
            if (entry.getKey().equals(UNREACHABLE) || entry.getKey().equals(myVersion))
                continue;
            for (String host : entry.getValue())
                logger.debug("{} disagrees ({})", host, entry.getKey());
        }
        if (results.size() == 1)
            logger.debug("Schemas are in agreement.");

        return results;
    }

    /**
     * Compute all ranges we're going to query, in sorted order. Nodes can be replica destinations for many ranges,
     * so we need to restrict each scan to the specific range we want, or else we'd get duplicate results.
     */
    static <T extends RingPosition<T>> List<AbstractBounds<T>> getRestrictedRanges(final AbstractBounds<T> queryRange)
    {
        // special case for bounds containing exactly 1 (non-minimum) token
        if (queryRange instanceof Bounds && queryRange.left.equals(queryRange.right) && !queryRange.left.isMinimum())
        {
            return Collections.singletonList(queryRange);
        }

        TokenMetadata tokenMetadata = StorageService.instance.getTokenMetadata();

        List<AbstractBounds<T>> ranges = new ArrayList<AbstractBounds<T>>();
        // divide the queryRange into pieces delimited by the ring and minimum tokens
        Iterator<Token> ringIter = TokenMetadata.ringIterator(tokenMetadata.sortedTokens(), queryRange.left.getToken(), true);
        AbstractBounds<T> remainder = queryRange;
        while (ringIter.hasNext())
        {
            /*
             * remainder can be a range/bounds of token _or_ keys and we want to split it with a token:
             *   - if remainder is tokens, then we'll just split using the provided token.
             *   - if remainder is keys, we want to split using token.upperBoundKey. For instance, if remainder
             *     is [DK(10, 'foo'), DK(20, 'bar')], and we have 3 nodes with tokens 0, 15, 30. We want to
             *     split remainder to A=[DK(10, 'foo'), 15] and B=(15, DK(20, 'bar')]. But since we can't mix
             *     tokens and keys at the same time in a range, we uses 15.upperBoundKey() to have A include all
             *     keys having 15 as token and B include none of those (since that is what our node owns).
             * asSplitValue() abstracts that choice.
             */
            Token upperBoundToken = ringIter.next();
            T upperBound = (T)upperBoundToken.upperBound(queryRange.left.getClass());
            if (!remainder.left.equals(upperBound) && !remainder.contains(upperBound))
                // no more splits
                break;
            Pair<AbstractBounds<T>,AbstractBounds<T>> splits = remainder.split(upperBound);
            if (splits == null)
                continue;

            ranges.add(splits.left);
            remainder = splits.right;
        }
        ranges.add(remainder);

        return ranges;
    }

    public boolean getHintedHandoffEnabled()
    {
        return DatabaseDescriptor.hintedHandoffEnabled();
    }

    public void setHintedHandoffEnabled(boolean b)
    {
        synchronized (StorageService.instance)
        {
            if (b)
                StorageService.instance.checkServiceAllowedToStart("hinted handoff");

            DatabaseDescriptor.setHintedHandoffEnabled(b);
        }
    }

    public void enableHintsForDC(String dc)
    {
        DatabaseDescriptor.enableHintsForDC(dc);
    }

    public void disableHintsForDC(String dc)
    {
        DatabaseDescriptor.disableHintsForDC(dc);
    }

    public Set<String> getHintedHandoffDisabledDCs()
    {
        return DatabaseDescriptor.hintedHandoffDisabledDCs();
    }

    public int getMaxHintWindow()
    {
        return DatabaseDescriptor.getMaxHintWindow();
    }

    public void setMaxHintWindow(int ms)
    {
        DatabaseDescriptor.setMaxHintWindow(ms);
    }

    public static boolean shouldHint(InetAddress ep)
    {
        if (DatabaseDescriptor.hintedHandoffEnabled())
        {
            Set<String> disabledDCs = DatabaseDescriptor.hintedHandoffDisabledDCs();
            if (!disabledDCs.isEmpty())
            {
                final String dc = DatabaseDescriptor.getEndpointSnitch().getDatacenter(ep);
                if (disabledDCs.contains(dc))
                {
                    Tracing.trace("Not hinting {} since its data center {} has been disabled {}", ep, dc, disabledDCs);
                    return false;
                }
            }
            boolean hintWindowExpired = Gossiper.instance.getEndpointDowntime(ep) > DatabaseDescriptor.getMaxHintWindow();
            if (hintWindowExpired)
            {
                HintsService.instance.metrics.incrPastWindow(ep);
                Tracing.trace("Not hinting {} which has been down {} ms", ep, Gossiper.instance.getEndpointDowntime(ep));
            }
            return !hintWindowExpired;
        }
        else
        {
            return false;
        }
    }

    /**
     * Performs the truncate operatoin, which effectively deletes all data from
     * the column family cfname
     * @param keyspace
     * @param cfname
     * @throws UnavailableException If some of the hosts in the ring are down.
     * @throws TimeoutException
     */
    public static void truncateBlocking(String keyspace, String cfname) throws UnavailableException, TimeoutException
    {
        logger.debug("Starting a blocking truncate operation on keyspace {}, CF {}", keyspace, cfname);
        if (isAnyStorageHostDown())
        {
            logger.info("Cannot perform truncate, some hosts are down");
            // Since the truncate operation is so aggressive and is typically only
            // invoked by an admin, for simplicity we require that all nodes are up
            // to perform the operation.
            int liveMembers = Gossiper.instance.getLiveMembers().size();
            throw new UnavailableException(ConsistencyLevel.ALL, liveMembers + Gossiper.instance.getUnreachableMembers().size(), liveMembers);
        }

        Set<InetAddress> allEndpoints = StorageService.instance.getLiveRingMembers(true);

        int blockFor = allEndpoints.size();
        final TruncateResponseHandler responseHandler = new TruncateResponseHandler(blockFor);

        // Send out the truncate calls and track the responses with the callbacks.
        Tracing.trace("Enqueuing truncate messages to hosts {}", allEndpoints);
        Truncation truncation = new Truncation(keyspace, cfname);
        MessagingService.instance().send(Verbs.OPERATIONS.TRUNCATE.newDispatcher(allEndpoints, truncation), responseHandler);

        // Wait for all
        try
        {
            responseHandler.get();
        }
        catch (TimeoutException e)
        {
            Tracing.trace("Timed out");
            throw e;
        }
    }

    /**
     * Asks the gossiper if there are any nodes that are currently down.
     * @return true if the gossiper thinks all nodes are up.
     */
    private static boolean isAnyStorageHostDown()
    {
        return !Gossiper.instance.getUnreachableTokenOwners().isEmpty();
    }

    /**
     * HintRunnable will decrease totalHintsInProgress and targetHints when finished.
     * It is the caller's responsibility to increment them initially.
     */
    abstract static class HintRunnable implements Runnable
    {
        public final Collection<InetAddress> targets;

        protected HintRunnable(Collection<InetAddress> targets)
        {
            this.targets = targets;
        }

        public void run()
        {
            try
            {
                runMayThrow();
            }
            catch (Exception e)
            {
                throw new RuntimeException(e);
            }
            finally
            {
                StorageMetrics.totalHintsInProgress.dec(targets.size());
                for (InetAddress target : targets)
                    getHintsInProgressFor(target).decrementAndGet();
            }
        }

        abstract protected void runMayThrow() throws Exception;
    }

    public long getTotalHints()
    {
        return StorageMetrics.totalHints.getCount();
    }

    public int getMaxHintsInProgress()
    {
        return maxHintsInProgress;
    }

    public void setMaxHintsInProgress(int qs)
    {
        maxHintsInProgress = qs;
    }

    public int getHintsInProgress()
    {
        return (int) StorageMetrics.totalHintsInProgress.getCount();
    }

    public void verifyNoHintsInProgress()
    {
        if (getHintsInProgress() > 0)
            logger.warn("Some hints were not written before shutdown.  This is not supposed to happen.  You should (a) run repair, and (b) file a bug report");
    }

    private static AtomicInteger getHintsInProgressFor(InetAddress destination)
    {
        try
        {
            return hintsInProgress.load(destination);
        }
        catch (Exception e)
        {
            throw new AssertionError(e);
        }
    }

    public static Future<Void> submitHint(Mutation mutation, InetAddress target, WriteHandler handler)
    {
        return submitHint(mutation, Collections.singleton(target), handler);
    }

    public static Future<Void> submitHint(Mutation mutation,
                                          Collection<InetAddress> targets,
                                          WriteHandler handler)
    {
        HintRunnable runnable = new HintRunnable(targets)
        {
            public void runMayThrow()
            {
                Set<InetAddress> validTargets = new HashSet<>(targets.size());
                Set<UUID> hostIds = new HashSet<>(targets.size());
                for (InetAddress target : targets)
                {
                    UUID hostId = StorageService.instance.getHostIdForEndpoint(target);
                    if (hostId != null)
                    {
                        hostIds.add(hostId);
                        validTargets.add(target);
                    }
                    else
                        logger.debug("Discarding hint for endpoint not part of ring: {}", target);
                }
                logger.trace("Adding hints for {}", validTargets);
                HintsService.instance.write(hostIds, Hint.create(mutation, System.currentTimeMillis()));
                validTargets.forEach(HintsService.instance.metrics::incrCreatedHints);
                // Notify the handler only for CL == ANY
                if (handler != null && handler.consistencyLevel() == ConsistencyLevel.ANY)
                    handler.onLocalResponse();
            }
        };

        return submitHint(runnable);
    }

    static Future<Void> submitHint(HintRunnable runnable)
    {
        StorageMetrics.totalHintsInProgress.inc(runnable.targets.size());
        for (InetAddress target : runnable.targets)
            getHintsInProgressFor(target).incrementAndGet();
        return (Future<Void>) StageManager.getStage(Stage.MUTATION).submit(runnable);
    }

    public Long getRpcTimeout() { return DatabaseDescriptor.getRpcTimeout(); }
    public void setRpcTimeout(Long timeoutInMillis) { DatabaseDescriptor.setRpcTimeout(timeoutInMillis); }

    public Long getReadRpcTimeout() { return DatabaseDescriptor.getReadRpcTimeout(); }
    public void setReadRpcTimeout(Long timeoutInMillis) { DatabaseDescriptor.setReadRpcTimeout(timeoutInMillis); }

    public Long getWriteRpcTimeout() { return DatabaseDescriptor.getWriteRpcTimeout(); }
    public void setWriteRpcTimeout(Long timeoutInMillis) { DatabaseDescriptor.setWriteRpcTimeout(timeoutInMillis); }

    public Long getCounterWriteRpcTimeout() { return DatabaseDescriptor.getCounterWriteRpcTimeout(); }
    public void setCounterWriteRpcTimeout(Long timeoutInMillis) { DatabaseDescriptor.setCounterWriteRpcTimeout(timeoutInMillis); }

    public Long getCasContentionTimeout() { return DatabaseDescriptor.getCasContentionTimeout(); }
    public void setCasContentionTimeout(Long timeoutInMillis) { DatabaseDescriptor.setCasContentionTimeout(timeoutInMillis); }

    public Long getRangeRpcTimeout() { return DatabaseDescriptor.getRangeRpcTimeout(); }
    public void setRangeRpcTimeout(Long timeoutInMillis) { DatabaseDescriptor.setRangeRpcTimeout(timeoutInMillis); }

    public Long getTruncateRpcTimeout() { return DatabaseDescriptor.getTruncateRpcTimeout(); }
    public void setTruncateRpcTimeout(Long timeoutInMillis) { DatabaseDescriptor.setTruncateRpcTimeout(timeoutInMillis); }

    public Long getNativeTransportMaxConcurrentConnections() { return DatabaseDescriptor.getNativeTransportMaxConcurrentConnections(); }
    public void setNativeTransportMaxConcurrentConnections(Long nativeTransportMaxConcurrentConnections) { DatabaseDescriptor.setNativeTransportMaxConcurrentConnections(nativeTransportMaxConcurrentConnections); }

    public Long getNativeTransportMaxConcurrentConnectionsPerIp() { return DatabaseDescriptor.getNativeTransportMaxConcurrentConnectionsPerIp(); }
    public void setNativeTransportMaxConcurrentConnectionsPerIp(Long nativeTransportMaxConcurrentConnections) { DatabaseDescriptor.setNativeTransportMaxConcurrentConnectionsPerIp(nativeTransportMaxConcurrentConnections); }

    public void reloadTriggerClasses() { TriggerExecutor.instance.reloadClasses(); }

    public long getReadRepairAttempted()
    {
        return ReadRepairMetrics.attempted.getCount();
    }

    public long getReadRepairRepairedBlocking()
    {
        return ReadRepairMetrics.repairedBlocking.getCount();
    }

    public long getReadRepairRepairedBackground()
    {
        return ReadRepairMetrics.repairedBackground.getCount();
    }

    public int getNumberOfTables()
    {
        return Schema.instance.getNumberOfTables();
    }

    public String getIdealConsistencyLevel()
    {
        return DatabaseDescriptor.getIdealConsistencyLevel().toString();
    }

    public String setIdealConsistencyLevel(String cl)
    {
        ConsistencyLevel original = DatabaseDescriptor.getIdealConsistencyLevel();
        ConsistencyLevel newCL = ConsistencyLevel.valueOf(cl.trim().toUpperCase());
        DatabaseDescriptor.setIdealConsistencyLevel(newCL);
        return String.format("Updating ideal consistency level new value: %s old value %s", newCL, original.toString());
    }

    public int getOtcBacklogExpirationInterval() {
        return DatabaseDescriptor.getOtcBacklogExpirationInterval();
    }

    public void setOtcBacklogExpirationInterval(int intervalInMillis) {
        DatabaseDescriptor.setOtcBacklogExpirationInterval(intervalInMillis);
    }
}<|MERGE_RESOLUTION|>--- conflicted
+++ resolved
@@ -696,11 +696,8 @@
             viewWriteMetrics.viewWriteLatency.update(delay, TimeUnit.MILLISECONDS);
         };
 
-<<<<<<< HEAD
-=======
         // The copy into an immutable list is not just an optimization, it is essential for correctness
         // since it would be very wrong if we subscribed to the observable of a different handler
->>>>>>> 38cbb3ba
         List<WriteHandler> handlers = ImmutableList.copyOf(Lists.transform(mutationsAndEndpoints, mae ->
         {
             viewWriteMetrics.viewReplicasAttempted.inc(mae.endpoints.liveCount());
