--- conflicted
+++ resolved
@@ -290,7 +290,7 @@
         {
             TableMetadata metadata = Schema.instance.validateTable(keyspaceName, cfName);
             consistencyForPaxos.validateForCas(keyspaceName);
-            consistencyForCommit.validateForCasCommit(keyspaceName);
+            consistencyForCommit.validateForCasCommit(keyspaceName, Keyspace.open(keyspaceName).getReplicationStrategy());
 
             Supplier<Pair<PartitionUpdate, RowIterator>> updateProposer = () ->
             {
@@ -436,15 +436,9 @@
         AbstractReplicationStrategy latestRs = keyspace.getReplicationStrategy();
         try
         {
-<<<<<<< HEAD
             consistencyForPaxos.validateForCas(metadata.keyspace);
-            consistencyForReplayCommits.validateForCasCommit(metadata.keyspace);
-            consistencyForCommit.validateForCasCommit(metadata.keyspace);
-=======
-            consistencyForPaxos.validateForCas();
-            consistencyForReplayCommits.validateForCasCommit(latestRs);
-            consistencyForCommit.validateForCasCommit(latestRs);
->>>>>>> 98b449f3
+            consistencyForReplayCommits.validateForCasCommit(keyspace.getName(), latestRs);
+            consistencyForCommit.validateForCasCommit(keyspace.getName(), latestRs);
 
             long timeoutNanos = DatabaseDescriptor.getCasContentionTimeout(NANOSECONDS);
             while (System.nanoTime() - queryStartNanoTime < timeoutNanos)
