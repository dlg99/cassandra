/*
 * Licensed to the Apache Software Foundation (ASF) under one
 * or more contributor license agreements.  See the NOTICE file
 * distributed with this work for additional information
 * regarding copyright ownership.  The ASF licenses this file
 * to you under the Apache License, Version 2.0 (the
 * "License"); you may not use this file except in compliance
 * with the License.  You may obtain a copy of the License at
 *
 *     http://www.apache.org/licenses/LICENSE-2.0
 *
 * Unless required by applicable law or agreed to in writing, software
 * distributed under the License is distributed on an "AS IS" BASIS,
 * WITHOUT WARRANTIES OR CONDITIONS OF ANY KIND, either express or implied.
 * See the License for the specific language governing permissions and
 * limitations under the License.
 */
package org.apache.cassandra.service;

import java.net.InetAddress;
import java.util.List;
import java.util.concurrent.ThreadLocalRandom;
import java.util.concurrent.TimeUnit;

import com.google.common.collect.Iterables;
import org.slf4j.Logger;
import org.slf4j.LoggerFactory;

import org.apache.cassandra.db.ColumnFamilyStore;
import org.apache.cassandra.db.ConsistencyLevel;
import org.apache.cassandra.db.DigestVersion;
import org.apache.cassandra.db.ReadCommand;
import org.apache.cassandra.db.ReadVerbs;
import org.apache.cassandra.db.SinglePartitionReadCommand;
import org.apache.cassandra.db.Keyspace;
import org.apache.cassandra.db.partitions.PartitionIterator;
import org.apache.cassandra.exceptions.ReadFailureException;
import org.apache.cassandra.exceptions.ReadTimeoutException;
import org.apache.cassandra.exceptions.UnavailableException;
import org.apache.cassandra.metrics.ReadRepairMetrics;
import org.apache.cassandra.net.Verbs;
import org.apache.cassandra.net.MessagingService;
import org.apache.cassandra.net.MessagingVersion;
import org.apache.cassandra.schema.SpeculativeRetryParam;
import org.apache.cassandra.schema.TableMetadata;
import org.apache.cassandra.tracing.Tracing;

/**
 * Sends a read request to the replicas needed to satisfy a given ConsistencyLevel.
 *
 * Optionally, may perform additional requests to provide redundancy against replica failure:
 * AlwaysSpeculatingReadExecutor will always send a request to one extra replica, while
 * SpeculatingReadExecutor will wait until it looks like the original request is in danger
 * of timing out before performing extra reads.
 */
public abstract class AbstractReadExecutor
{
    private static final Logger logger = LoggerFactory.getLogger(AbstractReadExecutor.class);

    protected final ReadCommand command;
    protected final List<InetAddress> targetReplicas;
    protected final ReadCallback handler;
<<<<<<< HEAD
    protected final DigestVersion digestVersion;
=======
    protected final TraceState traceState;
    protected final ColumnFamilyStore cfs;
>>>>>>> f87ec773

    AbstractReadExecutor(Keyspace keyspace, ColumnFamilyStore cfs, ReadCommand command, ConsistencyLevel consistencyLevel, List<InetAddress> targetReplicas, long queryStartNanoTime)
    {
        this.command = command;
        this.targetReplicas = targetReplicas;
        this.handler = new ReadCallback(new DigestResolver(keyspace, command, consistencyLevel, targetReplicas.size()), consistencyLevel, command, targetReplicas, queryStartNanoTime);
<<<<<<< HEAD
=======
        this.cfs = cfs;
        this.traceState = Tracing.instance.get();
>>>>>>> f87ec773

        // Set the digest version (if we request some digests). This is the smallest version amongst all our target replicas since new nodes
        // knows how to produce older digest but the reverse is not true.
        MessagingVersion minVersion = MessagingService.current_version;
        for (InetAddress replica : targetReplicas)
            minVersion = MessagingVersion.min(minVersion, MessagingService.instance().getVersion(replica));
        this.digestVersion = minVersion.<ReadVerbs.ReadVersion>groupVersion(Verbs.Group.READS).digestVersion;
    }

    protected void makeDataRequests(List<InetAddress> endpoints)
    {
        assert !endpoints.isEmpty();
        Tracing.trace("Reading data from {}", endpoints);
        logger.trace("Reading data from {}", endpoints);
        makeRequests(command, endpoints);

    }

    protected void makeDigestRequests(List<InetAddress> endpoints)
    {
        assert !endpoints.isEmpty();
        Tracing.trace("Reading digests from {}", endpoints);
        logger.trace("Reading digests from {}", endpoints);
        makeRequests(command.createDigestCommand(digestVersion), endpoints);
    }

    private void makeRequests(ReadCommand readCommand, List<InetAddress> endpoints)
    {
        MessagingService.instance().send(Verbs.READS.READ.newDispatcher(endpoints, readCommand), handler);
    }

    /**
     * Perform additional requests if it looks like the original will time out.  May block while it waits
     * to see if the original requests are answered first.
     */
    public abstract void maybeTryAdditionalReplicas();

    /**
     * Get the replicas involved in the [finished] request.
     *
     * @return target replicas + the extra replica, *IF* we speculated.
     */
    public abstract List<InetAddress> getContactedReplicas();

    /**
     * send the initial set of requests
     */
    public abstract void executeAsync();

    /**
     * wait for an answer.  Blocks until success or timeout, so it is caller's
     * responsibility to call maybeTryAdditionalReplicas first.
     */
    public PartitionIterator get() throws ReadFailureException, ReadTimeoutException, DigestMismatchException
    {
        try
        {
            return handler.get();
        }
        catch (ReadTimeoutException e)
        {
            try
            {
                onReadTimeout();
            }
            finally
            {
                throw e;
            }
        }
    }

    private static ReadRepairDecision newReadRepairDecision(TableMetadata metadata)
    {
        if (metadata.params.readRepairChance > 0d ||
            metadata.params.dcLocalReadRepairChance > 0)
        {
            double chance = ThreadLocalRandom.current().nextDouble();
            if (metadata.params.readRepairChance > chance)
                return ReadRepairDecision.GLOBAL;

            if (metadata.params.dcLocalReadRepairChance > chance)
                return ReadRepairDecision.DC_LOCAL;
        }

        return ReadRepairDecision.NONE;
    }

    /**
     * @return an executor appropriate for the configured speculative read policy
     */
    public static AbstractReadExecutor getReadExecutor(SinglePartitionReadCommand command, ConsistencyLevel consistencyLevel, long queryStartNanoTime) throws UnavailableException
    {
        Keyspace keyspace = Keyspace.open(command.metadata().keyspace);
        List<InetAddress> allReplicas = StorageProxy.getLiveSortedEndpoints(keyspace, command.partitionKey());
        // 11980: Excluding EACH_QUORUM reads from potential RR, so that we do not miscount DC responses
        ReadRepairDecision repairDecision = consistencyLevel == ConsistencyLevel.EACH_QUORUM
                                            ? ReadRepairDecision.NONE
                                            : newReadRepairDecision(command.metadata());
        List<InetAddress> targetReplicas = consistencyLevel.filterForQuery(keyspace, allReplicas, repairDecision);

        // Throw UAE early if we don't have enough replicas.
        consistencyLevel.assureSufficientLiveNodes(keyspace, targetReplicas);

        if (repairDecision != ReadRepairDecision.NONE)
        {
            Tracing.trace("Read-repair {}", repairDecision);
            ReadRepairMetrics.attempted.mark();
        }

        ColumnFamilyStore cfs = keyspace.getColumnFamilyStore(command.metadata().id);
        SpeculativeRetryParam retry = cfs.metadata().params.speculativeRetry;

        // Speculative retry is disabled *OR*
        // 11980: Disable speculative retry if using EACH_QUORUM in order to prevent miscounting DC responses
        if (retry.equals(SpeculativeRetryParam.NONE)
            | consistencyLevel == ConsistencyLevel.EACH_QUORUM)
            return new NeverSpeculatingReadExecutor(keyspace, cfs, command, consistencyLevel, targetReplicas, queryStartNanoTime, false);

        // There are simply no extra replicas to speculate.
        // Handle this separately so it can log failed attempts to speculate due to lack of replicas
        if (consistencyLevel.blockFor(keyspace) == allReplicas.size())
            return new NeverSpeculatingReadExecutor(keyspace, cfs, command, consistencyLevel, targetReplicas, queryStartNanoTime, true);

        if (targetReplicas.size() == allReplicas.size())
        {
            // CL.ALL, RRD.GLOBAL or RRD.DC_LOCAL and a single-DC.
            // We are going to contact every node anyway, so ask for 2 full data requests instead of 1, for redundancy
            // (same amount of requests in total, but we turn 1 digest request into a full blown data request).
            return new AlwaysSpeculatingReadExecutor(keyspace, cfs, command, consistencyLevel, targetReplicas, queryStartNanoTime);
        }

        // RRD.NONE or RRD.DC_LOCAL w/ multiple DCs.
        InetAddress extraReplica = allReplicas.get(targetReplicas.size());
        // With repair decision DC_LOCAL all replicas/target replicas may be in different order, so
        // we might have to find a replacement that's not already in targetReplicas.
        if (repairDecision == ReadRepairDecision.DC_LOCAL && targetReplicas.contains(extraReplica))
        {
            for (InetAddress address : allReplicas)
            {
                if (!targetReplicas.contains(address))
                {
                    extraReplica = address;
                    break;
                }
            }
        }
        targetReplicas.add(extraReplica);

        if (retry.equals(SpeculativeRetryParam.ALWAYS))
            return new AlwaysSpeculatingReadExecutor(keyspace, cfs, command, consistencyLevel, targetReplicas, queryStartNanoTime);
        else // PERCENTILE or CUSTOM.
            return new SpeculatingReadExecutor(keyspace, cfs, command, consistencyLevel, targetReplicas, queryStartNanoTime);
    }

    /**
     *  Returns true if speculation should occur and if it should then block until it is time to
     *  send the speculative reads
     */
    boolean shouldSpeculateAndMaybeWait()
    {
        // no latency information, or we're overloaded
        if (cfs.sampleLatencyNanos > TimeUnit.MILLISECONDS.toNanos(command.getTimeout()))
            return false;

        return !handler.await(cfs.sampleLatencyNanos, TimeUnit.NANOSECONDS);
    }

    void onReadTimeout() {}

    public static class NeverSpeculatingReadExecutor extends AbstractReadExecutor
    {
        /**
         * If never speculating due to lack of replicas
         * log it is as a failure if it should have happened
         * but couldn't due to lack of replicas
         */
        private final boolean logFailedSpeculation;

        public NeverSpeculatingReadExecutor(Keyspace keyspace, ColumnFamilyStore cfs, ReadCommand command, ConsistencyLevel consistencyLevel, List<InetAddress> targetReplicas, long queryStartNanoTime, boolean logFailedSpeculation)
        {
            super(keyspace, cfs, command, consistencyLevel, targetReplicas, queryStartNanoTime);
            this.logFailedSpeculation = logFailedSpeculation;
        }

        public void executeAsync()
        {
            makeDataRequests(targetReplicas.subList(0, 1));
            if (targetReplicas.size() > 1)
                makeDigestRequests(targetReplicas.subList(1, targetReplicas.size()));
        }

        public void maybeTryAdditionalReplicas()
        {
            if (shouldSpeculateAndMaybeWait() && logFailedSpeculation)
            {
                cfs.metric.speculativeInsufficientReplicas.inc();
            }
        }

        public List<InetAddress> getContactedReplicas()
        {
            return targetReplicas;
        }
    }

    static class SpeculatingReadExecutor extends AbstractReadExecutor
    {
        private volatile boolean speculated = false;

        public SpeculatingReadExecutor(Keyspace keyspace,
                                       ColumnFamilyStore cfs,
                                       ReadCommand command,
                                       ConsistencyLevel consistencyLevel,
                                       List<InetAddress> targetReplicas,
                                       long queryStartNanoTime)
        {
            super(keyspace, cfs, command, consistencyLevel, targetReplicas, queryStartNanoTime);
        }

        public void executeAsync()
        {
            // if CL + RR result in covering all replicas, getReadExecutor forces AlwaysSpeculating.  So we know
            // that the last replica in our list is "extra."
            List<InetAddress> initialReplicas = targetReplicas.subList(0, targetReplicas.size() - 1);

            if (handler.blockFor() < initialReplicas.size())
            {
                // We're hitting additional targets for read repair.  Since our "extra" replica is the least-
                // preferred by the snitch, we do an extra data read to start with against a replica more
                // likely to reply; better to let RR fail than the entire query.
                makeDataRequests(initialReplicas.subList(0, 2));
                if (initialReplicas.size() > 2)
                    makeDigestRequests(initialReplicas.subList(2, initialReplicas.size()));
            }
            else
            {
                // not doing read repair; all replies are important, so it doesn't matter which nodes we
                // perform data reads against vs digest.
                makeDataRequests(initialReplicas.subList(0, 1));
                if (initialReplicas.size() > 1)
                    makeDigestRequests(initialReplicas.subList(1, initialReplicas.size()));
            }
        }

        public void maybeTryAdditionalReplicas()
        {
            if (shouldSpeculateAndMaybeWait())
            {
                //Handle speculation stats first in case the callback fires immediately
                speculated = true;
                cfs.metric.speculativeRetries.inc();
                // Could be waiting on the data, or on enough digests.
                ReadCommand retryCommand = command;
                if (handler.resolver.isDataPresent())
                    retryCommand = command.createDigestCommand(digestVersion);

                InetAddress extraReplica = Iterables.getLast(targetReplicas);
<<<<<<< HEAD
                Tracing.trace("Speculating read retry on {}", extraReplica);
                logger.trace("Speculating read retry on {}", extraReplica);
                MessagingService.instance().send(Verbs.READS.READ.newRequest(extraReplica, retryCommand), handler);
                speculated = true;

                cfs.metric.speculativeRetries.inc();
=======
                if (traceState != null)
                    traceState.trace("speculating read retry on {}", extraReplica);
                logger.trace("speculating read retry on {}", extraReplica);
                MessagingService.instance().sendRRWithFailure(retryCommand.createMessage(), extraReplica, handler);
>>>>>>> f87ec773
            }
        }

        public List<InetAddress> getContactedReplicas()
        {
            return speculated
                 ? targetReplicas
                 : targetReplicas.subList(0, targetReplicas.size() - 1);
        }

        @Override
        void onReadTimeout()
        {
            //Shouldn't be possible to get here without first attempting to speculate even if the
            //timing is bad
            assert speculated;
            cfs.metric.speculativeFailedRetries.inc();
        }
    }

    private static class AlwaysSpeculatingReadExecutor extends AbstractReadExecutor
    {
        public AlwaysSpeculatingReadExecutor(Keyspace keyspace,
                                             ColumnFamilyStore cfs,
                                             ReadCommand command,
                                             ConsistencyLevel consistencyLevel,
                                             List<InetAddress> targetReplicas,
                                             long queryStartNanoTime)
        {
            super(keyspace, cfs, command, consistencyLevel, targetReplicas, queryStartNanoTime);
        }

        public void maybeTryAdditionalReplicas()
        {
            // no-op
        }

        public List<InetAddress> getContactedReplicas()
        {
            return targetReplicas;
        }

        @Override
        public void executeAsync()
        {
            makeDataRequests(targetReplicas.subList(0, targetReplicas.size() > 1 ? 2 : 1));
            if (targetReplicas.size() > 2)
                makeDigestRequests(targetReplicas.subList(2, targetReplicas.size()));
            cfs.metric.speculativeRetries.inc();
        }

        @Override
        void onReadTimeout()
        {
            cfs.metric.speculativeFailedRetries.inc();
        }
    }
}<|MERGE_RESOLUTION|>--- conflicted
+++ resolved
@@ -60,23 +60,15 @@
     protected final ReadCommand command;
     protected final List<InetAddress> targetReplicas;
     protected final ReadCallback handler;
-<<<<<<< HEAD
     protected final DigestVersion digestVersion;
-=======
-    protected final TraceState traceState;
     protected final ColumnFamilyStore cfs;
->>>>>>> f87ec773
 
     AbstractReadExecutor(Keyspace keyspace, ColumnFamilyStore cfs, ReadCommand command, ConsistencyLevel consistencyLevel, List<InetAddress> targetReplicas, long queryStartNanoTime)
     {
         this.command = command;
         this.targetReplicas = targetReplicas;
         this.handler = new ReadCallback(new DigestResolver(keyspace, command, consistencyLevel, targetReplicas.size()), consistencyLevel, command, targetReplicas, queryStartNanoTime);
-<<<<<<< HEAD
-=======
         this.cfs = cfs;
-        this.traceState = Tracing.instance.get();
->>>>>>> f87ec773
 
         // Set the digest version (if we request some digests). This is the smallest version amongst all our target replicas since new nodes
         // knows how to produce older digest but the reverse is not true.
@@ -335,19 +327,9 @@
                     retryCommand = command.createDigestCommand(digestVersion);
 
                 InetAddress extraReplica = Iterables.getLast(targetReplicas);
-<<<<<<< HEAD
                 Tracing.trace("Speculating read retry on {}", extraReplica);
                 logger.trace("Speculating read retry on {}", extraReplica);
                 MessagingService.instance().send(Verbs.READS.READ.newRequest(extraReplica, retryCommand), handler);
-                speculated = true;
-
-                cfs.metric.speculativeRetries.inc();
-=======
-                if (traceState != null)
-                    traceState.trace("speculating read retry on {}", extraReplica);
-                logger.trace("speculating read retry on {}", extraReplica);
-                MessagingService.instance().sendRRWithFailure(retryCommand.createMessage(), extraReplica, handler);
->>>>>>> f87ec773
             }
         }
 
