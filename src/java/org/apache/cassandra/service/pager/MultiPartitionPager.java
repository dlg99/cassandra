/*
 * Licensed to the Apache Software Foundation (ASF) under one
 * or more contributor license agreements.  See the NOTICE file
 * distributed with this work for additional information
 * regarding copyright ownership.  The ASF licenses this file
 * to you under the Apache License, Version 2.0 (the
 * "License"); you may not use this file except in compliance
 * with the License.  You may obtain a copy of the License at
 *
 *     http://www.apache.org/licenses/LICENSE-2.0
 *
 * Unless required by applicable law or agreed to in writing, software
 * distributed under the License is distributed on an "AS IS" BASIS,
 * WITHOUT WARRANTIES OR CONDITIONS OF ANY KIND, either express or implied.
 * See the License for the specific language governing permissions and
 * limitations under the License.
 */
package org.apache.cassandra.service.pager;

import io.reactivex.Single;
import org.apache.cassandra.transport.ProtocolVersion;
import org.apache.cassandra.utils.AbstractIterator;

import java.util.Arrays;

import org.apache.cassandra.db.*;
import org.apache.cassandra.db.rows.*;
import org.apache.cassandra.db.filter.DataLimits;
import org.apache.cassandra.db.partitions.*;
import org.apache.cassandra.exceptions.RequestValidationException;
import org.apache.cassandra.exceptions.RequestExecutionException;
import org.apache.cassandra.service.ClientState;

/**
 * Pager over a list of ReadCommand.
 *
 * Note that this is not easy to make efficient. Indeed, we need to page the first command fully before
 * returning results from the next one, but if the result returned by each command is small (compared to pageSize),
 * paging the commands one at a time under-performs compared to parallelizing. On the other, if we parallelize
 * and each command raised pageSize results, we'll end up with commands.size() * pageSize results in memory, which
 * defeats the purpose of paging.
 *
 * For now, we keep it simple (somewhat) and just do one command at a time. Provided that we make sure to not
 * create a pager unless we need to, this is probably fine. Though if we later want to get fancy, we could use the
 * cfs meanPartitionSize to decide if parallelizing some of the command might be worth it while being confident we don't
 * blow out memory.
 */
public class MultiPartitionPager implements QueryPager
{
    private final SinglePartitionPager[] pagers;
    private final DataLimits limit;

    private final int nowInSec;

    private int remaining;
    private int current;

    public MultiPartitionPager(SinglePartitionReadCommand.Group group, PagingState state, ProtocolVersion protocolVersion)
    {
        this.limit = group.limits();
        this.nowInSec = group.nowInSec();

        int i = 0;
        // If it's not the beginning (state != null), we need to find where we were and skip previous commands
        // since they are done.
        if (state != null)
            for (; i < group.commands.size(); i++)
                if (group.commands.get(i).partitionKey().getKey().equals(state.partitionKey))
                    break;

        if (i >= group.commands.size())
        {
            pagers = null;
            return;
        }

        pagers = new SinglePartitionPager[group.commands.size() - i];
        // 'i' is on the first non exhausted pager for the previous page (or the first one)
        pagers[0] = group.commands.get(i).getPager(state, protocolVersion);

        // Following ones haven't been started yet
        for (int j = i + 1; j < group.commands.size(); j++)
            pagers[j - i] = group.commands.get(j).getPager(null, protocolVersion);

        remaining = state == null ? limit.count() : state.remaining;
    }

    private MultiPartitionPager(SinglePartitionPager[] pagers, DataLimits limit, int nowInSec, int remaining, int current)
    {
        this.pagers = pagers;
        this.limit = limit;
        this.nowInSec = nowInSec;
        this.remaining = remaining;
        this.current = current;
    }

    public QueryPager withUpdatedLimit(DataLimits newLimits)
    {
        SinglePartitionPager[] newPagers = Arrays.copyOf(pagers, pagers.length);
        newPagers[current] = newPagers[current].withUpdatedLimit(newLimits);

        return new MultiPartitionPager(newPagers,
                                       newLimits,
                                       nowInSec,
                                       remaining,
                                       current);
    }

    public PagingState state(boolean inclusive)
    {
        // Sets current to the first non-exhausted pager
        if (isExhausted())
            return null;

        PagingState state = pagers[current].state(inclusive);
        return new PagingState(pagers[current].key(),
                               state == null ? null : state.rowMark,
                               remaining,
                               pagers[current].remainingInPartition(),
                               inclusive);
    }

    public boolean isExhausted()
    {
        if (remaining <= 0 || pagers == null)
            return true;

        while (current < pagers.length)
        {
            if (!pagers[current].isExhausted())
                return false;

            current++;
        }
        return true;
    }

    public ReadExecutionController executionController()
    {
        // Note that for all pagers, the only difference is the partition key to which it applies, so in practice we
        // can use any of the sub-pager ReadOrderGroup group to protect the whole pager
        for (int i = current; i < pagers.length; i++)
        {
            if (pagers[i] != null)
                return pagers[i].executionController();
        }
        throw new AssertionError("Shouldn't be called on an exhausted pager");
    }

    @SuppressWarnings("resource") // iter closed via countingIter
<<<<<<< HEAD
    public Single<PartitionIterator> fetchPage(int pageSize, ConsistencyLevel consistency, ClientState clientState, long queryStartNanoTime) throws RequestValidationException, RequestExecutionException
    {
        int toQuery = Math.min(remaining, pageSize);
        return Single.just(new PagersIterator(toQuery, consistency, clientState, null, queryStartNanoTime));
    }

    @SuppressWarnings("resource") // iter closed via countingIter
    public Single<PartitionIterator> fetchPageInternal(int pageSize, ReadExecutionController executionController) throws RequestValidationException, RequestExecutionException
    {
        int toQuery = Math.min(remaining, pageSize);
        return Single.just(new PagersIterator(toQuery, null, null, executionController, System.nanoTime()));
=======
    public PartitionIterator fetchPage(int pageSize, ConsistencyLevel consistency, ClientState clientState, long queryStartNanoTime, boolean forContinuousPaging)
    throws RequestValidationException, RequestExecutionException
    {
        int toQuery = Math.min(remaining, pageSize);
        return new PagersIterator(toQuery, consistency, clientState, null, queryStartNanoTime, forContinuousPaging);
    }

    @SuppressWarnings("resource") // iter closed via countingIter
    public PartitionIterator fetchPageInternal(int pageSize, ReadExecutionController executionController)
    throws RequestValidationException, RequestExecutionException
    {
        int toQuery = Math.min(remaining, pageSize);
        return new PagersIterator(toQuery, null, null, executionController, System.nanoTime(), false);
>>>>>>> 75a88c59
    }

    private class PagersIterator extends AbstractIterator<RowIterator> implements PartitionIterator
    {
        private final int pageSize;
        private PartitionIterator result;
        private boolean closed;
        private final long queryStartNanoTime;

        // For distributed and local queries, will be null for internal queries
        private final ConsistencyLevel consistency;
        // For distributed queries, will be null for internal and local queries
        private final ClientState clientState;
        // For internal queries, will be null for distributed queries
        private final ReadExecutionController executionController;

        private final boolean forContinuousPaging;

        private int pagerMaxRemaining;
        private int counted;

        public PagersIterator(int pageSize,
                              ConsistencyLevel consistency,
                              ClientState clientState,
                              ReadExecutionController executionController,
                              long queryStartNanoTime,
                              boolean forContinuousPaging)
        {
            this.pageSize = pageSize;
            this.consistency = consistency;
            this.clientState = clientState;
            this.executionController = executionController;
            this.queryStartNanoTime = queryStartNanoTime;
            this.forContinuousPaging = forContinuousPaging;
        }

        protected RowIterator computeNext()
        {
            while (result == null || !result.hasNext())
            {
                if (result != null)
                {
                    result.close();
                    counted += pagerMaxRemaining - pagers[current].maxRemaining();
                }

                // We are done if we have reached the page size or in the case of GROUP BY if the current pager
                // is not exhausted.
                boolean isDone = counted >= pageSize
                        || (result != null && limit.isGroupByLimit() && !pagers[current].isExhausted());

                // isExhausted() will sets us on the first non-exhausted pager
                if (isDone || isExhausted())
                {
                    closed = true;
                    return endOfData();
                }

                pagerMaxRemaining = pagers[current].maxRemaining();
                int toQuery = pageSize - counted;
                result = consistency == null
<<<<<<< HEAD
                       ? pagers[current].fetchPageInternal(toQuery, executionController).blockingGet()
                       : pagers[current].fetchPage(toQuery, consistency, clientState, queryStartNanoTime).blockingGet();
=======
                       ? pagers[current].fetchPageInternal(toQuery, executionController)
                       : pagers[current].fetchPage(toQuery, consistency, clientState, queryStartNanoTime, forContinuousPaging);
>>>>>>> 75a88c59
            }
            return result.next();
        }

        public void close()
        {
            remaining -= counted;
            if (result != null && !closed)
                result.close();
        }
    }

    public int maxRemaining()
    {
        return remaining;
    }
}<|MERGE_RESOLUTION|>--- conflicted
+++ resolved
@@ -148,33 +148,19 @@
     }
 
     @SuppressWarnings("resource") // iter closed via countingIter
-<<<<<<< HEAD
-    public Single<PartitionIterator> fetchPage(int pageSize, ConsistencyLevel consistency, ClientState clientState, long queryStartNanoTime) throws RequestValidationException, RequestExecutionException
+    public Single<PartitionIterator> fetchPage(int pageSize, ConsistencyLevel consistency, ClientState clientState, long queryStartNanoTime, boolean forContinuousPaging)
+    throws RequestValidationException, RequestExecutionException
     {
         int toQuery = Math.min(remaining, pageSize);
-        return Single.just(new PagersIterator(toQuery, consistency, clientState, null, queryStartNanoTime));
+        return Single.just(new PagersIterator(toQuery, consistency, clientState, null, queryStartNanoTime, forContinuousPaging));
     }
 
     @SuppressWarnings("resource") // iter closed via countingIter
-    public Single<PartitionIterator> fetchPageInternal(int pageSize, ReadExecutionController executionController) throws RequestValidationException, RequestExecutionException
+    public Single<PartitionIterator> fetchPageInternal(int pageSize, ReadExecutionController executionController)
+    throws RequestValidationException, RequestExecutionException
     {
         int toQuery = Math.min(remaining, pageSize);
-        return Single.just(new PagersIterator(toQuery, null, null, executionController, System.nanoTime()));
-=======
-    public PartitionIterator fetchPage(int pageSize, ConsistencyLevel consistency, ClientState clientState, long queryStartNanoTime, boolean forContinuousPaging)
-    throws RequestValidationException, RequestExecutionException
-    {
-        int toQuery = Math.min(remaining, pageSize);
-        return new PagersIterator(toQuery, consistency, clientState, null, queryStartNanoTime, forContinuousPaging);
-    }
-
-    @SuppressWarnings("resource") // iter closed via countingIter
-    public PartitionIterator fetchPageInternal(int pageSize, ReadExecutionController executionController)
-    throws RequestValidationException, RequestExecutionException
-    {
-        int toQuery = Math.min(remaining, pageSize);
-        return new PagersIterator(toQuery, null, null, executionController, System.nanoTime(), false);
->>>>>>> 75a88c59
+        return Single.just(new PagersIterator(toQuery, null, null, executionController, System.nanoTime(), false));
     }
 
     private class PagersIterator extends AbstractIterator<RowIterator> implements PartitionIterator
@@ -236,13 +222,8 @@
                 pagerMaxRemaining = pagers[current].maxRemaining();
                 int toQuery = pageSize - counted;
                 result = consistency == null
-<<<<<<< HEAD
                        ? pagers[current].fetchPageInternal(toQuery, executionController).blockingGet()
-                       : pagers[current].fetchPage(toQuery, consistency, clientState, queryStartNanoTime).blockingGet();
-=======
-                       ? pagers[current].fetchPageInternal(toQuery, executionController)
-                       : pagers[current].fetchPage(toQuery, consistency, clientState, queryStartNanoTime, forContinuousPaging);
->>>>>>> 75a88c59
+                       : pagers[current].fetchPage(toQuery, consistency, clientState, queryStartNanoTime, forContinuousPaging).blockingGet();
             }
             return result.next();
         }
