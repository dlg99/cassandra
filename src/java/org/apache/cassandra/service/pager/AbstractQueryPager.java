--- conflicted
+++ resolved
@@ -18,19 +18,15 @@
 package org.apache.cassandra.service.pager;
 
 import io.reactivex.Single;
-import io.reactivex.schedulers.Schedulers;
 import java.util.function.Function;
 
 import org.apache.cassandra.db.*;
 import org.apache.cassandra.db.filter.DataLimits;
-<<<<<<< HEAD
+import org.apache.cassandra.db.partitions.*;
+import org.apache.cassandra.db.rows.*;
 import org.apache.cassandra.db.partitions.PartitionIterator;
 import org.apache.cassandra.db.rows.Row;
 import org.apache.cassandra.db.rows.RowIterator;
-=======
-import org.apache.cassandra.db.partitions.*;
-import org.apache.cassandra.db.rows.*;
->>>>>>> ec536dc0
 import org.apache.cassandra.db.transform.Transformation;
 import org.apache.cassandra.schema.TableMetadata;
 import org.apache.cassandra.service.ClientState;
@@ -92,25 +88,22 @@
         return innerFetch(pageSize, (pageCommand) -> pageCommand.executeInternal(executionController));
     }
 
-<<<<<<< HEAD
-    private Single<PartitionIterator> innerFetch(int pageSize, Function<ReadCommand, Single<PartitionIterator>> itSupplier)
-=======
     @SuppressWarnings("resource")
-    public UnfilteredPartitionIterator fetchPageUnfiltered(int pageSize, ReadExecutionController executionController, TableMetadata metadata)
+    public Single<UnfilteredPartitionIterator> fetchPageUnfiltered(int pageSize, ReadExecutionController executionController, TableMetadata metadata)
     {
         assert internalPager == null : "only one iteration at a time is supported";
 
         if (isExhausted())
-            return EmptyIterators.unfilteredPartition(metadata);
+            return Single.just(EmptyIterators.unfilteredPartition(metadata));
 
         final int toFetch = Math.min(pageSize, remaining);
         final ReadCommand pageCommand = nextPageReadCommand(toFetch);
         internalPager = new UnfilteredPager(limits.forPaging(toFetch), pageCommand, command.nowInSec());
-        return Transformation.apply(pageCommand.executeLocally(executionController), internalPager);
-    }
-
-    private PartitionIterator innerFetch(int pageSize, Function<ReadCommand, PartitionIterator> itSupplier)
->>>>>>> ec536dc0
+        Single<UnfilteredPartitionIterator> iter = pageCommand.executeLocally(executionController);
+        return iter.map(it -> Transformation.apply(it, internalPager));
+    }
+
+    private Single<PartitionIterator> innerFetch(int pageSize, Function<ReadCommand, Single<PartitionIterator>> itSupplier)
     {
         assert internalPager == null : "only one iteration at a time is supported";
 
@@ -119,13 +112,9 @@
 
         final int toFetch = Math.min(pageSize, remaining);
         final ReadCommand pageCommand = nextPageReadCommand(toFetch);
-<<<<<<< HEAD
-        internalPager = new Pager(limits.forPaging(toFetch), pageCommand, command.nowInSec());
+        internalPager = new RowPager(limits.forPaging(toFetch), pageCommand, command.nowInSec());
         Single<PartitionIterator> iter = itSupplier.apply(pageCommand);
         return iter.map(it -> Transformation.apply(it, internalPager));
-=======
-        internalPager = new RowPager(limits.forPaging(toFetch), pageCommand, command.nowInSec());
-        return Transformation.apply(itSupplier.apply(pageCommand), internalPager);
     }
 
     private class UnfilteredPager extends Pager<Unfiltered>
@@ -153,7 +142,6 @@
         {
             return Transformation.apply(counter.applyTo((RowIterator) partition), this);
         }
->>>>>>> ec536dc0
     }
 
     /**
