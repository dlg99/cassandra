/*
 * Licensed to the Apache Software Foundation (ASF) under one
 * or more contributor license agreements.  See the NOTICE file
 * distributed with this work for additional information
 * regarding copyright ownership.  The ASF licenses this file
 * to you under the Apache License, Version 2.0 (the
 * "License"); you may not use this file except in compliance
 * with the License.  You may obtain a copy of the License at
 *
 *     http://www.apache.org/licenses/LICENSE-2.0
 *
 * Unless required by applicable law or agreed to in writing, software
 * distributed under the License is distributed on an "AS IS" BASIS,
 * WITHOUT WARRANTIES OR CONDITIONS OF ANY KIND, either express or implied.
 * See the License for the specific language governing permissions and
 * limitations under the License.
 */
package org.apache.cassandra.service.reads;

import java.util.ArrayList;
import java.util.Arrays;
import java.util.Collection;
import java.util.List;
import java.util.function.UnaryOperator;

import com.google.common.base.Joiner;

import org.apache.cassandra.config.DatabaseDescriptor;
import org.apache.cassandra.db.ColumnFamilyStore;
import org.apache.cassandra.db.DecoratedKey;
import org.apache.cassandra.db.DeletionTime;
import org.apache.cassandra.db.ReadCommand;
import org.apache.cassandra.db.ReadResponse;
import org.apache.cassandra.db.filter.DataLimits;
import org.apache.cassandra.db.partitions.PartitionIterator;
import org.apache.cassandra.db.partitions.PartitionIterators;
import org.apache.cassandra.db.partitions.UnfilteredPartitionIterator;
import org.apache.cassandra.db.partitions.UnfilteredPartitionIterators;
import org.apache.cassandra.db.rows.RangeTombstoneMarker;
import org.apache.cassandra.db.rows.Row;
import org.apache.cassandra.db.rows.UnfilteredRowIterator;
import org.apache.cassandra.db.rows.UnfilteredRowIterators;
import org.apache.cassandra.db.transform.EmptyPartitionsDiscarder;
import org.apache.cassandra.db.transform.Filter;
import org.apache.cassandra.db.transform.FilteredPartitions;
import org.apache.cassandra.db.transform.Transformation;
import org.apache.cassandra.index.Index;
import org.apache.cassandra.locator.Endpoints;
import org.apache.cassandra.locator.ReplicaPlan;
import org.apache.cassandra.net.Message;
import org.apache.cassandra.schema.IndexMetadata;
import org.apache.cassandra.schema.TableMetadata;
import org.apache.cassandra.service.QueryInfoTracker;
import org.apache.cassandra.service.reads.repair.ReadRepair;
import org.apache.cassandra.service.reads.repair.RepairedDataTracker;
import org.apache.cassandra.service.reads.repair.RepairedDataVerifier;

import static com.google.common.collect.Iterables.*;

public class DataResolver<E extends Endpoints<E>, P extends ReplicaPlan.ForRead<E>> extends ResponseResolver<E, P>
{
    private final boolean enforceStrictLiveness;
    private final ReadRepair<E, P> readRepair;
<<<<<<< HEAD
    protected final QueryInfoTracker.ReadTracker readTracker;
=======
    private final boolean trackRepairedStatus;
>>>>>>> 5bc9f7c7

    public DataResolver(ReadCommand command,
                        ReplicaPlan.Shared<E, P> replicaPlan,
                        ReadRepair<E, P> readRepair,
                        long queryStartNanoTime,
                        QueryInfoTracker.ReadTracker readTracker)
    {
        this(command, replicaPlan, readRepair, queryStartNanoTime, false);
    }

    public DataResolver(ReadCommand command, ReplicaPlan.Shared<E, P> replicaPlan, ReadRepair<E, P> readRepair, long queryStartNanoTime, boolean trackRepairedStatus)
    {
        super(command, replicaPlan, queryStartNanoTime);
        this.enforceStrictLiveness = command.metadata().enforceStrictLiveness();
        this.readRepair = readRepair;
<<<<<<< HEAD
        this.readTracker = readTracker;
=======
        this.trackRepairedStatus = trackRepairedStatus;
    }

    public PartitionIterator getData()
    {
        ReadResponse response = responses.get(0).payload;
        return UnfilteredPartitionIterators.filter(response.makeIterator(command), command.nowInSec());
>>>>>>> 5bc9f7c7
    }

    public boolean isDataPresent()
    {
        return !responses.isEmpty();
    }

    public PartitionIterator resolve()
    {
        // We could get more responses while this method runs, which is ok (we're happy to ignore any response not here
        // at the beginning of this method), so grab the response count once and use that through the method.
        Collection<Message<ReadResponse>> messages = responses.snapshot();
        assert !any(messages, msg -> msg.payload.isDigestResponse());

        E replicas = replicaPlan().candidates().select(transform(messages, Message::from), false);

        // If requested, inspect each response for a digest of the replica's repaired data set
        RepairedDataTracker repairedDataTracker = trackRepairedStatus
                                                  ? new RepairedDataTracker(getRepairedDataVerifier(command))
                                                  : null;
        if (repairedDataTracker != null)
        {
            messages.forEach(msg -> {
                if (msg.payload.mayIncludeRepairedDigest() && replicas.byEndpoint().get(msg.from()).isFull())
                {
                    repairedDataTracker.recordDigest(msg.from(),
                                                     msg.payload.repairedDataDigest(),
                                                     msg.payload.isRepairedDigestConclusive());
                }
            });
        }

        if (!needsReplicaFilteringProtection())
        {
            ResolveContext context = new ResolveContext(replicas);
            return resolveWithReadRepair(context,
                                         i -> shortReadProtectedResponse(i, context),
                                         UnaryOperator.identity(),
                                         repairedDataTracker);
        }

        return resolveWithReplicaFilteringProtection(replicas, repairedDataTracker);
    }

    private boolean needsReplicaFilteringProtection()
    {
        if (command.rowFilter().isEmpty())
            return false;

        Index.QueryPlan queryPlan = command.indexQueryPlan();
        IndexMetadata indexMetadata = queryPlan == null ? null : queryPlan.getFirst().getIndexMetadata();

        if (indexMetadata == null || !indexMetadata.isCustom())
        {
            return true;
        }

        ColumnFamilyStore cfs = ColumnFamilyStore.getIfExists(command.metadata().id);

        assert cfs != null;

        Index index = command.getIndex(cfs);

        assert index != null;

        return index.supportsReplicaFilteringProtection(command.rowFilter());
    }

    protected class ResolveContext
    {
        public final E replicas;
        private final DataLimits.Counter mergedResultCounter;

        private ResolveContext(E replicas)
        {
            this.replicas = replicas;
            this.mergedResultCounter = command.limits().newCounter(command.nowInSec(),
                                                                   true,
                                                                   command.selectsFullPartition(),
                                                                   enforceStrictLiveness);
        }

        private boolean needsReadRepair()
        {
            return replicas.size() > 1;
        }

        public DataLimits.Counter mergedResultCounter()
        {
            return mergedResultCounter;
        }

        public boolean needShortReadProtection()
        {
            // If we have only one result, there is no read repair to do and we can't get short reads
            // Also, so-called "short reads" stems from nodes returning only a subset of the results they have for a
            // partition due to the limit, but that subset not being enough post-reconciliation. So if we don't have limit,
            // don't bother protecting against short reads.
            return replicas.size() > 1 && !command.limits().isUnlimited();
        }
    }

    @FunctionalInterface
    private interface ResponseProvider
    {
        UnfilteredPartitionIterator getResponse(int i);
    }

    protected UnfilteredPartitionIterator shortReadProtectedResponse(int i, ResolveContext context)
    {
        UnfilteredPartitionIterator originalResponse = responses.get(i).payload.makeIterator(command);

        if (context.needShortReadProtection())
        {
            DataLimits.Counter singleResultCounter = command.createLimitedCounter(false);
            return ShortReadProtection.extend(originalResponse,
                                              command,
                                              new ShortReadPartitionsProtection(command,
                                                                                context.replicas.get(i),
                                                                                () -> responses.clearUnsafe(i),
                                                                                singleResultCounter,
                                                                                context.mergedResultCounter(),
                                                                                queryStartNanoTime),
                                              singleResultCounter);
        }
        return originalResponse;
    }

    private PartitionIterator resolveWithReadRepair(ResolveContext context,
                                                    ResponseProvider responseProvider,
                                                    UnaryOperator<PartitionIterator> preCountFilter,
                                                    RepairedDataTracker repairedDataTracker)
    {
        UnfilteredPartitionIterators.MergeListener listener = null;
        if (context.needsReadRepair())
        {
            P sources = replicaPlan.getWithContacts(context.replicas);
            listener = wrapMergeListener(readRepair.getMergeListener(sources), sources, repairedDataTracker);
        }

        return resolveInternal(context, listener, responseProvider, preCountFilter, readTracker);
    }

    @SuppressWarnings("resource")
    private PartitionIterator resolveWithReplicaFilteringProtection(E replicas, RepairedDataTracker repairedDataTracker)
    {
        // Protecting against inconsistent replica filtering (some replica returning a row that is outdated but that
        // wouldn't be removed by normal reconciliation because up-to-date replica have filtered the up-to-date version
        // of that row) involves 3 main elements:
        //   1) We combine short-read protection and a merge listener that identifies potentially "out-of-date"
        //      rows to create an iterator that is guaranteed to produce enough valid row results to satisfy the query
        //      limit if enough actually exist. A row is considered out-of-date if its merged from is non-empty and we
        //      receive not response from at least one replica. In this case, it is possible that filtering at the
        //      "silent" replica has produced a more up-to-date result.
        //   2) This iterator is passed to the standard resolution process with read-repair, but is first wrapped in a
        //      response provider that lazily "completes" potentially out-of-date rows by directly querying them on the
        //      replicas that were previously silent. As this iterator is consumed, it caches valid data for potentially
        //      out-of-date rows, and this cached data is merged with the fetched data as rows are requested. If there
        //      is no replica divergence, only rows in the partition being evalutated will be cached (then released
        //      when the partition is consumed).
        //   3) After a "complete" row is materialized, it must pass the row filter supplied by the original query
        //      before it counts against the limit.

        // We need separate contexts, as each context has his own counter
        ResolveContext firstPhaseContext = new ResolveContext(replicas);
        ResolveContext secondPhaseContext = new ResolveContext(replicas);
        ReplicaFilteringProtection<E> rfp = new ReplicaFilteringProtection<>(replicaPlan().keyspace(),
                                                                             command,
                                                                             replicaPlan().consistencyLevel(),
                                                                             queryStartNanoTime,
                                                                             firstPhaseContext.replicas,
                                                                             DatabaseDescriptor.getCachedReplicaRowsWarnThreshold(),
                                                                             DatabaseDescriptor.getCachedReplicaRowsFailThreshold());

        PartitionIterator firstPhasePartitions = resolveInternal(firstPhaseContext,
                                                                 rfp.mergeController(),
                                                                 i -> shortReadProtectedResponse(i, firstPhaseContext),
                                                                 UnaryOperator.identity(),
                                                                 QueryInfoTracker.ReadTracker.NOOP);

        PartitionIterator completedPartitions = resolveWithReadRepair(secondPhaseContext,
                                                                      i -> rfp.queryProtectedPartitions(firstPhasePartitions, i),
                                                                      preCountFilterForReplicaFilteringProtection(),
                                                                      repairedDataTracker);

        // Ensure that the RFP instance has a chance to record metrics when the iterator closes.
        return PartitionIterators.doOnClose(completedPartitions, firstPhasePartitions::close);
    }

    private  UnaryOperator<PartitionIterator> preCountFilterForReplicaFilteringProtection()
    {
        return results -> {
            Index.Searcher searcher = command.indexSearcher();
            // in case of "ALLOW FILTERING" without index
            if (searcher == null)
                return command.rowFilter().filter(results, command.metadata(), command.nowInSec());
            return searcher.filterReplicaFilteringProtection(results);
        };
    }

    @SuppressWarnings("resource")
    /**
     * Uses the provided {@link org.apache.cassandra.service.QueryInfoTracker.ReadTracker} as internal calls
     * may be not tracked, e.g. the first phase of RFP.
     */
    private PartitionIterator resolveInternal(ResolveContext context,
                                              UnfilteredPartitionIterators.MergeListener mergeListener,
                                              ResponseProvider responseProvider,
                                              UnaryOperator<PartitionIterator> preCountFilter,
                                              QueryInfoTracker.ReadTracker resolveReadTracker)
    {
        int count = context.replicas.size();
        List<UnfilteredPartitionIterator> results = new ArrayList<>(count);
        for (int i = 0; i < count; i++)
            results.add(responseProvider.getResponse(i));

        /*
         * Even though every response, individually, will honor the limit, it is possible that we will, after the merge,
         * have more rows than the client requested. To make sure that we still conform to the original limit,
         * we apply a top-level post-reconciliation counter to the merged partition iterator.
         *
         * Short read protection logic (ShortReadRowsProtection.moreContents()) relies on this counter to be applied
         * to the current partition to work. For this reason we have to apply the counter transformation before
         * empty partition discard logic kicks in - for it will eagerly consume the iterator.
         *
         * That's why the order here is: 1) merge; 2) filter rows; 3) count; 4) discard empty partitions
         *
         * See CASSANDRA-13747 for more details.
         */

        UnfilteredPartitionIterator merged = UnfilteredPartitionIterators.merge(results, mergeListener);
        if (!QueryInfoTracker.ReadTracker.NOOP.equals(resolveReadTracker) && !QueryInfoTracker.LWTWriteTracker.NOOP.equals(resolveReadTracker))
        {
            merged = Transformation.apply(merged, new ReadTrackingTransformation(resolveReadTracker));
        }
        Filter filter = new Filter(command.nowInSec(), command.metadata().enforceStrictLiveness());
        FilteredPartitions filtered = FilteredPartitions.filter(merged, filter);
        PartitionIterator counted = Transformation.apply(preCountFilter.apply(filtered), context.mergedResultCounter);
        return Transformation.apply(counted, new EmptyPartitionsDiscarder());
    }

    protected RepairedDataVerifier getRepairedDataVerifier(ReadCommand command)
    {
        return RepairedDataVerifier.verifier(command);
    }

    private String makeResponsesDebugString(DecoratedKey partitionKey)
    {
        return Joiner.on(",\n").join(transform(getMessages().snapshot(), m -> m.from() + " => " + m.payload.toDebugString(command, partitionKey)));
    }

    private UnfilteredPartitionIterators.MergeListener wrapMergeListener(UnfilteredPartitionIterators.MergeListener partitionListener,
                                                                         P sources,
                                                                         RepairedDataTracker repairedDataTracker)
    {
        // Avoid wrapping no-op listener as it doesn't throw, unless we're tracking repaired status
        // in which case we need to inject the tracker & verify on close
        if (partitionListener == UnfilteredPartitionIterators.MergeListener.NOOP)
        {
            if (repairedDataTracker == null)
                return partitionListener;

            return new UnfilteredPartitionIterators.MergeListener()
            {

                public UnfilteredRowIterators.MergeListener getRowMergeListener(DecoratedKey partitionKey, List<UnfilteredRowIterator> versions)
                {
                    return UnfilteredRowIterators.MergeListener.NOOP;
                }

                public void close()
                {
                    repairedDataTracker.verify();
                }
            };
        }

        return new UnfilteredPartitionIterators.MergeListener()
        {
            public UnfilteredRowIterators.MergeListener getRowMergeListener(DecoratedKey partitionKey, List<UnfilteredRowIterator> versions)
            {
                UnfilteredRowIterators.MergeListener rowListener = partitionListener.getRowMergeListener(partitionKey, versions);

                return new UnfilteredRowIterators.MergeListener()
                {
                    public void onMergedPartitionLevelDeletion(DeletionTime mergedDeletion, DeletionTime[] versions)
                    {
                        try
                        {
                            rowListener.onMergedPartitionLevelDeletion(mergedDeletion, versions);
                        }
                        catch (AssertionError e)
                        {
                            // The following can be pretty verbose, but it's really only triggered if a bug happen, so we'd
                            // rather get more info to debug than not.
                            TableMetadata table = command.metadata();
                            String details = String.format("Error merging partition level deletion on %s: merged=%s, versions=%s, sources={%s}, debug info:%n %s",
                                                           table,
                                                           mergedDeletion == null ? "null" : mergedDeletion.toString(),
                                                           '[' + Joiner.on(", ").join(transform(Arrays.asList(versions), rt -> rt == null ? "null" : rt.toString())) + ']',
                                                           sources.contacts(),
                                                           makeResponsesDebugString(partitionKey));
                            throw new AssertionError(details, e);
                        }
                    }

                    public Row onMergedRows(Row merged, Row[] versions)
                    {
                        try
                        {
                            return rowListener.onMergedRows(merged, versions);
                        }
                        catch (AssertionError e)
                        {
                            // The following can be pretty verbose, but it's really only triggered if a bug happen, so we'd
                            // rather get more info to debug than not.
                            TableMetadata table = command.metadata();
                            String details = String.format("Error merging rows on %s: merged=%s, versions=%s, sources={%s}, debug info:%n %s",
                                                           table,
                                                           merged == null ? "null" : merged.toString(table),
                                                           '[' + Joiner.on(", ").join(transform(Arrays.asList(versions), rt -> rt == null ? "null" : rt.toString(table))) + ']',
                                                           sources.contacts(),
                                                           makeResponsesDebugString(partitionKey));
                            throw new AssertionError(details, e);
                        }
                    }

                    public void onMergedRangeTombstoneMarkers(RangeTombstoneMarker merged, RangeTombstoneMarker[] versions)
                    {
                        try
                        {
                            // The code for merging range tombstones is a tad complex and we had the assertions there triggered
                            // unexpectedly in a few occasions (CASSANDRA-13237, CASSANDRA-13719). It's hard to get insights
                            // when that happen without more context that what the assertion errors give us however, hence the
                            // catch here that basically gather as much as context as reasonable.
                            rowListener.onMergedRangeTombstoneMarkers(merged, versions);
                        }
                        catch (AssertionError e)
                        {

                            // The following can be pretty verbose, but it's really only triggered if a bug happen, so we'd
                            // rather get more info to debug than not.
                            TableMetadata table = command.metadata();
                            String details = String.format("Error merging RTs on %s: merged=%s, versions=%s, sources={%s}, debug info:%n %s",
                                                           table,
                                                           merged == null ? "null" : merged.toString(table),
                                                           '[' + Joiner.on(", ").join(transform(Arrays.asList(versions), rt -> rt == null ? "null" : rt.toString(table))) + ']',
                                                           sources.contacts(),
                                                           makeResponsesDebugString(partitionKey));
                            throw new AssertionError(details, e);
                        }

                    }

                    public void close()
                    {
                        rowListener.close();
                    }
                };
            }

            public void close()
            {
                partitionListener.close();
                if (repairedDataTracker != null)
                    repairedDataTracker.verify();
            }
        };
    }
}<|MERGE_RESOLUTION|>--- conflicted
+++ resolved
@@ -61,11 +61,8 @@
 {
     private final boolean enforceStrictLiveness;
     private final ReadRepair<E, P> readRepair;
-<<<<<<< HEAD
+    private final boolean trackRepairedStatus;
     protected final QueryInfoTracker.ReadTracker readTracker;
-=======
-    private final boolean trackRepairedStatus;
->>>>>>> 5bc9f7c7
 
     public DataResolver(ReadCommand command,
                         ReplicaPlan.Shared<E, P> replicaPlan,
@@ -73,25 +70,22 @@
                         long queryStartNanoTime,
                         QueryInfoTracker.ReadTracker readTracker)
     {
-        this(command, replicaPlan, readRepair, queryStartNanoTime, false);
-    }
-
-    public DataResolver(ReadCommand command, ReplicaPlan.Shared<E, P> replicaPlan, ReadRepair<E, P> readRepair, long queryStartNanoTime, boolean trackRepairedStatus)
+        this(command, replicaPlan, readRepair, queryStartNanoTime, false, readTracker);
+    }
+
+    public DataResolver(ReadCommand command, ReplicaPlan.Shared<E, P> replicaPlan, ReadRepair<E, P> readRepair, long queryStartNanoTime, boolean trackRepairedStatus, QueryInfoTracker.ReadTracker readTracker)
     {
         super(command, replicaPlan, queryStartNanoTime);
         this.enforceStrictLiveness = command.metadata().enforceStrictLiveness();
         this.readRepair = readRepair;
-<<<<<<< HEAD
+        this.trackRepairedStatus = trackRepairedStatus;
         this.readTracker = readTracker;
-=======
-        this.trackRepairedStatus = trackRepairedStatus;
     }
 
     public PartitionIterator getData()
     {
         ReadResponse response = responses.get(0).payload;
         return UnfilteredPartitionIterators.filter(response.makeIterator(command), command.nowInSec());
->>>>>>> 5bc9f7c7
     }
 
     public boolean isDataPresent()
