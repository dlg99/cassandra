/*
 * Licensed to the Apache Software Foundation (ASF) under one
 * or more contributor license agreements.  See the NOTICE file
 * distributed with this work for additional information
 * regarding copyright ownership.  The ASF licenses this file
 * to you under the Apache License, Version 2.0 (the
 * "License"); you may not use this file except in compliance
 * with the License.  You may obtain a copy of the License at
 *
 *     http://www.apache.org/licenses/LICENSE-2.0
 *
 * Unless required by applicable law or agreed to in writing, software
 * distributed under the License is distributed on an "AS IS" BASIS,
 * WITHOUT WARRANTIES OR CONDITIONS OF ANY KIND, either express or implied.
 * See the License for the specific language governing permissions and
 * limitations under the License.
 */
package org.apache.cassandra.service;

import java.io.*;
import java.lang.management.ManagementFactory;
import java.net.InetAddress;
import java.net.UnknownHostException;
import java.nio.ByteBuffer;
import java.util.*;
import java.util.Map.Entry;
import java.util.concurrent.*;
import java.util.concurrent.atomic.AtomicBoolean;
import java.util.concurrent.atomic.AtomicInteger;
import java.util.regex.MatchResult;
import java.util.regex.Pattern;
<<<<<<< HEAD
import java.util.stream.StreamSupport;

=======
>>>>>>> 955b1e91
import javax.annotation.Nullable;
import javax.management.*;
import javax.management.openmbean.TabularData;
import javax.management.openmbean.TabularDataSupport;

import com.google.common.annotations.VisibleForTesting;
import com.google.common.base.Predicate;
import com.google.common.collect.*;
import com.google.common.util.concurrent.*;

import org.apache.commons.lang3.StringUtils;

import org.slf4j.Logger;
import org.slf4j.LoggerFactory;

import ch.qos.logback.classic.LoggerContext;
import ch.qos.logback.classic.jmx.JMXConfiguratorMBean;
import ch.qos.logback.classic.spi.ILoggingEvent;
import ch.qos.logback.core.Appender;
import ch.qos.logback.core.hook.DelayingShutdownHook;
import org.apache.cassandra.auth.AuthKeyspace;
import org.apache.cassandra.auth.AuthMigrationListener;
import org.apache.cassandra.batchlog.BatchRemoveVerbHandler;
import org.apache.cassandra.batchlog.BatchStoreVerbHandler;
import org.apache.cassandra.batchlog.BatchlogManager;
import org.apache.cassandra.concurrent.NamedThreadFactory;
import org.apache.cassandra.concurrent.ScheduledExecutors;
import org.apache.cassandra.concurrent.Stage;
import org.apache.cassandra.concurrent.StageManager;
import org.apache.cassandra.config.CFMetaData;
import org.apache.cassandra.config.DatabaseDescriptor;
import org.apache.cassandra.config.Schema;
import org.apache.cassandra.config.SchemaConstants;
import org.apache.cassandra.config.ViewDefinition;
import org.apache.cassandra.db.*;
import org.apache.cassandra.db.commitlog.CommitLog;
import org.apache.cassandra.db.compaction.CompactionManager;
import org.apache.cassandra.db.lifecycle.LifecycleTransaction;
import org.apache.cassandra.dht.*;
import org.apache.cassandra.dht.Range;
import org.apache.cassandra.dht.Token.TokenFactory;
import org.apache.cassandra.exceptions.*;
import org.apache.cassandra.gms.*;
import org.apache.cassandra.hints.HintVerbHandler;
import org.apache.cassandra.hints.HintsService;
import org.apache.cassandra.io.sstable.format.SSTableReader;
import org.apache.cassandra.io.sstable.SSTableLoader;
import org.apache.cassandra.io.util.FileUtils;
import org.apache.cassandra.locator.*;
import org.apache.cassandra.metrics.StorageMetrics;
import org.apache.cassandra.net.*;
import org.apache.cassandra.repair.*;
import org.apache.cassandra.repair.messages.RepairOption;
import org.apache.cassandra.schema.CompactionParams.TombstoneOption;
import org.apache.cassandra.schema.KeyspaceMetadata;
import org.apache.cassandra.service.paxos.CommitVerbHandler;
import org.apache.cassandra.service.paxos.PrepareVerbHandler;
import org.apache.cassandra.service.paxos.ProposeVerbHandler;
import org.apache.cassandra.streaming.*;
import org.apache.cassandra.thrift.EndpointDetails;
import org.apache.cassandra.thrift.TokenRange;
import org.apache.cassandra.thrift.cassandraConstants;
import org.apache.cassandra.tracing.TraceKeyspace;
import org.apache.cassandra.transport.ProtocolVersion;
import org.apache.cassandra.utils.*;
import org.apache.cassandra.utils.progress.ProgressEvent;
import org.apache.cassandra.utils.progress.ProgressEventType;
import org.apache.cassandra.utils.progress.jmx.JMXProgressSupport;
import org.apache.cassandra.utils.progress.jmx.LegacyJMXProgressSupport;

import static java.util.Arrays.asList;
import static java.util.stream.Collectors.toList;
import static org.apache.cassandra.index.SecondaryIndexManager.getIndexName;
import static org.apache.cassandra.index.SecondaryIndexManager.isIndexColumnFamily;

/**
 * This abstraction contains the token/identifier of this node
 * on the identifier space. This token gets gossiped around.
 * This class will also maintain histograms of the load information
 * of other nodes in the cluster.
 */
public class StorageService extends NotificationBroadcasterSupport implements IEndpointStateChangeSubscriber, StorageServiceMBean
{
    private static final Logger logger = LoggerFactory.getLogger(StorageService.class);

    public static final int RING_DELAY = getRingDelay(); // delay after which we assume ring has stablized

    private final JMXProgressSupport progressSupport = new JMXProgressSupport(this);

    /**
     * @deprecated backward support to previous notification interface
     * Will be removed on 4.0
     */
    @Deprecated
    private final LegacyJMXProgressSupport legacyProgressSupport;

    private static final AtomicInteger threadCounter = new AtomicInteger(1);

    private static int getRingDelay()
    {
        String newdelay = System.getProperty("cassandra.ring_delay_ms");
        if (newdelay != null)
        {
            logger.info("Overriding RING_DELAY to {}ms", newdelay);
            return Integer.parseInt(newdelay);
        }
        else
            return 30 * 1000;
    }

    /* This abstraction maintains the token/endpoint metadata information */
    private TokenMetadata tokenMetadata = new TokenMetadata();

    public volatile VersionedValue.VersionedValueFactory valueFactory = new VersionedValue.VersionedValueFactory(tokenMetadata.partitioner);

    private Thread drainOnShutdown = null;
    private volatile boolean isShutdown = false;
    private final List<Runnable> preShutdownHooks = new ArrayList<>();
    private final List<Runnable> postShutdownHooks = new ArrayList<>();

    public static final StorageService instance = new StorageService();

    @Deprecated
    public boolean isInShutdownHook()
    {
        return isShutdown();
    }

    public boolean isShutdown()
    {
        return isShutdown;
    }

    public Collection<Range<Token>> getLocalRanges(String keyspaceName)
    {
        return getRangesForEndpoint(keyspaceName, FBUtilities.getBroadcastAddress());
    }

    public Collection<Range<Token>> getNormalizedLocalRanges(String keyspaceName)
    {
        return Keyspace.open(keyspaceName).getReplicationStrategy().getNormalizedLocalRanges();
    }

    public Collection<Range<Token>> getPrimaryRanges(String keyspace)
    {
        return getPrimaryRangesForEndpoint(keyspace, FBUtilities.getBroadcastAddress());
    }

    public Collection<Range<Token>> getPrimaryRangesWithinDC(String keyspace)
    {
        return getPrimaryRangeForEndpointWithinDC(keyspace, FBUtilities.getBroadcastAddress());
    }

    private final Set<InetAddress> replicatingNodes = Collections.synchronizedSet(new HashSet<InetAddress>());
    private CassandraDaemon daemon;

    private InetAddress removingNode;

    /* Are we starting this node in bootstrap mode? */
    private volatile boolean isBootstrapMode;

    /* we bootstrap but do NOT join the ring unless told to do so */
    private boolean isSurveyMode = Boolean.parseBoolean(System.getProperty("cassandra.write_survey", "false"));
    /* true if node is rebuilding and receiving data */
    private final AtomicBoolean isRebuilding = new AtomicBoolean();
    private final AtomicBoolean isDecommissioning = new AtomicBoolean();

    private volatile boolean initialized = false;
    private volatile boolean joined = false;
    private volatile boolean gossipActive = false;
    private final AtomicBoolean authSetupCalled = new AtomicBoolean(false);
    private volatile boolean authSetupComplete = false;

    /* the probability for tracing any particular request, 0 disables tracing and 1 enables for all */
    private double traceProbability = 0.0;

    private static enum Mode { STARTING, NORMAL, JOINING, LEAVING, DECOMMISSIONED, MOVING, DRAINING, DRAINED }
    private volatile Mode operationMode = Mode.STARTING;

    /* Used for tracking drain progress */
    private volatile int totalCFs, remainingCFs;

    private static final AtomicInteger nextRepairCommand = new AtomicInteger();

    private final List<IEndpointLifecycleSubscriber> lifecycleSubscribers = new CopyOnWriteArrayList<>();

    private final ObjectName jmxObjectName;

    private Collection<Token> bootstrapTokens = null;

    // true when keeping strict consistency while bootstrapping
    private static final boolean useStrictConsistency = Boolean.parseBoolean(System.getProperty("cassandra.consistent.rangemovement", "true"));
    private static final boolean allowSimultaneousMoves = Boolean.parseBoolean(System.getProperty("cassandra.consistent.simultaneousmoves.allow","false"));
    private static final boolean joinRing = Boolean.parseBoolean(System.getProperty("cassandra.join_ring", "true"));
    private boolean replacing;

    /**
     * Whether partitioning sstables by token range is enabled when there are multiple disk
     */
    private static final boolean SPLIT_SSTABLES_BY_TOKEN_RANGE = Boolean.parseBoolean(System.getProperty("cassandra.split_sstables_by_token_range", "true"));

    private final StreamStateStore streamStateStore = new StreamStateStore();

    /** This method updates the local token on disk  */
    public void setTokens(Collection<Token> tokens)
    {
        assert tokens != null && !tokens.isEmpty() : "Node needs at least one token.";
        if (logger.isDebugEnabled())
            logger.debug("Setting tokens to {}", tokens);
        SystemKeyspace.updateTokens(tokens);
        Collection<Token> localTokens = getLocalTokens();
        setGossipTokens(localTokens);
        tokenMetadata.updateNormalTokens(tokens, FBUtilities.getBroadcastAddress());
        setMode(Mode.NORMAL, false);
    }

    public void setGossipTokens(Collection<Token> tokens)
    {
        List<Pair<ApplicationState, VersionedValue>> states = new ArrayList<Pair<ApplicationState, VersionedValue>>();
        states.add(Pair.create(ApplicationState.TOKENS, valueFactory.tokens(tokens)));
        states.add(Pair.create(ApplicationState.STATUS, valueFactory.normal(tokens)));
        Gossiper.instance.addLocalApplicationStates(states);
    }

    public StorageService()
    {
        // use dedicated executor for sending JMX notifications
        super(Executors.newSingleThreadExecutor());

        MBeanServer mbs = ManagementFactory.getPlatformMBeanServer();
        try
        {
            jmxObjectName = new ObjectName("org.apache.cassandra.db:type=StorageService");
            mbs.registerMBean(this, jmxObjectName);
            mbs.registerMBean(StreamManager.instance, new ObjectName(StreamManager.OBJECT_NAME));
        }
        catch (Exception e)
        {
            throw new RuntimeException(e);
        }

        legacyProgressSupport = new LegacyJMXProgressSupport(this, jmxObjectName);

        /* register the verb handlers */
        MessagingService.instance().registerVerbHandlers(MessagingService.Verb.MUTATION, new MutationVerbHandler());
        MessagingService.instance().registerVerbHandlers(MessagingService.Verb.READ_REPAIR, new ReadRepairVerbHandler());
        MessagingService.instance().registerVerbHandlers(MessagingService.Verb.READ, new ReadCommandVerbHandler());
        MessagingService.instance().registerVerbHandlers(MessagingService.Verb.RANGE_SLICE, new RangeSliceVerbHandler());
        MessagingService.instance().registerVerbHandlers(MessagingService.Verb.PAGED_RANGE, new RangeSliceVerbHandler());
        MessagingService.instance().registerVerbHandlers(MessagingService.Verb.COUNTER_MUTATION, new CounterMutationVerbHandler());
        MessagingService.instance().registerVerbHandlers(MessagingService.Verb.TRUNCATE, new TruncateVerbHandler());
        MessagingService.instance().registerVerbHandlers(MessagingService.Verb.PAXOS_PREPARE, new PrepareVerbHandler());
        MessagingService.instance().registerVerbHandlers(MessagingService.Verb.PAXOS_PROPOSE, new ProposeVerbHandler());
        MessagingService.instance().registerVerbHandlers(MessagingService.Verb.PAXOS_COMMIT, new CommitVerbHandler());
        MessagingService.instance().registerVerbHandlers(MessagingService.Verb.HINT, new HintVerbHandler());

        // see BootStrapper for a summary of how the bootstrap verbs interact
        MessagingService.instance().registerVerbHandlers(MessagingService.Verb.REPLICATION_FINISHED, new ReplicationFinishedVerbHandler());
        MessagingService.instance().registerVerbHandlers(MessagingService.Verb.REQUEST_RESPONSE, new ResponseVerbHandler());
        MessagingService.instance().registerVerbHandlers(MessagingService.Verb.INTERNAL_RESPONSE, new ResponseVerbHandler());
        MessagingService.instance().registerVerbHandlers(MessagingService.Verb.REPAIR_MESSAGE, new RepairMessageVerbHandler());
        MessagingService.instance().registerVerbHandlers(MessagingService.Verb.GOSSIP_SHUTDOWN, new GossipShutdownVerbHandler());

        MessagingService.instance().registerVerbHandlers(MessagingService.Verb.GOSSIP_DIGEST_SYN, new GossipDigestSynVerbHandler());
        MessagingService.instance().registerVerbHandlers(MessagingService.Verb.GOSSIP_DIGEST_ACK, new GossipDigestAckVerbHandler());
        MessagingService.instance().registerVerbHandlers(MessagingService.Verb.GOSSIP_DIGEST_ACK2, new GossipDigestAck2VerbHandler());

        MessagingService.instance().registerVerbHandlers(MessagingService.Verb.DEFINITIONS_UPDATE, new DefinitionsUpdateVerbHandler());
        MessagingService.instance().registerVerbHandlers(MessagingService.Verb.SCHEMA_CHECK, new SchemaCheckVerbHandler());
        MessagingService.instance().registerVerbHandlers(MessagingService.Verb.MIGRATION_REQUEST, new MigrationRequestVerbHandler());

        MessagingService.instance().registerVerbHandlers(MessagingService.Verb.SNAPSHOT, new SnapshotVerbHandler());
        MessagingService.instance().registerVerbHandlers(MessagingService.Verb.ECHO, new EchoVerbHandler());

        MessagingService.instance().registerVerbHandlers(MessagingService.Verb.BATCH_STORE, new BatchStoreVerbHandler());
        MessagingService.instance().registerVerbHandlers(MessagingService.Verb.BATCH_REMOVE, new BatchRemoveVerbHandler());
    }

    public void registerDaemon(CassandraDaemon daemon)
    {
        this.daemon = daemon;
    }

    public void register(IEndpointLifecycleSubscriber subscriber)
    {
        lifecycleSubscribers.add(subscriber);
    }

    public void unregister(IEndpointLifecycleSubscriber subscriber)
    {
        lifecycleSubscribers.remove(subscriber);
    }

    // should only be called via JMX
    public void stopGossiping()
    {
        if (gossipActive)
        {
            logger.warn("Stopping gossip by operator request");
            Gossiper.instance.stop();
            gossipActive = false;
        }
    }

    // should only be called via JMX
    public synchronized void startGossiping()
    {
        if (!gossipActive)
        {
            checkServiceAllowedToStart("gossip");

            logger.warn("Starting gossip by operator request");
            Collection<Token> tokens = SystemKeyspace.getSavedTokens();

            boolean validTokens = tokens != null && !tokens.isEmpty();

            // shouldn't be called before these are set if we intend to join the ring/are in the process of doing so
            if (joined || joinRing)
                assert validTokens : "Cannot start gossiping for a node intended to join without valid tokens";

            if (validTokens)
                setGossipTokens(tokens);

            Gossiper.instance.forceNewerGeneration();
            Gossiper.instance.start((int) (System.currentTimeMillis() / 1000));
            gossipActive = true;
        }
    }

    // should only be called via JMX
    public boolean isGossipRunning()
    {
        return Gossiper.instance.isEnabled();
    }

    // should only be called via JMX
    public synchronized void startRPCServer()
    {
        checkServiceAllowedToStart("thrift");

        if (daemon == null)
        {
            throw new IllegalStateException("No configured daemon");
        }
        daemon.thriftServer.start();
    }

    public void stopRPCServer()
    {
        if (daemon == null)
        {
            throw new IllegalStateException("No configured daemon");
        }
        if (daemon.thriftServer != null)
            daemon.thriftServer.stop();
    }

    public boolean isRPCServerRunning()
    {
        if ((daemon == null) || (daemon.thriftServer == null))
        {
            return false;
        }
        return daemon.thriftServer.isRunning();
    }

    public synchronized void startNativeTransport()
    {
        checkServiceAllowedToStart("native transport");

        if (daemon == null)
        {
            throw new IllegalStateException("No configured daemon");
        }

        try
        {
            daemon.startNativeTransport();
        }
        catch (Exception e)
        {
            throw new RuntimeException("Error starting native transport: " + e.getMessage());
        }
    }

    public void stopNativeTransport()
    {
        if (daemon == null)
        {
            throw new IllegalStateException("No configured daemon");
        }
        daemon.stopNativeTransport();
    }

    public boolean isNativeTransportRunning()
    {
        if (daemon == null)
        {
            return false;
        }
        return daemon.isNativeTransportRunning();
    }

    public void stopTransports()
    {
        if (isGossipActive())
        {
            logger.error("Stopping gossiper");
            stopGossiping();
        }
        if (isRPCServerRunning())
        {
            logger.error("Stopping RPC server");
            stopRPCServer();
        }
        if (isNativeTransportRunning())
        {
            logger.error("Stopping native transport");
            stopNativeTransport();
        }
    }

    /**
     * Set the Gossip flag RPC_READY to false and then
     * shutdown the client services (thrift and CQL).
     *
     * Note that other nodes will do this for us when
     * they get the Gossip shutdown message, so even if
     * we don't get time to broadcast this, it is not a problem.
     *
     * See {@link Gossiper#markAsShutdown(InetAddress)}
     */
    private void shutdownClientServers()
    {
        setRpcReady(false);
        stopRPCServer();
        stopNativeTransport();
    }

    public void stopClient()
    {
        Gossiper.instance.unregister(this);
        Gossiper.instance.stop();
        MessagingService.instance().shutdown();
        // give it a second so that task accepted before the MessagingService shutdown gets submitted to the stage (to avoid RejectedExecutionException)
        Uninterruptibles.sleepUninterruptibly(1, TimeUnit.SECONDS);
        StageManager.shutdownNow();
    }

    public boolean isInitialized()
    {
        return initialized;
    }

    public boolean isGossipActive()
    {
        return gossipActive;
    }

    public boolean isDaemonSetupCompleted()
    {
        return daemon == null
               ? false
               : daemon.setupCompleted();
    }

    public void stopDaemon()
    {
        if (daemon == null)
            throw new IllegalStateException("No configured daemon");
        daemon.deactivate();
    }

    private synchronized UUID prepareForReplacement() throws ConfigurationException
    {
        if (SystemKeyspace.bootstrapComplete())
            throw new RuntimeException("Cannot replace address with a node that is already bootstrapped");

        if (!joinRing)
            throw new ConfigurationException("Cannot set both join_ring=false and attempt to replace a node");

        if (!DatabaseDescriptor.isAutoBootstrap() && !Boolean.getBoolean("cassandra.allow_unsafe_replace"))
            throw new RuntimeException("Replacing a node without bootstrapping risks invalidating consistency " +
                                       "guarantees as the expected data may not be present until repair is run. " +
                                       "To perform this operation, please restart with " +
                                       "-Dcassandra.allow_unsafe_replace=true");

        InetAddress replaceAddress = DatabaseDescriptor.getReplaceAddress();
        logger.info("Gathering node replacement information for {}", replaceAddress);
        Map<InetAddress, EndpointState> epStates = Gossiper.instance.doShadowRound();
        // as we've completed the shadow round of gossip, we should be able to find the node we're replacing
        if (epStates.get(replaceAddress) == null)
            throw new RuntimeException(String.format("Cannot replace_address %s because it doesn't exist in gossip", replaceAddress));

        try
        {
            VersionedValue tokensVersionedValue = epStates.get(replaceAddress).getApplicationState(ApplicationState.TOKENS);
            if (tokensVersionedValue == null)
                throw new RuntimeException(String.format("Could not find tokens for %s to replace", replaceAddress));

            bootstrapTokens = TokenSerializer.deserialize(tokenMetadata.partitioner, new DataInputStream(new ByteArrayInputStream(tokensVersionedValue.toBytes())));
        }
        catch (IOException e)
        {
            throw new RuntimeException(e);
        }

        UUID localHostId = SystemKeyspace.getLocalHostId();

        if (isReplacingSameAddress())
        {
            localHostId = Gossiper.instance.getHostId(replaceAddress, epStates);
            SystemKeyspace.setLocalHostId(localHostId); // use the replacee's host Id as our own so we receive hints, etc
        }

        return localHostId;
    }

    private synchronized void checkForEndpointCollision(UUID localHostId) throws ConfigurationException
    {
        if (Boolean.getBoolean("cassandra.allow_unsafe_join"))
        {
            logger.warn("Skipping endpoint collision check as cassandra.allow_unsafe_join=true");
            return;
        }

        logger.debug("Starting shadow gossip round to check for endpoint collision");
        Map<InetAddress, EndpointState> epStates = Gossiper.instance.doShadowRound();
        // If bootstrapping, check whether any previously known status for the endpoint makes it unsafe to do so.
        // If not bootstrapping, compare the host id for this endpoint learned from gossip (if any) with the local
        // one, which was either read from system.local or generated at startup. If a learned id is present &
        // doesn't match the local, then the node needs replacing
        if (!Gossiper.instance.isSafeForStartup(FBUtilities.getBroadcastAddress(), localHostId, shouldBootstrap(), epStates))
        {
            throw new RuntimeException(String.format("A node with address %s already exists, cancelling join. " +
                                                     "Use cassandra.replace_address if you want to replace this node.",
                                                     FBUtilities.getBroadcastAddress()));
        }

        if (shouldBootstrap() && useStrictConsistency && !allowSimultaneousMoves())
        {
            for (Map.Entry<InetAddress, EndpointState> entry : epStates.entrySet())
            {
                // ignore local node or empty status
                if (entry.getKey().equals(FBUtilities.getBroadcastAddress()) || entry.getValue().getApplicationState(ApplicationState.STATUS) == null)
                    continue;
                String[] pieces = splitValue(entry.getValue().getApplicationState(ApplicationState.STATUS));
                assert (pieces.length > 0);
                String state = pieces[0];
                if (state.equals(VersionedValue.STATUS_BOOTSTRAPPING) || state.equals(VersionedValue.STATUS_LEAVING) || state.equals(VersionedValue.STATUS_MOVING))
                    throw new UnsupportedOperationException("Other bootstrapping/leaving/moving nodes detected, cannot bootstrap while cassandra.consistent.rangemovement is true");
            }
        }
    }

    private boolean allowSimultaneousMoves()
    {
        return allowSimultaneousMoves && DatabaseDescriptor.getNumTokens() == 1;
    }

    // for testing only
    public void unsafeInitialize() throws ConfigurationException
    {
        initialized = true;
        gossipActive = true;
        Gossiper.instance.register(this);
        Gossiper.instance.start((int) (System.currentTimeMillis() / 1000)); // needed for node-ring gathering.
        Gossiper.instance.addLocalApplicationState(ApplicationState.NET_VERSION, valueFactory.networkVersion());
        if (!MessagingService.instance().isListening())
            MessagingService.instance().listen();
    }

    public void populateTokenMetadata()
    {
        if (Boolean.parseBoolean(System.getProperty("cassandra.load_ring_state", "true")))
        {
            logger.info("Populating token metadata from system tables");
            Multimap<InetAddress, Token> loadedTokens = SystemKeyspace.loadTokens();
            if (!shouldBootstrap()) // if we have not completed bootstrapping, we should not add ourselves as a normal token
                loadedTokens.putAll(FBUtilities.getBroadcastAddress(), SystemKeyspace.getSavedTokens());
            for (InetAddress ep : loadedTokens.keySet())
                tokenMetadata.updateNormalTokens(loadedTokens.get(ep), ep);

            logger.info("Token metadata: {}", tokenMetadata);
        }
    }

    public synchronized void initServer() throws ConfigurationException
    {
        initServer(RING_DELAY);
    }

    public synchronized void initServer(int delay) throws ConfigurationException
    {
        logger.info("Cassandra version: {}", FBUtilities.getReleaseVersionString());
        logger.info("Thrift API version: {}", cassandraConstants.VERSION);
        logger.info("CQL supported versions: {} (default: {})",
                StringUtils.join(ClientState.getCQLSupportedVersion(), ", "), ClientState.DEFAULT_CQL_VERSION);
        logger.info("Native protocol supported versions: {} (default: {})",
                    StringUtils.join(ProtocolVersion.supportedVersions(), ", "), ProtocolVersion.CURRENT);

        try
        {
            // Ensure StorageProxy is initialized on start-up; see CASSANDRA-3797.
            Class.forName("org.apache.cassandra.service.StorageProxy");
            // also IndexSummaryManager, which is otherwise unreferenced
            Class.forName("org.apache.cassandra.io.sstable.IndexSummaryManager");
        }
        catch (ClassNotFoundException e)
        {
            throw new AssertionError(e);
        }

        // daemon threads, like our executors', continue to run while shutdown hooks are invoked
        drainOnShutdown = NamedThreadFactory.createThread(new WrappedRunnable()
        {
            @Override
            public void runMayThrow() throws InterruptedException, ExecutionException, IOException
            {
                drain(true);

                if (FBUtilities.isWindows)
                    WindowsTimer.endTimerPeriod(DatabaseDescriptor.getWindowsTimerInterval());

                // Cleanup logback
                DelayingShutdownHook logbackHook = new DelayingShutdownHook();
                logbackHook.setContext((LoggerContext)LoggerFactory.getILoggerFactory());
                logbackHook.run();
            }
        }, "StorageServiceShutdownHook");
        Runtime.getRuntime().addShutdownHook(drainOnShutdown);

        replacing = isReplacing();

        if (!Boolean.parseBoolean(System.getProperty("cassandra.start_gossip", "true")))
        {
            logger.info("Not starting gossip as requested.");
            // load ring state in preparation for starting gossip later
            loadRingState();
            initialized = true;
            return;
        }

        prepareToJoin();

        // Has to be called after the host id has potentially changed in prepareToJoin().
        try
        {
            CacheService.instance.counterCache.loadSavedAsync().get();
        }
        catch (Throwable t)
        {
            JVMStabilityInspector.inspectThrowable(t);
            logger.warn("Error loading counter cache", t);
        }

        if (joinRing)
        {
            joinTokenRing(delay);
        }
        else
        {
            Collection<Token> tokens = SystemKeyspace.getSavedTokens();
            if (!tokens.isEmpty())
            {
                tokenMetadata.updateNormalTokens(tokens, FBUtilities.getBroadcastAddress());
                // order is important here, the gossiper can fire in between adding these two states.  It's ok to send TOKENS without STATUS, but *not* vice versa.
                List<Pair<ApplicationState, VersionedValue>> states = new ArrayList<Pair<ApplicationState, VersionedValue>>();
                states.add(Pair.create(ApplicationState.TOKENS, valueFactory.tokens(tokens)));
                states.add(Pair.create(ApplicationState.STATUS, valueFactory.hibernate(true)));
                Gossiper.instance.addLocalApplicationStates(states);
            }
            doAuthSetup();
            logger.info("Not joining ring as requested. Use JMX (StorageService->joinRing()) to initiate ring joining");
        }

        initialized = true;
    }

    private void loadRingState()
    {
        if (Boolean.parseBoolean(System.getProperty("cassandra.load_ring_state", "true")))
        {
            logger.info("Loading persisted ring state");
            Multimap<InetAddress, Token> loadedTokens = SystemKeyspace.loadTokens();
            Map<InetAddress, UUID> loadedHostIds = SystemKeyspace.loadHostIds();
            for (InetAddress ep : loadedTokens.keySet())
            {
                if (ep.equals(FBUtilities.getBroadcastAddress()))
                {
                    // entry has been mistakenly added, delete it
                    SystemKeyspace.removeEndpoint(ep);
                }
                else
                {
                    if (loadedHostIds.containsKey(ep))
                        tokenMetadata.updateHostId(loadedHostIds.get(ep), ep);
                    Gossiper.instance.addSavedEndpoint(ep);
                }
            }
        }
    }

    private boolean isReplacing()
    {
        if (System.getProperty("cassandra.replace_address_first_boot", null) != null && SystemKeyspace.bootstrapComplete())
        {
            logger.info("Replace address on first boot requested; this node is already bootstrapped");
            return false;
        }
        return DatabaseDescriptor.getReplaceAddress() != null;
    }

    /**
     * In the event of forceful termination we need to remove the shutdown hook to prevent hanging (OOM for instance)
     */
    public void removeShutdownHook()
    {
        if (drainOnShutdown != null)
            Runtime.getRuntime().removeShutdownHook(drainOnShutdown);

        if (FBUtilities.isWindows)
            WindowsTimer.endTimerPeriod(DatabaseDescriptor.getWindowsTimerInterval());
    }

    private boolean shouldBootstrap()
    {
        return DatabaseDescriptor.isAutoBootstrap() && !SystemKeyspace.bootstrapComplete() && !isSeed();
    }

    public static boolean isSeed()
    {
        return DatabaseDescriptor.getSeeds().contains(FBUtilities.getBroadcastAddress());
    }

    private void prepareToJoin() throws ConfigurationException
    {
        if (!joined)
        {
            Map<ApplicationState, VersionedValue> appStates = new EnumMap<>(ApplicationState.class);

            if (SystemKeyspace.wasDecommissioned())
            {
                if (Boolean.getBoolean("cassandra.override_decommission"))
                {
                    logger.warn("This node was decommissioned, but overriding by operator request.");
                    SystemKeyspace.setBootstrapState(SystemKeyspace.BootstrapState.COMPLETED);
                }
                else
                    throw new ConfigurationException("This node was decommissioned and will not rejoin the ring unless cassandra.override_decommission=true has been set, or all existing data is removed and the node is bootstrapped again");
            }

            if (DatabaseDescriptor.getReplaceTokens().size() > 0 || DatabaseDescriptor.getReplaceNode() != null)
                throw new RuntimeException("Replace method removed; use cassandra.replace_address instead");

            if (!MessagingService.instance().isListening())
                MessagingService.instance().listen();

            UUID localHostId = SystemKeyspace.getLocalHostId();

            if (replacing)
            {
                localHostId = prepareForReplacement();
                appStates.put(ApplicationState.TOKENS, valueFactory.tokens(bootstrapTokens));

                if (!DatabaseDescriptor.isAutoBootstrap())
                {
                    // Will not do replace procedure, persist the tokens we're taking over locally
                    // so that they don't get clobbered with auto generated ones in joinTokenRing
                    SystemKeyspace.updateTokens(bootstrapTokens);
                }
                else if (isReplacingSameAddress())
                {
                    //only go into hibernate state if replacing the same address (CASSANDRA-8523)
                    logger.warn("Writes will not be forwarded to this node during replacement because it has the same address as " +
                                "the node to be replaced ({}). If the previous node has been down for longer than max_hint_window_in_ms, " +
                                "repair must be run after the replacement process in order to make this node consistent.",
                                DatabaseDescriptor.getReplaceAddress());
                    appStates.put(ApplicationState.STATUS, valueFactory.hibernate(true));
                }
            }
            else
            {
                checkForEndpointCollision(localHostId);
            }

            // have to start the gossip service before we can see any info on other nodes.  this is necessary
            // for bootstrap to get the load info it needs.
            // (we won't be part of the storage ring though until we add a counterId to our state, below.)
            // Seed the host ID-to-endpoint map with our own ID.
            getTokenMetadata().updateHostId(localHostId, FBUtilities.getBroadcastAddress());
            appStates.put(ApplicationState.NET_VERSION, valueFactory.networkVersion());
            appStates.put(ApplicationState.HOST_ID, valueFactory.hostId(localHostId));
            appStates.put(ApplicationState.RPC_ADDRESS, valueFactory.rpcaddress(FBUtilities.getBroadcastRpcAddress()));
            appStates.put(ApplicationState.RELEASE_VERSION, valueFactory.releaseVersion());

            // load the persisted ring state. This used to be done earlier in the init process,
            // but now we always perform a shadow round when preparing to join and we have to
            // clear endpoint states after doing that.
            loadRingState();

            logger.info("Starting up server gossip");
            Gossiper.instance.register(this);
            Gossiper.instance.start(SystemKeyspace.incrementAndGetGeneration(), appStates); // needed for node-ring gathering.
            gossipActive = true;
            // gossip snitch infos (local DC and rack)
            gossipSnitchInfo();
            // gossip Schema.emptyVersion forcing immediate check for schema updates (see MigrationManager#maybeScheduleSchemaPull)
            Schema.instance.updateVersionAndAnnounce(); // Ensure we know our own actual Schema UUID in preparation for updates
            LoadBroadcaster.instance.startBroadcasting();
            HintsService.instance.startDispatch();
            BatchlogManager.instance.start();
        }
    }

    public void waitForSchema(int delay)
    {
        // first sleep the delay to make sure we see all our peers
        for (int i = 0; i < delay; i += 1000)
        {
            // if we see schema, we can proceed to the next check directly
            if (!Schema.instance.getVersion().equals(SchemaConstants.emptyVersion))
            {
                logger.debug("got schema: {}", Schema.instance.getVersion());
                break;
            }
            Uninterruptibles.sleepUninterruptibly(1, TimeUnit.SECONDS);
        }
        // if our schema hasn't matched yet, wait until it has
        // we do this by waiting for all in-flight migration requests and responses to complete
        // (post CASSANDRA-1391 we don't expect this to be necessary very often, but it doesn't hurt to be careful)
        if (!MigrationManager.isReadyForBootstrap())
        {
            setMode(Mode.JOINING, "waiting for schema information to complete", true);
            MigrationManager.waitUntilReadyForBootstrap();
        }
    }

    private void joinTokenRing(int delay) throws ConfigurationException
    {
        joined = true;

        // We bootstrap if we haven't successfully bootstrapped before, as long as we are not a seed.
        // If we are a seed, or if the user manually sets auto_bootstrap to false,
        // we'll skip streaming data from other nodes and jump directly into the ring.
        //
        // The seed check allows us to skip the RING_DELAY sleep for the single-node cluster case,
        // which is useful for both new users and testing.
        //
        // We attempted to replace this with a schema-presence check, but you need a meaningful sleep
        // to get schema info from gossip which defeats the purpose.  See CASSANDRA-4427 for the gory details.
        Set<InetAddress> current = new HashSet<>();
        if (logger.isDebugEnabled())
        {
            logger.debug("Bootstrap variables: {} {} {} {}",
                         DatabaseDescriptor.isAutoBootstrap(),
                         SystemKeyspace.bootstrapInProgress(),
                         SystemKeyspace.bootstrapComplete(),
                         DatabaseDescriptor.getSeeds().contains(FBUtilities.getBroadcastAddress()));
        }
        if (DatabaseDescriptor.isAutoBootstrap() && !SystemKeyspace.bootstrapComplete() && DatabaseDescriptor.getSeeds().contains(FBUtilities.getBroadcastAddress()))
        {
            logger.info("This node will not auto bootstrap because it is configured to be a seed node.");
        }

        boolean dataAvailable = true; // make this to false when bootstrap streaming failed
        boolean bootstrap = shouldBootstrap();
        if (bootstrap)
        {
            if (SystemKeyspace.bootstrapInProgress())
                logger.warn("Detected previous bootstrap failure; retrying");
            else
                SystemKeyspace.setBootstrapState(SystemKeyspace.BootstrapState.IN_PROGRESS);
            setMode(Mode.JOINING, "waiting for ring information", true);
            waitForSchema(delay);
            setMode(Mode.JOINING, "schema complete, ready to bootstrap", true);
            setMode(Mode.JOINING, "waiting for pending range calculation", true);
            PendingRangeCalculatorService.instance.blockUntilFinished();
            setMode(Mode.JOINING, "calculation complete, ready to bootstrap", true);

            logger.debug("... got ring + schema info");

            if (useStrictConsistency && !allowSimultaneousMoves() &&
                    (
                        tokenMetadata.getBootstrapTokens().valueSet().size() > 0 ||
                        tokenMetadata.getSizeOfLeavingEndpoints() > 0 ||
                        tokenMetadata.getSizeOfMovingEndpoints() > 0
                    ))
            {
                throw new UnsupportedOperationException("Other bootstrapping/leaving/moving nodes detected, cannot bootstrap while cassandra.consistent.rangemovement is true");
            }

            // get bootstrap tokens
            if (!replacing)
            {
                if (tokenMetadata.isMember(FBUtilities.getBroadcastAddress()))
                {
                    String s = "This node is already a member of the token ring; bootstrap aborted. (If replacing a dead node, remove the old one from the ring first.)";
                    throw new UnsupportedOperationException(s);
                }
                setMode(Mode.JOINING, "getting bootstrap token", true);
                bootstrapTokens = BootStrapper.getBootstrapTokens(tokenMetadata, FBUtilities.getBroadcastAddress(), delay);
            }
            else
            {
                if (!isReplacingSameAddress())
                {
                    try
                    {
                        // Sleep additionally to make sure that the server actually is not alive
                        // and giving it more time to gossip if alive.
                        Thread.sleep(LoadBroadcaster.BROADCAST_INTERVAL);
                    }
                    catch (InterruptedException e)
                    {
                        throw new AssertionError(e);
                    }

                    // check for operator errors...
                    for (Token token : bootstrapTokens)
                    {
                        InetAddress existing = tokenMetadata.getEndpoint(token);
                        if (existing != null)
                        {
                            long nanoDelay = delay * 1000000L;
                            if (Gossiper.instance.getEndpointStateForEndpoint(existing).getUpdateTimestamp() > (System.nanoTime() - nanoDelay))
                                throw new UnsupportedOperationException("Cannot replace a live node... ");
                            current.add(existing);
                        }
                        else
                        {
                            throw new UnsupportedOperationException("Cannot replace token " + token + " which does not exist!");
                        }
                    }
                }
                else
                {
                    try
                    {
                        Thread.sleep(RING_DELAY);
                    }
                    catch (InterruptedException e)
                    {
                        throw new AssertionError(e);
                    }

                }
                setMode(Mode.JOINING, "Replacing a node with token(s): " + bootstrapTokens, true);
            }

            dataAvailable = bootstrap(bootstrapTokens);
        }
        else
        {
            bootstrapTokens = SystemKeyspace.getSavedTokens();
            if (bootstrapTokens.isEmpty())
            {
                bootstrapTokens = BootStrapper.getBootstrapTokens(tokenMetadata, FBUtilities.getBroadcastAddress(), delay);
            }
            else
            {
                if (bootstrapTokens.size() != DatabaseDescriptor.getNumTokens())
                    throw new ConfigurationException("Cannot change the number of tokens from " + bootstrapTokens.size() + " to " + DatabaseDescriptor.getNumTokens());
                else
                    logger.info("Using saved tokens {}", bootstrapTokens);
            }
        }

        // if we don't have system_traces keyspace at this point, then create it manually
        maybeAddOrUpdateKeyspace(TraceKeyspace.metadata());
        maybeAddOrUpdateKeyspace(SystemDistributedKeyspace.metadata());

        if (!isSurveyMode)
        {
            if (dataAvailable)
            {
                finishJoiningRing(bootstrap, bootstrapTokens);
                // remove the existing info about the replaced node.
                if (!current.isEmpty())
                {
                    for (InetAddress existing : current)
                        Gossiper.instance.replacedEndpoint(existing);
                }
            }
            else
            {
                logger.warn("Some data streaming failed. Use nodetool to check bootstrap state and resume. For more, see `nodetool help bootstrap`. {}", SystemKeyspace.getBootstrapState());
            }
        }
        else
        {
            logger.info("Startup complete, but write survey mode is active, not becoming an active ring member. Use JMX (StorageService->joinRing()) to finalize ring joining.");
        }
    }

    public static boolean isReplacingSameAddress()
    {
        return DatabaseDescriptor.getReplaceAddress().equals(FBUtilities.getBroadcastAddress());
    }

    public void gossipSnitchInfo()
    {
        IEndpointSnitch snitch = DatabaseDescriptor.getEndpointSnitch();
        String dc = snitch.getDatacenter(FBUtilities.getBroadcastAddress());
        String rack = snitch.getRack(FBUtilities.getBroadcastAddress());
        Gossiper.instance.addLocalApplicationState(ApplicationState.DC, StorageService.instance.valueFactory.datacenter(dc));
        Gossiper.instance.addLocalApplicationState(ApplicationState.RACK, StorageService.instance.valueFactory.rack(rack));
    }

    public void joinRing() throws IOException
    {
        SystemKeyspace.BootstrapState state = SystemKeyspace.getBootstrapState();
        joinRing(state.equals(SystemKeyspace.BootstrapState.IN_PROGRESS));
    }

    private synchronized void joinRing(boolean resumedBootstrap) throws IOException
    {
        if (!joined)
        {
            logger.info("Joining ring by operator request");
            try
            {
                joinTokenRing(0);
            }
            catch (ConfigurationException e)
            {
                throw new IOException(e.getMessage());
            }
        }
        else if (isSurveyMode)
        {
            logger.info("Leaving write survey mode and joining ring at operator request");
            finishJoiningRing(resumedBootstrap, SystemKeyspace.getSavedTokens());
            isSurveyMode = false;
        }
    }

    private void executePreJoinTasks(boolean bootstrap)
    {
        StreamSupport.stream(ColumnFamilyStore.all().spliterator(), false)
                .filter(cfs -> Schema.instance.getUserKeyspaces().contains(cfs.keyspace.getName()))
                .forEach(cfs -> cfs.indexManager.executePreJoinTasksBlocking(bootstrap));
    }

    private void finishJoiningRing(boolean didBootstrap, Collection<Token> tokens)
    {
        // start participating in the ring.
        setMode(Mode.JOINING, "Finish joining ring", true);
        SystemKeyspace.setBootstrapState(SystemKeyspace.BootstrapState.COMPLETED);
        executePreJoinTasks(didBootstrap);
        setTokens(tokens);

        assert tokenMetadata.sortedTokens().size() > 0;
        doAuthSetup();
    }

    private void doAuthSetup()
    {
        if (!authSetupCalled.getAndSet(true))
        {
            maybeAddOrUpdateKeyspace(AuthKeyspace.metadata());

            DatabaseDescriptor.getRoleManager().setup();
            DatabaseDescriptor.getAuthenticator().setup();
            DatabaseDescriptor.getAuthorizer().setup();
            MigrationManager.instance.register(new AuthMigrationListener());
            authSetupComplete = true;
        }
    }

    public boolean isAuthSetupComplete()
    {
        return authSetupComplete;
    }

    private void maybeAddKeyspace(KeyspaceMetadata ksm)
    {
        try
        {
            MigrationManager.announceNewKeyspace(ksm, 0, false);
        }
        catch (AlreadyExistsException e)
        {
            logger.debug("Attempted to create new keyspace {}, but it already exists", ksm.name);
        }
    }

    /**
     * Ensure the schema of a pseudo-system keyspace (a distributed system keyspace: traces, auth and the so-called distributedKeyspace),
     * is up to date with what we expected (creating it if it doesn't exist and updating tables that may have been upgraded).
     */
    private void maybeAddOrUpdateKeyspace(KeyspaceMetadata expected)
    {
        // Note that want to deal with the keyspace and its table a bit differently: for the keyspace definition
        // itself, we want to create it if it doesn't exist yet, but if it does exist, we don't want to modify it,
        // because user can modify the definition to change the replication factor (#6016) and we don't want to
        // override it. For the tables however, we have to deal with the fact that new version can add new columns
        // (#8162 being an example), so even if the table definition exists, we still need to force the "current"
        // version of the schema, the one the node will be expecting.

        KeyspaceMetadata defined = Schema.instance.getKSMetaData(expected.name);
        // If the keyspace doesn't exist, create it
        if (defined == null)
        {
            maybeAddKeyspace(expected);
            defined = Schema.instance.getKSMetaData(expected.name);
        }

        // While the keyspace exists, it might miss table or have outdated one
        // There is also the potential for a race, as schema migrations add the bare
        // keyspace into Schema.instance before adding its tables, so double check that
        // all the expected tables are present
        for (CFMetaData expectedTable : expected.tables)
        {
            CFMetaData definedTable = defined.tables.get(expectedTable.cfName).orElse(null);
            if (definedTable == null || !definedTable.equals(expectedTable))
                MigrationManager.forceAnnounceNewColumnFamily(expectedTable);
        }
    }

    public boolean isJoined()
    {
        return tokenMetadata.isMember(FBUtilities.getBroadcastAddress()) && !isSurveyMode;
    }

    public void rebuild(String sourceDc)
    {
        rebuild(sourceDc, null, null, null);
    }

    public void rebuild(String sourceDc, String keyspace, String tokens, String specificSources)
    {
<<<<<<< HEAD
=======
        rebuild(keyspace != null ? Collections.singletonList(keyspace) : Collections.emptyList(),
                tokens,
                RebuildMode.NORMAL,
                StreamingOptions.forRebuild(tokenMetadata.cloneOnlyTokenMap(),
                                            sourceDc, specificSources));
    }

    public String rebuild(List<String> keyspaces,
                          String tokens,
                          String mode,
                          List<String> srcDcNames,
                          List<String> excludeDcNames,
                          List<String> specifiedSources,
                          List<String> excludeSources)
    {
        return rebuild(keyspaces != null ? keyspaces : Collections.emptyList(),
                       tokens,
                       RebuildMode.getMode(mode),
                       StreamingOptions.forRebuild(tokenMetadata.cloneOnlyTokenMap(),
                                                   srcDcNames, excludeDcNames, specifiedSources, excludeSources));
    }

    private String rebuild(List<String> keyspaces,
                           String tokens,
                           RebuildMode mode,
                           StreamingOptions options)
    {
>>>>>>> 955b1e91
        // check ongoing rebuild
        if (!isRebuilding.compareAndSet(false, true))
        {
            throw new IllegalStateException("Node is still rebuilding. Check nodetool netstats.");
        }

<<<<<<< HEAD
        // check the arguments
        if (keyspace == null && tokens != null)
=======
        keyspaces = keyspaces != null ? keyspaces : Collections.emptyList();

        // check the arguments
        if (keyspaces.isEmpty() && tokens != null)
>>>>>>> 955b1e91
        {
            throw new IllegalArgumentException("Cannot specify tokens without keyspace.");
        }

<<<<<<< HEAD
        logger.info("rebuild from dc: {}, {}, {}", sourceDc == null ? "(any dc)" : sourceDc,
                    keyspace == null ? "(All keyspaces)" : keyspace,
                    tokens == null ? "(All tokens)" : tokens);
=======

        String msg = String.format("%s, %s, %s, %s",
                                   !keyspaces.isEmpty() ? keyspaces : "(All keyspaces)",
                                   tokens == null ? "(All tokens)" : tokens,
                                   mode, options);

        logger.info("starting rebuild for {}", msg);
>>>>>>> 955b1e91
        long t0 = System.currentTimeMillis();

        try
        {
            RangeStreamer streamer = new RangeStreamer(tokenMetadata,
                                                       null,
                                                       FBUtilities.getBroadcastAddress(),
                                                       "Rebuild",
                                                       useStrictConsistency && !replacing,
                                                       DatabaseDescriptor.getEndpointSnitch(),
                                                       streamStateStore,
<<<<<<< HEAD
                                                       false);
            streamer.addSourceFilter(new RangeStreamer.FailureDetectorSourceFilter(FailureDetector.instance));
            if (sourceDc != null)
                streamer.addSourceFilter(new RangeStreamer.SingleDatacenterFilter(DatabaseDescriptor.getEndpointSnitch(), sourceDc));

            if (keyspace == null)
            {
                for (String keyspaceName : Schema.instance.getNonLocalStrategyKeyspaces())
                    streamer.addRanges(keyspaceName, getLocalRanges(keyspaceName));
            }
            else if (tokens == null)
            {
                streamer.addRanges(keyspace, getLocalRanges(keyspace));
            }
            else
            {
                Token.TokenFactory factory = getTokenFactory();
                List<Range<Token>> ranges = new ArrayList<>();
=======
                                                       false,
                                                       options.toSourceFilter(DatabaseDescriptor.getEndpointSnitch(),
                                                                              FailureDetector.instance));

            if (keyspaces.isEmpty())
            {
                keyspaces = Schema.instance.getNonLocalStrategyKeyspaces();
            }

            if (tokens == null)
            {
                for (String keyspaceName : keyspaces)
                    streamer.addRanges(keyspaceName, getLocalRanges(keyspaceName));

                mode.beforeStreaming(keyspaces);
            }
            else
            {
                List<Range<Token>> ranges = new ArrayList<>();
                Token.TokenFactory factory = getTokenFactory();
>>>>>>> 955b1e91
                Pattern rangePattern = Pattern.compile("\\(\\s*(-?\\w+)\\s*,\\s*(-?\\w+)\\s*\\]");
                try (Scanner tokenScanner = new Scanner(tokens))
                {
                    while (tokenScanner.findInLine(rangePattern) != null)
                    {
                        MatchResult range = tokenScanner.match();
                        Token startToken = factory.fromString(range.group(1));
                        Token endToken = factory.fromString(range.group(2));
                        logger.info("adding range: ({},{}]", startToken, endToken);
                        ranges.add(new Range<>(startToken, endToken));
                    }
                    if (tokenScanner.hasNext())
                        throw new IllegalArgumentException("Unexpected string: " + tokenScanner.next());
                }

<<<<<<< HEAD
                // Ensure all specified ranges are actually ranges owned by this host
                Collection<Range<Token>> localRanges = getLocalRanges(keyspace);
                for (Range<Token> specifiedRange : ranges)
                {
                    boolean foundParentRange = false;
                    for (Range<Token> localRange : localRanges)
                    {
                        if (localRange.contains(specifiedRange))
                        {
                            foundParentRange = true;
                            break;
                        }
                    }
                    if (!foundParentRange)
                    {
                        throw new IllegalArgumentException(String.format("The specified range %s is not a range that is owned by this node. Please ensure that all token ranges specified to be rebuilt belong to this node.", specifiedRange.toString()));
                    }
                }

                if (specificSources != null)
                {
                    String[] stringHosts = specificSources.split(",");
                    Set<InetAddress> sources = new HashSet<>(stringHosts.length);
                    for (String stringHost : stringHosts)
                    {
                        try
                        {
                            InetAddress endpoint = InetAddress.getByName(stringHost);
                            if (FBUtilities.getBroadcastAddress().equals(endpoint))
                            {
                                throw new IllegalArgumentException("This host was specified as a source for rebuilding. Sources for a rebuild can only be other nodes in the cluster.");
                            }
                            sources.add(endpoint);
                        }
                        catch (UnknownHostException ex)
                        {
                            throw new IllegalArgumentException("Unknown host specified " + stringHost, ex);
                        }
                    }
                    streamer.addSourceFilter(new RangeStreamer.WhitelistedSourcesFilter(sources));
                }

                streamer.addRanges(keyspace, ranges);
=======
                Map<String, Collection<Range<Token>>> keyspaceRanges = new HashMap<>();
                for (String keyspaceName : keyspaces)
                {
                    // Ensure all specified ranges are actually ranges owned by this host
                    Collection<Range<Token>> localRanges = getLocalRanges(keyspaceName);
                    Set<Range<Token>> specifiedNotFoundRanges = new HashSet<>(ranges);
                    for (Range<Token> specifiedRange : ranges)
                    {
                        for (Range<Token> localRange : localRanges)
                        {
                            if (localRange.contains(specifiedRange))
                            {
                                specifiedNotFoundRanges.remove(specifiedRange);
                                break;
                            }
                        }
                    }
                    if (!specifiedNotFoundRanges.isEmpty())
                    {
                        throw new IllegalArgumentException(String.format("The specified range(s) %s is not a range that is owned by this node. Please ensure that all token ranges specified to be rebuilt belong to this node.", specifiedNotFoundRanges));
                    }

                    streamer.addRanges(keyspaceName, ranges);
                    keyspaceRanges.put(keyspaceName, ranges);
                }

                mode.beforeStreaming(keyspaceRanges);
>>>>>>> 955b1e91
            }

            StreamResultFuture resultFuture = streamer.fetchAsync();
            // wait for result
            resultFuture.get();

            long t = System.currentTimeMillis() - t0;
            long totalBytes = 0L;
            for (SessionInfo session : resultFuture.getCurrentState().sessions)
                totalBytes += session.getTotalSizeReceived();
<<<<<<< HEAD
            logger.info("finished rebuild from dc: {}, {}, {} after {} seconds receiving {} bytes", sourceDc == null ? "(any dc)" : sourceDc,
                        keyspace == null ? "(All keyspaces)" : keyspace,
                        tokens == null ? "(All tokens)" : tokens,
                        t / 1000, totalBytes);
=======
            String info = String.format("finished rebuild for %s after %s seconds receiving %d bytes",
                                        msg, t / 1000, totalBytes);
            logger.info("{}", info);
            return info;
>>>>>>> 955b1e91
        }
        catch (InterruptedException e)
        {
            throw new RuntimeException("Interrupted while waiting on rebuild streaming");
        }
        catch (IllegalArgumentException | IllegalStateException e)
        {
            // These are (usally) validation errors caused by wrong input parameters.
            // No need to log a stack trace as an error.
            logger.warn("Parameter error while rebuilding node", e);
            throw new RuntimeException("Parameter error while rebuilding node: " + e);
        }
        catch (ExecutionException e)
        {
            // This is used exclusively through JMX, so log the full trace but only throw a simple RTE
            logger.error("Error while rebuilding node", e.getCause());
            throw new RuntimeException("Error while rebuilding node: " + e.getCause().getMessage());
        }
        catch (RuntimeException e)
        {
            logger.error("Error while rebuilding node", e);
            throw e;
        }
        finally
        {
            // rebuild is done (successfully or not)
            isRebuilding.set(false);
        }
    }

    public void setRpcTimeout(long value)
    {
        DatabaseDescriptor.setRpcTimeout(value);
        logger.info("set rpc timeout to {} ms", value);
    }

    public long getRpcTimeout()
    {
        return DatabaseDescriptor.getRpcTimeout();
    }

    public void setReadRpcTimeout(long value)
    {
        DatabaseDescriptor.setReadRpcTimeout(value);
        logger.info("set read rpc timeout to {} ms", value);
    }

    public long getReadRpcTimeout()
    {
        return DatabaseDescriptor.getReadRpcTimeout();
    }

    public void setRangeRpcTimeout(long value)
    {
        DatabaseDescriptor.setRangeRpcTimeout(value);
        logger.info("set range rpc timeout to {} ms", value);
    }

    public long getRangeRpcTimeout()
    {
        return DatabaseDescriptor.getRangeRpcTimeout();
    }

    public void setWriteRpcTimeout(long value)
    {
        DatabaseDescriptor.setWriteRpcTimeout(value);
        logger.info("set write rpc timeout to {} ms", value);
    }

    public long getWriteRpcTimeout()
    {
        return DatabaseDescriptor.getWriteRpcTimeout();
    }

    public void setCounterWriteRpcTimeout(long value)
    {
        DatabaseDescriptor.setCounterWriteRpcTimeout(value);
        logger.info("set counter write rpc timeout to {} ms", value);
    }

    public long getCounterWriteRpcTimeout()
    {
        return DatabaseDescriptor.getCounterWriteRpcTimeout();
    }

    public void setCasContentionTimeout(long value)
    {
        DatabaseDescriptor.setCasContentionTimeout(value);
        logger.info("set cas contention rpc timeout to {} ms", value);
    }

    public long getCasContentionTimeout()
    {
        return DatabaseDescriptor.getCasContentionTimeout();
    }

    public void setTruncateRpcTimeout(long value)
    {
        DatabaseDescriptor.setTruncateRpcTimeout(value);
        logger.info("set truncate rpc timeout to {} ms", value);
    }

    public long getTruncateRpcTimeout()
    {
        return DatabaseDescriptor.getTruncateRpcTimeout();
    }

    public void setStreamingSocketTimeout(int value)
    {
        DatabaseDescriptor.setStreamingSocketTimeout(value);
        logger.info("set streaming socket timeout to {} ms", value);
    }

    public int getStreamingSocketTimeout()
    {
        return DatabaseDescriptor.getStreamingSocketTimeout();
    }

    public void setStreamThroughputMbPerSec(int value)
    {
        DatabaseDescriptor.setStreamThroughputOutboundMegabitsPerSec(value);
        logger.info("setstreamthroughput: throttle set to {}", value);
    }

    public int getStreamThroughputMbPerSec()
    {
        return DatabaseDescriptor.getStreamThroughputOutboundMegabitsPerSec();
    }

    public void setInterDCStreamThroughputMbPerSec(int value)
    {
        DatabaseDescriptor.setInterDCStreamThroughputOutboundMegabitsPerSec(value);
        logger.info("setinterdcstreamthroughput: throttle set to {}", value);
    }

    public int getInterDCStreamThroughputMbPerSec()
    {
        return DatabaseDescriptor.getInterDCStreamThroughputOutboundMegabitsPerSec();
    }


    public int getCompactionThroughputMbPerSec()
    {
        return DatabaseDescriptor.getCompactionThroughputMbPerSec();
    }

    public void setCompactionThroughputMbPerSec(int value)
    {
        DatabaseDescriptor.setCompactionThroughputMbPerSec(value);
        CompactionManager.instance.setRate(value);
    }

    public int getConcurrentCompactors()
    {
        return DatabaseDescriptor.getConcurrentCompactors();
    }

    public void setConcurrentCompactors(int value)
    {
        if (value <= 0)
            throw new IllegalArgumentException("Number of concurrent compactors should be greater than 0.");
        DatabaseDescriptor.setConcurrentCompactors(value);
        CompactionManager.instance.setConcurrentCompactors(value);
    }

    public boolean isIncrementalBackupsEnabled()
    {
        return DatabaseDescriptor.isIncrementalBackupsEnabled();
    }

    public void setIncrementalBackupsEnabled(boolean value)
    {
        DatabaseDescriptor.setIncrementalBackupsEnabled(value);
    }

    private void setMode(Mode m, boolean log)
    {
        setMode(m, null, log);
    }

    private void setMode(Mode m, String msg, boolean log)
    {
        operationMode = m;
        String logMsg = msg == null ? m.toString() : String.format("%s: %s", m, msg);
        if (log)
            logger.info(logMsg);
        else
            logger.debug(logMsg);
    }

    /**
     * Bootstrap node by fetching data from other nodes.
     * If node is bootstrapping as a new node, then this also announces bootstrapping to the cluster.
     *
     * This blocks until streaming is done.
     *
     * @param tokens bootstrapping tokens
     * @return true if bootstrap succeeds.
     */
    private boolean bootstrap(final Collection<Token> tokens)
    {
        isBootstrapMode = true;
        SystemKeyspace.updateTokens(tokens); // DON'T use setToken, that makes us part of the ring locally which is incorrect until we are done bootstrapping

        if (!replacing || !isReplacingSameAddress())
        {
            // if not an existing token then bootstrap
            List<Pair<ApplicationState, VersionedValue>> states = new ArrayList<>();
            states.add(Pair.create(ApplicationState.TOKENS, valueFactory.tokens(tokens)));
            states.add(Pair.create(ApplicationState.STATUS, replacing?
                                                            valueFactory.bootReplacing(DatabaseDescriptor.getReplaceAddress()) :
                                                            valueFactory.bootstrapping(tokens)));
            Gossiper.instance.addLocalApplicationStates(states);
            setMode(Mode.JOINING, "sleeping " + RING_DELAY + " ms for pending range setup", true);
            Uninterruptibles.sleepUninterruptibly(RING_DELAY, TimeUnit.MILLISECONDS);
        }
        else
        {
            // Dont set any state for the node which is bootstrapping the existing token...
            tokenMetadata.updateNormalTokens(tokens, FBUtilities.getBroadcastAddress());
            SystemKeyspace.removeEndpoint(DatabaseDescriptor.getReplaceAddress());
        }
        if (!Gossiper.instance.seenAnySeed())
            throw new IllegalStateException("Unable to contact any seeds!");

        if (Boolean.getBoolean("cassandra.reset_bootstrap_progress"))
        {
            logger.info("Resetting bootstrap progress to start fresh");
            SystemKeyspace.resetAvailableRanges();
        }

        setMode(Mode.JOINING, "Starting to bootstrap...", true);
        BootStrapper bootstrapper = new BootStrapper(FBUtilities.getBroadcastAddress(), tokens, tokenMetadata);
        bootstrapper.addProgressListener(progressSupport);
        ListenableFuture<StreamState> bootstrapStream = bootstrapper.bootstrap(streamStateStore, useStrictConsistency && !replacing); // handles token update
        Futures.addCallback(bootstrapStream, new FutureCallback<StreamState>()
        {
            @Override
            public void onSuccess(StreamState streamState)
            {
                bootstrapFinished();
                logger.info("Bootstrap completed! for the tokens {}", tokens);
            }

            @Override
            public void onFailure(Throwable e)
            {
                logger.warn("Error during bootstrap.", e);
            }
        });
        try
        {
            bootstrapStream.get();
            return true;
        }
        catch (Throwable e)
        {
            logger.error("Error while waiting on bootstrap to complete. Bootstrap will have to be restarted.", e);
            return false;
        }
    }

    /**
     * All MVs have been created during bootstrap, so mark them as built
     */
    private void markViewsAsBuilt() {
        for (String keyspace : Schema.instance.getUserKeyspaces())
        {
            for (ViewDefinition view: Schema.instance.getKSMetaData(keyspace).views)
                SystemKeyspace.finishViewBuildStatus(view.ksName, view.viewName);
        }
    }

    /**
     * Called when bootstrap did finish successfully
     */
    private void bootstrapFinished() {
        markViewsAsBuilt();
        isBootstrapMode = false;
    }

    public boolean resumeBootstrap()
    {
        if (isBootstrapMode && SystemKeyspace.bootstrapInProgress())
        {
            logger.info("Resuming bootstrap...");

            // get bootstrap tokens saved in system keyspace
            final Collection<Token> tokens = SystemKeyspace.getSavedTokens();
            // already bootstrapped ranges are filtered during bootstrap
            BootStrapper bootstrapper = new BootStrapper(FBUtilities.getBroadcastAddress(), tokens, tokenMetadata);
            bootstrapper.addProgressListener(progressSupport);
            ListenableFuture<StreamState> bootstrapStream = bootstrapper.bootstrap(streamStateStore, useStrictConsistency && !replacing); // handles token update
            Futures.addCallback(bootstrapStream, new FutureCallback<StreamState>()
            {
                @Override
                public void onSuccess(StreamState streamState)
                {
                    bootstrapFinished();
                    // start participating in the ring.
                    // pretend we are in survey mode so we can use joinRing() here
                    isSurveyMode = true;
                    try
                    {
                        progressSupport.progress("bootstrap", ProgressEvent.createNotification("Joining ring..."));
                        joinRing(true);
                    }
                    catch (IOException ignore)
                    {
                        // joinRing with survey mode does not throw IOException
                    }
                    progressSupport.progress("bootstrap", new ProgressEvent(ProgressEventType.COMPLETE, 1, 1, "Resume bootstrap complete"));
                    logger.info("Resume complete");
                }

                @Override
                public void onFailure(Throwable e)
                {
                    String message = "Error during bootstrap: " + e.getCause().getMessage();
                    logger.error(message, e.getCause());
                    progressSupport.progress("bootstrap", new ProgressEvent(ProgressEventType.ERROR, 1, 1, message));
                    progressSupport.progress("bootstrap", new ProgressEvent(ProgressEventType.COMPLETE, 1, 1, "Resume bootstrap complete"));
                }
            });
            return true;
        }
        else
        {
            logger.info("Resuming bootstrap is requested, but the node is already bootstrapped.");
            return false;
        }
    }

    public boolean isBootstrapMode()
    {
        return isBootstrapMode;
    }

    public TokenMetadata getTokenMetadata()
    {
        return tokenMetadata;
    }

    /**
     * for a keyspace, return the ranges and corresponding listen addresses.
     * @param keyspace
     * @return the endpoint map
     */
    public Map<List<String>, List<String>> getRangeToEndpointMap(String keyspace)
    {
        /* All the ranges for the tokens */
        Map<List<String>, List<String>> map = new HashMap<>();
        for (Map.Entry<Range<Token>,List<InetAddress>> entry : getRangeToAddressMap(keyspace).entrySet())
        {
            map.put(entry.getKey().asList(), stringify(entry.getValue()));
        }
        return map;
    }

    /**
     * Return the rpc address associated with an endpoint as a string.
     * @param endpoint The endpoint to get rpc address for
     * @return the rpc address
     */
    public String getRpcaddress(InetAddress endpoint)
    {
        if (endpoint.equals(FBUtilities.getBroadcastAddress()))
            return FBUtilities.getBroadcastRpcAddress().getHostAddress();
        else if (Gossiper.instance.getEndpointStateForEndpoint(endpoint).getApplicationState(ApplicationState.RPC_ADDRESS) == null)
            return endpoint.getHostAddress();
        else
            return Gossiper.instance.getEndpointStateForEndpoint(endpoint).getApplicationState(ApplicationState.RPC_ADDRESS).value;
    }

    /**
     * for a keyspace, return the ranges and corresponding RPC addresses for a given keyspace.
     * @param keyspace
     * @return the endpoint map
     */
    public Map<List<String>, List<String>> getRangeToRpcaddressMap(String keyspace)
    {
        /* All the ranges for the tokens */
        Map<List<String>, List<String>> map = new HashMap<>();
        for (Map.Entry<Range<Token>, List<InetAddress>> entry : getRangeToAddressMap(keyspace).entrySet())
        {
            List<String> rpcaddrs = new ArrayList<>(entry.getValue().size());
            for (InetAddress endpoint: entry.getValue())
            {
                rpcaddrs.add(getRpcaddress(endpoint));
            }
            map.put(entry.getKey().asList(), rpcaddrs);
        }
        return map;
    }

    public Map<List<String>, List<String>> getPendingRangeToEndpointMap(String keyspace)
    {
        // some people just want to get a visual representation of things. Allow null and set it to the first
        // non-system keyspace.
        if (keyspace == null)
            keyspace = Schema.instance.getNonLocalStrategyKeyspaces().get(0);

        Map<List<String>, List<String>> map = new HashMap<>();
        for (Map.Entry<Range<Token>, Collection<InetAddress>> entry : tokenMetadata.getPendingRangesMM(keyspace).asMap().entrySet())
        {
            List<InetAddress> l = new ArrayList<>(entry.getValue());
            map.put(entry.getKey().asList(), stringify(l));
        }
        return map;
    }

    public Map<Range<Token>, List<InetAddress>> getRangeToAddressMap(String keyspace)
    {
        return getRangeToAddressMap(keyspace, tokenMetadata.sortedTokens());
    }

    public Map<Range<Token>, List<InetAddress>> getRangeToAddressMapInLocalDC(String keyspace)
    {
        Predicate<InetAddress> isLocalDC = new Predicate<InetAddress>()
        {
            public boolean apply(InetAddress address)
            {
                return isLocalDC(address);
            }
        };

        Map<Range<Token>, List<InetAddress>> origMap = getRangeToAddressMap(keyspace, getTokensInLocalDC());
        Map<Range<Token>, List<InetAddress>> filteredMap = Maps.newHashMap();
        for (Map.Entry<Range<Token>, List<InetAddress>> entry : origMap.entrySet())
        {
            List<InetAddress> endpointsInLocalDC = Lists.newArrayList(Collections2.filter(entry.getValue(), isLocalDC));
            filteredMap.put(entry.getKey(), endpointsInLocalDC);
        }

        return filteredMap;
    }

    private List<Token> getTokensInLocalDC()
    {
        List<Token> filteredTokens = Lists.newArrayList();
        for (Token token : tokenMetadata.sortedTokens())
        {
            InetAddress endpoint = tokenMetadata.getEndpoint(token);
            if (isLocalDC(endpoint))
                filteredTokens.add(token);
        }
        return filteredTokens;
    }

    private boolean isLocalDC(InetAddress targetHost)
    {
        String remoteDC = DatabaseDescriptor.getEndpointSnitch().getDatacenter(targetHost);
        String localDC = DatabaseDescriptor.getEndpointSnitch().getDatacenter(FBUtilities.getBroadcastAddress());
        return remoteDC.equals(localDC);
    }

    private Map<Range<Token>, List<InetAddress>> getRangeToAddressMap(String keyspace, List<Token> sortedTokens)
    {
        // some people just want to get a visual representation of things. Allow null and set it to the first
        // non-system keyspace.
        if (keyspace == null)
            keyspace = Schema.instance.getNonLocalStrategyKeyspaces().get(0);

        List<Range<Token>> ranges = getAllRanges(sortedTokens);
        return constructRangeToEndpointMap(keyspace, ranges);
    }


    /**
     * The same as {@code describeRing(String)} but converts TokenRange to the String for JMX compatibility
     *
     * @param keyspace The keyspace to fetch information about
     *
     * @return a List of TokenRange(s) converted to String for the given keyspace
     */
    public List<String> describeRingJMX(String keyspace) throws IOException
    {
        List<TokenRange> tokenRanges;
        try
        {
            tokenRanges = describeRing(keyspace);
        }
        catch (InvalidRequestException e)
        {
            throw new IOException(e.getMessage());
        }
        List<String> result = new ArrayList<>(tokenRanges.size());

        for (TokenRange tokenRange : tokenRanges)
            result.add(tokenRange.toString());

        return result;
    }

    /**
     * The TokenRange for a given keyspace.
     *
     * @param keyspace The keyspace to fetch information about
     *
     * @return a List of TokenRange(s) for the given keyspace
     *
     * @throws InvalidRequestException if there is no ring information available about keyspace
     */
    public List<TokenRange> describeRing(String keyspace) throws InvalidRequestException
    {
        return describeRing(keyspace, false);
    }

    /**
     * The same as {@code describeRing(String)} but considers only the part of the ring formed by nodes in the local DC.
     */
    public List<TokenRange> describeLocalRing(String keyspace) throws InvalidRequestException
    {
        return describeRing(keyspace, true);
    }

    private List<TokenRange> describeRing(String keyspace, boolean includeOnlyLocalDC) throws InvalidRequestException
    {
        if (!Schema.instance.getKeyspaces().contains(keyspace))
            throw new InvalidRequestException("No such keyspace: " + keyspace);

        if (keyspace == null || Keyspace.open(keyspace).getReplicationStrategy() instanceof LocalStrategy)
            throw new InvalidRequestException("There is no ring for the keyspace: " + keyspace);

        List<TokenRange> ranges = new ArrayList<>();
        Token.TokenFactory tf = getTokenFactory();

        Map<Range<Token>, List<InetAddress>> rangeToAddressMap =
                includeOnlyLocalDC
                        ? getRangeToAddressMapInLocalDC(keyspace)
                        : getRangeToAddressMap(keyspace);

        for (Map.Entry<Range<Token>, List<InetAddress>> entry : rangeToAddressMap.entrySet())
        {
            Range<Token> range = entry.getKey();
            List<InetAddress> addresses = entry.getValue();
            List<String> endpoints = new ArrayList<>(addresses.size());
            List<String> rpc_endpoints = new ArrayList<>(addresses.size());
            List<EndpointDetails> epDetails = new ArrayList<>(addresses.size());

            for (InetAddress endpoint : addresses)
            {
                EndpointDetails details = new EndpointDetails();
                details.host = endpoint.getHostAddress();
                details.datacenter = DatabaseDescriptor.getEndpointSnitch().getDatacenter(endpoint);
                details.rack = DatabaseDescriptor.getEndpointSnitch().getRack(endpoint);

                endpoints.add(details.host);
                rpc_endpoints.add(getRpcaddress(endpoint));

                epDetails.add(details);
            }

            TokenRange tr = new TokenRange(tf.toString(range.left.getToken()), tf.toString(range.right.getToken()), endpoints)
                                    .setEndpoint_details(epDetails)
                                    .setRpc_endpoints(rpc_endpoints);

            ranges.add(tr);
        }

        return ranges;
    }

    public Map<String, String> getTokenToEndpointMap()
    {
        Map<Token, InetAddress> mapInetAddress = tokenMetadata.getNormalAndBootstrappingTokenToEndpointMap();
        // in order to preserve tokens in ascending order, we use LinkedHashMap here
        Map<String, String> mapString = new LinkedHashMap<>(mapInetAddress.size());
        List<Token> tokens = new ArrayList<>(mapInetAddress.keySet());
        Collections.sort(tokens);
        for (Token token : tokens)
        {
            mapString.put(token.toString(), mapInetAddress.get(token).getHostAddress());
        }
        return mapString;
    }

    public String getLocalHostId()
    {
        return getTokenMetadata().getHostId(FBUtilities.getBroadcastAddress()).toString();
    }

    public UUID getLocalHostUUID()
    {
        return getTokenMetadata().getHostId(FBUtilities.getBroadcastAddress());
    }

    public Map<String, String> getHostIdMap()
    {
        return getEndpointToHostId();
    }

    public Map<String, String> getEndpointToHostId()
    {
        Map<String, String> mapOut = new HashMap<>();
        for (Map.Entry<InetAddress, UUID> entry : getTokenMetadata().getEndpointToHostIdMapForReading().entrySet())
            mapOut.put(entry.getKey().getHostAddress(), entry.getValue().toString());
        return mapOut;
    }

    public Map<String, String> getHostIdToEndpoint()
    {
        Map<String, String> mapOut = new HashMap<>();
        for (Map.Entry<InetAddress, UUID> entry : getTokenMetadata().getEndpointToHostIdMapForReading().entrySet())
            mapOut.put(entry.getValue().toString(), entry.getKey().getHostAddress());
        return mapOut;
    }

    /**
     * Construct the range to endpoint mapping based on the true view
     * of the world.
     * @param ranges
     * @return mapping of ranges to the replicas responsible for them.
    */
    private Map<Range<Token>, List<InetAddress>> constructRangeToEndpointMap(String keyspace, List<Range<Token>> ranges)
    {
        Map<Range<Token>, List<InetAddress>> rangeToEndpointMap = new HashMap<>(ranges.size());
        for (Range<Token> range : ranges)
        {
            rangeToEndpointMap.put(range, Keyspace.open(keyspace).getReplicationStrategy().getNaturalEndpoints(range.right));
        }
        return rangeToEndpointMap;
    }

    public void beforeChange(InetAddress endpoint, EndpointState currentState, ApplicationState newStateKey, VersionedValue newValue)
    {
        // no-op
    }

    /*
     * Handle the reception of a new particular ApplicationState for a particular endpoint. Note that the value of the
     * ApplicationState has not necessarily "changed" since the last known value, if we already received the same update
     * from somewhere else.
     *
     * onChange only ever sees one ApplicationState piece change at a time (even if many ApplicationState updates were
     * received at the same time), so we perform a kind of state machine here. We are concerned with two events: knowing
     * the token associated with an endpoint, and knowing its operation mode. Nodes can start in either bootstrap or
     * normal mode, and from bootstrap mode can change mode to normal. A node in bootstrap mode needs to have
     * pendingranges set in TokenMetadata; a node in normal mode should instead be part of the token ring.
     *
     * Normal progression of ApplicationState.STATUS values for a node should be like this:
     * STATUS_BOOTSTRAPPING,token
     *   if bootstrapping. stays this way until all files are received.
     * STATUS_NORMAL,token
     *   ready to serve reads and writes.
     * STATUS_LEAVING,token
     *   get ready to leave the cluster as part of a decommission
     * STATUS_LEFT,token
     *   set after decommission is completed.
     *
     * Other STATUS values that may be seen (possibly anywhere in the normal progression):
     * STATUS_MOVING,newtoken
     *   set if node is currently moving to a new token in the ring
     * REMOVING_TOKEN,deadtoken
     *   set if the node is dead and is being removed by its REMOVAL_COORDINATOR
     * REMOVED_TOKEN,deadtoken
     *   set if the node is dead and has been removed by its REMOVAL_COORDINATOR
     *
     * Note: Any time a node state changes from STATUS_NORMAL, it will not be visible to new nodes. So it follows that
     * you should never bootstrap a new node during a removenode, decommission or move.
     */
    public void onChange(InetAddress endpoint, ApplicationState state, VersionedValue value)
    {
        if (state == ApplicationState.STATUS)
        {
            String[] pieces = splitValue(value);
            assert (pieces.length > 0);

            String moveName = pieces[0];

            switch (moveName)
            {
                case VersionedValue.STATUS_BOOTSTRAPPING_REPLACE:
                    handleStateBootreplacing(endpoint, pieces);
                    break;
                case VersionedValue.STATUS_BOOTSTRAPPING:
                    handleStateBootstrap(endpoint);
                    break;
                case VersionedValue.STATUS_NORMAL:
                    handleStateNormal(endpoint, VersionedValue.STATUS_NORMAL);
                    break;
                case VersionedValue.SHUTDOWN:
                    handleStateNormal(endpoint, VersionedValue.SHUTDOWN);
                    break;
                case VersionedValue.REMOVING_TOKEN:
                case VersionedValue.REMOVED_TOKEN:
                    handleStateRemoving(endpoint, pieces);
                    break;
                case VersionedValue.STATUS_LEAVING:
                    handleStateLeaving(endpoint);
                    break;
                case VersionedValue.STATUS_LEFT:
                    handleStateLeft(endpoint, pieces);
                    break;
                case VersionedValue.STATUS_MOVING:
                    handleStateMoving(endpoint, pieces);
                    break;
            }
        }
        else
        {
            EndpointState epState = Gossiper.instance.getEndpointStateForEndpoint(endpoint);
            if (epState == null || Gossiper.instance.isDeadState(epState))
            {
                logger.debug("Ignoring state change for dead or unknown endpoint: {}", endpoint);
                return;
            }

            if (getTokenMetadata().isMember(endpoint))
            {
                switch (state)
                {
                    case RELEASE_VERSION:
                        SystemKeyspace.updatePeerInfo(endpoint, "release_version", value.value);
                        break;
                    case DC:
                        updateTopology(endpoint);
                        SystemKeyspace.updatePeerInfo(endpoint, "data_center", value.value);
                        break;
                    case RACK:
                        updateTopology(endpoint);
                        SystemKeyspace.updatePeerInfo(endpoint, "rack", value.value);
                        break;
                    case RPC_ADDRESS:
                        try
                        {
                            SystemKeyspace.updatePeerInfo(endpoint, "rpc_address", InetAddress.getByName(value.value));
                        }
                        catch (UnknownHostException e)
                        {
                            throw new RuntimeException(e);
                        }
                        break;
                    case SCHEMA:
                        SystemKeyspace.updatePeerInfo(endpoint, "schema_version", UUID.fromString(value.value));
                        MigrationManager.instance.scheduleSchemaPull(endpoint, epState);
                        break;
                    case HOST_ID:
                        SystemKeyspace.updatePeerInfo(endpoint, "host_id", UUID.fromString(value.value));
                        break;
                    case RPC_READY:
                        notifyRpcChange(endpoint, epState.isRpcReady());
                        break;
                    case NET_VERSION:
                        updateNetVersion(endpoint, value);
                        break;
                }
            }
        }
    }

    private static String[] splitValue(VersionedValue value)
    {
        return value.value.split(VersionedValue.DELIMITER_STR, -1);
    }

    private void updateNetVersion(InetAddress endpoint, VersionedValue value)
    {
        try
        {
            MessagingService.instance().setVersion(endpoint, Integer.parseInt(value.value));
        }
        catch (NumberFormatException e)
        {
            throw new AssertionError("Got invalid value for NET_VERSION application state: " + value.value);
        }
    }

    public void updateTopology(InetAddress endpoint)
    {
        if (getTokenMetadata().isMember(endpoint))
        {
            getTokenMetadata().updateTopology(endpoint);
        }
    }

    public void updateTopology()
    {
        getTokenMetadata().updateTopology();
    }

    private void updatePeerInfo(InetAddress endpoint)
    {
        EndpointState epState = Gossiper.instance.getEndpointStateForEndpoint(endpoint);
        for (Map.Entry<ApplicationState, VersionedValue> entry : epState.states())
        {
            switch (entry.getKey())
            {
                case RELEASE_VERSION:
                    SystemKeyspace.updatePeerInfo(endpoint, "release_version", entry.getValue().value);
                    break;
                case DC:
                    SystemKeyspace.updatePeerInfo(endpoint, "data_center", entry.getValue().value);
                    break;
                case RACK:
                    SystemKeyspace.updatePeerInfo(endpoint, "rack", entry.getValue().value);
                    break;
                case RPC_ADDRESS:
                    try
                    {
                        SystemKeyspace.updatePeerInfo(endpoint, "rpc_address", InetAddress.getByName(entry.getValue().value));
                    }
                    catch (UnknownHostException e)
                    {
                        throw new RuntimeException(e);
                    }
                    break;
                case SCHEMA:
                    SystemKeyspace.updatePeerInfo(endpoint, "schema_version", UUID.fromString(entry.getValue().value));
                    break;
                case HOST_ID:
                    SystemKeyspace.updatePeerInfo(endpoint, "host_id", UUID.fromString(entry.getValue().value));
                    break;
            }
        }
    }

    private void notifyRpcChange(InetAddress endpoint, boolean ready)
    {
        if (ready)
            notifyUp(endpoint);
        else
            notifyDown(endpoint);
    }

    private void notifyUp(InetAddress endpoint)
    {
        if (!isRpcReady(endpoint) || !Gossiper.instance.isAlive(endpoint))
            return;

        for (IEndpointLifecycleSubscriber subscriber : lifecycleSubscribers)
            subscriber.onUp(endpoint);
    }

    private void notifyDown(InetAddress endpoint)
    {
        for (IEndpointLifecycleSubscriber subscriber : lifecycleSubscribers)
            subscriber.onDown(endpoint);
    }

    private void notifyJoined(InetAddress endpoint)
    {
        if (!isStatus(endpoint, VersionedValue.STATUS_NORMAL))
            return;

        for (IEndpointLifecycleSubscriber subscriber : lifecycleSubscribers)
            subscriber.onJoinCluster(endpoint);
    }

    private void notifyMoved(InetAddress endpoint)
    {
        for (IEndpointLifecycleSubscriber subscriber : lifecycleSubscribers)
            subscriber.onMove(endpoint);
    }

    private void notifyLeft(InetAddress endpoint)
    {
        for (IEndpointLifecycleSubscriber subscriber : lifecycleSubscribers)
            subscriber.onLeaveCluster(endpoint);
    }

    private boolean isStatus(InetAddress endpoint, String status)
    {
        EndpointState state = Gossiper.instance.getEndpointStateForEndpoint(endpoint);
        return state != null && state.getStatus().equals(status);
    }

    public boolean isRpcReady(InetAddress endpoint)
    {
        if (MessagingService.instance().getVersion(endpoint) < MessagingService.VERSION_22)
            return true;
        EndpointState state = Gossiper.instance.getEndpointStateForEndpoint(endpoint);
        return state != null && state.isRpcReady();
    }

    /**
     * Set the RPC status. Because when draining a node we need to set the RPC
     * status to not ready, and drain is called by the shutdown hook, it may be that value is false
     * and there is no local endpoint state. In this case it's OK to just do nothing. Therefore,
     * we assert that the local endpoint state is not null only when value is true.
     *
     * @param value - true indicates that RPC is ready, false indicates the opposite.
     */
    public void setRpcReady(boolean value)
    {
        EndpointState state = Gossiper.instance.getEndpointStateForEndpoint(FBUtilities.getBroadcastAddress());
        // if value is false we're OK with a null state, if it is true we are not.
        assert !value || state != null;

        if (state != null)
            Gossiper.instance.addLocalApplicationState(ApplicationState.RPC_READY, valueFactory.rpcReady(value));
    }

    private Collection<Token> getTokensFor(InetAddress endpoint)
    {
        try
        {
            EndpointState state = Gossiper.instance.getEndpointStateForEndpoint(endpoint);
            if (state == null)
                return Collections.emptyList();

            VersionedValue versionedValue = state.getApplicationState(ApplicationState.TOKENS);
            if (versionedValue == null)
                return Collections.emptyList();

            return TokenSerializer.deserialize(tokenMetadata.partitioner, new DataInputStream(new ByteArrayInputStream(versionedValue.toBytes())));
        }
        catch (IOException e)
        {
            throw new RuntimeException(e);
        }
    }

    /**
     * Handle node bootstrap
     *
     * @param endpoint bootstrapping node
     */
    private void handleStateBootstrap(InetAddress endpoint)
    {
        Collection<Token> tokens;
        // explicitly check for TOKENS, because a bootstrapping node might be bootstrapping in legacy mode; that is, not using vnodes and no token specified
        tokens = getTokensFor(endpoint);

        if (logger.isDebugEnabled())
            logger.debug("Node {} state bootstrapping, token {}", endpoint, tokens);

        // if this node is present in token metadata, either we have missed intermediate states
        // or the node had crashed. Print warning if needed, clear obsolete stuff and
        // continue.
        if (tokenMetadata.isMember(endpoint))
        {
            // If isLeaving is false, we have missed both LEAVING and LEFT. However, if
            // isLeaving is true, we have only missed LEFT. Waiting time between completing
            // leave operation and rebootstrapping is relatively short, so the latter is quite
            // common (not enough time for gossip to spread). Therefore we report only the
            // former in the log.
            if (!tokenMetadata.isLeaving(endpoint))
                logger.info("Node {} state jump to bootstrap", endpoint);
            tokenMetadata.removeEndpoint(endpoint);
        }

        tokenMetadata.addBootstrapTokens(tokens, endpoint);
        PendingRangeCalculatorService.instance.update();

        tokenMetadata.updateHostId(Gossiper.instance.getHostId(endpoint), endpoint);
    }

    private void handleStateBootreplacing(InetAddress newNode, String[] pieces)
    {
        InetAddress oldNode;
        try
        {
            oldNode = InetAddress.getByName(pieces[1]);
        }
        catch (Exception e)
        {
            logger.error("Node {} tried to replace malformed endpoint {}.", newNode, pieces[1], e);
            return;
        }

        if (FailureDetector.instance.isAlive(oldNode))
        {
            throw new RuntimeException(String.format("Node %s is trying to replace alive node %s.", newNode, oldNode));
        }

        Optional<InetAddress> replacingNode = tokenMetadata.getReplacingNode(newNode);
        if (replacingNode.isPresent() && !replacingNode.get().equals(oldNode))
        {
            throw new RuntimeException(String.format("Node %s is already replacing %s but is trying to replace %s.",
                                                     newNode, replacingNode.get(), oldNode));
        }

        Collection<Token> tokens = getTokensFor(newNode);

        if (logger.isDebugEnabled())
            logger.debug("Node {} is replacing {}, tokens {}", newNode, oldNode, tokens);

        tokenMetadata.addReplaceTokens(tokens, newNode, oldNode);
        PendingRangeCalculatorService.instance.update();

        tokenMetadata.updateHostId(Gossiper.instance.getHostId(newNode), newNode);
    }

    /**
     * Handle node move to normal state. That is, node is entering token ring and participating
     * in reads.
     *
     * @param endpoint node
     */
    private void handleStateNormal(final InetAddress endpoint, final String status)
    {
        Collection<Token> tokens = getTokensFor(endpoint);
        Set<Token> tokensToUpdateInMetadata = new HashSet<>();
        Set<Token> tokensToUpdateInSystemKeyspace = new HashSet<>();
        Set<InetAddress> endpointsToRemove = new HashSet<>();

        if (logger.isDebugEnabled())
            logger.debug("Node {} state {}, token {}", endpoint, status, tokens);

        if (tokenMetadata.isMember(endpoint))
            logger.info("Node {} state jump to {}", endpoint, status);

        if (tokens.isEmpty() && status.equals(VersionedValue.STATUS_NORMAL))
            logger.error("Node {} is in state normal but it has no tokens, state: {}",
                         endpoint,
                         Gossiper.instance.getEndpointStateForEndpoint(endpoint));

        Optional<InetAddress> replacingNode = tokenMetadata.getReplacingNode(endpoint);
        if (replacingNode.isPresent())
        {
            assert !endpoint.equals(replacingNode.get()) : "Pending replacement endpoint with same address is not supported";
            logger.info("Node {} will complete replacement of {} for tokens {}", endpoint, replacingNode.get(), tokens);
            if (FailureDetector.instance.isAlive(replacingNode.get()))
            {
                logger.error("Node {} cannot complete replacement of alive node {}.", endpoint, replacingNode.get());
                return;
            }
            endpointsToRemove.add(replacingNode.get());
        }

        Optional<InetAddress> replacementNode = tokenMetadata.getReplacementNode(endpoint);
        if (replacementNode.isPresent())
        {
            logger.warn("Node {} is currently being replaced by node {}.", endpoint, replacementNode.get());
        }

        updatePeerInfo(endpoint);
        // Order Matters, TM.updateHostID() should be called before TM.updateNormalToken(), (see CASSANDRA-4300).
        UUID hostId = Gossiper.instance.getHostId(endpoint);
        InetAddress existing = tokenMetadata.getEndpointForHostId(hostId);
        if (replacing && isReplacingSameAddress() && Gossiper.instance.getEndpointStateForEndpoint(DatabaseDescriptor.getReplaceAddress()) != null
            && (hostId.equals(Gossiper.instance.getHostId(DatabaseDescriptor.getReplaceAddress()))))
            logger.warn("Not updating token metadata for {} because I am replacing it", endpoint);
        else
        {
            if (existing != null && !existing.equals(endpoint))
            {
                if (existing.equals(FBUtilities.getBroadcastAddress()))
                {
                    logger.warn("Not updating host ID {} for {} because it's mine", hostId, endpoint);
                    tokenMetadata.removeEndpoint(endpoint);
                    endpointsToRemove.add(endpoint);
                }
                else if (Gossiper.instance.compareEndpointStartup(endpoint, existing) > 0)
                {
                    logger.warn("Host ID collision for {} between {} and {}; {} is the new owner", hostId, existing, endpoint, endpoint);
                    tokenMetadata.removeEndpoint(existing);
                    endpointsToRemove.add(existing);
                    tokenMetadata.updateHostId(hostId, endpoint);
                }
                else
                {
                    logger.warn("Host ID collision for {} between {} and {}; ignored {}", hostId, existing, endpoint, endpoint);
                    tokenMetadata.removeEndpoint(endpoint);
                    endpointsToRemove.add(endpoint);
                }
            }
            else
                tokenMetadata.updateHostId(hostId, endpoint);
        }

        for (final Token token : tokens)
        {
            // we don't want to update if this node is responsible for the token and it has a later startup time than endpoint.
            InetAddress currentOwner = tokenMetadata.getEndpoint(token);
            if (currentOwner == null)
            {
                logger.debug("New node {} at token {}", endpoint, token);
                tokensToUpdateInMetadata.add(token);
                tokensToUpdateInSystemKeyspace.add(token);
            }
            else if (endpoint.equals(currentOwner))
            {
                // set state back to normal, since the node may have tried to leave, but failed and is now back up
                tokensToUpdateInMetadata.add(token);
                tokensToUpdateInSystemKeyspace.add(token);
            }
            else if (Gossiper.instance.compareEndpointStartup(endpoint, currentOwner) > 0)
            {
                tokensToUpdateInMetadata.add(token);
                tokensToUpdateInSystemKeyspace.add(token);

                // currentOwner is no longer current, endpoint is.  Keep track of these moves, because when
                // a host no longer has any tokens, we'll want to remove it.
                Multimap<InetAddress, Token> epToTokenCopy = getTokenMetadata().getEndpointToTokenMapForReading();
                epToTokenCopy.get(currentOwner).remove(token);
                if (epToTokenCopy.get(currentOwner).size() < 1)
                    endpointsToRemove.add(currentOwner);

                logger.info("Nodes {} and {} have the same token {}.  {} is the new owner",
                            endpoint,
                            currentOwner,
                            token,
                            endpoint);
            }
            else
            {
                logger.info("Nodes {} and {} have the same token {}.  Ignoring {}",
                            endpoint,
                            currentOwner,
                            token,
                            endpoint);
            }
        }

        // capture because updateNormalTokens clears moving and member status
        boolean isMember = tokenMetadata.isMember(endpoint);
        boolean isMoving = tokenMetadata.isMoving(endpoint);
        tokenMetadata.updateNormalTokens(tokensToUpdateInMetadata, endpoint);
        for (InetAddress ep : endpointsToRemove)
        {
            removeEndpoint(ep);
            if (replacing && DatabaseDescriptor.getReplaceAddress().equals(ep))
                Gossiper.instance.replacementQuarantine(ep); // quarantine locally longer than normally; see CASSANDRA-8260
        }
        if (!tokensToUpdateInSystemKeyspace.isEmpty())
            SystemKeyspace.updateTokens(endpoint, tokensToUpdateInSystemKeyspace);

        if (isMoving || operationMode == Mode.MOVING)
        {
            tokenMetadata.removeFromMoving(endpoint);
            notifyMoved(endpoint);
        }
        else if (!isMember) // prior to this, the node was not a member
        {
            notifyJoined(endpoint);
        }

        PendingRangeCalculatorService.instance.update();
    }

    /**
     * Handle node preparing to leave the ring
     *
     * @param endpoint node
     */
    private void handleStateLeaving(InetAddress endpoint)
    {
        Collection<Token> tokens = getTokensFor(endpoint);

        if (logger.isDebugEnabled())
            logger.debug("Node {} state leaving, tokens {}", endpoint, tokens);

        // If the node is previously unknown or tokens do not match, update tokenmetadata to
        // have this node as 'normal' (it must have been using this token before the
        // leave). This way we'll get pending ranges right.
        if (!tokenMetadata.isMember(endpoint))
        {
            logger.info("Node {} state jump to leaving", endpoint);
            tokenMetadata.updateNormalTokens(tokens, endpoint);
        }
        else if (!tokenMetadata.getTokens(endpoint).containsAll(tokens))
        {
            logger.warn("Node {} 'leaving' token mismatch. Long network partition?", endpoint);
            tokenMetadata.updateNormalTokens(tokens, endpoint);
        }

        // at this point the endpoint is certainly a member with this token, so let's proceed
        // normally
        tokenMetadata.addLeavingEndpoint(endpoint);
        PendingRangeCalculatorService.instance.update();
    }

    /**
     * Handle node leaving the ring. This will happen when a node is decommissioned
     *
     * @param endpoint If reason for leaving is decommission, endpoint is the leaving node.
     * @param pieces STATE_LEFT,token
     */
    private void handleStateLeft(InetAddress endpoint, String[] pieces)
    {
        assert pieces.length >= 2;
        Collection<Token> tokens = getTokensFor(endpoint);

        if (logger.isDebugEnabled())
            logger.debug("Node {} state left, tokens {}", endpoint, tokens);

        excise(tokens, endpoint, extractExpireTime(pieces));
    }

    /**
     * Handle node moving inside the ring.
     *
     * @param endpoint moving endpoint address
     * @param pieces STATE_MOVING, token
     */
    private void handleStateMoving(InetAddress endpoint, String[] pieces)
    {
        assert pieces.length >= 2;
        Token token = getTokenFactory().fromString(pieces[1]);

        if (logger.isDebugEnabled())
            logger.debug("Node {} state moving, new token {}", endpoint, token);

        tokenMetadata.addMovingEndpoint(token, endpoint);

        PendingRangeCalculatorService.instance.update();
    }

    /**
     * Handle notification that a node being actively removed from the ring via 'removenode'
     *
     * @param endpoint node
     * @param pieces either REMOVED_TOKEN (node is gone) or REMOVING_TOKEN (replicas need to be restored)
     */
    private void handleStateRemoving(InetAddress endpoint, String[] pieces)
    {
        assert (pieces.length > 0);

        if (endpoint.equals(FBUtilities.getBroadcastAddress()))
        {
            logger.info("Received removenode gossip about myself. Is this node rejoining after an explicit removenode?");
            try
            {
                drain();
            }
            catch (Exception e)
            {
                throw new RuntimeException(e);
            }
            return;
        }
        if (tokenMetadata.isMember(endpoint))
        {
            String state = pieces[0];
            Collection<Token> removeTokens = tokenMetadata.getTokens(endpoint);

            if (VersionedValue.REMOVED_TOKEN.equals(state))
            {
                excise(removeTokens, endpoint, extractExpireTime(pieces));
            }
            else if (VersionedValue.REMOVING_TOKEN.equals(state))
            {
                if (logger.isDebugEnabled())
                    logger.debug("Tokens {} removed manually (endpoint was {})", removeTokens, endpoint);

                // Note that the endpoint is being removed
                tokenMetadata.addLeavingEndpoint(endpoint);
                PendingRangeCalculatorService.instance.update();

                // find the endpoint coordinating this removal that we need to notify when we're done
                String[] coordinator = splitValue(Gossiper.instance.getEndpointStateForEndpoint(endpoint).getApplicationState(ApplicationState.REMOVAL_COORDINATOR));
                UUID hostId = UUID.fromString(coordinator[1]);
                // grab any data we are now responsible for and notify responsible node
                restoreReplicaCount(endpoint, tokenMetadata.getEndpointForHostId(hostId));
            }
        }
        else // now that the gossiper has told us about this nonexistent member, notify the gossiper to remove it
        {
            if (VersionedValue.REMOVED_TOKEN.equals(pieces[0]))
                addExpireTimeIfFound(endpoint, extractExpireTime(pieces));
            removeEndpoint(endpoint);
        }
    }

    private void excise(Collection<Token> tokens, InetAddress endpoint)
    {
        logger.info("Removing tokens {} for {}", tokens, endpoint);

        UUID hostId = tokenMetadata.getHostId(endpoint);
        if (hostId != null && tokenMetadata.isMember(endpoint))
            HintsService.instance.excise(hostId);

        removeEndpoint(endpoint);
        tokenMetadata.removeEndpoint(endpoint);
        if (!tokens.isEmpty())
            tokenMetadata.removeBootstrapTokens(tokens);
        notifyLeft(endpoint);
        PendingRangeCalculatorService.instance.update();
    }

    private void excise(Collection<Token> tokens, InetAddress endpoint, long expireTime)
    {
        addExpireTimeIfFound(endpoint, expireTime);
        excise(tokens, endpoint);
    }

    /** unlike excise we just need this endpoint gone without going through any notifications **/
    private void removeEndpoint(InetAddress endpoint)
    {
        Gossiper.instance.removeEndpoint(endpoint);
        SystemKeyspace.removeEndpoint(endpoint);
    }

    protected void addExpireTimeIfFound(InetAddress endpoint, long expireTime)
    {
        if (expireTime != 0L)
        {
            Gossiper.instance.addExpireTimeForEndpoint(endpoint, expireTime);
        }
    }

    protected long extractExpireTime(String[] pieces)
    {
        return Long.parseLong(pieces[2]);
    }

    /**
     * Finds living endpoints responsible for the given ranges
     *
     * @param keyspaceName the keyspace ranges belong to
     * @param ranges the ranges to find sources for
     * @return multimap of addresses to ranges the address is responsible for
     */
    private Multimap<InetAddress, Range<Token>> getNewSourceRanges(String keyspaceName, Set<Range<Token>> ranges)
    {
        InetAddress myAddress = FBUtilities.getBroadcastAddress();
        Multimap<Range<Token>, InetAddress> rangeAddresses = Keyspace.open(keyspaceName).getReplicationStrategy().getRangeAddresses(tokenMetadata.cloneOnlyTokenMap());
        Multimap<InetAddress, Range<Token>> sourceRanges = HashMultimap.create();
        IFailureDetector failureDetector = FailureDetector.instance;

        // find alive sources for our new ranges
        for (Range<Token> range : ranges)
        {
            Collection<InetAddress> possibleRanges = rangeAddresses.get(range);
            IEndpointSnitch snitch = DatabaseDescriptor.getEndpointSnitch();
            List<InetAddress> sources = snitch.getSortedListByProximity(myAddress, possibleRanges);

            assert (!sources.contains(myAddress));

            for (InetAddress source : sources)
            {
                if (failureDetector.isAlive(source))
                {
                    sourceRanges.put(source, range);
                    break;
                }
            }
        }
        return sourceRanges;
    }

    /**
     * Sends a notification to a node indicating we have finished replicating data.
     *
     * @param remote node to send notification to
     */
    private void sendReplicationNotification(InetAddress remote)
    {
        // notify the remote token
        MessageOut msg = new MessageOut(MessagingService.Verb.REPLICATION_FINISHED);
        IFailureDetector failureDetector = FailureDetector.instance;
        if (logger.isDebugEnabled())
            logger.debug("Notifying {} of replication completion\n", remote);
        while (failureDetector.isAlive(remote))
        {
            AsyncOneResponse iar = MessagingService.instance().sendRR(msg, remote);
            try
            {
                iar.get(DatabaseDescriptor.getRpcTimeout(), TimeUnit.MILLISECONDS);
                return; // done
            }
            catch(TimeoutException e)
            {
                // try again
            }
        }
    }

    /**
     * Called when an endpoint is removed from the ring. This function checks
     * whether this node becomes responsible for new ranges as a
     * consequence and streams data if needed.
     *
     * This is rather ineffective, but it does not matter so much
     * since this is called very seldom
     *
     * @param endpoint the node that left
     */
    private void restoreReplicaCount(InetAddress endpoint, final InetAddress notifyEndpoint)
    {
        Multimap<String, Map.Entry<InetAddress, Collection<Range<Token>>>> rangesToFetch = HashMultimap.create();

        InetAddress myAddress = FBUtilities.getBroadcastAddress();

        for (String keyspaceName : Schema.instance.getNonLocalStrategyKeyspaces())
        {
            Multimap<Range<Token>, InetAddress> changedRanges = getChangedRangesForLeaving(keyspaceName, endpoint);
            Set<Range<Token>> myNewRanges = new HashSet<>();
            for (Map.Entry<Range<Token>, InetAddress> entry : changedRanges.entries())
            {
                if (entry.getValue().equals(myAddress))
                    myNewRanges.add(entry.getKey());
            }
            Multimap<InetAddress, Range<Token>> sourceRanges = getNewSourceRanges(keyspaceName, myNewRanges);
            for (Map.Entry<InetAddress, Collection<Range<Token>>> entry : sourceRanges.asMap().entrySet())
            {
                rangesToFetch.put(keyspaceName, entry);
            }
        }

        StreamPlan stream = new StreamPlan("Restore replica count");
        for (String keyspaceName : rangesToFetch.keySet())
        {
            for (Map.Entry<InetAddress, Collection<Range<Token>>> entry : rangesToFetch.get(keyspaceName))
            {
                InetAddress source = entry.getKey();
                InetAddress preferred = SystemKeyspace.getPreferredIP(source);
                Collection<Range<Token>> ranges = entry.getValue();
                if (logger.isDebugEnabled())
                    logger.debug("Requesting from {} ranges {}", source, StringUtils.join(ranges, ", "));
                stream.requestRanges(source, preferred, keyspaceName, ranges);
            }
        }
        StreamResultFuture future = stream.execute();
        Futures.addCallback(future, new FutureCallback<StreamState>()
        {
            public void onSuccess(StreamState finalState)
            {
                sendReplicationNotification(notifyEndpoint);
            }

            public void onFailure(Throwable t)
            {
                logger.warn("Streaming to restore replica count failed", t);
                // We still want to send the notification
                sendReplicationNotification(notifyEndpoint);
            }
        });
    }

    // needs to be modified to accept either a keyspace or ARS.
    private Multimap<Range<Token>, InetAddress> getChangedRangesForLeaving(String keyspaceName, InetAddress endpoint)
    {
        // First get all ranges the leaving endpoint is responsible for
        Collection<Range<Token>> ranges = getRangesForEndpoint(keyspaceName, endpoint);

        if (logger.isDebugEnabled())
            logger.debug("Node {} ranges [{}]", endpoint, StringUtils.join(ranges, ", "));

        Map<Range<Token>, List<InetAddress>> currentReplicaEndpoints = new HashMap<>(ranges.size());

        // Find (for each range) all nodes that store replicas for these ranges as well
        TokenMetadata metadata = tokenMetadata.cloneOnlyTokenMap(); // don't do this in the loop! #7758
        for (Range<Token> range : ranges)
            currentReplicaEndpoints.put(range, Keyspace.open(keyspaceName).getReplicationStrategy().calculateNaturalEndpoints(range.right, metadata));

        TokenMetadata temp = tokenMetadata.cloneAfterAllLeft();

        // endpoint might or might not be 'leaving'. If it was not leaving (that is, removenode
        // command was used), it is still present in temp and must be removed.
        if (temp.isMember(endpoint))
            temp.removeEndpoint(endpoint);

        Multimap<Range<Token>, InetAddress> changedRanges = HashMultimap.create();

        // Go through the ranges and for each range check who will be
        // storing replicas for these ranges when the leaving endpoint
        // is gone. Whoever is present in newReplicaEndpoints list, but
        // not in the currentReplicaEndpoints list, will be needing the
        // range.
        for (Range<Token> range : ranges)
        {
            Collection<InetAddress> newReplicaEndpoints = Keyspace.open(keyspaceName).getReplicationStrategy().calculateNaturalEndpoints(range.right, temp);
            newReplicaEndpoints.removeAll(currentReplicaEndpoints.get(range));
            if (logger.isDebugEnabled())
                if (newReplicaEndpoints.isEmpty())
                    logger.debug("Range {} already in all replicas", range);
                else
                    logger.debug("Range {} will be responsibility of {}", range, StringUtils.join(newReplicaEndpoints, ", "));
            changedRanges.putAll(range, newReplicaEndpoints);
        }

        return changedRanges;
    }

    public void onJoin(InetAddress endpoint, EndpointState epState)
    {
        for (Map.Entry<ApplicationState, VersionedValue> entry : epState.states())
        {
            onChange(endpoint, entry.getKey(), entry.getValue());
        }
        MigrationManager.instance.scheduleSchemaPull(endpoint, epState);
    }

    public void onAlive(InetAddress endpoint, EndpointState state)
    {
        MigrationManager.instance.scheduleSchemaPull(endpoint, state);

        if (tokenMetadata.isMember(endpoint))
            notifyUp(endpoint);
    }

    public void onRemove(InetAddress endpoint)
    {
        tokenMetadata.removeEndpoint(endpoint);
        PendingRangeCalculatorService.instance.update();
    }

    public void onDead(InetAddress endpoint, EndpointState state)
    {
        MessagingService.instance().convict(endpoint);
        notifyDown(endpoint);
    }

    public void onRestart(InetAddress endpoint, EndpointState state)
    {
        // If we have restarted before the node was even marked down, we need to reset the connection pool
        if (state.isAlive())
            onDead(endpoint, state);

        // Then, the node may have been upgraded and changed its messaging protocol version. If so, we
        // want to update that before we mark the node live again to avoid problems like CASSANDRA-11128.
        VersionedValue netVersion = state.getApplicationState(ApplicationState.NET_VERSION);
        if (netVersion != null)
            updateNetVersion(endpoint, netVersion);
    }


    public String getLoadString()
    {
        return FileUtils.stringifyFileSize(StorageMetrics.load.getCount());
    }

    public Map<String, String> getLoadMap()
    {
        Map<String, String> map = new HashMap<>();
        for (Map.Entry<InetAddress,Double> entry : LoadBroadcaster.instance.getLoadInfo().entrySet())
        {
            map.put(entry.getKey().getHostAddress(), FileUtils.stringifyFileSize(entry.getValue()));
        }
        // gossiper doesn't see its own updates, so we need to special-case the local node
        map.put(FBUtilities.getBroadcastAddress().getHostAddress(), getLoadString());
        return map;
    }

    // TODO
    public final void deliverHints(String host)
    {
        throw new UnsupportedOperationException();
    }

    public Collection<Token> getLocalTokens()
    {
        Collection<Token> tokens = SystemKeyspace.getSavedTokens();
        assert tokens != null && !tokens.isEmpty(); // should not be called before initServer sets this
        return tokens;
    }

    @Nullable
    public InetAddress getEndpointForHostId(UUID hostId)
    {
        return tokenMetadata.getEndpointForHostId(hostId);
    }

    @Nullable
    public UUID getHostIdForEndpoint(InetAddress address)
    {
        return tokenMetadata.getHostId(address);
    }

    /* These methods belong to the MBean interface */

    public List<String> getTokens()
    {
        return getTokens(FBUtilities.getBroadcastAddress());
    }

    public List<String> getTokens(String endpoint) throws UnknownHostException
    {
        return getTokens(InetAddress.getByName(endpoint));
    }

    private List<String> getTokens(InetAddress endpoint)
    {
        List<String> strTokens = new ArrayList<>();
        for (Token tok : getTokenMetadata().getTokens(endpoint))
            strTokens.add(tok.toString());
        return strTokens;
    }

    public String getReleaseVersion()
    {
        return FBUtilities.getReleaseVersionString();
    }

    public String getSchemaVersion()
    {
        return Schema.instance.getVersion().toString();
    }

    public List<String> getLeavingNodes()
    {
        return stringify(tokenMetadata.getLeavingEndpoints());
    }

    public List<String> getMovingNodes()
    {
        List<String> endpoints = new ArrayList<>();

        for (Pair<Token, InetAddress> node : tokenMetadata.getMovingEndpoints())
        {
            endpoints.add(node.right.getHostAddress());
        }

        return endpoints;
    }

    public List<String> getJoiningNodes()
    {
        return stringify(tokenMetadata.getBootstrapTokens().valueSet());
    }

    public List<String> getLiveNodes()
    {
        return stringify(Gossiper.instance.getLiveMembers());
    }

    public Set<InetAddress> getLiveRingMembers()
    {
        return getLiveRingMembers(false);
    }

    public Set<InetAddress> getLiveRingMembers(boolean excludeDeadStates)
    {
        Set<InetAddress> ret = new HashSet<>();
        for (InetAddress ep : Gossiper.instance.getLiveMembers())
        {
            if (excludeDeadStates)
            {
                EndpointState epState = Gossiper.instance.getEndpointStateForEndpoint(ep);
                if (epState == null || Gossiper.instance.isDeadState(epState))
                    continue;
            }

            if (tokenMetadata.isMember(ep))
                ret.add(ep);
        }
        return ret;
    }


    public List<String> getUnreachableNodes()
    {
        return stringify(Gossiper.instance.getUnreachableMembers());
    }

    public String[] getAllDataFileLocations()
    {
        String[] locations = DatabaseDescriptor.getAllDataFileLocations();
        for (int i = 0; i < locations.length; i++)
            locations[i] = FileUtils.getCanonicalPath(locations[i]);
        return locations;
    }

    public String getCommitLogLocation()
    {
        return FileUtils.getCanonicalPath(DatabaseDescriptor.getCommitLogLocation());
    }

    public String getSavedCachesLocation()
    {
        return FileUtils.getCanonicalPath(DatabaseDescriptor.getSavedCachesLocation());
    }

    private List<String> stringify(Iterable<InetAddress> endpoints)
    {
        List<String> stringEndpoints = new ArrayList<>();
        for (InetAddress ep : endpoints)
        {
            stringEndpoints.add(ep.getHostAddress());
        }
        return stringEndpoints;
    }

    public int getCurrentGenerationNumber()
    {
        return Gossiper.instance.getCurrentGenerationNumber(FBUtilities.getBroadcastAddress());
    }

    public int forceKeyspaceCleanup(String keyspaceName, String... tables) throws IOException, ExecutionException, InterruptedException
    {
        return forceKeyspaceCleanup(0, keyspaceName, tables);
    }

    public int forceKeyspaceCleanup(int jobs, String keyspaceName, String... tables) throws IOException, ExecutionException, InterruptedException
    {
        if (SchemaConstants.isSystemKeyspace(keyspaceName))
            throw new RuntimeException("Cleanup of the system keyspace is neither necessary nor wise");

        CompactionManager.AllSSTableOpStatus status = CompactionManager.AllSSTableOpStatus.SUCCESSFUL;
        for (ColumnFamilyStore cfStore : getValidColumnFamilies(false, false, keyspaceName, tables))
        {
            CompactionManager.AllSSTableOpStatus oneStatus = cfStore.forceCleanup(jobs);
            if (oneStatus != CompactionManager.AllSSTableOpStatus.SUCCESSFUL)
                status = oneStatus;
        }
        return status.statusCode;
    }

    public int scrub(boolean disableSnapshot, boolean skipCorrupted, String keyspaceName, String... tables) throws IOException, ExecutionException, InterruptedException
    {
        return scrub(disableSnapshot, skipCorrupted, true, 0, keyspaceName, tables);
    }

    public int scrub(boolean disableSnapshot, boolean skipCorrupted, boolean checkData, String keyspaceName, String... tables) throws IOException, ExecutionException, InterruptedException
    {
        return scrub(disableSnapshot, skipCorrupted, checkData, 0, keyspaceName, tables);
    }

    public int scrub(boolean disableSnapshot, boolean skipCorrupted, boolean checkData, int jobs, String keyspaceName, String... tables) throws IOException, ExecutionException, InterruptedException
    {
        CompactionManager.AllSSTableOpStatus status = CompactionManager.AllSSTableOpStatus.SUCCESSFUL;
        for (ColumnFamilyStore cfStore : getValidColumnFamilies(true, false, keyspaceName, tables))
        {
            CompactionManager.AllSSTableOpStatus oneStatus = cfStore.scrub(disableSnapshot, skipCorrupted, checkData, jobs);
            if (oneStatus != CompactionManager.AllSSTableOpStatus.SUCCESSFUL)
                status = oneStatus;
        }
        return status.statusCode;
    }

    public int verify(boolean extendedVerify, String keyspaceName, String... tableNames) throws IOException, ExecutionException, InterruptedException
    {
        CompactionManager.AllSSTableOpStatus status = CompactionManager.AllSSTableOpStatus.SUCCESSFUL;
        for (ColumnFamilyStore cfStore : getValidColumnFamilies(false, false, keyspaceName, tableNames))
        {
            CompactionManager.AllSSTableOpStatus oneStatus = cfStore.verify(extendedVerify);
            if (oneStatus != CompactionManager.AllSSTableOpStatus.SUCCESSFUL)
                status = oneStatus;
        }
        return status.statusCode;
    }

    public int upgradeSSTables(String keyspaceName, boolean excludeCurrentVersion, String... tableNames) throws IOException, ExecutionException, InterruptedException
    {
        return upgradeSSTables(keyspaceName, excludeCurrentVersion, 0, tableNames);
    }

    public int upgradeSSTables(String keyspaceName, boolean excludeCurrentVersion, int jobs, String... tableNames) throws IOException, ExecutionException, InterruptedException
    {
        CompactionManager.AllSSTableOpStatus status = CompactionManager.AllSSTableOpStatus.SUCCESSFUL;
        for (ColumnFamilyStore cfStore : getValidColumnFamilies(true, true, keyspaceName, tableNames))
        {
            CompactionManager.AllSSTableOpStatus oneStatus = cfStore.sstablesRewrite(excludeCurrentVersion, jobs);
            if (oneStatus != CompactionManager.AllSSTableOpStatus.SUCCESSFUL)
                status = oneStatus;
        }
        return status.statusCode;
    }

    public void forceKeyspaceCompaction(boolean splitOutput, String keyspaceName, String... tableNames) throws IOException, ExecutionException, InterruptedException
    {
        for (ColumnFamilyStore cfStore : getValidColumnFamilies(true, false, keyspaceName, tableNames))
        {
            cfStore.forceMajorCompaction(splitOutput);
        }
    }

    public int relocateSSTables(String keyspaceName, String ... columnFamilies) throws IOException, ExecutionException, InterruptedException
    {
        return relocateSSTables(0, keyspaceName, columnFamilies);
    }

    public int relocateSSTables(int jobs, String keyspaceName, String ... columnFamilies) throws IOException, ExecutionException, InterruptedException
    {
        CompactionManager.AllSSTableOpStatus status = CompactionManager.AllSSTableOpStatus.SUCCESSFUL;
        for (ColumnFamilyStore cfs : getValidColumnFamilies(false, false, keyspaceName, columnFamilies))
        {
            CompactionManager.AllSSTableOpStatus oneStatus = cfs.relocateSSTables(jobs);
            if (oneStatus != CompactionManager.AllSSTableOpStatus.SUCCESSFUL)
                status = oneStatus;
        }
        return status.statusCode;
    }

    public int garbageCollect(String tombstoneOptionString, int jobs, String keyspaceName, String ... columnFamilies) throws IOException, ExecutionException, InterruptedException
    {
        TombstoneOption tombstoneOption = TombstoneOption.valueOf(tombstoneOptionString);
        CompactionManager.AllSSTableOpStatus status = CompactionManager.AllSSTableOpStatus.SUCCESSFUL;
        for (ColumnFamilyStore cfs : getValidColumnFamilies(false, false, keyspaceName, columnFamilies))
        {
            CompactionManager.AllSSTableOpStatus oneStatus = cfs.garbageCollect(tombstoneOption, jobs);
            if (oneStatus != CompactionManager.AllSSTableOpStatus.SUCCESSFUL)
                status = oneStatus;
        }
        return status.statusCode;
    }

    /**
     * Takes the snapshot of a multiple column family from different keyspaces. A snapshot name must be specified.
     *
     * @param tag
     *            the tag given to the snapshot; may not be null or empty
     * @param options
     *            Map of options (skipFlush is the only supported option for now)
     * @param entities
     *            list of keyspaces / tables in the form of empty | ks1 ks2 ... | ks1.cf1,ks2.cf2,...
     */
    @Override
    public void takeSnapshot(String tag, Map<String, String> options, String... entities) throws IOException
    {
        boolean skipFlush = Boolean.parseBoolean(options.getOrDefault("skipFlush", "false"));

        if (entities != null && entities.length > 0 && entities[0].contains("."))
        {
            takeMultipleTableSnapshot(tag, skipFlush, entities);
        }
        else
        {
            takeSnapshot(tag, skipFlush, entities);
        }
    }

    /**
     * Takes the snapshot of a specific table. A snapshot name must be
     * specified.
     *
     * @param keyspaceName
     *            the keyspace which holds the specified table
     * @param tableName
     *            the table to snapshot
     * @param tag
     *            the tag given to the snapshot; may not be null or empty
     */
    public void takeTableSnapshot(String keyspaceName, String tableName, String tag)
            throws IOException
    {
        takeMultipleTableSnapshot(tag, false, keyspaceName + "." + tableName);
    }

    public void forceKeyspaceCompactionForTokenRange(String keyspaceName, String startToken, String endToken, String... tableNames) throws IOException, ExecutionException, InterruptedException
    {
        Collection<Range<Token>> tokenRanges = createRepairRangeFrom(startToken, endToken);

        for (ColumnFamilyStore cfStore : getValidColumnFamilies(true, false, keyspaceName, tableNames))
        {
            cfStore.forceCompactionForTokenRange(tokenRanges);
        }
    }

    /**
     * Takes the snapshot for the given keyspaces. A snapshot name must be specified.
     *
     * @param tag the tag given to the snapshot; may not be null or empty
     * @param keyspaceNames the names of the keyspaces to snapshot; empty means "all."
     */
    public void takeSnapshot(String tag, String... keyspaceNames) throws IOException
    {
        takeSnapshot(tag, false, keyspaceNames);
    }

    /**
     * Takes the snapshot of a multiple column family from different keyspaces. A snapshot name must be specified.
     *
     * @param tag
     *            the tag given to the snapshot; may not be null or empty
     * @param tableList
     *            list of tables from different keyspace in the form of ks1.cf1 ks2.cf2
     */
    public void takeMultipleTableSnapshot(String tag, String... tableList)
            throws IOException
    {
        takeMultipleTableSnapshot(tag, false, tableList);
    }

    /**
     * Takes the snapshot for the given keyspaces. A snapshot name must be specified.
     *
     * @param tag the tag given to the snapshot; may not be null or empty
     * @param skipFlush Skip blocking flush of memtable
     * @param keyspaceNames the names of the keyspaces to snapshot; empty means "all."
     */
    private void takeSnapshot(String tag, boolean skipFlush, String... keyspaceNames) throws IOException
    {
        if (operationMode == Mode.JOINING)
            throw new IOException("Cannot snapshot until bootstrap completes");
        if (tag == null || tag.equals(""))
            throw new IOException("You must supply a snapshot name.");

        Iterable<Keyspace> keyspaces;
        if (keyspaceNames.length == 0)
        {
            keyspaces = Keyspace.all();
        }
        else
        {
            ArrayList<Keyspace> t = new ArrayList<>(keyspaceNames.length);
            for (String keyspaceName : keyspaceNames)
                t.add(getValidKeyspace(keyspaceName));
            keyspaces = t;
        }

        // Do a check to see if this snapshot exists before we actually snapshot
        for (Keyspace keyspace : keyspaces)
            if (keyspace.snapshotExists(tag))
                throw new IOException("Snapshot " + tag + " already exists.");


        Set<SSTableReader> snapshotted = new HashSet<>();
        for (Keyspace keyspace : keyspaces)
            snapshotted.addAll(keyspace.snapshot(tag, null, skipFlush, snapshotted));
    }

    /**
     * Takes the snapshot of a multiple column family from different keyspaces. A snapshot name must be specified.
     *
     *
     * @param tag
     *            the tag given to the snapshot; may not be null or empty
     * @param skipFlush
     *            Skip blocking flush of memtable
     * @param tableList
     *            list of tables from different keyspace in the form of ks1.cf1 ks2.cf2
     */
    private void takeMultipleTableSnapshot(String tag, boolean skipFlush, String... tableList)
            throws IOException
    {
        Map<Keyspace, List<String>> keyspaceColumnfamily = new HashMap<Keyspace, List<String>>();
        for (String table : tableList)
        {
            String splittedString[] = StringUtils.split(table, '.');
            if (splittedString.length == 2)
            {
                String keyspaceName = splittedString[0];
                String tableName = splittedString[1];

                if (keyspaceName == null)
                    throw new IOException("You must supply a keyspace name");
                if (operationMode.equals(Mode.JOINING))
                    throw new IOException("Cannot snapshot until bootstrap completes");

                if (tableName == null)
                    throw new IOException("You must supply a table name");
                if (tag == null || tag.equals(""))
                    throw new IOException("You must supply a snapshot name.");

                Keyspace keyspace = getValidKeyspace(keyspaceName);
                ColumnFamilyStore columnFamilyStore = keyspace.getColumnFamilyStore(tableName);
                // As there can be multiple column family from same keyspace check if snapshot exist for that specific
                // columnfamily and not for whole keyspace

                if (columnFamilyStore.snapshotExists(tag))
                    throw new IOException("Snapshot " + tag + " already exists.");
                if (!keyspaceColumnfamily.containsKey(keyspace))
                {
                    keyspaceColumnfamily.put(keyspace, new ArrayList<String>());
                }

                // Add Keyspace columnfamily to map in order to support atomicity for snapshot process.
                // So no snapshot should happen if any one of the above conditions fail for any keyspace or columnfamily
                keyspaceColumnfamily.get(keyspace).add(tableName);

            }
            else
            {
                throw new IllegalArgumentException(
                        "Cannot take a snapshot on secondary index or invalid column family name. You must supply a column family name in the form of keyspace.columnfamily");
            }
        }

        Set<SSTableReader> snapshotted = new HashSet<>();
        for (Entry<Keyspace, List<String>> entry : keyspaceColumnfamily.entrySet())
        {
            for (String table : entry.getValue())
                snapshotted.addAll(entry.getKey().snapshot(tag, table, skipFlush, snapshotted));
        }

    }

    private Keyspace getValidKeyspace(String keyspaceName) throws IOException
    {
        if (!Schema.instance.getKeyspaces().contains(keyspaceName))
        {
            throw new IOException("Keyspace " + keyspaceName + " does not exist");
        }
        return Keyspace.open(keyspaceName);
    }

    /**
     * Remove the snapshot with the given name from the given keyspaces.
     * If no tag is specified we will remove all snapshots.
     */
    public void clearSnapshot(String tag, String... keyspaceNames) throws IOException
    {
        if(tag == null)
            tag = "";

        Set<String> keyspaces = new HashSet<>();
        for (String dataDir : DatabaseDescriptor.getAllDataFileLocations())
        {
            for(String keyspaceDir : new File(dataDir).list())
            {
                // Only add a ks if it has been specified as a param, assuming params were actually provided.
                if (keyspaceNames.length > 0 && !Arrays.asList(keyspaceNames).contains(keyspaceDir))
                    continue;
                keyspaces.add(keyspaceDir);
            }
        }

        for (String keyspace : keyspaces)
            Keyspace.clearSnapshot(tag, keyspace);

        if (logger.isDebugEnabled())
            logger.debug("Cleared out snapshot directories");
    }

    public Map<String, TabularData> getSnapshotDetails()
    {
        Map<String, TabularData> snapshotMap = new HashMap<>();
        for (Keyspace keyspace : Keyspace.all())
        {
            if (SchemaConstants.isSystemKeyspace(keyspace.getName()))
                continue;

            for (ColumnFamilyStore cfStore : keyspace.getColumnFamilyStores())
            {
                for (Map.Entry<String, Pair<Long,Long>> snapshotDetail : cfStore.getSnapshotDetails().entrySet())
                {
                    TabularDataSupport data = (TabularDataSupport)snapshotMap.get(snapshotDetail.getKey());
                    if (data == null)
                    {
                        data = new TabularDataSupport(SnapshotDetailsTabularData.TABULAR_TYPE);
                        snapshotMap.put(snapshotDetail.getKey(), data);
                    }

                    SnapshotDetailsTabularData.from(snapshotDetail.getKey(), keyspace.getName(), cfStore.getColumnFamilyName(), snapshotDetail, data);
                }
            }
        }
        return snapshotMap;
    }

    public long trueSnapshotsSize()
    {
        long total = 0;
        for (Keyspace keyspace : Keyspace.all())
        {
            if (SchemaConstants.isSystemKeyspace(keyspace.getName()))
                continue;

            for (ColumnFamilyStore cfStore : keyspace.getColumnFamilyStores())
            {
                total += cfStore.trueSnapshotsSize();
            }
        }

        return total;
    }

    public void refreshSizeEstimates() throws ExecutionException
    {
        FBUtilities.waitOnFuture(ScheduledExecutors.optionalTasks.submit(SizeEstimatesRecorder.instance));
    }

    /**
     * @param allowIndexes Allow index CF names to be passed in
     * @param autoAddIndexes Automatically add secondary indexes if a CF has them
     * @param keyspaceName keyspace
     * @param cfNames CFs
     * @throws java.lang.IllegalArgumentException when given CF name does not exist
     */
    public Iterable<ColumnFamilyStore> getValidColumnFamilies(boolean allowIndexes, boolean autoAddIndexes, String keyspaceName, String... cfNames) throws IOException
    {
        Keyspace keyspace = getValidKeyspace(keyspaceName);
        return keyspace.getValidColumnFamilies(allowIndexes, autoAddIndexes, cfNames);
    }

    /**
     * Flush all memtables for a keyspace and column families.
     * @param keyspaceName
     * @param tableNames
     * @throws IOException
     */
    public void forceKeyspaceFlush(String keyspaceName, String... tableNames) throws IOException
    {
        for (ColumnFamilyStore cfStore : getValidColumnFamilies(true, false, keyspaceName, tableNames))
        {
            logger.debug("Forcing flush on keyspace {}, CF {}", keyspaceName, cfStore.name);
            cfStore.forceBlockingFlush();
        }
    }

    public int repairAsync(String keyspace, Map<String, String> repairSpec)
    {
        RepairOption option = RepairOption.parse(repairSpec, tokenMetadata.partitioner);
        // if ranges are not specified
        if (option.getRanges().isEmpty())
        {
            if (option.isPrimaryRange())
            {
                // when repairing only primary range, neither dataCenters nor hosts can be set
                if (option.getDataCenters().isEmpty() && option.getHosts().isEmpty())
                    option.getRanges().addAll(getPrimaryRanges(keyspace));
                    // except dataCenters only contain local DC (i.e. -local)
                else if (option.isInLocalDCOnly())
                    option.getRanges().addAll(getPrimaryRangesWithinDC(keyspace));
                else
                    throw new IllegalArgumentException("You need to run primary range repair on all nodes in the cluster.");
            }
            else
            {
                option.getRanges().addAll(getLocalRanges(keyspace));
            }
        }
        return forceRepairAsync(keyspace, option, false);
    }

    @Deprecated
    public int forceRepairAsync(String keyspace,
                                boolean isSequential,
                                Collection<String> dataCenters,
                                Collection<String> hosts,
                                boolean primaryRange,
                                boolean fullRepair,
                                String... tableNames)
    {
        return forceRepairAsync(keyspace, isSequential ? RepairParallelism.SEQUENTIAL.ordinal() : RepairParallelism.PARALLEL.ordinal(), dataCenters, hosts, primaryRange, fullRepair, tableNames);
    }

    @Deprecated
    public int forceRepairAsync(String keyspace,
                                int parallelismDegree,
                                Collection<String> dataCenters,
                                Collection<String> hosts,
                                boolean primaryRange,
                                boolean fullRepair,
                                String... tableNames)
    {
        if (parallelismDegree < 0 || parallelismDegree > RepairParallelism.values().length - 1)
        {
            throw new IllegalArgumentException("Invalid parallelism degree specified: " + parallelismDegree);
        }
        RepairParallelism parallelism = RepairParallelism.values()[parallelismDegree];
        if (FBUtilities.isWindows && parallelism != RepairParallelism.PARALLEL)
        {
            logger.warn("Snapshot-based repair is not yet supported on Windows.  Reverting to parallel repair.");
            parallelism = RepairParallelism.PARALLEL;
        }

        RepairOption options = new RepairOption(parallelism, primaryRange, !fullRepair, false, 1, Collections.<Range<Token>>emptyList(), false, false);
        if (dataCenters != null)
        {
            options.getDataCenters().addAll(dataCenters);
        }
        if (hosts != null)
        {
            options.getHosts().addAll(hosts);
        }
        if (primaryRange)
        {
            // when repairing only primary range, neither dataCenters nor hosts can be set
            if (options.getDataCenters().isEmpty() && options.getHosts().isEmpty())
                options.getRanges().addAll(getPrimaryRanges(keyspace));
                // except dataCenters only contain local DC (i.e. -local)
            else if (options.getDataCenters().size() == 1 && options.getDataCenters().contains(DatabaseDescriptor.getLocalDataCenter()))
                options.getRanges().addAll(getPrimaryRangesWithinDC(keyspace));
            else
                throw new IllegalArgumentException("You need to run primary range repair on all nodes in the cluster.");
        }
        else
        {
            options.getRanges().addAll(getLocalRanges(keyspace));
        }
        if (tableNames != null)
        {
            for (String table : tableNames)
            {
                options.getColumnFamilies().add(table);
            }
        }
        return forceRepairAsync(keyspace, options, true);
    }

    @Deprecated
    public int forceRepairAsync(String keyspace,
                                boolean isSequential,
                                boolean isLocal,
                                boolean primaryRange,
                                boolean fullRepair,
                                String... tableNames)
    {
        Set<String> dataCenters = null;
        if (isLocal)
        {
            dataCenters = Sets.newHashSet(DatabaseDescriptor.getLocalDataCenter());
        }
        return forceRepairAsync(keyspace, isSequential, dataCenters, null, primaryRange, fullRepair, tableNames);
    }

    @Deprecated
    public int forceRepairRangeAsync(String beginToken,
                                     String endToken,
                                     String keyspaceName,
                                     boolean isSequential,
                                     Collection<String> dataCenters,
                                     Collection<String> hosts,
                                     boolean fullRepair,
                                     String... tableNames)
    {
        return forceRepairRangeAsync(beginToken, endToken, keyspaceName,
                                     isSequential ? RepairParallelism.SEQUENTIAL.ordinal() : RepairParallelism.PARALLEL.ordinal(),
                                     dataCenters, hosts, fullRepair, tableNames);
    }

    @Deprecated
    public int forceRepairRangeAsync(String beginToken,
                                     String endToken,
                                     String keyspaceName,
                                     int parallelismDegree,
                                     Collection<String> dataCenters,
                                     Collection<String> hosts,
                                     boolean fullRepair,
                                     String... tableNames)
    {
        if (parallelismDegree < 0 || parallelismDegree > RepairParallelism.values().length - 1)
        {
            throw new IllegalArgumentException("Invalid parallelism degree specified: " + parallelismDegree);
        }
        RepairParallelism parallelism = RepairParallelism.values()[parallelismDegree];
        if (FBUtilities.isWindows && parallelism != RepairParallelism.PARALLEL)
        {
            logger.warn("Snapshot-based repair is not yet supported on Windows.  Reverting to parallel repair.");
            parallelism = RepairParallelism.PARALLEL;
        }

        if (!fullRepair)
            logger.warn("Incremental repair can't be requested with subrange repair " +
                        "because each subrange repair would generate an anti-compacted table. " +
                        "The repair will occur but without anti-compaction.");
        Collection<Range<Token>> repairingRange = createRepairRangeFrom(beginToken, endToken);

        RepairOption options = new RepairOption(parallelism, false, !fullRepair, false, 1, repairingRange, true, false);
        if (dataCenters != null)
        {
            options.getDataCenters().addAll(dataCenters);
        }
        if (hosts != null)
        {
            options.getHosts().addAll(hosts);
        }
        if (tableNames != null)
        {
            for (String table : tableNames)
            {
                options.getColumnFamilies().add(table);
            }
        }

        logger.info("starting user-requested repair of range {} for keyspace {} and column families {}",
                    repairingRange, keyspaceName, tableNames);
        return forceRepairAsync(keyspaceName, options, true);
    }

    @Deprecated
    public int forceRepairRangeAsync(String beginToken,
                                     String endToken,
                                     String keyspaceName,
                                     boolean isSequential,
                                     boolean isLocal,
                                     boolean fullRepair,
                                     String... tableNames)
    {
        Set<String> dataCenters = null;
        if (isLocal)
        {
            dataCenters = Sets.newHashSet(DatabaseDescriptor.getLocalDataCenter());
        }
        return forceRepairRangeAsync(beginToken, endToken, keyspaceName, isSequential, dataCenters, null, fullRepair, tableNames);
    }

    /**
     * Create collection of ranges that match ring layout from given tokens.
     *
     * @param beginToken beginning token of the range
     * @param endToken end token of the range
     * @return collection of ranges that match ring layout in TokenMetadata
     */
    @VisibleForTesting
    Collection<Range<Token>> createRepairRangeFrom(String beginToken, String endToken)
    {
        Token parsedBeginToken = getTokenFactory().fromString(beginToken);
        Token parsedEndToken = getTokenFactory().fromString(endToken);

        // Break up given range to match ring layout in TokenMetadata
        ArrayList<Range<Token>> repairingRange = new ArrayList<>();

        ArrayList<Token> tokens = new ArrayList<>(tokenMetadata.sortedTokens());
        if (!tokens.contains(parsedBeginToken))
        {
            tokens.add(parsedBeginToken);
        }
        if (!tokens.contains(parsedEndToken))
        {
            tokens.add(parsedEndToken);
        }
        // tokens now contain all tokens including our endpoints
        Collections.sort(tokens);

        int start = tokens.indexOf(parsedBeginToken), end = tokens.indexOf(parsedEndToken);
        for (int i = start; i != end; i = (i+1) % tokens.size())
        {
            Range<Token> range = new Range<>(tokens.get(i), tokens.get((i+1) % tokens.size()));
            repairingRange.add(range);
        }

        return repairingRange;
    }

    public TokenFactory getTokenFactory()
    {
        return tokenMetadata.partitioner.getTokenFactory();
    }

    public int forceRepairAsync(String keyspace, RepairOption options, boolean legacy)
    {
        if (options.getRanges().isEmpty() || Keyspace.open(keyspace).getReplicationStrategy().getReplicationFactor() < 2)
            return 0;

        int cmd = nextRepairCommand.incrementAndGet();
        NamedThreadFactory.createThread(createRepairTask(cmd, keyspace, options, legacy), "Repair-Task-" + threadCounter.incrementAndGet()).start();
        return cmd;
    }

    private FutureTask<Object> createRepairTask(final int cmd, final String keyspace, final RepairOption options, boolean legacy)
    {
        if (!options.getDataCenters().isEmpty() && !options.getDataCenters().contains(DatabaseDescriptor.getLocalDataCenter()))
        {
            throw new IllegalArgumentException("the local data center must be part of the repair");
        }

        RepairRunnable task = new RepairRunnable(this, cmd, options, keyspace);
        task.addProgressListener(progressSupport);
        if (legacy)
            task.addProgressListener(legacyProgressSupport);
        return new FutureTask<>(task, null);
    }

    public void forceTerminateAllRepairSessions()
    {
        ActiveRepairService.instance.terminateSessions();
    }

    /* End of MBean interface methods */

    /**
     * Get the "primary ranges" for the specified keyspace and endpoint.
     * "Primary ranges" are the ranges that the node is responsible for storing replica primarily.
     * The node that stores replica primarily is defined as the first node returned
     * by {@link AbstractReplicationStrategy#calculateNaturalEndpoints}.
     *
     * @param keyspace Keyspace name to check primary ranges
     * @param ep endpoint we are interested in.
     * @return primary ranges for the specified endpoint.
     */
    public Collection<Range<Token>> getPrimaryRangesForEndpoint(String keyspace, InetAddress ep)
    {
        AbstractReplicationStrategy strategy = Keyspace.open(keyspace).getReplicationStrategy();
        Collection<Range<Token>> primaryRanges = new HashSet<>();
        TokenMetadata metadata = tokenMetadata.cloneOnlyTokenMap();
        for (Token token : metadata.sortedTokens())
        {
            List<InetAddress> endpoints = strategy.calculateNaturalEndpoints(token, metadata);
            if (endpoints.size() > 0 && endpoints.get(0).equals(ep))
                primaryRanges.add(new Range<>(metadata.getPredecessor(token), token));
        }
        return primaryRanges;
    }

    /**
     * Get the "primary ranges" within local DC for the specified keyspace and endpoint.
     *
     * @see #getPrimaryRangesForEndpoint(String, java.net.InetAddress)
     * @param keyspace Keyspace name to check primary ranges
     * @param referenceEndpoint endpoint we are interested in.
     * @return primary ranges within local DC for the specified endpoint.
     */
    public Collection<Range<Token>> getPrimaryRangeForEndpointWithinDC(String keyspace, InetAddress referenceEndpoint)
    {
        TokenMetadata metadata = tokenMetadata.cloneOnlyTokenMap();
        String localDC = DatabaseDescriptor.getEndpointSnitch().getDatacenter(referenceEndpoint);
        Collection<InetAddress> localDcNodes = metadata.getTopology().getDatacenterEndpoints().get(localDC);
        AbstractReplicationStrategy strategy = Keyspace.open(keyspace).getReplicationStrategy();

        Collection<Range<Token>> localDCPrimaryRanges = new HashSet<>();
        for (Token token : metadata.sortedTokens())
        {
            List<InetAddress> endpoints = strategy.calculateNaturalEndpoints(token, metadata);
            for (InetAddress endpoint : endpoints)
            {
                if (localDcNodes.contains(endpoint))
                {
                    if (endpoint.equals(referenceEndpoint))
                    {
                        localDCPrimaryRanges.add(new Range<>(metadata.getPredecessor(token), token));
                    }
                    break;
                }
            }
        }

        return localDCPrimaryRanges;
    }

    /**
     * Get all ranges an endpoint is responsible for (by keyspace)
     * @param ep endpoint we are interested in.
     * @return ranges for the specified endpoint.
     */
    Collection<Range<Token>> getRangesForEndpoint(String keyspaceName, InetAddress ep)
    {
        return Keyspace.open(keyspaceName).getReplicationStrategy().getAddressRanges().get(ep);
    }

    /**
     * Get all ranges that span the ring given a set
     * of tokens. All ranges are in sorted order of
     * ranges.
     * @return ranges in sorted order
    */
    public List<Range<Token>> getAllRanges(List<Token> sortedTokens)
    {
        if (logger.isTraceEnabled())
            logger.trace("computing ranges for {}", StringUtils.join(sortedTokens, ", "));

        if (sortedTokens.isEmpty())
            return Collections.emptyList();
        int size = sortedTokens.size();
        List<Range<Token>> ranges = new ArrayList<>(size + 1);
        for (int i = 1; i < size; ++i)
        {
            Range<Token> range = new Range<>(sortedTokens.get(i - 1), sortedTokens.get(i));
            ranges.add(range);
        }
        Range<Token> range = new Range<>(sortedTokens.get(size - 1), sortedTokens.get(0));
        ranges.add(range);

        return ranges;
    }

    /**
     * This method returns the N endpoints that are responsible for storing the
     * specified key i.e for replication.
     *
     * @param keyspaceName keyspace name also known as keyspace
     * @param cf Column family name
     * @param key key for which we need to find the endpoint
     * @return the endpoint responsible for this key
     */
    public List<InetAddress> getNaturalEndpoints(String keyspaceName, String cf, String key)
    {
        KeyspaceMetadata ksMetaData = Schema.instance.getKSMetaData(keyspaceName);
        if (ksMetaData == null)
            throw new IllegalArgumentException("Unknown keyspace '" + keyspaceName + "'");

        CFMetaData cfMetaData = ksMetaData.getTableOrViewNullable(cf);
        if (cfMetaData == null)
            throw new IllegalArgumentException("Unknown table '" + cf + "' in keyspace '" + keyspaceName + "'");

        return getNaturalEndpoints(keyspaceName, tokenMetadata.partitioner.getToken(cfMetaData.getKeyValidator().fromString(key)));
    }

    public List<InetAddress> getNaturalEndpoints(String keyspaceName, ByteBuffer key)
    {
        return getNaturalEndpoints(keyspaceName, tokenMetadata.partitioner.getToken(key));
    }

    /**
     * This method returns the N endpoints that are responsible for storing the
     * specified key i.e for replication.
     *
     * @param keyspaceName keyspace name also known as keyspace
     * @param pos position for which we need to find the endpoint
     * @return the endpoint responsible for this token
     */
    public List<InetAddress> getNaturalEndpoints(String keyspaceName, RingPosition pos)
    {
        return Keyspace.open(keyspaceName).getReplicationStrategy().getNaturalEndpoints(pos);
    }

    /**
     * Returns the endpoints currently responsible for storing the token plus pending ones
     */
    public Iterable<InetAddress> getNaturalAndPendingEndpoints(String keyspaceName, Token token)
    {
        return Iterables.concat(getNaturalEndpoints(keyspaceName, token), tokenMetadata.pendingEndpointsFor(token, keyspaceName));
    }

    /**
     * This method attempts to return N endpoints that are responsible for storing the
     * specified key i.e for replication.
     *
     * @param keyspace keyspace name also known as keyspace
     * @param key key for which we need to find the endpoint
     * @return the endpoint responsible for this key
     */
    public List<InetAddress> getLiveNaturalEndpoints(Keyspace keyspace, ByteBuffer key)
    {
        return getLiveNaturalEndpoints(keyspace, tokenMetadata.decorateKey(key));
    }

    public List<InetAddress> getLiveNaturalEndpoints(Keyspace keyspace, RingPosition pos)
    {
        List<InetAddress> endpoints = keyspace.getReplicationStrategy().getNaturalEndpoints(pos);
        List<InetAddress> liveEps = new ArrayList<>(endpoints.size());

        for (InetAddress endpoint : endpoints)
        {
            if (FailureDetector.instance.isAlive(endpoint))
                liveEps.add(endpoint);
        }

        return liveEps;
    }


    public void setLoggingLevel(String classQualifier, String rawLevel) throws Exception
    {
        ch.qos.logback.classic.Logger logBackLogger = (ch.qos.logback.classic.Logger) LoggerFactory.getLogger(classQualifier);

        // if both classQualifer and rawLevel are empty, reload from configuration
        if (StringUtils.isBlank(classQualifier) && StringUtils.isBlank(rawLevel) )
        {
            JMXConfiguratorMBean jmxConfiguratorMBean = JMX.newMBeanProxy(ManagementFactory.getPlatformMBeanServer(),
                    new ObjectName("ch.qos.logback.classic:Name=default,Type=ch.qos.logback.classic.jmx.JMXConfigurator"),
                    JMXConfiguratorMBean.class);
            jmxConfiguratorMBean.reloadDefaultConfiguration();
            return;
        }
        // classQualifer is set, but blank level given
        else if (StringUtils.isNotBlank(classQualifier) && StringUtils.isBlank(rawLevel) )
        {
            if (logBackLogger.getLevel() != null || hasAppenders(logBackLogger))
                logBackLogger.setLevel(null);
            return;
        }

        ch.qos.logback.classic.Level level = ch.qos.logback.classic.Level.toLevel(rawLevel);
        logBackLogger.setLevel(level);
        logger.info("set log level to {} for classes under '{}' (if the level doesn't look like '{}' then the logger couldn't parse '{}')", level, classQualifier, rawLevel, rawLevel);
    }

    /**
     * @return the runtime logging levels for all the configured loggers
     */
    @Override
    public Map<String,String>getLoggingLevels()
    {
        Map<String, String> logLevelMaps = Maps.newLinkedHashMap();
        LoggerContext lc = (LoggerContext) LoggerFactory.getILoggerFactory();
        for (ch.qos.logback.classic.Logger logger : lc.getLoggerList())
        {
            if(logger.getLevel() != null || hasAppenders(logger))
                logLevelMaps.put(logger.getName(), logger.getLevel().toString());
        }
        return logLevelMaps;
    }

    private boolean hasAppenders(ch.qos.logback.classic.Logger logger)
    {
        Iterator<Appender<ILoggingEvent>> it = logger.iteratorForAppenders();
        return it.hasNext();
    }

    /**
     * @return list of Token ranges (_not_ keys!) together with estimated key count,
     *      breaking up the data this node is responsible for into pieces of roughly keysPerSplit
     */
    public List<Pair<Range<Token>, Long>> getSplits(String keyspaceName, String cfName, Range<Token> range, int keysPerSplit)
    {
        Keyspace t = Keyspace.open(keyspaceName);
        ColumnFamilyStore cfs = t.getColumnFamilyStore(cfName);
        List<DecoratedKey> keys = keySamples(Collections.singleton(cfs), range);

        long totalRowCountEstimate = cfs.estimatedKeysForRange(range);

        // splitCount should be much smaller than number of key samples, to avoid huge sampling error
        int minSamplesPerSplit = 4;
        int maxSplitCount = keys.size() / minSamplesPerSplit + 1;
        int splitCount = Math.max(1, Math.min(maxSplitCount, (int)(totalRowCountEstimate / keysPerSplit)));

        List<Token> tokens = keysToTokens(range, keys);
        return getSplits(tokens, splitCount, cfs);
    }

    private List<Pair<Range<Token>, Long>> getSplits(List<Token> tokens, int splitCount, ColumnFamilyStore cfs)
    {
        double step = (double) (tokens.size() - 1) / splitCount;
        Token prevToken = tokens.get(0);
        List<Pair<Range<Token>, Long>> splits = Lists.newArrayListWithExpectedSize(splitCount);
        for (int i = 1; i <= splitCount; i++)
        {
            int index = (int) Math.round(i * step);
            Token token = tokens.get(index);
            Range<Token> range = new Range<>(prevToken, token);
            // always return an estimate > 0 (see CASSANDRA-7322)
            splits.add(Pair.create(range, Math.max(cfs.metadata.params.minIndexInterval, cfs.estimatedKeysForRange(range))));
            prevToken = token;
        }
        return splits;
    }

    private List<Token> keysToTokens(Range<Token> range, List<DecoratedKey> keys)
    {
        List<Token> tokens = Lists.newArrayListWithExpectedSize(keys.size() + 2);
        tokens.add(range.left);
        for (DecoratedKey key : keys)
            tokens.add(key.getToken());
        tokens.add(range.right);
        return tokens;
    }

    private List<DecoratedKey> keySamples(Iterable<ColumnFamilyStore> cfses, Range<Token> range)
    {
        List<DecoratedKey> keys = new ArrayList<>();
        for (ColumnFamilyStore cfs : cfses)
            Iterables.addAll(keys, cfs.keySamples(range));
        FBUtilities.sortSampledKeys(keys, range);
        return keys;
    }

    /**
     * Broadcast leaving status and update local tokenMetadata accordingly
     */
    private void startLeaving()
    {
        Gossiper.instance.addLocalApplicationState(ApplicationState.STATUS, valueFactory.leaving(getLocalTokens()));
        tokenMetadata.addLeavingEndpoint(FBUtilities.getBroadcastAddress());
        PendingRangeCalculatorService.instance.update();
    }

    public void decommission(boolean force) throws InterruptedException
    {
        TokenMetadata metadata = tokenMetadata.cloneAfterAllLeft();
        if (operationMode != Mode.LEAVING)
        {
            if (!tokenMetadata.isMember(FBUtilities.getBroadcastAddress()))
                throw new UnsupportedOperationException("local node is not a member of the token ring yet");
            if (metadata.getAllEndpoints().size() < 2)
                    throw new UnsupportedOperationException("no other normal nodes in the ring; decommission would be pointless");
            if (operationMode != Mode.NORMAL)
                throw new UnsupportedOperationException("Node in " + operationMode + " state; wait for status to become normal or restart");
        }
        if (!isDecommissioning.compareAndSet(false, true))
            throw new IllegalStateException("Node is still decommissioning. Check nodetool netstats.");

        if (logger.isDebugEnabled())
            logger.debug("DECOMMISSIONING");

        try
        {
            PendingRangeCalculatorService.instance.blockUntilFinished();

            String dc = DatabaseDescriptor.getEndpointSnitch().getDatacenter(FBUtilities.getBroadcastAddress());

            if (operationMode != Mode.LEAVING) // If we're already decommissioning there is no point checking RF/pending ranges
            {
                int rf, numNodes;
                for (String keyspaceName : Schema.instance.getPartitionedKeyspaces())
                {
                    if (!force)
                    {
                        Keyspace keyspace = Keyspace.open(keyspaceName);
                        if (keyspace.getReplicationStrategy() instanceof NetworkTopologyStrategy)
                        {
                            NetworkTopologyStrategy strategy = (NetworkTopologyStrategy) keyspace.getReplicationStrategy();
                            rf = strategy.getReplicationFactor(dc);
                            numNodes = metadata.getTopology().getDatacenterEndpoints().get(dc).size();
                        }
                        else
                        {
                            numNodes = metadata.getAllEndpoints().size();
                            rf = keyspace.getReplicationStrategy().getReplicationFactor();
                        }

                        if (numNodes <= rf)
                            throw new UnsupportedOperationException("Not enough live nodes to maintain replication factor in keyspace "
                                                                    + keyspaceName + " (RF = " + rf + ", N = " + numNodes + ")."
                                                                    + " Perform a forceful decommission to ignore.");
                    }
                    if (tokenMetadata.getPendingRanges(keyspaceName, FBUtilities.getBroadcastAddress()).size() > 0)
                        throw new UnsupportedOperationException("data is currently moving to this node; unable to leave the ring");
                }
            }

            startLeaving();
            long timeout = Math.max(RING_DELAY, BatchlogManager.instance.getBatchlogTimeout());
            setMode(Mode.LEAVING, "sleeping " + timeout + " ms for batch processing and pending range setup", true);
            Thread.sleep(timeout);

            Runnable finishLeaving = new Runnable()
            {
                public void run()
                {
                    shutdownClientServers();
                    Gossiper.instance.stop();
                    try
                    {
                        MessagingService.instance().shutdown();
                    }
                    catch (IOError ioe)
                    {
                        logger.info("failed to shutdown message service: {}", ioe);
                    }
                    StageManager.shutdownNow();
                    SystemKeyspace.setBootstrapState(SystemKeyspace.BootstrapState.DECOMMISSIONED);
                    setMode(Mode.DECOMMISSIONED, true);
                    // let op be responsible for killing the process
                }
            };
            unbootstrap(finishLeaving);
        }
        catch (InterruptedException e)
        {
            throw new RuntimeException("Node interrupted while decommissioning");
        }
        catch (ExecutionException e)
        {
            logger.error("Error while decommissioning node ", e.getCause());
            throw new RuntimeException("Error while decommissioning node: " + e.getCause().getMessage());
        }
        finally
        {
            isDecommissioning.set(false);
        }
    }

    private void leaveRing()
    {
        SystemKeyspace.setBootstrapState(SystemKeyspace.BootstrapState.NEEDS_BOOTSTRAP);
        tokenMetadata.removeEndpoint(FBUtilities.getBroadcastAddress());
        PendingRangeCalculatorService.instance.update();

        Gossiper.instance.addLocalApplicationState(ApplicationState.STATUS, valueFactory.left(getLocalTokens(),Gossiper.computeExpireTime()));
        int delay = Math.max(RING_DELAY, Gossiper.intervalInMillis * 2);
        logger.info("Announcing that I have left the ring for {}ms", delay);
        Uninterruptibles.sleepUninterruptibly(delay, TimeUnit.MILLISECONDS);
    }

    private void unbootstrap(Runnable onFinish) throws ExecutionException, InterruptedException
    {
        Map<String, Multimap<Range<Token>, InetAddress>> rangesToStream = new HashMap<>();

        for (String keyspaceName : Schema.instance.getNonLocalStrategyKeyspaces())
        {
            Multimap<Range<Token>, InetAddress> rangesMM = getChangedRangesForLeaving(keyspaceName, FBUtilities.getBroadcastAddress());

            if (logger.isDebugEnabled())
                logger.debug("Ranges needing transfer are [{}]", StringUtils.join(rangesMM.keySet(), ","));

            rangesToStream.put(keyspaceName, rangesMM);
        }

        setMode(Mode.LEAVING, "replaying batch log and streaming data to other nodes", true);

        // Start with BatchLog replay, which may create hints but no writes since this is no longer a valid endpoint.
        Future<?> batchlogReplay = BatchlogManager.instance.startBatchlogReplay();
        Future<StreamState> streamSuccess = streamRanges(rangesToStream);

        // Wait for batch log to complete before streaming hints.
        logger.debug("waiting for batch log processing.");
        batchlogReplay.get();

        setMode(Mode.LEAVING, "streaming hints to other nodes", true);

        Future hintsSuccess = streamHints();

        // wait for the transfer runnables to signal the latch.
        logger.debug("waiting for stream acks.");
        streamSuccess.get();
        hintsSuccess.get();
        logger.debug("stream acks all received.");
        leaveRing();
        onFinish.run();
    }

    private Future streamHints()
    {
        return HintsService.instance.transferHints(this::getPreferredHintsStreamTarget);
    }

    /**
     * Find the best target to stream hints to. Currently the closest peer according to the snitch
     */
    private UUID getPreferredHintsStreamTarget()
    {
        List<InetAddress> candidates = new ArrayList<>(StorageService.instance.getTokenMetadata().cloneAfterAllLeft().getAllEndpoints());
        candidates.remove(FBUtilities.getBroadcastAddress());
        for (Iterator<InetAddress> iter = candidates.iterator(); iter.hasNext(); )
        {
            InetAddress address = iter.next();
            if (!FailureDetector.instance.isAlive(address))
                iter.remove();
        }

        if (candidates.isEmpty())
        {
            logger.warn("Unable to stream hints since no live endpoints seen");
            throw new RuntimeException("Unable to stream hints since no live endpoints seen");
        }
        else
        {
            // stream to the closest peer as chosen by the snitch
            DatabaseDescriptor.getEndpointSnitch().sortByProximity(FBUtilities.getBroadcastAddress(), candidates);
            InetAddress hintsDestinationHost = candidates.get(0);
            return tokenMetadata.getHostId(hintsDestinationHost);
        }
    }

    public void move(String newToken) throws IOException
    {
        try
        {
            getTokenFactory().validate(newToken);
        }
        catch (ConfigurationException e)
        {
            throw new IOException(e.getMessage());
        }
        move(getTokenFactory().fromString(newToken));
    }

    /**
     * move the node to new token or find a new token to boot to according to load
     *
     * @param newToken new token to boot to, or if null, find balanced token to boot to
     *
     * @throws IOException on any I/O operation error
     */
    private void move(Token newToken) throws IOException
    {
        if (newToken == null)
            throw new IOException("Can't move to the undefined (null) token.");

        if (tokenMetadata.sortedTokens().contains(newToken))
            throw new IOException("target token " + newToken + " is already owned by another node.");

        // address of the current node
        InetAddress localAddress = FBUtilities.getBroadcastAddress();

        // This doesn't make any sense in a vnodes environment.
        if (getTokenMetadata().getTokens(localAddress).size() > 1)
        {
            logger.error("Invalid request to move(Token); This node has more than one token and cannot be moved thusly.");
            throw new UnsupportedOperationException("This node has more than one token and cannot be moved thusly.");
        }

        List<String> keyspacesToProcess = Schema.instance.getNonLocalStrategyKeyspaces();

        PendingRangeCalculatorService.instance.blockUntilFinished();
        // checking if data is moving to this node
        for (String keyspaceName : keyspacesToProcess)
        {
            if (tokenMetadata.getPendingRanges(keyspaceName, localAddress).size() > 0)
                throw new UnsupportedOperationException("data is currently moving to this node; unable to leave the ring");
        }

        Gossiper.instance.addLocalApplicationState(ApplicationState.STATUS, valueFactory.moving(newToken));
        setMode(Mode.MOVING, String.format("Moving %s from %s to %s.", localAddress, getLocalTokens().iterator().next(), newToken), true);

        setMode(Mode.MOVING, String.format("Sleeping %s ms before start streaming/fetching ranges", RING_DELAY), true);
        Uninterruptibles.sleepUninterruptibly(RING_DELAY, TimeUnit.MILLISECONDS);

        RangeRelocator relocator = new RangeRelocator(Collections.singleton(newToken), keyspacesToProcess);

        if (relocator.streamsNeeded())
        {
            setMode(Mode.MOVING, "fetching new ranges and streaming old ranges", true);
            try
            {
                relocator.stream().get();
            }
            catch (ExecutionException | InterruptedException e)
            {
                throw new RuntimeException("Interrupted while waiting for stream/fetch ranges to finish: " + e.getMessage());
            }
        }
        else
        {
            setMode(Mode.MOVING, "No ranges to fetch/stream", true);
        }

        setTokens(Collections.singleton(newToken)); // setting new token as we have everything settled

        if (logger.isDebugEnabled())
            logger.debug("Successfully moved to new token {}", getLocalTokens().iterator().next());
    }

    private class RangeRelocator
    {
        private final StreamPlan streamPlan = new StreamPlan("Relocation");

        private RangeRelocator(Collection<Token> tokens, List<String> keyspaceNames)
        {
            calculateToFromStreams(tokens, keyspaceNames);
        }

        private void calculateToFromStreams(Collection<Token> newTokens, List<String> keyspaceNames)
        {
            InetAddress localAddress = FBUtilities.getBroadcastAddress();
            IEndpointSnitch snitch = DatabaseDescriptor.getEndpointSnitch();
            TokenMetadata tokenMetaCloneAllSettled = tokenMetadata.cloneAfterAllSettled();
            // clone to avoid concurrent modification in calculateNaturalEndpoints
            TokenMetadata tokenMetaClone = tokenMetadata.cloneOnlyTokenMap();

            for (String keyspace : keyspaceNames)
            {
                // replication strategy of the current keyspace
                AbstractReplicationStrategy strategy = Keyspace.open(keyspace).getReplicationStrategy();
                Multimap<InetAddress, Range<Token>> endpointToRanges = strategy.getAddressRanges();

                logger.debug("Calculating ranges to stream and request for keyspace {}", keyspace);
                for (Token newToken : newTokens)
                {
                    // getting collection of the currently used ranges by this keyspace
                    Collection<Range<Token>> currentRanges = endpointToRanges.get(localAddress);
                    // collection of ranges which this node will serve after move to the new token
                    Collection<Range<Token>> updatedRanges = strategy.getPendingAddressRanges(tokenMetaClone, newToken, localAddress);

                    // ring ranges and endpoints associated with them
                    // this used to determine what nodes should we ping about range data
                    Multimap<Range<Token>, InetAddress> rangeAddresses = strategy.getRangeAddresses(tokenMetaClone);

                    // calculated parts of the ranges to request/stream from/to nodes in the ring
                    Pair<Set<Range<Token>>, Set<Range<Token>>> rangesPerKeyspace = calculateStreamAndFetchRanges(currentRanges, updatedRanges);

                    /**
                     * In this loop we are going through all ranges "to fetch" and determining
                     * nodes in the ring responsible for data we are interested in
                     */
                    Multimap<Range<Token>, InetAddress> rangesToFetchWithPreferredEndpoints = ArrayListMultimap.create();
                    for (Range<Token> toFetch : rangesPerKeyspace.right)
                    {
                        for (Range<Token> range : rangeAddresses.keySet())
                        {
                            if (range.contains(toFetch))
                            {
                                List<InetAddress> endpoints = null;

                                if (useStrictConsistency)
                                {
                                    Set<InetAddress> oldEndpoints = Sets.newHashSet(rangeAddresses.get(range));
                                    Set<InetAddress> newEndpoints = Sets.newHashSet(strategy.calculateNaturalEndpoints(toFetch.right, tokenMetaCloneAllSettled));

                                    //Due to CASSANDRA-5953 we can have a higher RF then we have endpoints.
                                    //So we need to be careful to only be strict when endpoints == RF
                                    if (oldEndpoints.size() == strategy.getReplicationFactor())
                                    {
                                        oldEndpoints.removeAll(newEndpoints);

                                        //No relocation required
                                        if (oldEndpoints.isEmpty())
                                            continue;

                                        assert oldEndpoints.size() == 1 : "Expected 1 endpoint but found " + oldEndpoints.size();
                                    }

                                    endpoints = Lists.newArrayList(oldEndpoints.iterator().next());
                                }
                                else
                                {
                                    endpoints = snitch.getSortedListByProximity(localAddress, rangeAddresses.get(range));
                                }

                                // storing range and preferred endpoint set
                                rangesToFetchWithPreferredEndpoints.putAll(toFetch, endpoints);
                            }
                        }

                        Collection<InetAddress> addressList = rangesToFetchWithPreferredEndpoints.get(toFetch);
                        if (addressList == null || addressList.isEmpty())
                            continue;

                        if (useStrictConsistency)
                        {
                            if (addressList.size() > 1)
                                throw new IllegalStateException("Multiple strict sources found for " + toFetch);

                            InetAddress sourceIp = addressList.iterator().next();
                            if (Gossiper.instance.isEnabled() && !Gossiper.instance.getEndpointStateForEndpoint(sourceIp).isAlive())
                                throw new RuntimeException("A node required to move the data consistently is down ("+sourceIp+").  If you wish to move the data from a potentially inconsistent replica, restart the node with -Dcassandra.consistent.rangemovement=false");
                        }
                    }

                    // calculating endpoints to stream current ranges to if needed
                    // in some situations node will handle current ranges as part of the new ranges
                    Multimap<InetAddress, Range<Token>> endpointRanges = HashMultimap.create();
                    for (Range<Token> toStream : rangesPerKeyspace.left)
                    {
                        Set<InetAddress> currentEndpoints = ImmutableSet.copyOf(strategy.calculateNaturalEndpoints(toStream.right, tokenMetaClone));
                        Set<InetAddress> newEndpoints = ImmutableSet.copyOf(strategy.calculateNaturalEndpoints(toStream.right, tokenMetaCloneAllSettled));
                        logger.debug("Range: {} Current endpoints: {} New endpoints: {}", toStream, currentEndpoints, newEndpoints);
                        for (InetAddress address : Sets.difference(newEndpoints, currentEndpoints))
                        {
                            logger.debug("Range {} has new owner {}", toStream, address);
                            endpointRanges.put(address, toStream);
                        }
                    }

                    // stream ranges
                    for (InetAddress address : endpointRanges.keySet())
                    {
                        logger.debug("Will stream range {} of keyspace {} to endpoint {}", endpointRanges.get(address), keyspace, address);
                        InetAddress preferred = SystemKeyspace.getPreferredIP(address);
                        streamPlan.transferRanges(address, preferred, keyspace, endpointRanges.get(address));
                    }

                    // stream requests
                    Multimap<InetAddress, Range<Token>> workMap = RangeStreamer.getWorkMap(rangesToFetchWithPreferredEndpoints, keyspace, FailureDetector.instance, useStrictConsistency);
                    for (InetAddress address : workMap.keySet())
                    {
                        logger.debug("Will request range {} of keyspace {} from endpoint {}", workMap.get(address), keyspace, address);
                        InetAddress preferred = SystemKeyspace.getPreferredIP(address);
                        streamPlan.requestRanges(address, preferred, keyspace, workMap.get(address));
                    }

                    logger.debug("Keyspace {}: work map {}.", keyspace, workMap);
                }
            }
        }

        public Future<StreamState> stream()
        {
            return streamPlan.execute();
        }

        public boolean streamsNeeded()
        {
            return !streamPlan.isEmpty();
        }
    }

    /**
     * Get the status of a token removal.
     */
    public String getRemovalStatus()
    {
        if (removingNode == null)
        {
            return "No token removals in process.";
        }
        return String.format("Removing token (%s). Waiting for replication confirmation from [%s].",
                             tokenMetadata.getToken(removingNode),
                             StringUtils.join(replicatingNodes, ","));
    }

    /**
     * Force a remove operation to complete. This may be necessary if a remove operation
     * blocks forever due to node/stream failure. removeNode() must be called
     * first, this is a last resort measure.  No further attempt will be made to restore replicas.
     */
    public void forceRemoveCompletion()
    {
        if (!replicatingNodes.isEmpty()  || tokenMetadata.getSizeOfLeavingEndpoints() > 0)
        {
            logger.warn("Removal not confirmed for for {}", StringUtils.join(this.replicatingNodes, ","));
            for (InetAddress endpoint : tokenMetadata.getLeavingEndpoints())
            {
                UUID hostId = tokenMetadata.getHostId(endpoint);
                Gossiper.instance.advertiseTokenRemoved(endpoint, hostId);
                excise(tokenMetadata.getTokens(endpoint), endpoint);
            }
            replicatingNodes.clear();
            removingNode = null;
        }
        else
        {
            logger.warn("No nodes to force removal on, call 'removenode' first");
        }
    }

    /**
     * Remove a node that has died, attempting to restore the replica count.
     * If the node is alive, decommission should be attempted.  If decommission
     * fails, then removeNode should be called.  If we fail while trying to
     * restore the replica count, finally forceRemoveCompleteion should be
     * called to forcibly remove the node without regard to replica count.
     *
     * @param hostIdString Host ID for the node
     */
    public void removeNode(String hostIdString)
    {
        InetAddress myAddress = FBUtilities.getBroadcastAddress();
        UUID localHostId = tokenMetadata.getHostId(myAddress);
        UUID hostId = UUID.fromString(hostIdString);
        InetAddress endpoint = tokenMetadata.getEndpointForHostId(hostId);

        if (endpoint == null)
            throw new UnsupportedOperationException("Host ID not found.");

        if (!tokenMetadata.isMember(endpoint))
            throw new UnsupportedOperationException("Node to be removed is not a member of the token ring");

        if (endpoint.equals(myAddress))
             throw new UnsupportedOperationException("Cannot remove self");

        if (Gossiper.instance.getLiveMembers().contains(endpoint))
            throw new UnsupportedOperationException("Node " + endpoint + " is alive and owns this ID. Use decommission command to remove it from the ring");

        // A leaving endpoint that is dead is already being removed.
        if (tokenMetadata.isLeaving(endpoint))
            logger.warn("Node {} is already being removed, continuing removal anyway", endpoint);

        if (!replicatingNodes.isEmpty())
            throw new UnsupportedOperationException("This node is already processing a removal. Wait for it to complete, or use 'removenode force' if this has failed.");

        Collection<Token> tokens = tokenMetadata.getTokens(endpoint);

        // Find the endpoints that are going to become responsible for data
        for (String keyspaceName : Schema.instance.getNonLocalStrategyKeyspaces())
        {
            // if the replication factor is 1 the data is lost so we shouldn't wait for confirmation
            if (Keyspace.open(keyspaceName).getReplicationStrategy().getReplicationFactor() == 1)
                continue;

            // get all ranges that change ownership (that is, a node needs
            // to take responsibility for new range)
            Multimap<Range<Token>, InetAddress> changedRanges = getChangedRangesForLeaving(keyspaceName, endpoint);
            IFailureDetector failureDetector = FailureDetector.instance;
            for (InetAddress ep : changedRanges.values())
            {
                if (failureDetector.isAlive(ep))
                    replicatingNodes.add(ep);
                else
                    logger.warn("Endpoint {} is down and will not receive data for re-replication of {}", ep, endpoint);
            }
        }
        removingNode = endpoint;

        tokenMetadata.addLeavingEndpoint(endpoint);
        PendingRangeCalculatorService.instance.update();

        // the gossiper will handle spoofing this node's state to REMOVING_TOKEN for us
        // we add our own token so other nodes to let us know when they're done
        Gossiper.instance.advertiseRemoving(endpoint, hostId, localHostId);

        // kick off streaming commands
        restoreReplicaCount(endpoint, myAddress);

        // wait for ReplicationFinishedVerbHandler to signal we're done
        while (!replicatingNodes.isEmpty())
        {
            Uninterruptibles.sleepUninterruptibly(100, TimeUnit.MILLISECONDS);
        }

        excise(tokens, endpoint);

        // gossiper will indicate the token has left
        Gossiper.instance.advertiseTokenRemoved(endpoint, hostId);

        replicatingNodes.clear();
        removingNode = null;
    }

    public void confirmReplication(InetAddress node)
    {
        // replicatingNodes can be empty in the case where this node used to be a removal coordinator,
        // but restarted before all 'replication finished' messages arrived. In that case, we'll
        // still go ahead and acknowledge it.
        if (!replicatingNodes.isEmpty())
        {
            replicatingNodes.remove(node);
        }
        else
        {
            logger.info("Received unexpected REPLICATION_FINISHED message from {}. Was this node recently a removal coordinator?", node);
        }
    }

    public String getOperationMode()
    {
        return operationMode.toString();
    }

    public boolean isStarting()
    {
        return operationMode == Mode.STARTING;
    }

    public boolean isMoving()
    {
        return operationMode == Mode.MOVING;
    }

    public boolean isJoining()
    {
        return operationMode == Mode.JOINING;
    }

    public boolean isDrained()
    {
        return operationMode == Mode.DRAINED;
    }

    public boolean isDraining()
    {
        return operationMode == Mode.DRAINING;
    }

    public String getDrainProgress()
    {
        return String.format("Drained %s/%s ColumnFamilies", remainingCFs, totalCFs);
    }

    /**
     * Shuts node off to writes, empties memtables and the commit log.
     */
    public synchronized void drain() throws IOException, InterruptedException, ExecutionException
    {
        drain(false);
    }

    protected synchronized void drain(boolean isFinalShutdown) throws IOException, InterruptedException, ExecutionException
    {
        ExecutorService counterMutationStage = StageManager.getStage(Stage.COUNTER_MUTATION);
        ExecutorService viewMutationStage = StageManager.getStage(Stage.VIEW_MUTATION);
        ExecutorService mutationStage = StageManager.getStage(Stage.MUTATION);

        if (mutationStage.isTerminated()
            && counterMutationStage.isTerminated()
            && viewMutationStage.isTerminated())
        {
            if (!isFinalShutdown)
                logger.warn("Cannot drain node (did it already happen?)");
            return;
        }

        assert !isShutdown;
        isShutdown = true;

        Throwable preShutdownHookThrowable = Throwables.perform(null, preShutdownHooks.stream().map(h -> h::run));
        if (preShutdownHookThrowable != null)
            logger.error("Attempting to continue draining after pre-shutdown hooks returned exception", preShutdownHookThrowable);

        try
        {
            setMode(Mode.DRAINING, "starting drain process", !isFinalShutdown);

            BatchlogManager.instance.shutdown();
            HintsService.instance.pauseDispatch();

            if (daemon != null)
                shutdownClientServers();
            ScheduledExecutors.optionalTasks.shutdown();
            Gossiper.instance.stop();

            if (!isFinalShutdown)
                setMode(Mode.DRAINING, "shutting down MessageService", false);

            // In-progress writes originating here could generate hints to be written, so shut down MessagingService
            // before mutation stage, so we can get all the hints saved before shutting down
            MessagingService.instance().shutdown();

            if (!isFinalShutdown)
                setMode(Mode.DRAINING, "clearing mutation stage", false);
            viewMutationStage.shutdown();
            counterMutationStage.shutdown();
            mutationStage.shutdown();
            viewMutationStage.awaitTermination(3600, TimeUnit.SECONDS);
            counterMutationStage.awaitTermination(3600, TimeUnit.SECONDS);
            mutationStage.awaitTermination(3600, TimeUnit.SECONDS);

            StorageProxy.instance.verifyNoHintsInProgress();

            if (!isFinalShutdown)
                setMode(Mode.DRAINING, "flushing column families", false);

            // disable autocompaction - we don't want to start any new compactions while we are draining
            for (Keyspace keyspace : Keyspace.all())
                for (ColumnFamilyStore cfs : keyspace.getColumnFamilyStores())
                    cfs.disableAutoCompaction();

            // count CFs first, since forceFlush could block for the flushWriter to get a queue slot empty
            totalCFs = 0;
            for (Keyspace keyspace : Keyspace.nonSystem())
                totalCFs += keyspace.getColumnFamilyStores().size();
            remainingCFs = totalCFs;
            // flush
            List<Future<?>> flushes = new ArrayList<>();
            for (Keyspace keyspace : Keyspace.nonSystem())
            {
                for (ColumnFamilyStore cfs : keyspace.getColumnFamilyStores())
                    flushes.add(cfs.forceFlush());
            }
            // wait for the flushes.
            // TODO this is a godawful way to track progress, since they flush in parallel.  a long one could
            // thus make several short ones "instant" if we wait for them later.
            for (Future f : flushes)
            {
                try
                {
                    FBUtilities.waitOnFuture(f);
                }
                catch (Throwable t)
                {
                    JVMStabilityInspector.inspectThrowable(t);
                    // don't let this stop us from shutting down the commitlog and other thread pools
                    logger.warn("Caught exception while waiting for memtable flushes during shutdown hook", t);
                }

                remainingCFs--;
            }

            // Interrupt ongoing compactions and shutdown CM to prevent further compactions.
            CompactionManager.instance.forceShutdown();
            // Flush the system tables after all other tables are flushed, just in case flushing modifies any system state
            // like CASSANDRA-5151. Don't bother with progress tracking since system data is tiny.
            // Flush system tables after stopping compactions since they modify
            // system tables (for example compactions can obsolete sstables and the tidiers in SSTableReader update
            // system tables, see SSTableReader.GlobalTidy)
            flushes.clear();
            for (Keyspace keyspace : Keyspace.system())
            {
                for (ColumnFamilyStore cfs : keyspace.getColumnFamilyStores())
                    flushes.add(cfs.forceFlush());
            }
            FBUtilities.waitOnFutures(flushes);

            HintsService.instance.shutdownBlocking();

            // Interrupt ongoing compactions and shutdown CM to prevent further compactions.
            CompactionManager.instance.forceShutdown();

            // whilst we've flushed all the CFs, which will have recycled all completed segments, we want to ensure
            // there are no segments to replay, so we force the recycling of any remaining (should be at most one)
            CommitLog.instance.forceRecycleAllSegments();

            CommitLog.instance.shutdownBlocking();

            // wait for miscellaneous tasks like sstable and commitlog segment deletion
            ScheduledExecutors.nonPeriodicTasks.shutdown();
            if (!ScheduledExecutors.nonPeriodicTasks.awaitTermination(1, TimeUnit.MINUTES))
                logger.warn("Failed to wait for non periodic tasks to shutdown");

            ColumnFamilyStore.shutdownPostFlushExecutor();
            setMode(Mode.DRAINED, !isFinalShutdown);
        }
        catch (Throwable t)
        {
            logger.error("Caught an exception while draining ", t);
        }
        finally
        {
            Throwable postShutdownHookThrowable = Throwables.perform(null, postShutdownHooks.stream().map(h -> h::run));
            if (postShutdownHookThrowable != null)
                logger.error("Post-shutdown hooks returned exception", postShutdownHookThrowable);
        }
    }

    /**
     * Add a runnable which will be called before shut down or drain. This is useful for other
     * applications running in the same JVM which may want to shut down first rather than time
     * out attempting to use Cassandra calls which will no longer work.
     * @param hook: the code to run
     * @return true on success, false if Cassandra is already shutting down, in which case the runnable
     * has NOT been added.
     */
    public synchronized boolean addPreShutdownHook(Runnable hook)
    {
        if (!isDraining() && !isDrained())
            return preShutdownHooks.add(hook);

        return false;
    }

    /**
     * Remove a preshutdown hook
     */
    public synchronized boolean removePreShutdownHook(Runnable hook)
    {
        return preShutdownHooks.remove(hook);
    }

    /**
     * Add a runnable which will be called after shutdown or drain. This is useful for other applications
     * running in the same JVM that Cassandra needs to work and should shut down later.
     * @param hook: the code to run
     * @return true on success, false if Cassandra is already shutting down, in which case the runnable has NOT been
     * added.
     */
    public synchronized boolean addPostShutdownHook(Runnable hook)
    {
        if (!isDraining() && !isDrained())
            return postShutdownHooks.add(hook);

        return false;
    }

    /**
     * Remove a postshutdownhook
     */
    public synchronized boolean removePostShutdownHook(Runnable hook)
    {
        return postShutdownHooks.remove(hook);
    }

    /**
     * Some services are shutdown during draining and we should not attempt to start them again.
     *
     * @param service - the name of the service we are trying to start.
     * @throws IllegalStateException - an exception that nodetool is able to convert into a message to display to the user
     */
    synchronized void checkServiceAllowedToStart(String service)
    {
        if (isDraining()) // when draining isShutdown is also true, so we check first to return a more accurate message
            throw new IllegalStateException(String.format("Unable to start %s because the node is draining.", service));

        if (isShutdown()) // do not rely on operationMode in case it gets changed to decomissioned or other
            throw new IllegalStateException(String.format("Unable to start %s because the node was drained.", service));
    }

    // Never ever do this at home. Used by tests.
    @VisibleForTesting
    public IPartitioner setPartitionerUnsafe(IPartitioner newPartitioner)
    {
        IPartitioner oldPartitioner = DatabaseDescriptor.setPartitionerUnsafe(newPartitioner);
        tokenMetadata = tokenMetadata.cloneWithNewPartitioner(newPartitioner);
        valueFactory = new VersionedValue.VersionedValueFactory(newPartitioner);
        return oldPartitioner;
    }

    TokenMetadata setTokenMetadataUnsafe(TokenMetadata tmd)
    {
        TokenMetadata old = tokenMetadata;
        tokenMetadata = tmd;
        return old;
    }

    public void truncate(String keyspace, String table) throws TimeoutException, IOException
    {
        try
        {
            StorageProxy.truncateBlocking(keyspace, table);
        }
        catch (UnavailableException e)
        {
            throw new IOException(e.getMessage());
        }
    }

    public Map<InetAddress, Float> getOwnership()
    {
        List<Token> sortedTokens = tokenMetadata.sortedTokens();
        // describeOwnership returns tokens in an unspecified order, let's re-order them
        Map<Token, Float> tokenMap = new TreeMap<Token, Float>(tokenMetadata.partitioner.describeOwnership(sortedTokens));
        Map<InetAddress, Float> nodeMap = new LinkedHashMap<>();
        for (Map.Entry<Token, Float> entry : tokenMap.entrySet())
        {
            InetAddress endpoint = tokenMetadata.getEndpoint(entry.getKey());
            Float tokenOwnership = entry.getValue();
            if (nodeMap.containsKey(endpoint))
                nodeMap.put(endpoint, nodeMap.get(endpoint) + tokenOwnership);
            else
                nodeMap.put(endpoint, tokenOwnership);
        }
        return nodeMap;
    }

    /**
     * Calculates ownership. If there are multiple DC's and the replication strategy is DC aware then ownership will be
     * calculated per dc, i.e. each DC will have total ring ownership divided amongst its nodes. Without replication
     * total ownership will be a multiple of the number of DC's and this value will then go up within each DC depending
     * on the number of replicas within itself. For DC unaware replication strategies, ownership without replication
     * will be 100%.
     *
     * @throws IllegalStateException when node is not configured properly.
     */
    public LinkedHashMap<InetAddress, Float> effectiveOwnership(String keyspace) throws IllegalStateException
    {
        AbstractReplicationStrategy strategy;
        if (keyspace != null)
        {
            Keyspace keyspaceInstance = Schema.instance.getKeyspaceInstance(keyspace);
            if (keyspaceInstance == null)
                throw new IllegalArgumentException("The keyspace " + keyspace + ", does not exist");

            if (keyspaceInstance.getReplicationStrategy() instanceof LocalStrategy)
                throw new IllegalStateException("Ownership values for keyspaces with LocalStrategy are meaningless");
            strategy = keyspaceInstance.getReplicationStrategy();
        }
        else
        {
            List<String> userKeyspaces = Schema.instance.getUserKeyspaces();

            if (userKeyspaces.size() > 0)
            {
                keyspace = userKeyspaces.get(0);
                AbstractReplicationStrategy replicationStrategy = Schema.instance.getKeyspaceInstance(keyspace).getReplicationStrategy();
                for (String keyspaceName : userKeyspaces)
                {
                    if (!Schema.instance.getKeyspaceInstance(keyspaceName).getReplicationStrategy().hasSameSettings(replicationStrategy))
                        throw new IllegalStateException("Non-system keyspaces don't have the same replication settings, effective ownership information is meaningless");
                }
            }
            else
            {
                keyspace = "system_traces";
            }

            Keyspace keyspaceInstance = Schema.instance.getKeyspaceInstance(keyspace);
            if (keyspaceInstance == null)
                throw new IllegalArgumentException("The node does not have " + keyspace + " yet, probably still bootstrapping");
            strategy = keyspaceInstance.getReplicationStrategy();
        }

        TokenMetadata metadata = tokenMetadata.cloneOnlyTokenMap();

        Collection<Collection<InetAddress>> endpointsGroupedByDc = new ArrayList<>();
        // mapping of dc's to nodes, use sorted map so that we get dcs sorted
        SortedMap<String, Collection<InetAddress>> sortedDcsToEndpoints = new TreeMap<>();
        sortedDcsToEndpoints.putAll(metadata.getTopology().getDatacenterEndpoints().asMap());
        for (Collection<InetAddress> endpoints : sortedDcsToEndpoints.values())
            endpointsGroupedByDc.add(endpoints);

        Map<Token, Float> tokenOwnership = tokenMetadata.partitioner.describeOwnership(tokenMetadata.sortedTokens());
        LinkedHashMap<InetAddress, Float> finalOwnership = Maps.newLinkedHashMap();

        Multimap<InetAddress, Range<Token>> endpointToRanges = strategy.getAddressRanges();
        // calculate ownership per dc
        for (Collection<InetAddress> endpoints : endpointsGroupedByDc)
        {
            // calculate the ownership with replication and add the endpoint to the final ownership map
            for (InetAddress endpoint : endpoints)
            {
                float ownership = 0.0f;
                for (Range<Token> range : endpointToRanges.get(endpoint))
                {
                    if (tokenOwnership.containsKey(range.right))
                        ownership += tokenOwnership.get(range.right);
                }
                finalOwnership.put(endpoint, ownership);
            }
        }
        return finalOwnership;
    }

    public List<String> getKeyspaces()
    {
        List<String> keyspaceNamesList = new ArrayList<>(Schema.instance.getKeyspaces());
        return Collections.unmodifiableList(keyspaceNamesList);
    }

    public List<String> getNonSystemKeyspaces()
    {
        return Collections.unmodifiableList(Schema.instance.getNonSystemKeyspaces());
    }

    public List<String> getNonLocalStrategyKeyspaces()
    {
        return Collections.unmodifiableList(Schema.instance.getNonLocalStrategyKeyspaces());
    }

    public Map<String,List<String>> getKeyspacesAndViews()
    {
        Map<String, List<String>> map = new HashMap<>();
        for (String ks : Schema.instance.getKeyspaces())
        {
            List<String> tables = new ArrayList<>();
            map.put(ks, tables);
            for (Iterator<ViewDefinition> viewIter = Schema.instance.getKSMetaData(ks).views.iterator(); viewIter.hasNext();)
            {
                tables.add(viewIter.next().viewName);
            }
        }
        return map;
    }

    public Map<String, String> getViewBuildStatuses(String keyspace, String view)
    {
        Map<UUID, String> coreViewStatus = SystemDistributedKeyspace.viewStatus(keyspace, view);
        Map<InetAddress, UUID> hostIdToEndpoint = tokenMetadata.getEndpointToHostIdMapForReading();
        Map<String, String> result = new HashMap<>();

        for (Map.Entry<InetAddress, UUID> entry : hostIdToEndpoint.entrySet())
        {
            UUID hostId = entry.getValue();
            InetAddress endpoint = entry.getKey();
            result.put(endpoint.toString(),
                       coreViewStatus.containsKey(hostId)
                       ? coreViewStatus.get(hostId)
                       : "UNKNOWN");
        }

        return Collections.unmodifiableMap(result);
    }

    public void setDynamicUpdateInterval(int dynamicUpdateInterval)
    {
        if (DatabaseDescriptor.getEndpointSnitch() instanceof DynamicEndpointSnitch)
        {

            try
            {
                updateSnitch(null, true, dynamicUpdateInterval, null, null);
            }
            catch (ClassNotFoundException e)
            {
                throw new RuntimeException(e);
            }
        }
    }

    public int getDynamicUpdateInterval()
    {
        return DatabaseDescriptor.getDynamicUpdateInterval();
    }

    public void updateSnitch(String epSnitchClassName, Boolean dynamic, Integer dynamicUpdateInterval, Integer dynamicResetInterval, Double dynamicBadnessThreshold) throws ClassNotFoundException
    {
        // apply dynamic snitch configuration
        if (dynamicUpdateInterval != null)
            DatabaseDescriptor.setDynamicUpdateInterval(dynamicUpdateInterval);
        if (dynamicResetInterval != null)
            DatabaseDescriptor.setDynamicResetInterval(dynamicResetInterval);
        if (dynamicBadnessThreshold != null)
            DatabaseDescriptor.setDynamicBadnessThreshold(dynamicBadnessThreshold);

        IEndpointSnitch oldSnitch = DatabaseDescriptor.getEndpointSnitch();

        // new snitch registers mbean during construction
        if(epSnitchClassName != null)
        {

            // need to unregister the mbean _before_ the new dynamic snitch is instantiated (and implicitly initialized
            // and its mbean registered)
            if (oldSnitch instanceof DynamicEndpointSnitch)
                ((DynamicEndpointSnitch)oldSnitch).close();

            IEndpointSnitch newSnitch;
            try
            {
                newSnitch = DatabaseDescriptor.createEndpointSnitch(dynamic != null && dynamic, epSnitchClassName);
            }
            catch (ConfigurationException e)
            {
                throw new ClassNotFoundException(e.getMessage());
            }

            if (newSnitch instanceof DynamicEndpointSnitch)
            {
                logger.info("Created new dynamic snitch {} with update-interval={}, reset-interval={}, badness-threshold={}",
                            ((DynamicEndpointSnitch)newSnitch).subsnitch.getClass().getName(), DatabaseDescriptor.getDynamicUpdateInterval(),
                            DatabaseDescriptor.getDynamicResetInterval(), DatabaseDescriptor.getDynamicBadnessThreshold());
            }
            else
            {
                logger.info("Created new non-dynamic snitch {}", newSnitch.getClass().getName());
            }

            // point snitch references to the new instance
            DatabaseDescriptor.setEndpointSnitch(newSnitch);
            for (String ks : Schema.instance.getKeyspaces())
            {
                Keyspace.open(ks).getReplicationStrategy().snitch = newSnitch;
            }
        }
        else
        {
            if (oldSnitch instanceof DynamicEndpointSnitch)
            {
                logger.info("Applying config change to dynamic snitch {} with update-interval={}, reset-interval={}, badness-threshold={}",
                            ((DynamicEndpointSnitch)oldSnitch).subsnitch.getClass().getName(), DatabaseDescriptor.getDynamicUpdateInterval(),
                            DatabaseDescriptor.getDynamicResetInterval(), DatabaseDescriptor.getDynamicBadnessThreshold());

                DynamicEndpointSnitch snitch = (DynamicEndpointSnitch)oldSnitch;
                snitch.applyConfigChanges();
            }
        }

        updateTopology();
    }

    /**
     * Seed data to the endpoints that will be responsible for it at the future
     *
     * @param rangesToStreamByKeyspace keyspaces and data ranges with endpoints included for each
     * @return async Future for whether stream was success
     */
    private Future<StreamState> streamRanges(Map<String, Multimap<Range<Token>, InetAddress>> rangesToStreamByKeyspace)
    {
        // First, we build a list of ranges to stream to each host, per table
        Map<String, Map<InetAddress, List<Range<Token>>>> sessionsToStreamByKeyspace = new HashMap<>();

        for (Map.Entry<String, Multimap<Range<Token>, InetAddress>> entry : rangesToStreamByKeyspace.entrySet())
        {
            String keyspace = entry.getKey();
            Multimap<Range<Token>, InetAddress> rangesWithEndpoints = entry.getValue();

            if (rangesWithEndpoints.isEmpty())
                continue;

            Map<InetAddress, Set<Range<Token>>> transferredRangePerKeyspace = SystemKeyspace.getTransferredRanges("Unbootstrap",
                                                                                                                  keyspace,
                                                                                                                  StorageService.instance.getTokenMetadata().partitioner);
            Map<InetAddress, List<Range<Token>>> rangesPerEndpoint = new HashMap<>();
            for (Map.Entry<Range<Token>, InetAddress> endPointEntry : rangesWithEndpoints.entries())
            {
                Range<Token> range = endPointEntry.getKey();
                InetAddress endpoint = endPointEntry.getValue();

                Set<Range<Token>> transferredRanges = transferredRangePerKeyspace.get(endpoint);
                if (transferredRanges != null && transferredRanges.contains(range))
                {
                    logger.debug("Skipping transferred range {} of keyspace {}, endpoint {}", range, keyspace, endpoint);
                    continue;
                }

                List<Range<Token>> curRanges = rangesPerEndpoint.get(endpoint);
                if (curRanges == null)
                {
                    curRanges = new LinkedList<>();
                    rangesPerEndpoint.put(endpoint, curRanges);
                }
                curRanges.add(range);
            }

            sessionsToStreamByKeyspace.put(keyspace, rangesPerEndpoint);
        }

        StreamPlan streamPlan = new StreamPlan("Unbootstrap");

        // Vinculate StreamStateStore to current StreamPlan to update transferred ranges per StreamSession
        streamPlan.listeners(streamStateStore);

        for (Map.Entry<String, Map<InetAddress, List<Range<Token>>>> entry : sessionsToStreamByKeyspace.entrySet())
        {
            String keyspaceName = entry.getKey();
            Map<InetAddress, List<Range<Token>>> rangesPerEndpoint = entry.getValue();

            for (Map.Entry<InetAddress, List<Range<Token>>> rangesEntry : rangesPerEndpoint.entrySet())
            {
                List<Range<Token>> ranges = rangesEntry.getValue();
                InetAddress newEndpoint = rangesEntry.getKey();
                InetAddress preferred = SystemKeyspace.getPreferredIP(newEndpoint);

                // TODO each call to transferRanges re-flushes, this is potentially a lot of waste
                streamPlan.transferRanges(newEndpoint, preferred, keyspaceName, ranges);
            }
        }
        return streamPlan.execute();
    }

    /**
     * Calculate pair of ranges to stream/fetch for given two range collections
     * (current ranges for keyspace and ranges after move to new token)
     *
     * @param current collection of the ranges by current token
     * @param updated collection of the ranges after token is changed
     * @return pair of ranges to stream/fetch for given current and updated range collections
     */
    public Pair<Set<Range<Token>>, Set<Range<Token>>> calculateStreamAndFetchRanges(Collection<Range<Token>> current, Collection<Range<Token>> updated)
    {
        Set<Range<Token>> toStream = new HashSet<>();
        Set<Range<Token>> toFetch  = new HashSet<>();


        for (Range<Token> r1 : current)
        {
            boolean intersect = false;
            for (Range<Token> r2 : updated)
            {
                if (r1.intersects(r2))
                {
                    // adding difference ranges to fetch from a ring
                    toStream.addAll(r1.subtract(r2));
                    intersect = true;
                }
            }
            if (!intersect)
            {
                toStream.add(r1); // should seed whole old range
            }
        }

        for (Range<Token> r2 : updated)
        {
            boolean intersect = false;
            for (Range<Token> r1 : current)
            {
                if (r2.intersects(r1))
                {
                    // adding difference ranges to fetch from a ring
                    toFetch.addAll(r2.subtract(r1));
                    intersect = true;
                }
            }
            if (!intersect)
            {
                toFetch.add(r2); // should fetch whole old range
            }
        }

        return Pair.create(toStream, toFetch);
    }

    public void bulkLoad(String directory)
    {
        try
        {
            bulkLoadInternal(directory).get();
        }
        catch (Exception e)
        {
            throw new RuntimeException(e);
        }
    }

    public String bulkLoadAsync(String directory)
    {
        return bulkLoadInternal(directory).planId.toString();
    }

    private StreamResultFuture bulkLoadInternal(String directory)
    {
        File dir = new File(directory);

        if (!dir.exists() || !dir.isDirectory())
            throw new IllegalArgumentException("Invalid directory " + directory);

        SSTableLoader.Client client = new SSTableLoader.Client()
        {
            private String keyspace;

            public void init(String keyspace)
            {
                this.keyspace = keyspace;
                try
                {
                    for (Map.Entry<Range<Token>, List<InetAddress>> entry : StorageService.instance.getRangeToAddressMap(keyspace).entrySet())
                    {
                        Range<Token> range = entry.getKey();
                        for (InetAddress endpoint : entry.getValue())
                            addRangeForEndpoint(range, endpoint);
                    }
                }
                catch (Exception e)
                {
                    throw new RuntimeException(e);
                }
            }

            public CFMetaData getTableMetadata(String tableName)
            {
                return Schema.instance.getCFMetaData(keyspace, tableName);
            }
        };

        return new SSTableLoader(dir, client, new OutputHandler.LogOutput()).stream();
    }

    public void rescheduleFailedDeletions()
    {
        LifecycleTransaction.rescheduleFailedDeletions();
    }

    /**
     * #{@inheritDoc}
     */
    public void loadNewSSTables(String ksName, String cfName)
    {
        ColumnFamilyStore.loadNewSSTables(ksName, cfName);
    }

    /**
     * #{@inheritDoc}
     */
    public List<String> sampleKeyRange() // do not rename to getter - see CASSANDRA-4452 for details
    {
        List<DecoratedKey> keys = new ArrayList<>();
        for (Keyspace keyspace : Keyspace.nonLocalStrategy())
        {
            for (Range<Token> range : getPrimaryRangesForEndpoint(keyspace.getName(), FBUtilities.getBroadcastAddress()))
                keys.addAll(keySamples(keyspace.getColumnFamilyStores(), range));
        }

        List<String> sampledKeys = new ArrayList<>(keys.size());
        for (DecoratedKey key : keys)
            sampledKeys.add(key.getToken().toString());
        return sampledKeys;
    }

    public void rebuildSecondaryIndex(String ksName, String cfName, String... idxNames)
    {
        String[] indices = asList(idxNames).stream()
                                           .map(p -> isIndexColumnFamily(p) ? getIndexName(p) : p)
                                           .collect(toList())
                                           .toArray(new String[idxNames.length]);

        ColumnFamilyStore.rebuildSecondaryIndex(ksName, cfName, indices);
    }

    public void resetLocalSchema() throws IOException
    {
        MigrationManager.resetLocalSchema();
    }

    public void setTraceProbability(double probability)
    {
        this.traceProbability = probability;
    }

    public double getTraceProbability()
    {
        return traceProbability;
    }

    public void disableAutoCompaction(String ks, String... tables) throws IOException
    {
        for (ColumnFamilyStore cfs : getValidColumnFamilies(true, true, ks, tables))
        {
            cfs.disableAutoCompaction();
        }
    }

    public synchronized void enableAutoCompaction(String ks, String... tables) throws IOException
    {
        checkServiceAllowedToStart("auto compaction");

        for (ColumnFamilyStore cfs : getValidColumnFamilies(true, true, ks, tables))
        {
            cfs.enableAutoCompaction();
        }
    }

    /** Returns the name of the cluster */
    public String getClusterName()
    {
        return DatabaseDescriptor.getClusterName();
    }

    /** Returns the cluster partitioner */
    public String getPartitionerName()
    {
        return DatabaseDescriptor.getPartitionerName();
    }

    public int getTombstoneWarnThreshold()
    {
        return DatabaseDescriptor.getTombstoneWarnThreshold();
    }

    public void setTombstoneWarnThreshold(int threshold)
    {
        DatabaseDescriptor.setTombstoneWarnThreshold(threshold);
    }

    public int getTombstoneFailureThreshold()
    {
        return DatabaseDescriptor.getTombstoneFailureThreshold();
    }

    public void setTombstoneFailureThreshold(int threshold)
    {
        DatabaseDescriptor.setTombstoneFailureThreshold(threshold);
    }

    public int getBatchSizeFailureThreshold()
    {
        return DatabaseDescriptor.getBatchSizeFailThresholdInKB();
    }

    public void setBatchSizeFailureThreshold(int threshold)
    {
        DatabaseDescriptor.setBatchSizeFailThresholdInKB(threshold);
    }

    public void setHintedHandoffThrottleInKB(int throttleInKB)
    {
        DatabaseDescriptor.setHintedHandoffThrottleInKB(throttleInKB);
        logger.info("Updated hinted_handoff_throttle_in_kb to {}", throttleInKB);
    }

    public long getPid()
    {
        return NativeLibrary.getProcessID();
    }

    public static List<PartitionPosition> getDiskBoundaries(ColumnFamilyStore cfs, Directories.DataDirectory[] directories)
    {
        if (!cfs.getPartitioner().splitter().isPresent() || !SPLIT_SSTABLES_BY_TOKEN_RANGE)
            return null;

        Collection<Range<Token>> lr;

        if (StorageService.instance.isBootstrapMode())
        {
            lr = StorageService.instance.getTokenMetadata().getPendingRanges(cfs.keyspace.getName(), FBUtilities.getBroadcastAddress());
        }
        else
        {
            // Reason we use use the future settled TMD is that if we decommission a node, we want to stream
            // from that node to the correct location on disk, if we didn't, we would put new files in the wrong places.
            // We do this to minimize the amount of data we need to move in rebalancedisks once everything settled
            TokenMetadata tmd = StorageService.instance.getTokenMetadata().cloneAfterAllSettled();
            lr = cfs.keyspace.getReplicationStrategy().getAddressRanges(tmd).get(FBUtilities.getBroadcastAddress());
        }

        if (lr == null || lr.isEmpty())
            return null;
        List<Range<Token>> localRanges = Range.sort(lr);

        return getDiskBoundaries(localRanges, cfs.getPartitioner(), directories);
    }

    public static List<PartitionPosition> getDiskBoundaries(ColumnFamilyStore cfs)
    {
        return getDiskBoundaries(cfs, cfs.getDirectories().getWriteableLocations());
    }

    /**
     * Returns a list of disk boundaries, the result will differ depending on whether vnodes are enabled or not.
     *
     * What is returned are upper bounds for the disks, meaning everything from partitioner.minToken up to
     * getDiskBoundaries(..).get(0) should be on the first disk, everything between 0 to 1 should be on the second disk
     * etc.
     *
     * The final entry in the returned list will always be the partitioner maximum tokens upper key bound
     */
    public static List<PartitionPosition> getDiskBoundaries(List<Range<Token>> localRanges, IPartitioner partitioner, Directories.DataDirectory[] dataDirectories)
    {
        assert partitioner.splitter().isPresent();
        Splitter splitter = partitioner.splitter().get();
        boolean dontSplitRanges = DatabaseDescriptor.getNumTokens() > 1;
        List<Token> boundaries = splitter.splitOwnedRanges(dataDirectories.length, localRanges, dontSplitRanges);
        // If we can't split by ranges, split evenly to ensure utilisation of all disks
        if (dontSplitRanges && boundaries.size() < dataDirectories.length)
            boundaries = splitter.splitOwnedRanges(dataDirectories.length, localRanges, false);

        List<PartitionPosition> diskBoundaries = new ArrayList<>();
        for (int i = 0; i < boundaries.size() - 1; i++)
            diskBoundaries.add(boundaries.get(i).maxKeyBound());
        diskBoundaries.add(partitioner.getMaximumToken().maxKeyBound());
        return diskBoundaries;
    }
}<|MERGE_RESOLUTION|>--- conflicted
+++ resolved
@@ -29,11 +29,8 @@
 import java.util.concurrent.atomic.AtomicInteger;
 import java.util.regex.MatchResult;
 import java.util.regex.Pattern;
-<<<<<<< HEAD
 import java.util.stream.StreamSupport;
 
-=======
->>>>>>> 955b1e91
 import javax.annotation.Nullable;
 import javax.management.*;
 import javax.management.openmbean.TabularData;
@@ -1166,8 +1163,6 @@
 
     public void rebuild(String sourceDc, String keyspace, String tokens, String specificSources)
     {
-<<<<<<< HEAD
-=======
         rebuild(keyspace != null ? Collections.singletonList(keyspace) : Collections.emptyList(),
                 tokens,
                 RebuildMode.NORMAL,
@@ -1195,31 +1190,20 @@
                            RebuildMode mode,
                            StreamingOptions options)
     {
->>>>>>> 955b1e91
         // check ongoing rebuild
         if (!isRebuilding.compareAndSet(false, true))
         {
             throw new IllegalStateException("Node is still rebuilding. Check nodetool netstats.");
         }
 
-<<<<<<< HEAD
-        // check the arguments
-        if (keyspace == null && tokens != null)
-=======
         keyspaces = keyspaces != null ? keyspaces : Collections.emptyList();
 
         // check the arguments
         if (keyspaces.isEmpty() && tokens != null)
->>>>>>> 955b1e91
         {
             throw new IllegalArgumentException("Cannot specify tokens without keyspace.");
         }
 
-<<<<<<< HEAD
-        logger.info("rebuild from dc: {}, {}, {}", sourceDc == null ? "(any dc)" : sourceDc,
-                    keyspace == null ? "(All keyspaces)" : keyspace,
-                    tokens == null ? "(All tokens)" : tokens);
-=======
 
         String msg = String.format("%s, %s, %s, %s",
                                    !keyspaces.isEmpty() ? keyspaces : "(All keyspaces)",
@@ -1227,7 +1211,6 @@
                                    mode, options);
 
         logger.info("starting rebuild for {}", msg);
->>>>>>> 955b1e91
         long t0 = System.currentTimeMillis();
 
         try
@@ -1239,26 +1222,6 @@
                                                        useStrictConsistency && !replacing,
                                                        DatabaseDescriptor.getEndpointSnitch(),
                                                        streamStateStore,
-<<<<<<< HEAD
-                                                       false);
-            streamer.addSourceFilter(new RangeStreamer.FailureDetectorSourceFilter(FailureDetector.instance));
-            if (sourceDc != null)
-                streamer.addSourceFilter(new RangeStreamer.SingleDatacenterFilter(DatabaseDescriptor.getEndpointSnitch(), sourceDc));
-
-            if (keyspace == null)
-            {
-                for (String keyspaceName : Schema.instance.getNonLocalStrategyKeyspaces())
-                    streamer.addRanges(keyspaceName, getLocalRanges(keyspaceName));
-            }
-            else if (tokens == null)
-            {
-                streamer.addRanges(keyspace, getLocalRanges(keyspace));
-            }
-            else
-            {
-                Token.TokenFactory factory = getTokenFactory();
-                List<Range<Token>> ranges = new ArrayList<>();
-=======
                                                        false,
                                                        options.toSourceFilter(DatabaseDescriptor.getEndpointSnitch(),
                                                                               FailureDetector.instance));
@@ -1279,7 +1242,6 @@
             {
                 List<Range<Token>> ranges = new ArrayList<>();
                 Token.TokenFactory factory = getTokenFactory();
->>>>>>> 955b1e91
                 Pattern rangePattern = Pattern.compile("\\(\\s*(-?\\w+)\\s*,\\s*(-?\\w+)\\s*\\]");
                 try (Scanner tokenScanner = new Scanner(tokens))
                 {
@@ -1295,51 +1257,6 @@
                         throw new IllegalArgumentException("Unexpected string: " + tokenScanner.next());
                 }
 
-<<<<<<< HEAD
-                // Ensure all specified ranges are actually ranges owned by this host
-                Collection<Range<Token>> localRanges = getLocalRanges(keyspace);
-                for (Range<Token> specifiedRange : ranges)
-                {
-                    boolean foundParentRange = false;
-                    for (Range<Token> localRange : localRanges)
-                    {
-                        if (localRange.contains(specifiedRange))
-                        {
-                            foundParentRange = true;
-                            break;
-                        }
-                    }
-                    if (!foundParentRange)
-                    {
-                        throw new IllegalArgumentException(String.format("The specified range %s is not a range that is owned by this node. Please ensure that all token ranges specified to be rebuilt belong to this node.", specifiedRange.toString()));
-                    }
-                }
-
-                if (specificSources != null)
-                {
-                    String[] stringHosts = specificSources.split(",");
-                    Set<InetAddress> sources = new HashSet<>(stringHosts.length);
-                    for (String stringHost : stringHosts)
-                    {
-                        try
-                        {
-                            InetAddress endpoint = InetAddress.getByName(stringHost);
-                            if (FBUtilities.getBroadcastAddress().equals(endpoint))
-                            {
-                                throw new IllegalArgumentException("This host was specified as a source for rebuilding. Sources for a rebuild can only be other nodes in the cluster.");
-                            }
-                            sources.add(endpoint);
-                        }
-                        catch (UnknownHostException ex)
-                        {
-                            throw new IllegalArgumentException("Unknown host specified " + stringHost, ex);
-                        }
-                    }
-                    streamer.addSourceFilter(new RangeStreamer.WhitelistedSourcesFilter(sources));
-                }
-
-                streamer.addRanges(keyspace, ranges);
-=======
                 Map<String, Collection<Range<Token>>> keyspaceRanges = new HashMap<>();
                 for (String keyspaceName : keyspaces)
                 {
@@ -1367,7 +1284,6 @@
                 }
 
                 mode.beforeStreaming(keyspaceRanges);
->>>>>>> 955b1e91
             }
 
             StreamResultFuture resultFuture = streamer.fetchAsync();
@@ -1378,17 +1294,10 @@
             long totalBytes = 0L;
             for (SessionInfo session : resultFuture.getCurrentState().sessions)
                 totalBytes += session.getTotalSizeReceived();
-<<<<<<< HEAD
-            logger.info("finished rebuild from dc: {}, {}, {} after {} seconds receiving {} bytes", sourceDc == null ? "(any dc)" : sourceDc,
-                        keyspace == null ? "(All keyspaces)" : keyspace,
-                        tokens == null ? "(All tokens)" : tokens,
-                        t / 1000, totalBytes);
-=======
             String info = String.format("finished rebuild for %s after %s seconds receiving %d bytes",
                                         msg, t / 1000, totalBytes);
             logger.info("{}", info);
             return info;
->>>>>>> 955b1e91
         }
         catch (InterruptedException e)
         {
