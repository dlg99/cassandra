/*
 * Licensed to the Apache Software Foundation (ASF) under one
 * or more contributor license agreements.  See the NOTICE file
 * distributed with this work for additional information
 * regarding copyright ownership.  The ASF licenses this file
 * to you under the Apache License, Version 2.0 (the
 * "License"); you may not use this file except in compliance
 * with the License.  You may obtain a copy of the License at
 *
 *     http://www.apache.org/licenses/LICENSE-2.0
 *
 * Unless required by applicable law or agreed to in writing, software
 * distributed under the License is distributed on an "AS IS" BASIS,
 * WITHOUT WARRANTIES OR CONDITIONS OF ANY KIND, either express or implied.
 * See the License for the specific language governing permissions and
 * limitations under the License.
 */
package org.apache.cassandra.service;

import java.io.*;
import java.lang.management.ManagementFactory;
import java.net.InetAddress;
import java.net.UnknownHostException;
import java.nio.ByteBuffer;
import java.util.*;
import java.util.Map.Entry;
import java.util.concurrent.*;
import java.util.concurrent.atomic.AtomicBoolean;
import java.util.concurrent.atomic.AtomicInteger;
import javax.annotation.Nullable;
import javax.management.*;
import javax.management.openmbean.TabularData;
import javax.management.openmbean.TabularDataSupport;

import com.google.common.annotations.VisibleForTesting;
import com.google.common.base.Predicate;
import com.google.common.collect.*;
import com.google.common.util.concurrent.*;
import org.apache.cassandra.io.sstable.format.SSTableReader;
import org.apache.commons.lang3.StringUtils;
import org.slf4j.Logger;
import org.slf4j.LoggerFactory;

import ch.qos.logback.classic.LoggerContext;
import ch.qos.logback.classic.jmx.JMXConfiguratorMBean;
import ch.qos.logback.classic.spi.ILoggingEvent;
import ch.qos.logback.core.Appender;
import ch.qos.logback.core.hook.DelayingShutdownHook;
import org.apache.cassandra.auth.AuthKeyspace;
import org.apache.cassandra.auth.AuthMigrationListener;
import org.apache.cassandra.batchlog.BatchRemoveVerbHandler;
import org.apache.cassandra.batchlog.BatchStoreVerbHandler;
import org.apache.cassandra.batchlog.BatchlogManager;
import org.apache.cassandra.concurrent.NamedThreadFactory;
import org.apache.cassandra.concurrent.ScheduledExecutors;
import org.apache.cassandra.concurrent.Stage;
import org.apache.cassandra.concurrent.StageManager;
import org.apache.cassandra.config.CFMetaData;
import org.apache.cassandra.config.DatabaseDescriptor;
import org.apache.cassandra.config.Schema;
import org.apache.cassandra.config.ViewDefinition;
import org.apache.cassandra.db.*;
import org.apache.cassandra.db.commitlog.CommitLog;
import org.apache.cassandra.db.compaction.CompactionManager;
import org.apache.cassandra.db.lifecycle.LifecycleTransaction;
import org.apache.cassandra.dht.*;
import org.apache.cassandra.dht.Range;
import org.apache.cassandra.dht.Token.TokenFactory;
import org.apache.cassandra.exceptions.*;
import org.apache.cassandra.gms.*;
import org.apache.cassandra.hints.HintVerbHandler;
import org.apache.cassandra.hints.HintsService;
import org.apache.cassandra.io.sstable.SSTableLoader;
import org.apache.cassandra.io.util.FileUtils;
import org.apache.cassandra.locator.*;
import org.apache.cassandra.metrics.StorageMetrics;
import org.apache.cassandra.net.*;
import org.apache.cassandra.repair.*;
import org.apache.cassandra.repair.messages.RepairOption;
import org.apache.cassandra.schema.KeyspaceMetadata;
import org.apache.cassandra.service.paxos.CommitVerbHandler;
import org.apache.cassandra.service.paxos.PrepareVerbHandler;
import org.apache.cassandra.service.paxos.ProposeVerbHandler;
import org.apache.cassandra.streaming.*;
import org.apache.cassandra.thrift.EndpointDetails;
import org.apache.cassandra.thrift.TokenRange;
import org.apache.cassandra.thrift.cassandraConstants;
import org.apache.cassandra.tracing.TraceKeyspace;
import org.apache.cassandra.utils.*;
import org.apache.cassandra.utils.progress.ProgressEvent;
import org.apache.cassandra.utils.progress.ProgressEventType;
import org.apache.cassandra.utils.progress.jmx.JMXProgressSupport;
import org.apache.cassandra.utils.progress.jmx.LegacyJMXProgressSupport;

import static java.util.Arrays.asList;
import static java.util.stream.Collectors.toList;
import static org.apache.cassandra.index.SecondaryIndexManager.getIndexName;
import static org.apache.cassandra.index.SecondaryIndexManager.isIndexColumnFamily;

/**
 * This abstraction contains the token/identifier of this node
 * on the identifier space. This token gets gossiped around.
 * This class will also maintain histograms of the load information
 * of other nodes in the cluster.
 */
public class StorageService extends NotificationBroadcasterSupport implements IEndpointStateChangeSubscriber, StorageServiceMBean
{
    private static final Logger logger = LoggerFactory.getLogger(StorageService.class);

    public static final int RING_DELAY = getRingDelay(); // delay after which we assume ring has stablized

    private final JMXProgressSupport progressSupport = new JMXProgressSupport(this);

    /**
     * @deprecated backward support to previous notification interface
     * Will be removed on 4.0
     */
    @Deprecated
    private final LegacyJMXProgressSupport legacyProgressSupport;

    private static int getRingDelay()
    {
        String newdelay = System.getProperty("cassandra.ring_delay_ms");
        if (newdelay != null)
        {
            logger.info("Overriding RING_DELAY to {}ms", newdelay);
            return Integer.parseInt(newdelay);
        }
        else
            return 30 * 1000;
    }

    /* This abstraction maintains the token/endpoint metadata information */
    private TokenMetadata tokenMetadata = new TokenMetadata();

    public volatile VersionedValue.VersionedValueFactory valueFactory = new VersionedValue.VersionedValueFactory(tokenMetadata.partitioner);

    private Thread drainOnShutdown = null;
    private volatile boolean isShutdown = false;
    private final List<Runnable> preShutdownHooks = new ArrayList<>();
    private final List<Runnable> postShutdownHooks = new ArrayList<>();

    public static final StorageService instance = new StorageService();

    @Deprecated
    public boolean isInShutdownHook()
    {
        return isShutdown();
    }

    public boolean isShutdown()
    {
        return isShutdown;
    }

    public Collection<Range<Token>> getLocalRanges(String keyspaceName)
    {
        return getRangesForEndpoint(keyspaceName, FBUtilities.getBroadcastAddress());
    }

    public Collection<Range<Token>> getPrimaryRanges(String keyspace)
    {
        return getPrimaryRangesForEndpoint(keyspace, FBUtilities.getBroadcastAddress());
    }

    public Collection<Range<Token>> getPrimaryRangesWithinDC(String keyspace)
    {
        return getPrimaryRangeForEndpointWithinDC(keyspace, FBUtilities.getBroadcastAddress());
    }

    private final Set<InetAddress> replicatingNodes = Collections.synchronizedSet(new HashSet<InetAddress>());
    private CassandraDaemon daemon;

    private InetAddress removingNode;

    /* Are we starting this node in bootstrap mode? */
    private volatile boolean isBootstrapMode;

    /* we bootstrap but do NOT join the ring unless told to do so */
    private boolean isSurveyMode = Boolean.parseBoolean(System.getProperty("cassandra.write_survey", "false"));
    /* true if node is rebuilding and receiving data */
    private final AtomicBoolean isRebuilding = new AtomicBoolean();

    private volatile boolean initialized = false;
    private volatile boolean joined = false;
    private volatile boolean gossipActive = false;

    /* the probability for tracing any particular request, 0 disables tracing and 1 enables for all */
    private double traceProbability = 0.0;

    private static enum Mode { STARTING, NORMAL, JOINING, LEAVING, DECOMMISSIONED, MOVING, DRAINING, DRAINED }
    private volatile Mode operationMode = Mode.STARTING;

    /* Used for tracking drain progress */
    private volatile int totalCFs, remainingCFs;

    private static final AtomicInteger nextRepairCommand = new AtomicInteger();

    private final List<IEndpointLifecycleSubscriber> lifecycleSubscribers = new CopyOnWriteArrayList<>();

    private static final BackgroundActivityMonitor bgMonitor = new BackgroundActivityMonitor();

    private final ObjectName jmxObjectName;

    private Collection<Token> bootstrapTokens = null;

    // true when keeping strict consistency while bootstrapping
    private boolean useStrictConsistency = Boolean.parseBoolean(System.getProperty("cassandra.consistent.rangemovement", "true"));
    private static final boolean allowSimultaneousMoves = Boolean.valueOf(System.getProperty("cassandra.consistent.simultaneousmoves.allow","false"));
    private static final boolean joinRing = Boolean.parseBoolean(System.getProperty("cassandra.join_ring", "true"));
    private boolean replacing;
    private UUID replacingId;

    private final StreamStateStore streamStateStore = new StreamStateStore();

    /** This method updates the local token on disk  */
    public void setTokens(Collection<Token> tokens)
    {
        assert tokens != null && !tokens.isEmpty() : "Node needs at least one token.";
        if (logger.isDebugEnabled())
            logger.debug("Setting tokens to {}", tokens);
        SystemKeyspace.updateTokens(tokens);
        Collection<Token> localTokens = getLocalTokens();
        setGossipTokens(localTokens);
        tokenMetadata.updateNormalTokens(tokens, FBUtilities.getBroadcastAddress());
        setMode(Mode.NORMAL, false);
    }

    public void setGossipTokens(Collection<Token> tokens)
    {
        List<Pair<ApplicationState, VersionedValue>> states = new ArrayList<Pair<ApplicationState, VersionedValue>>();
        states.add(Pair.create(ApplicationState.TOKENS, valueFactory.tokens(tokens)));
        states.add(Pair.create(ApplicationState.STATUS, valueFactory.normal(tokens)));
        Gossiper.instance.addLocalApplicationStates(states);
    }

    public StorageService()
    {
        // use dedicated executor for sending JMX notifications
        super(Executors.newSingleThreadExecutor());

        MBeanServer mbs = ManagementFactory.getPlatformMBeanServer();
        try
        {
            jmxObjectName = new ObjectName("org.apache.cassandra.db:type=StorageService");
            mbs.registerMBean(this, jmxObjectName);
            mbs.registerMBean(StreamManager.instance, new ObjectName(StreamManager.OBJECT_NAME));
        }
        catch (Exception e)
        {
            throw new RuntimeException(e);
        }

        legacyProgressSupport = new LegacyJMXProgressSupport(this, jmxObjectName);

        /* register the verb handlers */
        MessagingService.instance().registerVerbHandlers(MessagingService.Verb.MUTATION, new MutationVerbHandler());
        MessagingService.instance().registerVerbHandlers(MessagingService.Verb.READ_REPAIR, new ReadRepairVerbHandler());
        MessagingService.instance().registerVerbHandlers(MessagingService.Verb.READ, new ReadCommandVerbHandler());
        MessagingService.instance().registerVerbHandlers(MessagingService.Verb.RANGE_SLICE, new RangeSliceVerbHandler());
        MessagingService.instance().registerVerbHandlers(MessagingService.Verb.PAGED_RANGE, new RangeSliceVerbHandler());
        MessagingService.instance().registerVerbHandlers(MessagingService.Verb.COUNTER_MUTATION, new CounterMutationVerbHandler());
        MessagingService.instance().registerVerbHandlers(MessagingService.Verb.TRUNCATE, new TruncateVerbHandler());
        MessagingService.instance().registerVerbHandlers(MessagingService.Verb.PAXOS_PREPARE, new PrepareVerbHandler());
        MessagingService.instance().registerVerbHandlers(MessagingService.Verb.PAXOS_PROPOSE, new ProposeVerbHandler());
        MessagingService.instance().registerVerbHandlers(MessagingService.Verb.PAXOS_COMMIT, new CommitVerbHandler());
        MessagingService.instance().registerVerbHandlers(MessagingService.Verb.HINT, new HintVerbHandler());

        // see BootStrapper for a summary of how the bootstrap verbs interact
        MessagingService.instance().registerVerbHandlers(MessagingService.Verb.REPLICATION_FINISHED, new ReplicationFinishedVerbHandler());
        MessagingService.instance().registerVerbHandlers(MessagingService.Verb.REQUEST_RESPONSE, new ResponseVerbHandler());
        MessagingService.instance().registerVerbHandlers(MessagingService.Verb.INTERNAL_RESPONSE, new ResponseVerbHandler());
        MessagingService.instance().registerVerbHandlers(MessagingService.Verb.REPAIR_MESSAGE, new RepairMessageVerbHandler());
        MessagingService.instance().registerVerbHandlers(MessagingService.Verb.GOSSIP_SHUTDOWN, new GossipShutdownVerbHandler());

        MessagingService.instance().registerVerbHandlers(MessagingService.Verb.GOSSIP_DIGEST_SYN, new GossipDigestSynVerbHandler());
        MessagingService.instance().registerVerbHandlers(MessagingService.Verb.GOSSIP_DIGEST_ACK, new GossipDigestAckVerbHandler());
        MessagingService.instance().registerVerbHandlers(MessagingService.Verb.GOSSIP_DIGEST_ACK2, new GossipDigestAck2VerbHandler());

        MessagingService.instance().registerVerbHandlers(MessagingService.Verb.DEFINITIONS_UPDATE, new DefinitionsUpdateVerbHandler());
        MessagingService.instance().registerVerbHandlers(MessagingService.Verb.SCHEMA_CHECK, new SchemaCheckVerbHandler());
        MessagingService.instance().registerVerbHandlers(MessagingService.Verb.MIGRATION_REQUEST, new MigrationRequestVerbHandler());

        MessagingService.instance().registerVerbHandlers(MessagingService.Verb.SNAPSHOT, new SnapshotVerbHandler());
        MessagingService.instance().registerVerbHandlers(MessagingService.Verb.ECHO, new EchoVerbHandler());

        MessagingService.instance().registerVerbHandlers(MessagingService.Verb.BATCH_STORE, new BatchStoreVerbHandler());
        MessagingService.instance().registerVerbHandlers(MessagingService.Verb.BATCH_REMOVE, new BatchRemoveVerbHandler());
    }

    public void registerDaemon(CassandraDaemon daemon)
    {
        this.daemon = daemon;
    }

    public void register(IEndpointLifecycleSubscriber subscriber)
    {
        lifecycleSubscribers.add(subscriber);
    }

    public void unregister(IEndpointLifecycleSubscriber subscriber)
    {
        lifecycleSubscribers.remove(subscriber);
    }

    // should only be called via JMX
    public void stopGossiping()
    {
        if (gossipActive)
        {
            logger.warn("Stopping gossip by operator request");
            Gossiper.instance.stop();
            gossipActive = false;
        }
    }

    // should only be called via JMX
    public synchronized void startGossiping()
    {
        if (!gossipActive)
        {
            checkServiceAllowedToStart("gossip");

            logger.warn("Starting gossip by operator request");
            Collection<Token> tokens = SystemKeyspace.getSavedTokens();

            boolean validTokens = tokens != null && !tokens.isEmpty();

            // shouldn't be called before these are set if we intend to join the ring/are in the process of doing so
            if (joined || joinRing)
                assert validTokens : "Cannot start gossiping for a node intended to join without valid tokens";

            if (validTokens)
                setGossipTokens(tokens);

            Gossiper.instance.forceNewerGeneration();
            Gossiper.instance.start((int) (System.currentTimeMillis() / 1000));
            gossipActive = true;
        }
    }

    // should only be called via JMX
    public boolean isGossipRunning()
    {
        return Gossiper.instance.isEnabled();
    }

    // should only be called via JMX
    public synchronized void startRPCServer()
    {
        checkServiceAllowedToStart("thrift");

        if (daemon == null)
        {
            throw new IllegalStateException("No configured daemon");
        }
        daemon.thriftServer.start();
    }

    public void stopRPCServer()
    {
        if (daemon == null)
        {
            throw new IllegalStateException("No configured daemon");
        }
        if (daemon.thriftServer != null)
            daemon.thriftServer.stop();
    }

    public boolean isRPCServerRunning()
    {
        if ((daemon == null) || (daemon.thriftServer == null))
        {
            return false;
        }
        return daemon.thriftServer.isRunning();
    }

    public synchronized void startNativeTransport()
    {
        checkServiceAllowedToStart("native transport");

        if (daemon == null)
        {
            throw new IllegalStateException("No configured daemon");
        }

        try
        {
            daemon.startNativeTransport();
        }
        catch (Exception e)
        {
            throw new RuntimeException("Error starting native transport: " + e.getMessage());
        }
    }

    public void stopNativeTransport()
    {
        if (daemon == null)
        {
            throw new IllegalStateException("No configured daemon");
        }
        daemon.stopNativeTransport();
    }

    public boolean isNativeTransportRunning()
    {
        if (daemon == null)
        {
            return false;
        }
        return daemon.isNativeTransportRunning();
    }

    public void stopTransports()
    {
        if (isGossipActive())
        {
            logger.error("Stopping gossiper");
            stopGossiping();
        }
        if (isRPCServerRunning())
        {
            logger.error("Stopping RPC server");
            stopRPCServer();
        }
        if (isNativeTransportRunning())
        {
            logger.error("Stopping native transport");
            stopNativeTransport();
        }
    }

    /**
     * Set the Gossip flag RPC_READY to false and then
     * shutdown the client services (thrift and CQL).
     *
     * Note that other nodes will do this for us when
     * they get the Gossip shutdown message, so even if
     * we don't get time to broadcast this, it is not a problem.
     *
     * See {@link Gossiper#markAsShutdown(InetAddress)}
     */
    private void shutdownClientServers()
    {
        setRpcReady(false);
        stopRPCServer();
        stopNativeTransport();
    }

    public void stopClient()
    {
        Gossiper.instance.unregister(this);
        Gossiper.instance.stop();
        MessagingService.instance().shutdown();
        // give it a second so that task accepted before the MessagingService shutdown gets submitted to the stage (to avoid RejectedExecutionException)
        Uninterruptibles.sleepUninterruptibly(1, TimeUnit.SECONDS);
        StageManager.shutdownNow();
    }

    public boolean isInitialized()
    {
        return initialized;
    }

    public boolean isGossipActive()
    {
        return gossipActive;
    }

    public boolean isDaemonSetupCompleted()
    {
        return daemon == null
               ? false
               : daemon.setupCompleted();
    }

    public void stopDaemon()
    {
        if (daemon == null)
            throw new IllegalStateException("No configured daemon");
        daemon.deactivate();
    }

    private synchronized UUID prepareForReplacement() throws ConfigurationException
    {
        if (SystemKeyspace.bootstrapComplete())
            throw new RuntimeException("Cannot replace address with a node that is already bootstrapped");

        if (!joinRing)
            throw new ConfigurationException("Cannot set both join_ring=false and attempt to replace a node");

        if (!DatabaseDescriptor.isAutoBootstrap() && !Boolean.getBoolean("cassandra.allow_unsafe_replace"))
            throw new RuntimeException("Replacing a node without bootstrapping risks invalidating consistency " +
                                       "guarantees as the expected data may not be present until repair is run. " +
                                       "To perform this operation, please restart with " +
                                       "-Dcassandra.allow_unsafe_replace=true");

<<<<<<< HEAD
        logger.info("Gathering node replacement information for {}", DatabaseDescriptor.getReplaceAddress());
        InetAddress replaceAddress = DatabaseDescriptor.getReplaceAddress();
        Gossiper.instance.doShadowRound();
        // as we've completed the shadow round of gossip, we should be able to find the node we're replacing
        if (Gossiper.instance.getEndpointStateForEndpoint(replaceAddress) == null)
            throw new RuntimeException(String.format("Cannot replace_address %s because it doesn't exist in gossip", replaceAddress));

        try
        {
            VersionedValue tokensVersionedValue = Gossiper.instance.getEndpointStateForEndpoint(replaceAddress).getApplicationState(ApplicationState.TOKENS);
=======
        // make magic happen
        Map<InetAddress, EndpointState> epStates = Gossiper.instance.doShadowRound();
        // now that we've gossiped at least once, we should be able to find the node we're replacing
        if (epStates.get(DatabaseDescriptor.getReplaceAddress())== null)
            throw new RuntimeException("Cannot replace_address " + DatabaseDescriptor.getReplaceAddress() + " because it doesn't exist in gossip");
        replacingId = Gossiper.instance.getHostId(DatabaseDescriptor.getReplaceAddress(), epStates);
        try
        {
            VersionedValue tokensVersionedValue = epStates.get(DatabaseDescriptor.getReplaceAddress()).getApplicationState(ApplicationState.TOKENS);
>>>>>>> 2836a644
            if (tokensVersionedValue == null)
                throw new RuntimeException(String.format("Could not find tokens for %s to replace", replaceAddress));

<<<<<<< HEAD
            bootstrapTokens = TokenSerializer.deserialize(tokenMetadata.partitioner, new DataInputStream(new ByteArrayInputStream(tokensVersionedValue.toBytes())));
=======
            if (isReplacingSameAddress())
            {
                SystemKeyspace.setLocalHostId(replacingId); // use the replacee's host Id as our own so we receive hints, etc
            }
            return tokens;
>>>>>>> 2836a644
        }
        catch (IOException e)
        {
            throw new RuntimeException(e);
        }

        UUID localHostId = SystemKeyspace.getLocalHostId();

        if (isReplacingSameAddress())
        {
            localHostId = Gossiper.instance.getHostId(replaceAddress); // use the replacee's host Id as our own so we receive hints, etc
            SystemKeyspace.setLocalHostId(localHostId);
        }

        Gossiper.instance.resetEndpointStateMap(); // clean up since we have what we need
        return localHostId;
    }

    private synchronized void checkForEndpointCollision(UUID localHostId) throws ConfigurationException
    {
        if (Boolean.getBoolean("cassandra.allow_unsafe_join"))
        {
            logger.warn("Skipping endpoint collision check as cassandra.allow_unsafe_join=true");
            return;
        }

        logger.debug("Starting shadow gossip round to check for endpoint collision");
<<<<<<< HEAD
        Gossiper.instance.doShadowRound();
        // If bootstrapping, check whether any previously known status for the endpoint makes it unsafe to do so.
        // If not bootstrapping, compare the host id for this endpoint learned from gossip (if any) with the local
        // one, which was either read from system.local or generated at startup. If a learned id is present &
        // doesn't match the local, then the node needs replacing
        if (!Gossiper.instance.isSafeForStartup(FBUtilities.getBroadcastAddress(), localHostId, shouldBootstrap()))
=======
        if (!MessagingService.instance().isListening())
            MessagingService.instance().listen();
        Map<InetAddress, EndpointState> epStates = Gossiper.instance.doShadowRound();
        if (!Gossiper.instance.isSafeForBootstrap(FBUtilities.getBroadcastAddress(), epStates))
>>>>>>> 2836a644
        {
            throw new RuntimeException(String.format("A node with address %s already exists, cancelling join. " +
                                                     "Use cassandra.replace_address if you want to replace this node.",
                                                     FBUtilities.getBroadcastAddress()));
        }

        if (shouldBootstrap() && useStrictConsistency && !allowSimultaneousMoves())
        {
            for (Map.Entry<InetAddress, EndpointState> entry : epStates.entrySet())
            {
                // ignore local node or empty status
                if (entry.getKey().equals(FBUtilities.getBroadcastAddress()) || entry.getValue().getApplicationState(ApplicationState.STATUS) == null)
                    continue;
                String[] pieces = splitValue(entry.getValue().getApplicationState(ApplicationState.STATUS));
                assert (pieces.length > 0);
                String state = pieces[0];
                if (state.equals(VersionedValue.STATUS_BOOTSTRAPPING) || state.equals(VersionedValue.STATUS_LEAVING) || state.equals(VersionedValue.STATUS_MOVING))
                    throw new UnsupportedOperationException("Other bootstrapping/leaving/moving nodes detected, cannot bootstrap while cassandra.consistent.rangemovement is true");
            }
        }
<<<<<<< HEAD
        logger.debug("Resetting gossip state after shadow round");
        Gossiper.instance.resetEndpointStateMap();
=======
>>>>>>> 2836a644
    }

    private boolean allowSimultaneousMoves()
    {
        return allowSimultaneousMoves && DatabaseDescriptor.getNumTokens() == 1;
    }

    // for testing only
    public void unsafeInitialize() throws ConfigurationException
    {
        initialized = true;
        gossipActive = true;
        Gossiper.instance.register(this);
        Gossiper.instance.start((int) (System.currentTimeMillis() / 1000)); // needed for node-ring gathering.
        Gossiper.instance.addLocalApplicationState(ApplicationState.NET_VERSION, valueFactory.networkVersion());
        if (!MessagingService.instance().isListening())
            MessagingService.instance().listen();
    }

    public void populateTokenMetadata()
    {
        if (Boolean.parseBoolean(System.getProperty("cassandra.load_ring_state", "true")))
        {
            logger.info("Populating token metadata from system tables");
            Multimap<InetAddress, Token> loadedTokens = SystemKeyspace.loadTokens();
            if (!shouldBootstrap()) // if we have not completed bootstrapping, we should not add ourselves as a normal token
                loadedTokens.putAll(FBUtilities.getBroadcastAddress(), SystemKeyspace.getSavedTokens());
            for (InetAddress ep : loadedTokens.keySet())
                tokenMetadata.updateNormalTokens(loadedTokens.get(ep), ep);

            logger.info("Token metadata: {}", tokenMetadata);
        }
    }

    public synchronized void initServer() throws ConfigurationException
    {
        initServer(RING_DELAY);
    }

    public synchronized void initServer(int delay) throws ConfigurationException
    {
        logger.info("Cassandra version: {}", FBUtilities.getReleaseVersionString());
        logger.info("Thrift API version: {}", cassandraConstants.VERSION);
        logger.info("CQL supported versions: {} (default: {})",
                StringUtils.join(ClientState.getCQLSupportedVersion(), ","), ClientState.DEFAULT_CQL_VERSION);

        try
        {
            // Ensure StorageProxy is initialized on start-up; see CASSANDRA-3797.
            Class.forName("org.apache.cassandra.service.StorageProxy");
            // also IndexSummaryManager, which is otherwise unreferenced
            Class.forName("org.apache.cassandra.io.sstable.IndexSummaryManager");
        }
        catch (ClassNotFoundException e)
        {
            throw new AssertionError(e);
        }

        // daemon threads, like our executors', continue to run while shutdown hooks are invoked
        drainOnShutdown = new Thread(NamedThreadFactory.threadLocalDeallocator(new WrappedRunnable()
        {
            @Override
            public void runMayThrow() throws InterruptedException, ExecutionException, IOException
            {
                drain(true);

                if (FBUtilities.isWindows())
                    WindowsTimer.endTimerPeriod(DatabaseDescriptor.getWindowsTimerInterval());

                // Cleanup logback
                DelayingShutdownHook logbackHook = new DelayingShutdownHook();
                logbackHook.setContext((LoggerContext)LoggerFactory.getILoggerFactory());
                logbackHook.run();
            }
        }), "StorageServiceShutdownHook");
        Runtime.getRuntime().addShutdownHook(drainOnShutdown);

        replacing = DatabaseDescriptor.isReplacing();

        if (!Boolean.parseBoolean(System.getProperty("cassandra.start_gossip", "true")))
        {
            logger.info("Not starting gossip as requested.");
            // load ring state in preparation for starting gossip later
            loadRingState();
            initialized = true;
            return;
        }

        prepareToJoin();

        // Has to be called after the host id has potentially changed in prepareToJoin().
        try
        {
            CacheService.instance.counterCache.loadSavedAsync().get();
        }
        catch (Throwable t)
        {
            JVMStabilityInspector.inspectThrowable(t);
            logger.warn("Error loading counter cache", t);
        }

        if (joinRing)
        {
            joinTokenRing(delay);
        }
        else
        {
            Collection<Token> tokens = SystemKeyspace.getSavedTokens();
            if (!tokens.isEmpty())
            {
                tokenMetadata.updateNormalTokens(tokens, FBUtilities.getBroadcastAddress());
                // order is important here, the gossiper can fire in between adding these two states.  It's ok to send TOKENS without STATUS, but *not* vice versa.
                List<Pair<ApplicationState, VersionedValue>> states = new ArrayList<Pair<ApplicationState, VersionedValue>>();
                states.add(Pair.create(ApplicationState.TOKENS, valueFactory.tokens(tokens)));
                states.add(Pair.create(ApplicationState.STATUS, valueFactory.hibernate(true)));
                Gossiper.instance.addLocalApplicationStates(states);
            }
            logger.info("Not joining ring as requested. Use JMX (StorageService->joinRing()) to initiate ring joining");
        }

        initialized = true;
    }

    private void loadRingState()
    {
        if (Boolean.parseBoolean(System.getProperty("cassandra.load_ring_state", "true")))
        {
            logger.info("Loading persisted ring state");
            Multimap<InetAddress, Token> loadedTokens = SystemKeyspace.loadTokens();
            Map<InetAddress, UUID> loadedHostIds = SystemKeyspace.loadHostIds();
            for (InetAddress ep : loadedTokens.keySet())
            {
                if (ep.equals(FBUtilities.getBroadcastAddress()))
                {
                    // entry has been mistakenly added, delete it
                    SystemKeyspace.removeEndpoint(ep);
                }
                else
                {
                    if (loadedHostIds.containsKey(ep))
                        tokenMetadata.updateHostId(loadedHostIds.get(ep), ep);
                    Gossiper.instance.addSavedEndpoint(ep);
                }
            }
        }
    }

    /**
     * In the event of forceful termination we need to remove the shutdown hook to prevent hanging (OOM for instance)
     */
    public void removeShutdownHook()
    {
        if (drainOnShutdown != null)
            Runtime.getRuntime().removeShutdownHook(drainOnShutdown);

        if (FBUtilities.isWindows())
            WindowsTimer.endTimerPeriod(DatabaseDescriptor.getWindowsTimerInterval());
    }

    private boolean shouldBootstrap()
    {
        return DatabaseDescriptor.isAutoBootstrap() && !SystemKeyspace.bootstrapComplete() && !isSeed();
    }

    public static boolean isSeed()
    {
        return DatabaseDescriptor.getSeeds().contains(FBUtilities.getBroadcastAddress());
    }

    private void prepareToJoin() throws ConfigurationException
    {
        if (!joined)
        {
            Map<ApplicationState, VersionedValue> appStates = new EnumMap<>(ApplicationState.class);

            if (SystemKeyspace.wasDecommissioned())
            {
                if (Boolean.getBoolean("cassandra.override_decommission"))
                {
                    logger.warn("This node was decommissioned, but overriding by operator request.");
                    SystemKeyspace.setBootstrapState(SystemKeyspace.BootstrapState.COMPLETED);
                }
                else
                    throw new ConfigurationException("This node was decommissioned and will not rejoin the ring unless cassandra.override_decommission=true has been set, or all existing data is removed and the node is bootstrapped again");
            }

            if (DatabaseDescriptor.getReplaceTokens().size() > 0 || DatabaseDescriptor.getReplaceNode() != null)
                throw new RuntimeException("Replace method removed; use cassandra.replace_address instead");

            if (!MessagingService.instance().isListening())
                MessagingService.instance().listen();

            UUID localHostId = SystemKeyspace.getLocalHostId();

            if (replacing)
            {
                localHostId = prepareForReplacement();
                appStates.put(ApplicationState.TOKENS, valueFactory.tokens(bootstrapTokens));

                if (!DatabaseDescriptor.isAutoBootstrap())
                {
                    // Will not do replace procedure, persist the tokens we're taking over locally
                    // so that they don't get clobbered with auto generated ones in joinTokenRing
                    SystemKeyspace.updateTokens(bootstrapTokens);
                }
                else if (isReplacingSameAddress())
                {
                    // only go into hibernate state if replacing same address
                    logger.warn("Writes will not be forwarded to this node during replacement because it has the same address as " +
                                "the node to be replaced ({}). If the previous node has been down for longer than max_hint_window_in_ms, " +
                                "repair must be run after the replacement process in order to make this node consistent.",
                                DatabaseDescriptor.getReplaceAddress());
                    appStates.put(ApplicationState.STATUS, valueFactory.hibernate(true));
                }
            }
            else
            {
                checkForEndpointCollision(localHostId);
            }

            // have to start the gossip service before we can see any info on other nodes.  this is necessary
            // for bootstrap to get the load info it needs.
            // (we won't be part of the storage ring though until we add a counterId to our state, below.)
            // Seed the host ID-to-endpoint map with our own ID.
            getTokenMetadata().updateHostId(localHostId, FBUtilities.getBroadcastAddress());
            appStates.put(ApplicationState.NET_VERSION, valueFactory.networkVersion());
            appStates.put(ApplicationState.HOST_ID, valueFactory.hostId(localHostId));
            appStates.put(ApplicationState.RPC_ADDRESS, valueFactory.rpcaddress(FBUtilities.getBroadcastRpcAddress()));
            appStates.put(ApplicationState.RELEASE_VERSION, valueFactory.releaseVersion());

            // load the persisted ring state. This used to be done earlier in the init process,
            // but now we always perform a shadow round when preparing to join and we have to
            // clear endpoint states after doing that.
            loadRingState();

            logger.info("Starting up server gossip");
            Gossiper.instance.register(this);
            Gossiper.instance.start(SystemKeyspace.incrementAndGetGeneration(), appStates); // needed for node-ring gathering.
            gossipActive = true;
            // gossip snitch infos (local DC and rack)
            gossipSnitchInfo();
            // gossip Schema.emptyVersion forcing immediate check for schema updates (see MigrationManager#maybeScheduleSchemaPull)
            Schema.instance.updateVersionAndAnnounce(); // Ensure we know our own actual Schema UUID in preparation for updates
            LoadBroadcaster.instance.startBroadcasting();
            HintsService.instance.startDispatch();
            BatchlogManager.instance.start();
        }
    }

    public void waitForSchema(int delay)
    {
        // first sleep the delay to make sure we see all our peers
        for (int i = 0; i < delay; i += 1000)
        {
            // if we see schema, we can proceed to the next check directly
            if (!Schema.instance.getVersion().equals(Schema.emptyVersion))
            {
                logger.debug("got schema: {}", Schema.instance.getVersion());
                break;
            }
            Uninterruptibles.sleepUninterruptibly(1, TimeUnit.SECONDS);
        }
        // if our schema hasn't matched yet, wait until it has
        // we do this by waiting for all in-flight migration requests and responses to complete
        // (post CASSANDRA-1391 we don't expect this to be necessary very often, but it doesn't hurt to be careful)
        if (!MigrationManager.isReadyForBootstrap())
        {
            setMode(Mode.JOINING, "waiting for schema information to complete", true);
            MigrationManager.waitUntilReadyForBootstrap();
        }
    }

    private void joinTokenRing(int delay) throws ConfigurationException
    {
        joined = true;

        // We bootstrap if we haven't successfully bootstrapped before, as long as we are not a seed.
        // If we are a seed, or if the user manually sets auto_bootstrap to false,
        // we'll skip streaming data from other nodes and jump directly into the ring.
        //
        // The seed check allows us to skip the RING_DELAY sleep for the single-node cluster case,
        // which is useful for both new users and testing.
        //
        // We attempted to replace this with a schema-presence check, but you need a meaningful sleep
        // to get schema info from gossip which defeats the purpose.  See CASSANDRA-4427 for the gory details.
        Set<InetAddress> current = new HashSet<>();
        if (logger.isDebugEnabled())
        {
            logger.debug("Bootstrap variables: {} {} {} {}",
                         DatabaseDescriptor.isAutoBootstrap(),
                         SystemKeyspace.bootstrapInProgress(),
                         SystemKeyspace.bootstrapComplete(),
                         DatabaseDescriptor.getSeeds().contains(FBUtilities.getBroadcastAddress()));
        }
        if (DatabaseDescriptor.isAutoBootstrap() && !SystemKeyspace.bootstrapComplete() && DatabaseDescriptor.getSeeds().contains(FBUtilities.getBroadcastAddress()))
        {
            logger.info("This node will not auto bootstrap because it is configured to be a seed node.");
        }

        boolean dataAvailable = true; // make this to false when bootstrap streaming failed
        if (shouldBootstrap())
        {
            if (SystemKeyspace.bootstrapInProgress())
                logger.warn("Detected previous bootstrap failure; retrying");
            else
                SystemKeyspace.setBootstrapState(SystemKeyspace.BootstrapState.IN_PROGRESS);
            setMode(Mode.JOINING, "waiting for ring information", true);
            waitForSchema(delay);
            setMode(Mode.JOINING, "schema complete, ready to bootstrap", true);
            setMode(Mode.JOINING, "waiting for pending range calculation", true);
            PendingRangeCalculatorService.instance.blockUntilFinished();
            setMode(Mode.JOINING, "calculation complete, ready to bootstrap", true);

            logger.debug("... got ring + schema info");

            if (useStrictConsistency && !allowSimultaneousMoves() &&
                    (
                        tokenMetadata.getBootstrapTokens().valueSet().size() > 0 ||
                        tokenMetadata.getLeavingEndpoints().size() > 0 ||
                        tokenMetadata.getMovingEndpoints().size() > 0
                    ))
            {
                throw new UnsupportedOperationException("Other bootstrapping/leaving/moving nodes detected, cannot bootstrap while cassandra.consistent.rangemovement is true");
            }

            // get bootstrap tokens
            if (!replacing)
            {
                if (tokenMetadata.isMember(FBUtilities.getBroadcastAddress()))
                {
                    String s = "This node is already a member of the token ring; bootstrap aborted. (If replacing a dead node, remove the old one from the ring first.)";
                    throw new UnsupportedOperationException(s);
                }
                setMode(Mode.JOINING, "getting bootstrap token", true);
                bootstrapTokens = BootStrapper.getBootstrapTokens(tokenMetadata, FBUtilities.getBroadcastAddress(), delay);
            }
            else
            {
                if (!isReplacingSameAddress())
                {
                    try
                    {
                        // Sleep additionally to make sure that the server actually is not alive
                        // and giving it more time to gossip if alive.
                        Thread.sleep(LoadBroadcaster.BROADCAST_INTERVAL);
                    }
                    catch (InterruptedException e)
                    {
                        throw new AssertionError(e);
                    }

                    // check for operator errors...
                    for (Token token : bootstrapTokens)
                    {
                        InetAddress existing = tokenMetadata.getEndpoint(token);
                        if (existing != null)
                        {
                            long nanoDelay = delay * 1000000L;
                            if (Gossiper.instance.getEndpointStateForEndpoint(existing).getUpdateTimestamp() > (System.nanoTime() - nanoDelay))
                                throw new UnsupportedOperationException("Cannot replace a live node... ");
                            current.add(existing);
                        }
                        else
                        {
                            throw new UnsupportedOperationException("Cannot replace token " + token + " which does not exist!");
                        }
                    }
                }
                else
                {
                    try
                    {
                        Thread.sleep(RING_DELAY);
                    }
                    catch (InterruptedException e)
                    {
                        throw new AssertionError(e);
                    }

                }
                setMode(Mode.JOINING, "Replacing a node with token(s): " + bootstrapTokens, true);
            }

            dataAvailable = bootstrap(bootstrapTokens);
        }
        else
        {
            bootstrapTokens = SystemKeyspace.getSavedTokens();
            if (bootstrapTokens.isEmpty())
            {
                bootstrapTokens = BootStrapper.getBootstrapTokens(tokenMetadata, FBUtilities.getBroadcastAddress(), delay);
            }
            else
            {
                if (bootstrapTokens.size() != DatabaseDescriptor.getNumTokens())
                    throw new ConfigurationException("Cannot change the number of tokens from " + bootstrapTokens.size() + " to " + DatabaseDescriptor.getNumTokens());
                else
                    logger.info("Using saved tokens {}", bootstrapTokens);
            }
        }

        // if we don't have system_traces keyspace at this point, then create it manually
        maybeAddOrUpdateKeyspace(TraceKeyspace.metadata());
        maybeAddOrUpdateKeyspace(SystemDistributedKeyspace.metadata());

        if (!isSurveyMode)
        {
            if (dataAvailable)
            {
                finishJoiningRing(bootstrapTokens);

                // remove the existing info about the replaced node.
                if (!current.isEmpty())
                {
                    for (InetAddress existing : current)
                        Gossiper.instance.replacedEndpoint(existing);
                }
            }
            else
            {
                logger.warn("Some data streaming failed. Use nodetool to check bootstrap state and resume. For more, see `nodetool help bootstrap`. {}", SystemKeyspace.getBootstrapState());
            }
        }
        else
        {
            logger.info("Startup complete, but write survey mode is active, not becoming an active ring member. Use JMX (StorageService->joinRing()) to finalize ring joining.");
        }
    }

    public static boolean isReplacingSameAddress()
    {
        return DatabaseDescriptor.getReplaceAddress().equals(FBUtilities.getBroadcastAddress());
    }

    public void gossipSnitchInfo()
    {
        IEndpointSnitch snitch = DatabaseDescriptor.getEndpointSnitch();
        String dc = snitch.getDatacenter(FBUtilities.getBroadcastAddress());
        String rack = snitch.getRack(FBUtilities.getBroadcastAddress());
        Gossiper.instance.addLocalApplicationState(ApplicationState.DC, StorageService.instance.valueFactory.datacenter(dc));
        Gossiper.instance.addLocalApplicationState(ApplicationState.RACK, StorageService.instance.valueFactory.rack(rack));
    }

    public synchronized void joinRing() throws IOException
    {
        if (!joined)
        {
            logger.info("Joining ring by operator request");
            try
            {
                joinTokenRing(0);
            }
            catch (ConfigurationException e)
            {
                throw new IOException(e.getMessage());
            }
        }
        else if (isSurveyMode)
        {
            isSurveyMode = false;
            logger.info("Leaving write survey mode and joining ring at operator request");
            finishJoiningRing(SystemKeyspace.getSavedTokens());
        }
    }

    private void finishJoiningRing(Collection<Token> tokens)
    {
        // start participating in the ring.
        SystemKeyspace.setBootstrapState(SystemKeyspace.BootstrapState.COMPLETED);
        setTokens(tokens);

        assert tokenMetadata.sortedTokens().size() > 0;
        doAuthSetup();
    }

    private void doAuthSetup()
    {
        maybeAddOrUpdateKeyspace(AuthKeyspace.metadata());

        DatabaseDescriptor.getRoleManager().setup();
        DatabaseDescriptor.getAuthenticator().setup();
        DatabaseDescriptor.getAuthorizer().setup();
        MigrationManager.instance.register(new AuthMigrationListener());
    }

    private void maybeAddKeyspace(KeyspaceMetadata ksm)
    {
        try
        {
            MigrationManager.announceNewKeyspace(ksm, 0, false);
        }
        catch (AlreadyExistsException e)
        {
            logger.debug("Attempted to create new keyspace {}, but it already exists", ksm.name);
        }
    }

    /**
     * Ensure the schema of a pseudo-system keyspace (a distributed system keyspace: traces, auth and the so-called distributedKeyspace),
     * is up to date with what we expected (creating it if it doesn't exist and updating tables that may have been upgraded).
     */
    private void maybeAddOrUpdateKeyspace(KeyspaceMetadata expected)
    {
        // Note that want to deal with the keyspace and its table a bit differently: for the keyspace definition
        // itself, we want to create it if it doesn't exist yet, but if it does exist, we don't want to modify it,
        // because user can modify the definition to change the replication factor (#6016) and we don't want to
        // override it. For the tables however, we have to deal with the fact that new version can add new columns
        // (#8162 being an example), so even if the table definition exists, we still need to force the "current"
        // version of the schema, the one the node will be expecting.

        KeyspaceMetadata defined = Schema.instance.getKSMetaData(expected.name);
        // If the keyspace doesn't exist, create it
        if (defined == null)
        {
            maybeAddKeyspace(expected);
            defined = Schema.instance.getKSMetaData(expected.name);
        }

        // While the keyspace exists, it might miss table or have outdated one
        // There is also the potential for a race, as schema migrations add the bare
        // keyspace into Schema.instance before adding its tables, so double check that
        // all the expected tables are present
        for (CFMetaData expectedTable : expected.tables)
        {
            CFMetaData definedTable = defined.tables.get(expectedTable.cfName).orElse(null);
            if (definedTable == null || !definedTable.equals(expectedTable))
                MigrationManager.forceAnnounceNewColumnFamily(expectedTable);
        }
    }

    public boolean isJoined()
    {
        return tokenMetadata.isMember(FBUtilities.getBroadcastAddress()) && !isSurveyMode;
    }

    public void rebuild(String sourceDc)
    {
        // check ongoing rebuild
        if (!isRebuilding.compareAndSet(false, true))
        {
            throw new IllegalStateException("Node is still rebuilding. Check nodetool netstats.");
        }

        logger.info("rebuild from dc: {}", sourceDc == null ? "(any dc)" : sourceDc);
        long t0 = System.currentTimeMillis();

        try
        {
            RangeStreamer streamer = new RangeStreamer(tokenMetadata,
                                                       null,
                                                       FBUtilities.getBroadcastAddress(),
                                                       "Rebuild",
                                                       !replacing && useStrictConsistency,
                                                       DatabaseDescriptor.getEndpointSnitch(),
                                                       streamStateStore);
            streamer.addSourceFilter(new RangeStreamer.FailureDetectorSourceFilter(FailureDetector.instance));
            if (sourceDc != null)
                streamer.addSourceFilter(new RangeStreamer.SingleDatacenterFilter(DatabaseDescriptor.getEndpointSnitch(), sourceDc));

            for (String keyspaceName : Schema.instance.getNonLocalStrategyKeyspaces())
                streamer.addRanges(keyspaceName, getLocalRanges(keyspaceName));

            StreamResultFuture resultFuture = streamer.fetchAsync();
            // wait for result
            resultFuture.get();

            long t = System.currentTimeMillis() - t0;
            long totalBytes = 0L;
            for (SessionInfo session : resultFuture.getCurrentState().sessions)
                totalBytes += session.getTotalSizeReceived();
            logger.info("finished rebuild from dc: {} after {} seconds receiving {} bytes", sourceDc == null ? "(any dc)" : sourceDc, t / 1000, totalBytes);
        }
        catch (InterruptedException e)
        {
            throw new RuntimeException("Interrupted while waiting on rebuild streaming");
        }
        catch (ExecutionException e)
        {
            // This is used exclusively through JMX, so log the full trace but only throw a simple RTE
            logger.error("Error while rebuilding node", e.getCause());
            throw new RuntimeException("Error while rebuilding node: " + e.getCause().getMessage());
        }
        finally
        {
            // rebuild is done (successfully or not)
            isRebuilding.set(false);
        }
    }

    public void setStreamThroughputMbPerSec(int value)
    {
        DatabaseDescriptor.setStreamThroughputOutboundMegabitsPerSec(value);
        logger.info("setstreamthroughput: throttle set to {}", value);
    }

    public int getStreamThroughputMbPerSec()
    {
        return DatabaseDescriptor.getStreamThroughputOutboundMegabitsPerSec();
    }

    public void setInterDCStreamThroughputMbPerSec(int value)
    {
        DatabaseDescriptor.setInterDCStreamThroughputOutboundMegabitsPerSec(value);
        logger.info("setinterdcstreamthroughput: throttle set to {}", value);
    }

    public int getInterDCStreamThroughputMbPerSec()
    {
        return DatabaseDescriptor.getInterDCStreamThroughputOutboundMegabitsPerSec();
    }


    public int getCompactionThroughputMbPerSec()
    {
        return DatabaseDescriptor.getCompactionThroughputMbPerSec();
    }

    public void setCompactionThroughputMbPerSec(int value)
    {
        DatabaseDescriptor.setCompactionThroughputMbPerSec(value);
        CompactionManager.instance.setRate(value);
    }

    public boolean isIncrementalBackupsEnabled()
    {
        return DatabaseDescriptor.isIncrementalBackupsEnabled();
    }

    public void setIncrementalBackupsEnabled(boolean value)
    {
        DatabaseDescriptor.setIncrementalBackupsEnabled(value);
    }

    private void setMode(Mode m, boolean log)
    {
        setMode(m, null, log);
    }

    private void setMode(Mode m, String msg, boolean log)
    {
        operationMode = m;
        String logMsg = msg == null ? m.toString() : String.format("%s: %s", m, msg);
        if (log)
            logger.info(logMsg);
        else
            logger.debug(logMsg);
    }

    /**
     * Bootstrap node by fetching data from other nodes.
     * If node is bootstrapping as a new node, then this also announces bootstrapping to the cluster.
     *
     * This blocks until streaming is done.
     *
     * @param tokens bootstrapping tokens
     * @return true if bootstrap succeeds.
     */
    private boolean bootstrap(final Collection<Token> tokens)
    {
        isBootstrapMode = true;
        SystemKeyspace.updateTokens(tokens); // DON'T use setToken, that makes us part of the ring locally which is incorrect until we are done bootstrapping

        if (!replacing || !isReplacingSameAddress())
        {
            // if not an existing token then bootstrap
            List<Pair<ApplicationState, VersionedValue>> states = new ArrayList<>();
            states.add(Pair.create(ApplicationState.TOKENS, valueFactory.tokens(tokens)));
            states.add(Pair.create(ApplicationState.STATUS, replacing?
                                                            valueFactory.bootReplacing(DatabaseDescriptor.getReplaceAddress()) :
                                                            valueFactory.bootstrapping(tokens)));
            Gossiper.instance.addLocalApplicationStates(states);
            setMode(Mode.JOINING, "sleeping " + RING_DELAY + " ms for pending range setup", true);
            Uninterruptibles.sleepUninterruptibly(RING_DELAY, TimeUnit.MILLISECONDS);
        }
        else
        {
            // Dont set any state for the node which is bootstrapping the existing token...
            tokenMetadata.updateNormalTokens(tokens, FBUtilities.getBroadcastAddress());
            SystemKeyspace.removeEndpoint(DatabaseDescriptor.getReplaceAddress());
        }
        if (!Gossiper.instance.seenAnySeed())
            throw new IllegalStateException("Unable to contact any seeds!");

        if (Boolean.getBoolean("cassandra.reset_bootstrap_progress"))
        {
            logger.info("Resetting bootstrap progress to start fresh");
            SystemKeyspace.resetAvailableRanges();
        }

        setMode(Mode.JOINING, "Starting to bootstrap...", true);
        BootStrapper bootstrapper = new BootStrapper(FBUtilities.getBroadcastAddress(), tokens, tokenMetadata);
        bootstrapper.addProgressListener(progressSupport);
        ListenableFuture<StreamState> bootstrapStream = bootstrapper.bootstrap(streamStateStore, !replacing && useStrictConsistency); // handles token update
        Futures.addCallback(bootstrapStream, new FutureCallback<StreamState>()
        {
            @Override
            public void onSuccess(StreamState streamState)
            {
                bootstrapFinished();
                logger.info("Bootstrap completed! for the tokens {}", tokens);
            }

            @Override
            public void onFailure(Throwable e)
            {
                logger.warn("Error during bootstrap.", e);
            }
        });
        try
        {
            bootstrapStream.get();
            return true;
        }
        catch (Throwable e)
        {
            logger.error("Error while waiting on bootstrap to complete. Bootstrap will have to be restarted.", e);
            return false;
        }
    }

    /**
     * All MVs have been created during bootstrap, so mark them as built
     */
    private void markViewsAsBuilt() {
        for (String keyspace : Schema.instance.getUserKeyspaces())
        {
            for (ViewDefinition view: Schema.instance.getKSMetaData(keyspace).views)
                SystemKeyspace.finishViewBuildStatus(view.ksName, view.viewName);
        }
    }

    /**
     * Called when bootstrap did finish successfully
     */
    private void bootstrapFinished() {
        markViewsAsBuilt();
        isBootstrapMode = false;
    }

    public boolean resumeBootstrap()
    {
        if (isBootstrapMode && SystemKeyspace.bootstrapInProgress())
        {
            logger.info("Resuming bootstrap...");

            // get bootstrap tokens saved in system keyspace
            final Collection<Token> tokens = SystemKeyspace.getSavedTokens();
            // already bootstrapped ranges are filtered during bootstrap
            BootStrapper bootstrapper = new BootStrapper(FBUtilities.getBroadcastAddress(), tokens, tokenMetadata);
            bootstrapper.addProgressListener(progressSupport);
            ListenableFuture<StreamState> bootstrapStream = bootstrapper.bootstrap(streamStateStore, !replacing && useStrictConsistency); // handles token update
            Futures.addCallback(bootstrapStream, new FutureCallback<StreamState>()
            {
                @Override
                public void onSuccess(StreamState streamState)
                {
                    bootstrapFinished();
                    // start participating in the ring.
                    // pretend we are in survey mode so we can use joinRing() here
                    isSurveyMode = true;
                    try
                    {
                        progressSupport.progress("bootstrap", ProgressEvent.createNotification("Joining ring..."));
                        joinRing();
                    }
                    catch (IOException ignore)
                    {
                        // joinRing with survey mode does not throw IOException
                    }
                    progressSupport.progress("bootstrap", new ProgressEvent(ProgressEventType.COMPLETE, 1, 1, "Resume bootstrap complete"));
                    logger.info("Resume complete");
                }

                @Override
                public void onFailure(Throwable e)
                {
                    String message = "Error during bootstrap: " + e.getCause().getMessage();
                    logger.error(message, e.getCause());
                    progressSupport.progress("bootstrap", new ProgressEvent(ProgressEventType.ERROR, 1, 1, message));
                    progressSupport.progress("bootstrap", new ProgressEvent(ProgressEventType.COMPLETE, 1, 1, "Resume bootstrap complete"));
                }
            });
            return true;
        }
        else
        {
            logger.info("Resuming bootstrap is requested, but the node is already bootstrapped.");
            return false;
        }
    }

    public boolean isBootstrapMode()
    {
        return isBootstrapMode;
    }

    public TokenMetadata getTokenMetadata()
    {
        return tokenMetadata;
    }

    /**
     * Increment about the known Compaction severity of the events in this node
     */
    public void reportSeverity(double incr)
    {
        bgMonitor.incrCompactionSeverity(incr);
    }

    public void reportManualSeverity(double incr)
    {
        bgMonitor.incrManualSeverity(incr);
    }

    public double getSeverity(InetAddress endpoint)
    {
        return bgMonitor.getSeverity(endpoint);
    }

    /**
     * for a keyspace, return the ranges and corresponding listen addresses.
     * @param keyspace
     * @return the endpoint map
     */
    public Map<List<String>, List<String>> getRangeToEndpointMap(String keyspace)
    {
        /* All the ranges for the tokens */
        Map<List<String>, List<String>> map = new HashMap<>();
        for (Map.Entry<Range<Token>,List<InetAddress>> entry : getRangeToAddressMap(keyspace).entrySet())
        {
            map.put(entry.getKey().asList(), stringify(entry.getValue()));
        }
        return map;
    }

    /**
     * Return the rpc address associated with an endpoint as a string.
     * @param endpoint The endpoint to get rpc address for
     * @return the rpc address
     */
    public String getRpcaddress(InetAddress endpoint)
    {
        if (endpoint.equals(FBUtilities.getBroadcastAddress()))
            return FBUtilities.getBroadcastRpcAddress().getHostAddress();
        else if (Gossiper.instance.getEndpointStateForEndpoint(endpoint).getApplicationState(ApplicationState.RPC_ADDRESS) == null)
            return endpoint.getHostAddress();
        else
            return Gossiper.instance.getEndpointStateForEndpoint(endpoint).getApplicationState(ApplicationState.RPC_ADDRESS).value;
    }

    /**
     * for a keyspace, return the ranges and corresponding RPC addresses for a given keyspace.
     * @param keyspace
     * @return the endpoint map
     */
    public Map<List<String>, List<String>> getRangeToRpcaddressMap(String keyspace)
    {
        /* All the ranges for the tokens */
        Map<List<String>, List<String>> map = new HashMap<>();
        for (Map.Entry<Range<Token>, List<InetAddress>> entry : getRangeToAddressMap(keyspace).entrySet())
        {
            List<String> rpcaddrs = new ArrayList<>(entry.getValue().size());
            for (InetAddress endpoint: entry.getValue())
            {
                rpcaddrs.add(getRpcaddress(endpoint));
            }
            map.put(entry.getKey().asList(), rpcaddrs);
        }
        return map;
    }

    public Map<List<String>, List<String>> getPendingRangeToEndpointMap(String keyspace)
    {
        // some people just want to get a visual representation of things. Allow null and set it to the first
        // non-system keyspace.
        if (keyspace == null)
            keyspace = Schema.instance.getNonLocalStrategyKeyspaces().get(0);

        Map<List<String>, List<String>> map = new HashMap<>();
        for (Map.Entry<Range<Token>, Collection<InetAddress>> entry : tokenMetadata.getPendingRangesMM(keyspace).asMap().entrySet())
        {
            List<InetAddress> l = new ArrayList<>(entry.getValue());
            map.put(entry.getKey().asList(), stringify(l));
        }
        return map;
    }

    public Map<Range<Token>, List<InetAddress>> getRangeToAddressMap(String keyspace)
    {
        return getRangeToAddressMap(keyspace, tokenMetadata.sortedTokens());
    }

    public Map<Range<Token>, List<InetAddress>> getRangeToAddressMapInLocalDC(String keyspace)
    {
        Predicate<InetAddress> isLocalDC = new Predicate<InetAddress>()
        {
            public boolean apply(InetAddress address)
            {
                return isLocalDC(address);
            }
        };

        Map<Range<Token>, List<InetAddress>> origMap = getRangeToAddressMap(keyspace, getTokensInLocalDC());
        Map<Range<Token>, List<InetAddress>> filteredMap = Maps.newHashMap();
        for (Map.Entry<Range<Token>, List<InetAddress>> entry : origMap.entrySet())
        {
            List<InetAddress> endpointsInLocalDC = Lists.newArrayList(Collections2.filter(entry.getValue(), isLocalDC));
            filteredMap.put(entry.getKey(), endpointsInLocalDC);
        }

        return filteredMap;
    }

    private List<Token> getTokensInLocalDC()
    {
        List<Token> filteredTokens = Lists.newArrayList();
        for (Token token : tokenMetadata.sortedTokens())
        {
            InetAddress endpoint = tokenMetadata.getEndpoint(token);
            if (isLocalDC(endpoint))
                filteredTokens.add(token);
        }
        return filteredTokens;
    }

    private boolean isLocalDC(InetAddress targetHost)
    {
        String remoteDC = DatabaseDescriptor.getEndpointSnitch().getDatacenter(targetHost);
        String localDC = DatabaseDescriptor.getEndpointSnitch().getDatacenter(FBUtilities.getBroadcastAddress());
        return remoteDC.equals(localDC);
    }

    private Map<Range<Token>, List<InetAddress>> getRangeToAddressMap(String keyspace, List<Token> sortedTokens)
    {
        // some people just want to get a visual representation of things. Allow null and set it to the first
        // non-system keyspace.
        if (keyspace == null)
            keyspace = Schema.instance.getNonLocalStrategyKeyspaces().get(0);

        List<Range<Token>> ranges = getAllRanges(sortedTokens);
        return constructRangeToEndpointMap(keyspace, ranges);
    }


    /**
     * The same as {@code describeRing(String)} but converts TokenRange to the String for JMX compatibility
     *
     * @param keyspace The keyspace to fetch information about
     *
     * @return a List of TokenRange(s) converted to String for the given keyspace
     */
    public List<String> describeRingJMX(String keyspace) throws IOException
    {
        List<TokenRange> tokenRanges;
        try
        {
            tokenRanges = describeRing(keyspace);
        }
        catch (InvalidRequestException e)
        {
            throw new IOException(e.getMessage());
        }
        List<String> result = new ArrayList<>(tokenRanges.size());

        for (TokenRange tokenRange : tokenRanges)
            result.add(tokenRange.toString());

        return result;
    }

    /**
     * The TokenRange for a given keyspace.
     *
     * @param keyspace The keyspace to fetch information about
     *
     * @return a List of TokenRange(s) for the given keyspace
     *
     * @throws InvalidRequestException if there is no ring information available about keyspace
     */
    public List<TokenRange> describeRing(String keyspace) throws InvalidRequestException
    {
        return describeRing(keyspace, false);
    }

    /**
     * The same as {@code describeRing(String)} but considers only the part of the ring formed by nodes in the local DC.
     */
    public List<TokenRange> describeLocalRing(String keyspace) throws InvalidRequestException
    {
        return describeRing(keyspace, true);
    }

    private List<TokenRange> describeRing(String keyspace, boolean includeOnlyLocalDC) throws InvalidRequestException
    {
        if (!Schema.instance.getKeyspaces().contains(keyspace))
            throw new InvalidRequestException("No such keyspace: " + keyspace);

        if (keyspace == null || Keyspace.open(keyspace).getReplicationStrategy() instanceof LocalStrategy)
            throw new InvalidRequestException("There is no ring for the keyspace: " + keyspace);

        List<TokenRange> ranges = new ArrayList<>();
        Token.TokenFactory tf = getTokenFactory();

        Map<Range<Token>, List<InetAddress>> rangeToAddressMap =
                includeOnlyLocalDC
                        ? getRangeToAddressMapInLocalDC(keyspace)
                        : getRangeToAddressMap(keyspace);

        for (Map.Entry<Range<Token>, List<InetAddress>> entry : rangeToAddressMap.entrySet())
        {
            Range<Token> range = entry.getKey();
            List<InetAddress> addresses = entry.getValue();
            List<String> endpoints = new ArrayList<>(addresses.size());
            List<String> rpc_endpoints = new ArrayList<>(addresses.size());
            List<EndpointDetails> epDetails = new ArrayList<>(addresses.size());

            for (InetAddress endpoint : addresses)
            {
                EndpointDetails details = new EndpointDetails();
                details.host = endpoint.getHostAddress();
                details.datacenter = DatabaseDescriptor.getEndpointSnitch().getDatacenter(endpoint);
                details.rack = DatabaseDescriptor.getEndpointSnitch().getRack(endpoint);

                endpoints.add(details.host);
                rpc_endpoints.add(getRpcaddress(endpoint));

                epDetails.add(details);
            }

            TokenRange tr = new TokenRange(tf.toString(range.left.getToken()), tf.toString(range.right.getToken()), endpoints)
                                    .setEndpoint_details(epDetails)
                                    .setRpc_endpoints(rpc_endpoints);

            ranges.add(tr);
        }

        return ranges;
    }

    public Map<String, String> getTokenToEndpointMap()
    {
        Map<Token, InetAddress> mapInetAddress = tokenMetadata.getNormalAndBootstrappingTokenToEndpointMap();
        // in order to preserve tokens in ascending order, we use LinkedHashMap here
        Map<String, String> mapString = new LinkedHashMap<>(mapInetAddress.size());
        List<Token> tokens = new ArrayList<>(mapInetAddress.keySet());
        Collections.sort(tokens);
        for (Token token : tokens)
        {
            mapString.put(token.toString(), mapInetAddress.get(token).getHostAddress());
        }
        return mapString;
    }

    public String getLocalHostId()
    {
        return getTokenMetadata().getHostId(FBUtilities.getBroadcastAddress()).toString();
    }

    public UUID getLocalHostUUID()
    {
        return getTokenMetadata().getHostId(FBUtilities.getBroadcastAddress());
    }

    public Map<String, String> getHostIdMap()
    {
        return getEndpointToHostId();
    }

    public Map<String, String> getEndpointToHostId()
    {
        Map<String, String> mapOut = new HashMap<>();
        for (Map.Entry<InetAddress, UUID> entry : getTokenMetadata().getEndpointToHostIdMapForReading().entrySet())
            mapOut.put(entry.getKey().getHostAddress(), entry.getValue().toString());
        return mapOut;
    }

    public Map<String, String> getHostIdToEndpoint()
    {
        Map<String, String> mapOut = new HashMap<>();
        for (Map.Entry<InetAddress, UUID> entry : getTokenMetadata().getEndpointToHostIdMapForReading().entrySet())
            mapOut.put(entry.getValue().toString(), entry.getKey().getHostAddress());
        return mapOut;
    }

    /**
     * Construct the range to endpoint mapping based on the true view
     * of the world.
     * @param ranges
     * @return mapping of ranges to the replicas responsible for them.
    */
    private Map<Range<Token>, List<InetAddress>> constructRangeToEndpointMap(String keyspace, List<Range<Token>> ranges)
    {
        Map<Range<Token>, List<InetAddress>> rangeToEndpointMap = new HashMap<>(ranges.size());
        for (Range<Token> range : ranges)
        {
            rangeToEndpointMap.put(range, Keyspace.open(keyspace).getReplicationStrategy().getNaturalEndpoints(range.right));
        }
        return rangeToEndpointMap;
    }

    public void beforeChange(InetAddress endpoint, EndpointState currentState, ApplicationState newStateKey, VersionedValue newValue)
    {
        // no-op
    }

    /*
     * Handle the reception of a new particular ApplicationState for a particular endpoint. Note that the value of the
     * ApplicationState has not necessarily "changed" since the last known value, if we already received the same update
     * from somewhere else.
     *
     * onChange only ever sees one ApplicationState piece change at a time (even if many ApplicationState updates were
     * received at the same time), so we perform a kind of state machine here. We are concerned with two events: knowing
     * the token associated with an endpoint, and knowing its operation mode. Nodes can start in either bootstrap or
     * normal mode, and from bootstrap mode can change mode to normal. A node in bootstrap mode needs to have
     * pendingranges set in TokenMetadata; a node in normal mode should instead be part of the token ring.
     *
     * Normal progression of ApplicationState.STATUS values for a node should be like this:
     * STATUS_BOOTSTRAPPING,token
     *   if bootstrapping. stays this way until all files are received.
     * STATUS_NORMAL,token
     *   ready to serve reads and writes.
     * STATUS_LEAVING,token
     *   get ready to leave the cluster as part of a decommission
     * STATUS_LEFT,token
     *   set after decommission is completed.
     *
     * Other STATUS values that may be seen (possibly anywhere in the normal progression):
     * STATUS_MOVING,newtoken
     *   set if node is currently moving to a new token in the ring
     * REMOVING_TOKEN,deadtoken
     *   set if the node is dead and is being removed by its REMOVAL_COORDINATOR
     * REMOVED_TOKEN,deadtoken
     *   set if the node is dead and has been removed by its REMOVAL_COORDINATOR
     *
     * Note: Any time a node state changes from STATUS_NORMAL, it will not be visible to new nodes. So it follows that
     * you should never bootstrap a new node during a removenode, decommission or move.
     */
    public void onChange(InetAddress endpoint, ApplicationState state, VersionedValue value)
    {
        if (state == ApplicationState.STATUS)
        {
            String[] pieces = splitValue(value);
            assert (pieces.length > 0);

            String moveName = pieces[0];

            switch (moveName)
            {
                case VersionedValue.STATUS_BOOTSTRAPPING_REPLACE:
                    handleStateBootreplacing(endpoint, pieces);
                    break;
                case VersionedValue.STATUS_BOOTSTRAPPING:
                    handleStateBootstrap(endpoint);
                    break;
                case VersionedValue.STATUS_NORMAL:
                    handleStateNormal(endpoint, VersionedValue.STATUS_NORMAL);
                    break;
                case VersionedValue.SHUTDOWN:
                    handleStateNormal(endpoint, VersionedValue.SHUTDOWN);
                    break;
                case VersionedValue.REMOVING_TOKEN:
                case VersionedValue.REMOVED_TOKEN:
                    handleStateRemoving(endpoint, pieces);
                    break;
                case VersionedValue.STATUS_LEAVING:
                    handleStateLeaving(endpoint);
                    break;
                case VersionedValue.STATUS_LEFT:
                    handleStateLeft(endpoint, pieces);
                    break;
                case VersionedValue.STATUS_MOVING:
                    handleStateMoving(endpoint, pieces);
                    break;
            }
        }
        else
        {
            EndpointState epState = Gossiper.instance.getEndpointStateForEndpoint(endpoint);
            if (epState == null || Gossiper.instance.isDeadState(epState))
            {
                logger.debug("Ignoring state change for dead or unknown endpoint: {}", endpoint);
                return;
            }

            if (getTokenMetadata().isMember(endpoint))
            {
                switch (state)
                {
                    case RELEASE_VERSION:
                        SystemKeyspace.updatePeerInfo(endpoint, "release_version", value.value);
                        break;
                    case DC:
                        updateTopology(endpoint);
                        SystemKeyspace.updatePeerInfo(endpoint, "data_center", value.value);
                        break;
                    case RACK:
                        updateTopology(endpoint);
                        SystemKeyspace.updatePeerInfo(endpoint, "rack", value.value);
                        break;
                    case RPC_ADDRESS:
                        try
                        {
                            SystemKeyspace.updatePeerInfo(endpoint, "rpc_address", InetAddress.getByName(value.value));
                        }
                        catch (UnknownHostException e)
                        {
                            throw new RuntimeException(e);
                        }
                        break;
                    case SCHEMA:
                        SystemKeyspace.updatePeerInfo(endpoint, "schema_version", UUID.fromString(value.value));
                        MigrationManager.instance.scheduleSchemaPull(endpoint, epState);
                        break;
                    case HOST_ID:
                        SystemKeyspace.updatePeerInfo(endpoint, "host_id", UUID.fromString(value.value));
                        break;
                    case RPC_READY:
                        notifyRpcChange(endpoint, epState.isRpcReady());
                        break;
                    case NET_VERSION:
                        updateNetVersion(endpoint, value);
                        break;
                }
            }
        }
    }

    private static String[] splitValue(VersionedValue value)
    {
        return value.value.split(VersionedValue.DELIMITER_STR, -1);
    }

    private void updateNetVersion(InetAddress endpoint, VersionedValue value)
    {
        try
        {
            MessagingService.instance().setVersion(endpoint, Integer.valueOf(value.value));
        }
        catch (NumberFormatException e)
        {
            throw new AssertionError("Got invalid value for NET_VERSION application state: " + value.value);
        }
    }

    public void updateTopology(InetAddress endpoint)
    {
        if (getTokenMetadata().isMember(endpoint))
        {
            getTokenMetadata().updateTopology(endpoint);
        }
    }

    public void updateTopology()
    {
        getTokenMetadata().updateTopology();
    }

    private void updatePeerInfo(InetAddress endpoint)
    {
        EndpointState epState = Gossiper.instance.getEndpointStateForEndpoint(endpoint);
        for (Map.Entry<ApplicationState, VersionedValue> entry : epState.states())
        {
            switch (entry.getKey())
            {
                case RELEASE_VERSION:
                    SystemKeyspace.updatePeerInfo(endpoint, "release_version", entry.getValue().value);
                    break;
                case DC:
                    SystemKeyspace.updatePeerInfo(endpoint, "data_center", entry.getValue().value);
                    break;
                case RACK:
                    SystemKeyspace.updatePeerInfo(endpoint, "rack", entry.getValue().value);
                    break;
                case RPC_ADDRESS:
                    try
                    {
                        SystemKeyspace.updatePeerInfo(endpoint, "rpc_address", InetAddress.getByName(entry.getValue().value));
                    }
                    catch (UnknownHostException e)
                    {
                        throw new RuntimeException(e);
                    }
                    break;
                case SCHEMA:
                    SystemKeyspace.updatePeerInfo(endpoint, "schema_version", UUID.fromString(entry.getValue().value));
                    break;
                case HOST_ID:
                    SystemKeyspace.updatePeerInfo(endpoint, "host_id", UUID.fromString(entry.getValue().value));
                    break;
            }
        }
    }

    private void notifyRpcChange(InetAddress endpoint, boolean ready)
    {
        if (ready)
            notifyUp(endpoint);
        else
            notifyDown(endpoint);
    }

    private void notifyUp(InetAddress endpoint)
    {
        if (!isRpcReady(endpoint) || !Gossiper.instance.isAlive(endpoint))
            return;

        for (IEndpointLifecycleSubscriber subscriber : lifecycleSubscribers)
            subscriber.onUp(endpoint);
    }

    private void notifyDown(InetAddress endpoint)
    {
        for (IEndpointLifecycleSubscriber subscriber : lifecycleSubscribers)
            subscriber.onDown(endpoint);
    }

    private void notifyJoined(InetAddress endpoint)
    {
        if (!isStatus(endpoint, VersionedValue.STATUS_NORMAL))
            return;

        for (IEndpointLifecycleSubscriber subscriber : lifecycleSubscribers)
            subscriber.onJoinCluster(endpoint);
    }

    private void notifyMoved(InetAddress endpoint)
    {
        for (IEndpointLifecycleSubscriber subscriber : lifecycleSubscribers)
            subscriber.onMove(endpoint);
    }

    private void notifyLeft(InetAddress endpoint)
    {
        for (IEndpointLifecycleSubscriber subscriber : lifecycleSubscribers)
            subscriber.onLeaveCluster(endpoint);
    }

    private boolean isStatus(InetAddress endpoint, String status)
    {
        return Gossiper.instance.getEndpointStateForEndpoint(endpoint).getStatus().equals(status);
    }

    public boolean isRpcReady(InetAddress endpoint)
    {
        return MessagingService.instance().getVersion(endpoint) < MessagingService.VERSION_22 ||
                Gossiper.instance.getEndpointStateForEndpoint(endpoint).isRpcReady();
    }

    /**
     * Set the RPC status. Because when draining a node we need to set the RPC
     * status to not ready, and drain is called by the shutdown hook, it may be that value is false
     * and there is no local endpoint state. In this case it's OK to just do nothing. Therefore,
     * we assert that the local endpoint state is not null only when value is true.
     *
     * @param value - true indicates that RPC is ready, false indicates the opposite.
     */
    public void setRpcReady(boolean value)
    {
        EndpointState state = Gossiper.instance.getEndpointStateForEndpoint(FBUtilities.getBroadcastAddress());
        // if value is false we're OK with a null state, if it is true we are not.
        assert !value || state != null;

        if (state != null)
            Gossiper.instance.addLocalApplicationState(ApplicationState.RPC_READY, valueFactory.rpcReady(value));
    }

    private Collection<Token> getTokensFor(InetAddress endpoint)
    {
        try
        {
            EndpointState state = Gossiper.instance.getEndpointStateForEndpoint(endpoint);
            if (state == null)
                return Collections.emptyList();

            VersionedValue versionedValue = state.getApplicationState(ApplicationState.TOKENS);
            if (versionedValue == null)
                return Collections.emptyList();

            return TokenSerializer.deserialize(tokenMetadata.partitioner, new DataInputStream(new ByteArrayInputStream(versionedValue.toBytes())));
        }
        catch (IOException e)
        {
            throw new RuntimeException(e);
        }
    }

    /**
     * Handle node bootstrap
     *
     * @param endpoint bootstrapping node
     */
    private void handleStateBootstrap(InetAddress endpoint)
    {
        Collection<Token> tokens;
        // explicitly check for TOKENS, because a bootstrapping node might be bootstrapping in legacy mode; that is, not using vnodes and no token specified
        tokens = getTokensFor(endpoint);

        if (logger.isDebugEnabled())
            logger.debug("Node {} state bootstrapping, token {}", endpoint, tokens);

        // if this node is present in token metadata, either we have missed intermediate states
        // or the node had crashed. Print warning if needed, clear obsolete stuff and
        // continue.
        if (tokenMetadata.isMember(endpoint))
        {
            // If isLeaving is false, we have missed both LEAVING and LEFT. However, if
            // isLeaving is true, we have only missed LEFT. Waiting time between completing
            // leave operation and rebootstrapping is relatively short, so the latter is quite
            // common (not enough time for gossip to spread). Therefore we report only the
            // former in the log.
            if (!tokenMetadata.isLeaving(endpoint))
                logger.info("Node {} state jump to bootstrap", endpoint);
            tokenMetadata.removeEndpoint(endpoint);
        }

        tokenMetadata.addBootstrapTokens(tokens, endpoint);
        PendingRangeCalculatorService.instance.update();

        tokenMetadata.updateHostId(Gossiper.instance.getHostId(endpoint), endpoint);
    }

    private void handleStateBootreplacing(InetAddress newNode, String[] pieces)
    {
        InetAddress oldNode;
        try
        {
            oldNode = InetAddress.getByName(pieces[1]);
        }
        catch (Exception e)
        {
            logger.error("Node {} tried to replace malformed endpoint {}.", newNode, pieces[1], e);
            return;
        }

        if (FailureDetector.instance.isAlive(oldNode))
        {
            throw new RuntimeException(String.format("Node %s is trying to replace alive node %s.", newNode, oldNode));
        }

        Optional<InetAddress> replacingNode = tokenMetadata.getReplacingNode(newNode);
        if (replacingNode.isPresent() && !replacingNode.get().equals(oldNode))
        {
            throw new RuntimeException(String.format("Node %s is already replacing %s but is trying to replace %s.",
                                                     newNode, replacingNode.get(), oldNode));
        }

        Collection<Token> tokens = getTokensFor(newNode);

        if (logger.isDebugEnabled())
            logger.debug("Node {} is replacing {}, tokens {}", newNode, oldNode, tokens);

        tokenMetadata.addReplaceTokens(tokens, newNode, oldNode);
        PendingRangeCalculatorService.instance.update();

        tokenMetadata.updateHostId(Gossiper.instance.getHostId(newNode), newNode);
    }

    /**
     * Handle node move to normal state. That is, node is entering token ring and participating
     * in reads.
     *
     * @param endpoint node
     */
    private void handleStateNormal(final InetAddress endpoint, final String status)
    {
        Collection<Token> tokens = getTokensFor(endpoint);
        Set<Token> tokensToUpdateInMetadata = new HashSet<>();
        Set<Token> tokensToUpdateInSystemKeyspace = new HashSet<>();
        Set<InetAddress> endpointsToRemove = new HashSet<>();

        if (logger.isDebugEnabled())
            logger.debug("Node {} state {}, token {}", endpoint, status, tokens);

        if (tokenMetadata.isMember(endpoint))
            logger.info("Node {} state jump to {}", endpoint, status);

        if (tokens.isEmpty() && status.equals(VersionedValue.STATUS_NORMAL))
            logger.error("Node {} is in state normal but it has no tokens, state: {}",
                         endpoint,
                         Gossiper.instance.getEndpointStateForEndpoint(endpoint));

        Optional<InetAddress> replacingNode = tokenMetadata.getReplacingNode(endpoint);
        if (replacingNode.isPresent())
        {
            assert !endpoint.equals(replacingNode.get()) : "Pending replacement endpoint with same address is not supported";
            logger.info("Node {} will complete replacement of {} for tokens {}", endpoint, replacingNode.get(), tokens);
            if (FailureDetector.instance.isAlive(replacingNode.get()))
            {
                logger.error("Node {} cannot complete replacement of alive node {}.", endpoint, replacingNode.get());
                return;
            }
            endpointsToRemove.add(replacingNode.get());
        }

        Optional<InetAddress> replacementNode = tokenMetadata.getReplacementNode(endpoint);
        if (replacementNode.isPresent())
        {
            logger.warn("Node {} is currently being replaced by node {}.", endpoint, replacementNode.get());
        }

        updatePeerInfo(endpoint);
        // Order Matters, TM.updateHostID() should be called before TM.updateNormalToken(), (see CASSANDRA-4300).
        UUID hostId = Gossiper.instance.getHostId(endpoint);
        InetAddress existing = tokenMetadata.getEndpointForHostId(hostId);
        if (replacing && isReplacingSameAddress() && Gossiper.instance.getEndpointStateForEndpoint(DatabaseDescriptor.getReplaceAddress()) != null
            && (hostId.equals(Gossiper.instance.getHostId(DatabaseDescriptor.getReplaceAddress()))))
            logger.warn("Not updating token metadata for {} because I am replacing it", endpoint);
        else
        {
            if (existing != null && !existing.equals(endpoint))
            {
                if (existing.equals(FBUtilities.getBroadcastAddress()))
                {
                    logger.warn("Not updating host ID {} for {} because it's mine", hostId, endpoint);
                    tokenMetadata.removeEndpoint(endpoint);
                    endpointsToRemove.add(endpoint);
                }
                else if (Gossiper.instance.compareEndpointStartup(endpoint, existing) > 0)
                {
                    logger.warn("Host ID collision for {} between {} and {}; {} is the new owner", hostId, existing, endpoint, endpoint);
                    tokenMetadata.removeEndpoint(existing);
                    endpointsToRemove.add(existing);
                    tokenMetadata.updateHostId(hostId, endpoint);
                }
                else
                {
                    logger.warn("Host ID collision for {} between {} and {}; ignored {}", hostId, existing, endpoint, endpoint);
                    tokenMetadata.removeEndpoint(endpoint);
                    endpointsToRemove.add(endpoint);
                }
            }
            else
                tokenMetadata.updateHostId(hostId, endpoint);
        }

        for (final Token token : tokens)
        {
            // we don't want to update if this node is responsible for the token and it has a later startup time than endpoint.
            InetAddress currentOwner = tokenMetadata.getEndpoint(token);
            if (currentOwner == null)
            {
                logger.debug("New node {} at token {}", endpoint, token);
                tokensToUpdateInMetadata.add(token);
                tokensToUpdateInSystemKeyspace.add(token);
            }
            else if (endpoint.equals(currentOwner))
            {
                // set state back to normal, since the node may have tried to leave, but failed and is now back up
                tokensToUpdateInMetadata.add(token);
                tokensToUpdateInSystemKeyspace.add(token);
            }
            else if (Gossiper.instance.compareEndpointStartup(endpoint, currentOwner) > 0)
            {
                tokensToUpdateInMetadata.add(token);
                tokensToUpdateInSystemKeyspace.add(token);

                // currentOwner is no longer current, endpoint is.  Keep track of these moves, because when
                // a host no longer has any tokens, we'll want to remove it.
                Multimap<InetAddress, Token> epToTokenCopy = getTokenMetadata().getEndpointToTokenMapForReading();
                epToTokenCopy.get(currentOwner).remove(token);
                if (epToTokenCopy.get(currentOwner).size() < 1)
                    endpointsToRemove.add(currentOwner);

                logger.info(String.format("Nodes %s and %s have the same token %s.  %s is the new owner",
                                          endpoint,
                                          currentOwner,
                                          token,
                                          endpoint));
            }
            else
            {
                logger.info(String.format("Nodes %s and %s have the same token %s.  Ignoring %s",
                                           endpoint,
                                           currentOwner,
                                           token,
                                           endpoint));
            }
        }

        // capture because updateNormalTokens clears moving and member status
        boolean isMember = tokenMetadata.isMember(endpoint);
        boolean isMoving = tokenMetadata.isMoving(endpoint);
        tokenMetadata.updateNormalTokens(tokensToUpdateInMetadata, endpoint);
        for (InetAddress ep : endpointsToRemove)
        {
            removeEndpoint(ep);
            if (replacing && DatabaseDescriptor.getReplaceAddress().equals(ep))
                Gossiper.instance.replacementQuarantine(ep); // quarantine locally longer than normally; see CASSANDRA-8260
        }
        if (!tokensToUpdateInSystemKeyspace.isEmpty())
            SystemKeyspace.updateTokens(endpoint, tokensToUpdateInSystemKeyspace);

        if (isMoving || operationMode == Mode.MOVING)
        {
            tokenMetadata.removeFromMoving(endpoint);
            notifyMoved(endpoint);
        }
        else if (!isMember) // prior to this, the node was not a member
        {
            notifyJoined(endpoint);
        }

        PendingRangeCalculatorService.instance.update();
    }

    /**
     * Handle node preparing to leave the ring
     *
     * @param endpoint node
     */
    private void handleStateLeaving(InetAddress endpoint)
    {
        Collection<Token> tokens = getTokensFor(endpoint);

        if (logger.isDebugEnabled())
            logger.debug("Node {} state leaving, tokens {}", endpoint, tokens);

        // If the node is previously unknown or tokens do not match, update tokenmetadata to
        // have this node as 'normal' (it must have been using this token before the
        // leave). This way we'll get pending ranges right.
        if (!tokenMetadata.isMember(endpoint))
        {
            logger.info("Node {} state jump to leaving", endpoint);
            tokenMetadata.updateNormalTokens(tokens, endpoint);
        }
        else if (!tokenMetadata.getTokens(endpoint).containsAll(tokens))
        {
            logger.warn("Node {} 'leaving' token mismatch. Long network partition?", endpoint);
            tokenMetadata.updateNormalTokens(tokens, endpoint);
        }

        // at this point the endpoint is certainly a member with this token, so let's proceed
        // normally
        tokenMetadata.addLeavingEndpoint(endpoint);
        PendingRangeCalculatorService.instance.update();
    }

    /**
     * Handle node leaving the ring. This will happen when a node is decommissioned
     *
     * @param endpoint If reason for leaving is decommission, endpoint is the leaving node.
     * @param pieces STATE_LEFT,token
     */
    private void handleStateLeft(InetAddress endpoint, String[] pieces)
    {
        assert pieces.length >= 2;
        Collection<Token> tokens = getTokensFor(endpoint);

        if (logger.isDebugEnabled())
            logger.debug("Node {} state left, tokens {}", endpoint, tokens);

        excise(tokens, endpoint, extractExpireTime(pieces));
    }

    /**
     * Handle node moving inside the ring.
     *
     * @param endpoint moving endpoint address
     * @param pieces STATE_MOVING, token
     */
    private void handleStateMoving(InetAddress endpoint, String[] pieces)
    {
        assert pieces.length >= 2;
        Token token = getTokenFactory().fromString(pieces[1]);

        if (logger.isDebugEnabled())
            logger.debug("Node {} state moving, new token {}", endpoint, token);

        tokenMetadata.addMovingEndpoint(token, endpoint);

        PendingRangeCalculatorService.instance.update();
    }

    /**
     * Handle notification that a node being actively removed from the ring via 'removenode'
     *
     * @param endpoint node
     * @param pieces either REMOVED_TOKEN (node is gone) or REMOVING_TOKEN (replicas need to be restored)
     */
    private void handleStateRemoving(InetAddress endpoint, String[] pieces)
    {
        assert (pieces.length > 0);

        if (endpoint.equals(FBUtilities.getBroadcastAddress()))
        {
            logger.info("Received removenode gossip about myself. Is this node rejoining after an explicit removenode?");
            try
            {
                drain();
            }
            catch (Exception e)
            {
                throw new RuntimeException(e);
            }
            return;
        }
        if (tokenMetadata.isMember(endpoint))
        {
            String state = pieces[0];
            Collection<Token> removeTokens = tokenMetadata.getTokens(endpoint);

            if (VersionedValue.REMOVED_TOKEN.equals(state))
            {
                excise(removeTokens, endpoint, extractExpireTime(pieces));
            }
            else if (VersionedValue.REMOVING_TOKEN.equals(state))
            {
                if (logger.isDebugEnabled())
                    logger.debug("Tokens {} removed manually (endpoint was {})", removeTokens, endpoint);

                // Note that the endpoint is being removed
                tokenMetadata.addLeavingEndpoint(endpoint);
                PendingRangeCalculatorService.instance.update();

                // find the endpoint coordinating this removal that we need to notify when we're done
                String[] coordinator = splitValue(Gossiper.instance.getEndpointStateForEndpoint(endpoint).getApplicationState(ApplicationState.REMOVAL_COORDINATOR));
                UUID hostId = UUID.fromString(coordinator[1]);
                // grab any data we are now responsible for and notify responsible node
                restoreReplicaCount(endpoint, tokenMetadata.getEndpointForHostId(hostId));
            }
        }
        else // now that the gossiper has told us about this nonexistent member, notify the gossiper to remove it
        {
            if (VersionedValue.REMOVED_TOKEN.equals(pieces[0]))
                addExpireTimeIfFound(endpoint, extractExpireTime(pieces));
            removeEndpoint(endpoint);
        }
    }

    private void excise(Collection<Token> tokens, InetAddress endpoint)
    {
        logger.info("Removing tokens {} for {}", tokens, endpoint);

        if (tokenMetadata.isMember(endpoint))
            HintsService.instance.excise(tokenMetadata.getHostId(endpoint));

        removeEndpoint(endpoint);
        tokenMetadata.removeEndpoint(endpoint);
        if (!tokens.isEmpty())
            tokenMetadata.removeBootstrapTokens(tokens);
        notifyLeft(endpoint);
        PendingRangeCalculatorService.instance.update();
    }

    private void excise(Collection<Token> tokens, InetAddress endpoint, long expireTime)
    {
        addExpireTimeIfFound(endpoint, expireTime);
        excise(tokens, endpoint);
    }

    /** unlike excise we just need this endpoint gone without going through any notifications **/
    private void removeEndpoint(InetAddress endpoint)
    {
        Gossiper.instance.removeEndpoint(endpoint);
        SystemKeyspace.removeEndpoint(endpoint);
    }

    protected void addExpireTimeIfFound(InetAddress endpoint, long expireTime)
    {
        if (expireTime != 0L)
        {
            Gossiper.instance.addExpireTimeForEndpoint(endpoint, expireTime);
        }
    }

    protected long extractExpireTime(String[] pieces)
    {
        return Long.parseLong(pieces[2]);
    }

    /**
     * Finds living endpoints responsible for the given ranges
     *
     * @param keyspaceName the keyspace ranges belong to
     * @param ranges the ranges to find sources for
     * @return multimap of addresses to ranges the address is responsible for
     */
    private Multimap<InetAddress, Range<Token>> getNewSourceRanges(String keyspaceName, Set<Range<Token>> ranges)
    {
        InetAddress myAddress = FBUtilities.getBroadcastAddress();
        Multimap<Range<Token>, InetAddress> rangeAddresses = Keyspace.open(keyspaceName).getReplicationStrategy().getRangeAddresses(tokenMetadata.cloneOnlyTokenMap());
        Multimap<InetAddress, Range<Token>> sourceRanges = HashMultimap.create();
        IFailureDetector failureDetector = FailureDetector.instance;

        // find alive sources for our new ranges
        for (Range<Token> range : ranges)
        {
            Collection<InetAddress> possibleRanges = rangeAddresses.get(range);
            IEndpointSnitch snitch = DatabaseDescriptor.getEndpointSnitch();
            List<InetAddress> sources = snitch.getSortedListByProximity(myAddress, possibleRanges);

            assert (!sources.contains(myAddress));

            for (InetAddress source : sources)
            {
                if (failureDetector.isAlive(source))
                {
                    sourceRanges.put(source, range);
                    break;
                }
            }
        }
        return sourceRanges;
    }

    /**
     * Sends a notification to a node indicating we have finished replicating data.
     *
     * @param remote node to send notification to
     */
    private void sendReplicationNotification(InetAddress remote)
    {
        // notify the remote token
        MessageOut msg = new MessageOut(MessagingService.Verb.REPLICATION_FINISHED);
        IFailureDetector failureDetector = FailureDetector.instance;
        if (logger.isDebugEnabled())
            logger.debug("Notifying {} of replication completion\n", remote);
        while (failureDetector.isAlive(remote))
        {
            AsyncOneResponse iar = MessagingService.instance().sendRR(msg, remote);
            try
            {
                iar.get(DatabaseDescriptor.getRpcTimeout(), TimeUnit.MILLISECONDS);
                return; // done
            }
            catch(TimeoutException e)
            {
                // try again
            }
        }
    }

    /**
     * Called when an endpoint is removed from the ring. This function checks
     * whether this node becomes responsible for new ranges as a
     * consequence and streams data if needed.
     *
     * This is rather ineffective, but it does not matter so much
     * since this is called very seldom
     *
     * @param endpoint the node that left
     */
    private void restoreReplicaCount(InetAddress endpoint, final InetAddress notifyEndpoint)
    {
        Multimap<String, Map.Entry<InetAddress, Collection<Range<Token>>>> rangesToFetch = HashMultimap.create();

        InetAddress myAddress = FBUtilities.getBroadcastAddress();

        for (String keyspaceName : Schema.instance.getNonLocalStrategyKeyspaces())
        {
            Multimap<Range<Token>, InetAddress> changedRanges = getChangedRangesForLeaving(keyspaceName, endpoint);
            Set<Range<Token>> myNewRanges = new HashSet<>();
            for (Map.Entry<Range<Token>, InetAddress> entry : changedRanges.entries())
            {
                if (entry.getValue().equals(myAddress))
                    myNewRanges.add(entry.getKey());
            }
            Multimap<InetAddress, Range<Token>> sourceRanges = getNewSourceRanges(keyspaceName, myNewRanges);
            for (Map.Entry<InetAddress, Collection<Range<Token>>> entry : sourceRanges.asMap().entrySet())
            {
                rangesToFetch.put(keyspaceName, entry);
            }
        }

        StreamPlan stream = new StreamPlan("Restore replica count");
        for (String keyspaceName : rangesToFetch.keySet())
        {
            for (Map.Entry<InetAddress, Collection<Range<Token>>> entry : rangesToFetch.get(keyspaceName))
            {
                InetAddress source = entry.getKey();
                InetAddress preferred = SystemKeyspace.getPreferredIP(source);
                Collection<Range<Token>> ranges = entry.getValue();
                if (logger.isDebugEnabled())
                    logger.debug("Requesting from {} ranges {}", source, StringUtils.join(ranges, ", "));
                stream.requestRanges(source, preferred, keyspaceName, ranges);
            }
        }
        StreamResultFuture future = stream.execute();
        Futures.addCallback(future, new FutureCallback<StreamState>()
        {
            public void onSuccess(StreamState finalState)
            {
                sendReplicationNotification(notifyEndpoint);
            }

            public void onFailure(Throwable t)
            {
                logger.warn("Streaming to restore replica count failed", t);
                // We still want to send the notification
                sendReplicationNotification(notifyEndpoint);
            }
        });
    }

    // needs to be modified to accept either a keyspace or ARS.
    private Multimap<Range<Token>, InetAddress> getChangedRangesForLeaving(String keyspaceName, InetAddress endpoint)
    {
        // First get all ranges the leaving endpoint is responsible for
        Collection<Range<Token>> ranges = getRangesForEndpoint(keyspaceName, endpoint);

        if (logger.isDebugEnabled())
            logger.debug("Node {} ranges [{}]", endpoint, StringUtils.join(ranges, ", "));

        Map<Range<Token>, List<InetAddress>> currentReplicaEndpoints = new HashMap<>(ranges.size());

        // Find (for each range) all nodes that store replicas for these ranges as well
        TokenMetadata metadata = tokenMetadata.cloneOnlyTokenMap(); // don't do this in the loop! #7758
        for (Range<Token> range : ranges)
            currentReplicaEndpoints.put(range, Keyspace.open(keyspaceName).getReplicationStrategy().calculateNaturalEndpoints(range.right, metadata));

        TokenMetadata temp = tokenMetadata.cloneAfterAllLeft();

        // endpoint might or might not be 'leaving'. If it was not leaving (that is, removenode
        // command was used), it is still present in temp and must be removed.
        if (temp.isMember(endpoint))
            temp.removeEndpoint(endpoint);

        Multimap<Range<Token>, InetAddress> changedRanges = HashMultimap.create();

        // Go through the ranges and for each range check who will be
        // storing replicas for these ranges when the leaving endpoint
        // is gone. Whoever is present in newReplicaEndpoints list, but
        // not in the currentReplicaEndpoints list, will be needing the
        // range.
        for (Range<Token> range : ranges)
        {
            Collection<InetAddress> newReplicaEndpoints = Keyspace.open(keyspaceName).getReplicationStrategy().calculateNaturalEndpoints(range.right, temp);
            newReplicaEndpoints.removeAll(currentReplicaEndpoints.get(range));
            if (logger.isDebugEnabled())
                if (newReplicaEndpoints.isEmpty())
                    logger.debug("Range {} already in all replicas", range);
                else
                    logger.debug("Range {} will be responsibility of {}", range, StringUtils.join(newReplicaEndpoints, ", "));
            changedRanges.putAll(range, newReplicaEndpoints);
        }

        return changedRanges;
    }

    public void onJoin(InetAddress endpoint, EndpointState epState)
    {
        for (Map.Entry<ApplicationState, VersionedValue> entry : epState.states())
        {
            onChange(endpoint, entry.getKey(), entry.getValue());
        }
        MigrationManager.instance.scheduleSchemaPull(endpoint, epState);
    }

    public void onAlive(InetAddress endpoint, EndpointState state)
    {
        MigrationManager.instance.scheduleSchemaPull(endpoint, state);

        if (tokenMetadata.isMember(endpoint))
            notifyUp(endpoint);
    }

    public void onRemove(InetAddress endpoint)
    {
        tokenMetadata.removeEndpoint(endpoint);
        PendingRangeCalculatorService.instance.update();
    }

    public void onDead(InetAddress endpoint, EndpointState state)
    {
        MessagingService.instance().convict(endpoint);
        notifyDown(endpoint);
    }

    public void onRestart(InetAddress endpoint, EndpointState state)
    {
        // If we have restarted before the node was even marked down, we need to reset the connection pool
        if (state.isAlive())
            onDead(endpoint, state);

        // Then, the node may have been upgraded and changed its messaging protocol version. If so, we
        // want to update that before we mark the node live again to avoid problems like CASSANDRA-11128.
        VersionedValue netVersion = state.getApplicationState(ApplicationState.NET_VERSION);
        if (netVersion != null)
            updateNetVersion(endpoint, netVersion);
    }


    public String getLoadString()
    {
        return FileUtils.stringifyFileSize(StorageMetrics.load.getCount());
    }

    public Map<String, String> getLoadMap()
    {
        Map<String, String> map = new HashMap<>();
        for (Map.Entry<InetAddress,Double> entry : LoadBroadcaster.instance.getLoadInfo().entrySet())
        {
            map.put(entry.getKey().getHostAddress(), FileUtils.stringifyFileSize(entry.getValue()));
        }
        // gossiper doesn't see its own updates, so we need to special-case the local node
        map.put(FBUtilities.getBroadcastAddress().getHostAddress(), getLoadString());
        return map;
    }

    // TODO
    public final void deliverHints(String host) throws UnknownHostException
    {
        throw new UnsupportedOperationException();
    }

    public Collection<Token> getLocalTokens()
    {
        Collection<Token> tokens = SystemKeyspace.getSavedTokens();
        assert tokens != null && !tokens.isEmpty(); // should not be called before initServer sets this
        return tokens;
    }

    @Nullable
    public InetAddress getEndpointForHostId(UUID hostId)
    {
        return tokenMetadata.getEndpointForHostId(hostId);
    }

    @Nullable
    public UUID getHostIdForEndpoint(InetAddress address)
    {
        return tokenMetadata.getHostId(address);
    }

    /* These methods belong to the MBean interface */

    public List<String> getTokens()
    {
        return getTokens(FBUtilities.getBroadcastAddress());
    }

    public List<String> getTokens(String endpoint) throws UnknownHostException
    {
        return getTokens(InetAddress.getByName(endpoint));
    }

    private List<String> getTokens(InetAddress endpoint)
    {
        List<String> strTokens = new ArrayList<>();
        for (Token tok : getTokenMetadata().getTokens(endpoint))
            strTokens.add(tok.toString());
        return strTokens;
    }

    public String getReleaseVersion()
    {
        return FBUtilities.getReleaseVersionString();
    }

    public String getSchemaVersion()
    {
        return Schema.instance.getVersion().toString();
    }

    public List<String> getLeavingNodes()
    {
        return stringify(tokenMetadata.getLeavingEndpoints());
    }

    public List<String> getMovingNodes()
    {
        List<String> endpoints = new ArrayList<>();

        for (Pair<Token, InetAddress> node : tokenMetadata.getMovingEndpoints())
        {
            endpoints.add(node.right.getHostAddress());
        }

        return endpoints;
    }

    public List<String> getJoiningNodes()
    {
        return stringify(tokenMetadata.getBootstrapTokens().valueSet());
    }

    public List<String> getLiveNodes()
    {
        return stringify(Gossiper.instance.getLiveMembers());
    }

    public Set<InetAddress> getLiveRingMembers()
    {
        return getLiveRingMembers(false);
    }

    public Set<InetAddress> getLiveRingMembers(boolean excludeDeadStates)
    {
        Set<InetAddress> ret = new HashSet<>();
        for (InetAddress ep : Gossiper.instance.getLiveMembers())
        {
            if (excludeDeadStates)
            {
                EndpointState epState = Gossiper.instance.getEndpointStateForEndpoint(ep);
                if (epState == null || Gossiper.instance.isDeadState(epState))
                    continue;
            }

            if (tokenMetadata.isMember(ep))
                ret.add(ep);
        }
        return ret;
    }


    public List<String> getUnreachableNodes()
    {
        return stringify(Gossiper.instance.getUnreachableMembers());
    }

    public String[] getAllDataFileLocations()
    {
        String[] locations = DatabaseDescriptor.getAllDataFileLocations();
        for (int i = 0; i < locations.length; i++)
            locations[i] = FileUtils.getCanonicalPath(locations[i]);
        return locations;
    }

    public String getCommitLogLocation()
    {
        return FileUtils.getCanonicalPath(DatabaseDescriptor.getCommitLogLocation());
    }

    public String getSavedCachesLocation()
    {
        return FileUtils.getCanonicalPath(DatabaseDescriptor.getSavedCachesLocation());
    }

    private List<String> stringify(Iterable<InetAddress> endpoints)
    {
        List<String> stringEndpoints = new ArrayList<>();
        for (InetAddress ep : endpoints)
        {
            stringEndpoints.add(ep.getHostAddress());
        }
        return stringEndpoints;
    }

    public int getCurrentGenerationNumber()
    {
        return Gossiper.instance.getCurrentGenerationNumber(FBUtilities.getBroadcastAddress());
    }

    public int forceKeyspaceCleanup(String keyspaceName, String... tables) throws IOException, ExecutionException, InterruptedException
    {
        return forceKeyspaceCleanup(0, keyspaceName, tables);
    }

    public int forceKeyspaceCleanup(int jobs, String keyspaceName, String... tables) throws IOException, ExecutionException, InterruptedException
    {
        if (Schema.isSystemKeyspace(keyspaceName))
            throw new RuntimeException("Cleanup of the system keyspace is neither necessary nor wise");

        CompactionManager.AllSSTableOpStatus status = CompactionManager.AllSSTableOpStatus.SUCCESSFUL;
        for (ColumnFamilyStore cfStore : getValidColumnFamilies(false, false, keyspaceName, tables))
        {
            CompactionManager.AllSSTableOpStatus oneStatus = cfStore.forceCleanup(jobs);
            if (oneStatus != CompactionManager.AllSSTableOpStatus.SUCCESSFUL)
                status = oneStatus;
        }
        return status.statusCode;
    }

    public int scrub(boolean disableSnapshot, boolean skipCorrupted, String keyspaceName, String... tables) throws IOException, ExecutionException, InterruptedException
    {
        return scrub(disableSnapshot, skipCorrupted, true, 0, keyspaceName, tables);
    }

    public int scrub(boolean disableSnapshot, boolean skipCorrupted, boolean checkData, String keyspaceName, String... tables) throws IOException, ExecutionException, InterruptedException
    {
        return scrub(disableSnapshot, skipCorrupted, checkData, 0, keyspaceName, tables);
    }

    public int scrub(boolean disableSnapshot, boolean skipCorrupted, boolean checkData, int jobs, String keyspaceName, String... tables) throws IOException, ExecutionException, InterruptedException
    {
        CompactionManager.AllSSTableOpStatus status = CompactionManager.AllSSTableOpStatus.SUCCESSFUL;
        for (ColumnFamilyStore cfStore : getValidColumnFamilies(true, false, keyspaceName, tables))
        {
            CompactionManager.AllSSTableOpStatus oneStatus = cfStore.scrub(disableSnapshot, skipCorrupted, checkData, jobs);
            if (oneStatus != CompactionManager.AllSSTableOpStatus.SUCCESSFUL)
                status = oneStatus;
        }
        return status.statusCode;
    }

    public int verify(boolean extendedVerify, String keyspaceName, String... tableNames) throws IOException, ExecutionException, InterruptedException
    {
        CompactionManager.AllSSTableOpStatus status = CompactionManager.AllSSTableOpStatus.SUCCESSFUL;
        for (ColumnFamilyStore cfStore : getValidColumnFamilies(false, false, keyspaceName, tableNames))
        {
            CompactionManager.AllSSTableOpStatus oneStatus = cfStore.verify(extendedVerify);
            if (oneStatus != CompactionManager.AllSSTableOpStatus.SUCCESSFUL)
                status = oneStatus;
        }
        return status.statusCode;
    }

    public int upgradeSSTables(String keyspaceName, boolean excludeCurrentVersion, String... tableNames) throws IOException, ExecutionException, InterruptedException
    {
        return upgradeSSTables(keyspaceName, excludeCurrentVersion, 0, tableNames);
    }

    public int upgradeSSTables(String keyspaceName, boolean excludeCurrentVersion, int jobs, String... tableNames) throws IOException, ExecutionException, InterruptedException
    {
        CompactionManager.AllSSTableOpStatus status = CompactionManager.AllSSTableOpStatus.SUCCESSFUL;
        for (ColumnFamilyStore cfStore : getValidColumnFamilies(true, true, keyspaceName, tableNames))
        {
            CompactionManager.AllSSTableOpStatus oneStatus = cfStore.sstablesRewrite(excludeCurrentVersion, jobs);
            if (oneStatus != CompactionManager.AllSSTableOpStatus.SUCCESSFUL)
                status = oneStatus;
        }
        return status.statusCode;
    }

    public void forceKeyspaceCompaction(boolean splitOutput, String keyspaceName, String... tableNames) throws IOException, ExecutionException, InterruptedException
    {
        for (ColumnFamilyStore cfStore : getValidColumnFamilies(true, false, keyspaceName, tableNames))
        {
            cfStore.forceMajorCompaction(splitOutput);
        }
    }

    /**
     * Takes the snapshot for the given keyspaces. A snapshot name must be specified.
     *
     * @param tag the tag given to the snapshot; may not be null or empty
     * @param keyspaceNames the names of the keyspaces to snapshot; empty means "all."
     */
    public void takeSnapshot(String tag, String... keyspaceNames) throws IOException
    {
        if (operationMode == Mode.JOINING)
            throw new IOException("Cannot snapshot until bootstrap completes");
        if (tag == null || tag.equals(""))
            throw new IOException("You must supply a snapshot name.");

        Iterable<Keyspace> keyspaces;
        if (keyspaceNames.length == 0)
        {
            keyspaces = Keyspace.all();
        }
        else
        {
            ArrayList<Keyspace> t = new ArrayList<>(keyspaceNames.length);
            for (String keyspaceName : keyspaceNames)
                t.add(getValidKeyspace(keyspaceName));
            keyspaces = t;
        }

        // Do a check to see if this snapshot exists before we actually snapshot
        for (Keyspace keyspace : keyspaces)
            if (keyspace.snapshotExists(tag))
                throw new IOException("Snapshot " + tag + " already exists.");


        Set<SSTableReader> snapshotted = new HashSet<>();
        for (Keyspace keyspace : keyspaces)
            snapshotted.addAll(keyspace.snapshot(tag, null, snapshotted));
    }

    /**
     * Takes the snapshot of a specific table. A snapshot name must be specified.
     *
     * @param keyspaceName the keyspace which holds the specified table
     * @param tableName the table to snapshot
     * @param tag the tag given to the snapshot; may not be null or empty
     */
    public void takeTableSnapshot(String keyspaceName, String tableName, String tag) throws IOException
    {
        if (keyspaceName == null)
            throw new IOException("You must supply a keyspace name");
        if (operationMode == Mode.JOINING)
            throw new IOException("Cannot snapshot until bootstrap completes");

        if (tableName == null)
            throw new IOException("You must supply a table name");
        if (tableName.contains("."))
            throw new IllegalArgumentException("Cannot take a snapshot of a secondary index by itself. Run snapshot on the table that owns the index.");

        if (tag == null || tag.equals(""))
            throw new IOException("You must supply a snapshot name.");

        Keyspace keyspace = getValidKeyspace(keyspaceName);
        ColumnFamilyStore columnFamilyStore = keyspace.getColumnFamilyStore(tableName);
        if (columnFamilyStore.snapshotExists(tag))
            throw new IOException("Snapshot " + tag + " already exists.");

        columnFamilyStore.snapshot(tag);
    }

    /**
     * Takes the snapshot of a multiple column family from different keyspaces. A snapshot name must be specified.
     *
     *
     * @param tag
     *            the tag given to the snapshot; may not be null or empty
     * @param tableList
     *            list of tables from different keyspace in the form of ks1.cf1 ks2.cf2
     */
    @Override
    public void takeMultipleTableSnapshot(String tag, String... tableList)
            throws IOException
    {
        Map<Keyspace, List<String>> keyspaceColumnfamily = new HashMap<Keyspace, List<String>>();
        for (String table : tableList)
        {
            String splittedString[] = table.split("\\.");
            if (splittedString.length == 2)
            {
                String keyspaceName = splittedString[0];
                String tableName = splittedString[1];

                if (keyspaceName == null)
                    throw new IOException("You must supply a keyspace name");
                if (operationMode.equals(Mode.JOINING))
                    throw new IOException("Cannot snapshot until bootstrap completes");

                if (tableName == null)
                    throw new IOException("You must supply a table name");
                if (tag == null || tag.equals(""))
                    throw new IOException("You must supply a snapshot name.");

                Keyspace keyspace = getValidKeyspace(keyspaceName);
                ColumnFamilyStore columnFamilyStore = keyspace.getColumnFamilyStore(tableName);
                // As there can be multiple column family from same keyspace check if snapshot exist for that specific
                // columnfamily and not for whole keyspace

                if (columnFamilyStore.snapshotExists(tag))
                    throw new IOException("Snapshot " + tag + " already exists.");
                if (!keyspaceColumnfamily.containsKey(keyspace))
                {
                    keyspaceColumnfamily.put(keyspace, new ArrayList<String>());
                }

                // Add Keyspace columnfamily to map in order to support atomicity for snapshot process.
                // So no snapshot should happen if any one of the above conditions fail for any keyspace or columnfamily
                keyspaceColumnfamily.get(keyspace).add(tableName);

            }
            else
            {
                throw new IllegalArgumentException(
                        "Cannot take a snapshot on secondary index or invalid column family name. You must supply a column family name in the form of keyspace.columnfamily");
            }
        }

        Set<SSTableReader> snapshotted = new HashSet<>();
        for (Entry<Keyspace, List<String>> entry : keyspaceColumnfamily.entrySet())
        {
            for (String table : entry.getValue())
                snapshotted.addAll(entry.getKey().snapshot(tag, table, snapshotted));
        }

    }

    private Keyspace getValidKeyspace(String keyspaceName) throws IOException
    {
        if (!Schema.instance.getKeyspaces().contains(keyspaceName))
        {
            throw new IOException("Keyspace " + keyspaceName + " does not exist");
        }
        return Keyspace.open(keyspaceName);
    }

    /**
     * Remove the snapshot with the given name from the given keyspaces.
     * If no tag is specified we will remove all snapshots.
     */
    public void clearSnapshot(String tag, String... keyspaceNames) throws IOException
    {
        if(tag == null)
            tag = "";

        Set<String> keyspaces = new HashSet<>();
        for (String dataDir : DatabaseDescriptor.getAllDataFileLocations())
        {
            for(String keyspaceDir : new File(dataDir).list())
            {
                // Only add a ks if it has been specified as a param, assuming params were actually provided.
                if (keyspaceNames.length > 0 && !Arrays.asList(keyspaceNames).contains(keyspaceDir))
                    continue;
                keyspaces.add(keyspaceDir);
            }
        }

        for (String keyspace : keyspaces)
            Keyspace.clearSnapshot(tag, keyspace);

        if (logger.isDebugEnabled())
            logger.debug("Cleared out snapshot directories");
    }

    public Map<String, TabularData> getSnapshotDetails()
    {
        Map<String, TabularData> snapshotMap = new HashMap<>();
        for (Keyspace keyspace : Keyspace.all())
        {
            if (Schema.isSystemKeyspace(keyspace.getName()))
                continue;

            for (ColumnFamilyStore cfStore : keyspace.getColumnFamilyStores())
            {
                for (Map.Entry<String, Pair<Long,Long>> snapshotDetail : cfStore.getSnapshotDetails().entrySet())
                {
                    TabularDataSupport data = (TabularDataSupport)snapshotMap.get(snapshotDetail.getKey());
                    if (data == null)
                    {
                        data = new TabularDataSupport(SnapshotDetailsTabularData.TABULAR_TYPE);
                        snapshotMap.put(snapshotDetail.getKey(), data);
                    }

                    SnapshotDetailsTabularData.from(snapshotDetail.getKey(), keyspace.getName(), cfStore.getColumnFamilyName(), snapshotDetail, data);
                }
            }
        }
        return snapshotMap;
    }

    public long trueSnapshotsSize()
    {
        long total = 0;
        for (Keyspace keyspace : Keyspace.all())
        {
            if (Schema.isSystemKeyspace(keyspace.getName()))
                continue;

            for (ColumnFamilyStore cfStore : keyspace.getColumnFamilyStores())
            {
                total += cfStore.trueSnapshotsSize();
            }
        }

        return total;
    }

    public void refreshSizeEstimates() throws ExecutionException
    {
        FBUtilities.waitOnFuture(ScheduledExecutors.optionalTasks.submit(SizeEstimatesRecorder.instance));
    }

    /**
     * @param allowIndexes Allow index CF names to be passed in
     * @param autoAddIndexes Automatically add secondary indexes if a CF has them
     * @param keyspaceName keyspace
     * @param cfNames CFs
     * @throws java.lang.IllegalArgumentException when given CF name does not exist
     */
    public Iterable<ColumnFamilyStore> getValidColumnFamilies(boolean allowIndexes, boolean autoAddIndexes, String keyspaceName, String... cfNames) throws IOException
    {
        Keyspace keyspace = getValidKeyspace(keyspaceName);
        return keyspace.getValidColumnFamilies(allowIndexes, autoAddIndexes, cfNames);
    }

    /**
     * Flush all memtables for a keyspace and column families.
     * @param keyspaceName
     * @param tableNames
     * @throws IOException
     */
    public void forceKeyspaceFlush(String keyspaceName, String... tableNames) throws IOException
    {
        for (ColumnFamilyStore cfStore : getValidColumnFamilies(true, false, keyspaceName, tableNames))
        {
            logger.debug("Forcing flush on keyspace {}, CF {}", keyspaceName, cfStore.name);
            cfStore.forceBlockingFlush();
        }
    }

    public int repairAsync(String keyspace, Map<String, String> repairSpec)
    {
        RepairOption option = RepairOption.parse(repairSpec, tokenMetadata.partitioner);
        // if ranges are not specified
        if (option.getRanges().isEmpty())
        {
            if (option.isPrimaryRange())
            {
                // when repairing only primary range, neither dataCenters nor hosts can be set
                if (option.getDataCenters().isEmpty() && option.getHosts().isEmpty())
                    option.getRanges().addAll(getPrimaryRanges(keyspace));
                    // except dataCenters only contain local DC (i.e. -local)
                else if (option.isInLocalDCOnly())
                    option.getRanges().addAll(getPrimaryRangesWithinDC(keyspace));
                else
                    throw new IllegalArgumentException("You need to run primary range repair on all nodes in the cluster.");
            }
            else
            {
                option.getRanges().addAll(getLocalRanges(keyspace));
            }
        }
        return forceRepairAsync(keyspace, option, false);
    }

    @Deprecated
    public int forceRepairAsync(String keyspace,
                                boolean isSequential,
                                Collection<String> dataCenters,
                                Collection<String> hosts,
                                boolean primaryRange,
                                boolean fullRepair,
                                String... tableNames)
    {
        return forceRepairAsync(keyspace, isSequential ? RepairParallelism.SEQUENTIAL.ordinal() : RepairParallelism.PARALLEL.ordinal(), dataCenters, hosts, primaryRange, fullRepair, tableNames);
    }

    @Deprecated
    public int forceRepairAsync(String keyspace,
                                int parallelismDegree,
                                Collection<String> dataCenters,
                                Collection<String> hosts,
                                boolean primaryRange,
                                boolean fullRepair,
                                String... tableNames)
    {
        if (parallelismDegree < 0 || parallelismDegree > RepairParallelism.values().length - 1)
        {
            throw new IllegalArgumentException("Invalid parallelism degree specified: " + parallelismDegree);
        }
        RepairParallelism parallelism = RepairParallelism.values()[parallelismDegree];
        if (FBUtilities.isWindows() && parallelism != RepairParallelism.PARALLEL)
        {
            logger.warn("Snapshot-based repair is not yet supported on Windows.  Reverting to parallel repair.");
            parallelism = RepairParallelism.PARALLEL;
        }

        RepairOption options = new RepairOption(parallelism, primaryRange, !fullRepair, false, 1, Collections.<Range<Token>>emptyList(), false);
        if (dataCenters != null)
        {
            options.getDataCenters().addAll(dataCenters);
        }
        if (hosts != null)
        {
            options.getHosts().addAll(hosts);
        }
        if (primaryRange)
        {
            // when repairing only primary range, neither dataCenters nor hosts can be set
            if (options.getDataCenters().isEmpty() && options.getHosts().isEmpty())
                options.getRanges().addAll(getPrimaryRanges(keyspace));
                // except dataCenters only contain local DC (i.e. -local)
            else if (options.getDataCenters().size() == 1 && options.getDataCenters().contains(DatabaseDescriptor.getLocalDataCenter()))
                options.getRanges().addAll(getPrimaryRangesWithinDC(keyspace));
            else
                throw new IllegalArgumentException("You need to run primary range repair on all nodes in the cluster.");
        }
        else
        {
            options.getRanges().addAll(getLocalRanges(keyspace));
        }
        if (tableNames != null)
        {
            for (String table : tableNames)
            {
                options.getColumnFamilies().add(table);
            }
        }
        return forceRepairAsync(keyspace, options, true);
    }

    @Deprecated
    public int forceRepairAsync(String keyspace,
                                boolean isSequential,
                                boolean isLocal,
                                boolean primaryRange,
                                boolean fullRepair,
                                String... tableNames)
    {
        Set<String> dataCenters = null;
        if (isLocal)
        {
            dataCenters = Sets.newHashSet(DatabaseDescriptor.getLocalDataCenter());
        }
        return forceRepairAsync(keyspace, isSequential, dataCenters, null, primaryRange, fullRepair, tableNames);
    }

    @Deprecated
    public int forceRepairRangeAsync(String beginToken,
                                     String endToken,
                                     String keyspaceName,
                                     boolean isSequential,
                                     Collection<String> dataCenters,
                                     Collection<String> hosts,
                                     boolean fullRepair,
                                     String... tableNames)
    {
        return forceRepairRangeAsync(beginToken, endToken, keyspaceName,
                                     isSequential ? RepairParallelism.SEQUENTIAL.ordinal() : RepairParallelism.PARALLEL.ordinal(),
                                     dataCenters, hosts, fullRepair, tableNames);
    }

    @Deprecated
    public int forceRepairRangeAsync(String beginToken,
                                     String endToken,
                                     String keyspaceName,
                                     int parallelismDegree,
                                     Collection<String> dataCenters,
                                     Collection<String> hosts,
                                     boolean fullRepair,
                                     String... tableNames)
    {
        if (parallelismDegree < 0 || parallelismDegree > RepairParallelism.values().length - 1)
        {
            throw new IllegalArgumentException("Invalid parallelism degree specified: " + parallelismDegree);
        }
        RepairParallelism parallelism = RepairParallelism.values()[parallelismDegree];
        if (FBUtilities.isWindows() && parallelism != RepairParallelism.PARALLEL)
        {
            logger.warn("Snapshot-based repair is not yet supported on Windows.  Reverting to parallel repair.");
            parallelism = RepairParallelism.PARALLEL;
        }

        if (!fullRepair)
            logger.warn("Incremental repair can't be requested with subrange repair " +
                        "because each subrange repair would generate an anti-compacted table. " +
                        "The repair will occur but without anti-compaction.");
        Collection<Range<Token>> repairingRange = createRepairRangeFrom(beginToken, endToken);

        RepairOption options = new RepairOption(parallelism, false, !fullRepair, false, 1, repairingRange, true);
        if (dataCenters != null)
        {
            options.getDataCenters().addAll(dataCenters);
        }
        if (hosts != null)
        {
            options.getHosts().addAll(hosts);
        }
        if (tableNames != null)
        {
            for (String table : tableNames)
            {
                options.getColumnFamilies().add(table);
            }
        }

        logger.info("starting user-requested repair of range {} for keyspace {} and column families {}",
                    repairingRange, keyspaceName, tableNames);
        return forceRepairAsync(keyspaceName, options, true);
    }

    @Deprecated
    public int forceRepairRangeAsync(String beginToken,
                                     String endToken,
                                     String keyspaceName,
                                     boolean isSequential,
                                     boolean isLocal,
                                     boolean fullRepair,
                                     String... tableNames)
    {
        Set<String> dataCenters = null;
        if (isLocal)
        {
            dataCenters = Sets.newHashSet(DatabaseDescriptor.getLocalDataCenter());
        }
        return forceRepairRangeAsync(beginToken, endToken, keyspaceName, isSequential, dataCenters, null, fullRepair, tableNames);
    }

    /**
     * Create collection of ranges that match ring layout from given tokens.
     *
     * @param beginToken beginning token of the range
     * @param endToken end token of the range
     * @return collection of ranges that match ring layout in TokenMetadata
     */
    @VisibleForTesting
    Collection<Range<Token>> createRepairRangeFrom(String beginToken, String endToken)
    {
        Token parsedBeginToken = getTokenFactory().fromString(beginToken);
        Token parsedEndToken = getTokenFactory().fromString(endToken);

        // Break up given range to match ring layout in TokenMetadata
        ArrayList<Range<Token>> repairingRange = new ArrayList<>();

        ArrayList<Token> tokens = new ArrayList<>(tokenMetadata.sortedTokens());
        if (!tokens.contains(parsedBeginToken))
        {
            tokens.add(parsedBeginToken);
        }
        if (!tokens.contains(parsedEndToken))
        {
            tokens.add(parsedEndToken);
        }
        // tokens now contain all tokens including our endpoints
        Collections.sort(tokens);

        int start = tokens.indexOf(parsedBeginToken), end = tokens.indexOf(parsedEndToken);
        for (int i = start; i != end; i = (i+1) % tokens.size())
        {
            Range<Token> range = new Range<>(tokens.get(i), tokens.get((i+1) % tokens.size()));
            repairingRange.add(range);
        }

        return repairingRange;
    }

    public TokenFactory getTokenFactory()
    {
        return tokenMetadata.partitioner.getTokenFactory();
    }

    public int forceRepairAsync(String keyspace, RepairOption options, boolean legacy)
    {
        if (options.getRanges().isEmpty() || Keyspace.open(keyspace).getReplicationStrategy().getReplicationFactor() < 2)
            return 0;

        int cmd = nextRepairCommand.incrementAndGet();
        new Thread(NamedThreadFactory.threadLocalDeallocator(createRepairTask(cmd, keyspace, options, legacy))).start();
        return cmd;
    }

    private FutureTask<Object> createRepairTask(final int cmd, final String keyspace, final RepairOption options, boolean legacy)
    {
        if (!options.getDataCenters().isEmpty() && !options.getDataCenters().contains(DatabaseDescriptor.getLocalDataCenter()))
        {
            throw new IllegalArgumentException("the local data center must be part of the repair");
        }

        RepairRunnable task = new RepairRunnable(this, cmd, options, keyspace);
        task.addProgressListener(progressSupport);
        if (legacy)
            task.addProgressListener(legacyProgressSupport);
        return new FutureTask<>(task, null);
    }

    public void forceTerminateAllRepairSessions() {
        ActiveRepairService.instance.terminateSessions();
    }

    /* End of MBean interface methods */

    /**
     * Get the "primary ranges" for the specified keyspace and endpoint.
     * "Primary ranges" are the ranges that the node is responsible for storing replica primarily.
     * The node that stores replica primarily is defined as the first node returned
     * by {@link AbstractReplicationStrategy#calculateNaturalEndpoints}.
     *
     * @param keyspace Keyspace name to check primary ranges
     * @param ep endpoint we are interested in.
     * @return primary ranges for the specified endpoint.
     */
    public Collection<Range<Token>> getPrimaryRangesForEndpoint(String keyspace, InetAddress ep)
    {
        AbstractReplicationStrategy strategy = Keyspace.open(keyspace).getReplicationStrategy();
        Collection<Range<Token>> primaryRanges = new HashSet<>();
        TokenMetadata metadata = tokenMetadata.cloneOnlyTokenMap();
        for (Token token : metadata.sortedTokens())
        {
            List<InetAddress> endpoints = strategy.calculateNaturalEndpoints(token, metadata);
            if (endpoints.size() > 0 && endpoints.get(0).equals(ep))
                primaryRanges.add(new Range<>(metadata.getPredecessor(token), token));
        }
        return primaryRanges;
    }

    /**
     * Get the "primary ranges" within local DC for the specified keyspace and endpoint.
     *
     * @see #getPrimaryRangesForEndpoint(String, java.net.InetAddress)
     * @param keyspace Keyspace name to check primary ranges
     * @param referenceEndpoint endpoint we are interested in.
     * @return primary ranges within local DC for the specified endpoint.
     */
    public Collection<Range<Token>> getPrimaryRangeForEndpointWithinDC(String keyspace, InetAddress referenceEndpoint)
    {
        TokenMetadata metadata = tokenMetadata.cloneOnlyTokenMap();
        String localDC = DatabaseDescriptor.getEndpointSnitch().getDatacenter(referenceEndpoint);
        Collection<InetAddress> localDcNodes = metadata.getTopology().getDatacenterEndpoints().get(localDC);
        AbstractReplicationStrategy strategy = Keyspace.open(keyspace).getReplicationStrategy();

        Collection<Range<Token>> localDCPrimaryRanges = new HashSet<>();
        for (Token token : metadata.sortedTokens())
        {
            List<InetAddress> endpoints = strategy.calculateNaturalEndpoints(token, metadata);
            for (InetAddress endpoint : endpoints)
            {
                if (localDcNodes.contains(endpoint))
                {
                    if (endpoint.equals(referenceEndpoint))
                    {
                        localDCPrimaryRanges.add(new Range<>(metadata.getPredecessor(token), token));
                    }
                    break;
                }
            }
        }

        return localDCPrimaryRanges;
    }

    /**
     * Get all ranges an endpoint is responsible for (by keyspace)
     * @param ep endpoint we are interested in.
     * @return ranges for the specified endpoint.
     */
    Collection<Range<Token>> getRangesForEndpoint(String keyspaceName, InetAddress ep)
    {
        return Keyspace.open(keyspaceName).getReplicationStrategy().getAddressRanges().get(ep);
    }

    /**
     * Get all ranges that span the ring given a set
     * of tokens. All ranges are in sorted order of
     * ranges.
     * @return ranges in sorted order
    */
    public List<Range<Token>> getAllRanges(List<Token> sortedTokens)
    {
        if (logger.isTraceEnabled())
            logger.trace("computing ranges for {}", StringUtils.join(sortedTokens, ", "));

        if (sortedTokens.isEmpty())
            return Collections.emptyList();
        int size = sortedTokens.size();
        List<Range<Token>> ranges = new ArrayList<>(size + 1);
        for (int i = 1; i < size; ++i)
        {
            Range<Token> range = new Range<>(sortedTokens.get(i - 1), sortedTokens.get(i));
            ranges.add(range);
        }
        Range<Token> range = new Range<>(sortedTokens.get(size - 1), sortedTokens.get(0));
        ranges.add(range);

        return ranges;
    }

    /**
     * This method returns the N endpoints that are responsible for storing the
     * specified key i.e for replication.
     *
     * @param keyspaceName keyspace name also known as keyspace
     * @param cf Column family name
     * @param key key for which we need to find the endpoint
     * @return the endpoint responsible for this key
     */
    public List<InetAddress> getNaturalEndpoints(String keyspaceName, String cf, String key)
    {
        KeyspaceMetadata ksMetaData = Schema.instance.getKSMetaData(keyspaceName);
        if (ksMetaData == null)
            throw new IllegalArgumentException("Unknown keyspace '" + keyspaceName + "'");

        CFMetaData cfMetaData = ksMetaData.getTableOrViewNullable(cf);
        if (cfMetaData == null)
            throw new IllegalArgumentException("Unknown table '" + cf + "' in keyspace '" + keyspaceName + "'");

        return getNaturalEndpoints(keyspaceName, tokenMetadata.partitioner.getToken(cfMetaData.getKeyValidator().fromString(key)));
    }

    public List<InetAddress> getNaturalEndpoints(String keyspaceName, ByteBuffer key)
    {
        return getNaturalEndpoints(keyspaceName, tokenMetadata.partitioner.getToken(key));
    }

    /**
     * This method returns the N endpoints that are responsible for storing the
     * specified key i.e for replication.
     *
     * @param keyspaceName keyspace name also known as keyspace
     * @param pos position for which we need to find the endpoint
     * @return the endpoint responsible for this token
     */
    public List<InetAddress> getNaturalEndpoints(String keyspaceName, RingPosition pos)
    {
        return Keyspace.open(keyspaceName).getReplicationStrategy().getNaturalEndpoints(pos);
    }

    /**
     * Returns the endpoints currently responsible for storing the token plus pending ones
     */
    public Iterable<InetAddress> getNaturalAndPendingEndpoints(String keyspaceName, Token token)
    {
        return Iterables.concat(getNaturalEndpoints(keyspaceName, token), tokenMetadata.pendingEndpointsFor(token, keyspaceName));
    }

    /**
     * This method attempts to return N endpoints that are responsible for storing the
     * specified key i.e for replication.
     *
     * @param keyspace keyspace name also known as keyspace
     * @param key key for which we need to find the endpoint
     * @return the endpoint responsible for this key
     */
    public List<InetAddress> getLiveNaturalEndpoints(Keyspace keyspace, ByteBuffer key)
    {
        return getLiveNaturalEndpoints(keyspace, tokenMetadata.decorateKey(key));
    }

    public List<InetAddress> getLiveNaturalEndpoints(Keyspace keyspace, RingPosition pos)
    {
        List<InetAddress> endpoints = keyspace.getReplicationStrategy().getNaturalEndpoints(pos);
        List<InetAddress> liveEps = new ArrayList<>(endpoints.size());

        for (InetAddress endpoint : endpoints)
        {
            if (FailureDetector.instance.isAlive(endpoint))
                liveEps.add(endpoint);
        }

        return liveEps;
    }

    public void setLoggingLevel(String classQualifier, String rawLevel) throws Exception
    {
        ch.qos.logback.classic.Logger logBackLogger = (ch.qos.logback.classic.Logger) LoggerFactory.getLogger(classQualifier);

        // if both classQualifer and rawLevel are empty, reload from configuration
        if (StringUtils.isBlank(classQualifier) && StringUtils.isBlank(rawLevel) )
        {
            JMXConfiguratorMBean jmxConfiguratorMBean = JMX.newMBeanProxy(ManagementFactory.getPlatformMBeanServer(),
                    new ObjectName("ch.qos.logback.classic:Name=default,Type=ch.qos.logback.classic.jmx.JMXConfigurator"),
                    JMXConfiguratorMBean.class);
            jmxConfiguratorMBean.reloadDefaultConfiguration();
            return;
        }
        // classQualifer is set, but blank level given
        else if (StringUtils.isNotBlank(classQualifier) && StringUtils.isBlank(rawLevel) )
        {
            if (logBackLogger.getLevel() != null || hasAppenders(logBackLogger))
                logBackLogger.setLevel(null);
            return;
        }

        ch.qos.logback.classic.Level level = ch.qos.logback.classic.Level.toLevel(rawLevel);
        logBackLogger.setLevel(level);
        logger.info("set log level to {} for classes under '{}' (if the level doesn't look like '{}' then the logger couldn't parse '{}')", level, classQualifier, rawLevel, rawLevel);
    }

    /**
     * @return the runtime logging levels for all the configured loggers
     */
    @Override
    public Map<String,String>getLoggingLevels() {
        Map<String, String> logLevelMaps = Maps.newLinkedHashMap();
        LoggerContext lc = (LoggerContext) LoggerFactory.getILoggerFactory();
        for (ch.qos.logback.classic.Logger logger : lc.getLoggerList())
        {
            if(logger.getLevel() != null || hasAppenders(logger))
                logLevelMaps.put(logger.getName(), logger.getLevel().toString());
        }
        return logLevelMaps;
    }

    private boolean hasAppenders(ch.qos.logback.classic.Logger logger) {
        Iterator<Appender<ILoggingEvent>> it = logger.iteratorForAppenders();
        return it.hasNext();
    }

    /**
     * @return list of Token ranges (_not_ keys!) together with estimated key count,
     *      breaking up the data this node is responsible for into pieces of roughly keysPerSplit
     */
    public List<Pair<Range<Token>, Long>> getSplits(String keyspaceName, String cfName, Range<Token> range, int keysPerSplit)
    {
        Keyspace t = Keyspace.open(keyspaceName);
        ColumnFamilyStore cfs = t.getColumnFamilyStore(cfName);
        List<DecoratedKey> keys = keySamples(Collections.singleton(cfs), range);

        long totalRowCountEstimate = cfs.estimatedKeysForRange(range);

        // splitCount should be much smaller than number of key samples, to avoid huge sampling error
        int minSamplesPerSplit = 4;
        int maxSplitCount = keys.size() / minSamplesPerSplit + 1;
        int splitCount = Math.max(1, Math.min(maxSplitCount, (int)(totalRowCountEstimate / keysPerSplit)));

        List<Token> tokens = keysToTokens(range, keys);
        return getSplits(tokens, splitCount, cfs);
    }

    private List<Pair<Range<Token>, Long>> getSplits(List<Token> tokens, int splitCount, ColumnFamilyStore cfs)
    {
        double step = (double) (tokens.size() - 1) / splitCount;
        Token prevToken = tokens.get(0);
        List<Pair<Range<Token>, Long>> splits = Lists.newArrayListWithExpectedSize(splitCount);
        for (int i = 1; i <= splitCount; i++)
        {
            int index = (int) Math.round(i * step);
            Token token = tokens.get(index);
            Range<Token> range = new Range<>(prevToken, token);
            // always return an estimate > 0 (see CASSANDRA-7322)
            splits.add(Pair.create(range, Math.max(cfs.metadata.params.minIndexInterval, cfs.estimatedKeysForRange(range))));
            prevToken = token;
        }
        return splits;
    }

    private List<Token> keysToTokens(Range<Token> range, List<DecoratedKey> keys)
    {
        List<Token> tokens = Lists.newArrayListWithExpectedSize(keys.size() + 2);
        tokens.add(range.left);
        for (DecoratedKey key : keys)
            tokens.add(key.getToken());
        tokens.add(range.right);
        return tokens;
    }

    private List<DecoratedKey> keySamples(Iterable<ColumnFamilyStore> cfses, Range<Token> range)
    {
        List<DecoratedKey> keys = new ArrayList<>();
        for (ColumnFamilyStore cfs : cfses)
            Iterables.addAll(keys, cfs.keySamples(range));
        FBUtilities.sortSampledKeys(keys, range);
        return keys;
    }

    /**
     * Broadcast leaving status and update local tokenMetadata accordingly
     */
    private void startLeaving()
    {
        Gossiper.instance.addLocalApplicationState(ApplicationState.STATUS, valueFactory.leaving(getLocalTokens()));
        tokenMetadata.addLeavingEndpoint(FBUtilities.getBroadcastAddress());
        PendingRangeCalculatorService.instance.update();
    }

    public void decommission() throws InterruptedException
    {
        if (!tokenMetadata.isMember(FBUtilities.getBroadcastAddress()))
            throw new UnsupportedOperationException("local node is not a member of the token ring yet");
        if (tokenMetadata.cloneAfterAllLeft().sortedTokens().size() < 2)
            throw new UnsupportedOperationException("no other normal nodes in the ring; decommission would be pointless");
        if (operationMode != Mode.NORMAL)
            throw new UnsupportedOperationException("Node in " + operationMode + " state; wait for status to become normal or restart");

        PendingRangeCalculatorService.instance.blockUntilFinished();
        for (String keyspaceName : Schema.instance.getNonLocalStrategyKeyspaces())
        {
            if (tokenMetadata.getPendingRanges(keyspaceName, FBUtilities.getBroadcastAddress()).size() > 0)
                throw new UnsupportedOperationException("data is currently moving to this node; unable to leave the ring");
        }

        if (logger.isDebugEnabled())
            logger.debug("DECOMMISSIONING");
        startLeaving();
        long timeout = Math.max(RING_DELAY, BatchlogManager.instance.getBatchlogTimeout());
        setMode(Mode.LEAVING, "sleeping " + timeout + " ms for batch processing and pending range setup", true);
        Thread.sleep(timeout);

        Runnable finishLeaving = new Runnable()
        {
            public void run()
            {
                shutdownClientServers();
                Gossiper.instance.stop();
                try {
                    MessagingService.instance().shutdown();
                } catch (IOError ioe) {
                    logger.info("failed to shutdown message service: {}", ioe);
                }
                StageManager.shutdownNow();
                SystemKeyspace.setBootstrapState(SystemKeyspace.BootstrapState.DECOMMISSIONED);
                setMode(Mode.DECOMMISSIONED, true);
                // let op be responsible for killing the process
            }
        };
        unbootstrap(finishLeaving);
    }

    private void leaveRing()
    {
        SystemKeyspace.setBootstrapState(SystemKeyspace.BootstrapState.NEEDS_BOOTSTRAP);
        tokenMetadata.removeEndpoint(FBUtilities.getBroadcastAddress());
        PendingRangeCalculatorService.instance.update();

        Gossiper.instance.addLocalApplicationState(ApplicationState.STATUS, valueFactory.left(getLocalTokens(),Gossiper.computeExpireTime()));
        int delay = Math.max(RING_DELAY, Gossiper.intervalInMillis * 2);
        logger.info("Announcing that I have left the ring for {}ms", delay);
        Uninterruptibles.sleepUninterruptibly(delay, TimeUnit.MILLISECONDS);
    }

    private void unbootstrap(Runnable onFinish)
    {
        Map<String, Multimap<Range<Token>, InetAddress>> rangesToStream = new HashMap<>();

        for (String keyspaceName : Schema.instance.getNonLocalStrategyKeyspaces())
        {
            Multimap<Range<Token>, InetAddress> rangesMM = getChangedRangesForLeaving(keyspaceName, FBUtilities.getBroadcastAddress());

            if (logger.isDebugEnabled())
                logger.debug("Ranges needing transfer are [{}]", StringUtils.join(rangesMM.keySet(), ","));

            rangesToStream.put(keyspaceName, rangesMM);
        }

        setMode(Mode.LEAVING, "replaying batch log and streaming data to other nodes", true);

        // Start with BatchLog replay, which may create hints but no writes since this is no longer a valid endpoint.
        Future<?> batchlogReplay = BatchlogManager.instance.startBatchlogReplay();
        Future<StreamState> streamSuccess = streamRanges(rangesToStream);

        // Wait for batch log to complete before streaming hints.
        logger.debug("waiting for batch log processing.");
        try
        {
            batchlogReplay.get();
        }
        catch (ExecutionException | InterruptedException e)
        {
            throw new RuntimeException(e);
        }

        setMode(Mode.LEAVING, "streaming hints to other nodes", true);

        Future hintsSuccess = streamHints();

        // wait for the transfer runnables to signal the latch.
        logger.debug("waiting for stream acks.");
        try
        {
            streamSuccess.get();
            hintsSuccess.get();
        }
        catch (ExecutionException | InterruptedException e)
        {
            throw new RuntimeException(e);
        }
        logger.debug("stream acks all received.");
        leaveRing();
        onFinish.run();
    }

    private Future streamHints()
    {
        return HintsService.instance.transferHints(this::getPreferredHintsStreamTarget);
    }

    /**
     * Find the best target to stream hints to. Currently the closest peer according to the snitch
     */
    private UUID getPreferredHintsStreamTarget()
    {
        List<InetAddress> candidates = new ArrayList<>(StorageService.instance.getTokenMetadata().cloneAfterAllLeft().getAllEndpoints());
        candidates.remove(FBUtilities.getBroadcastAddress());
        for (Iterator<InetAddress> iter = candidates.iterator(); iter.hasNext(); )
        {
            InetAddress address = iter.next();
            if (!FailureDetector.instance.isAlive(address))
                iter.remove();
        }

        if (candidates.isEmpty())
        {
            logger.warn("Unable to stream hints since no live endpoints seen");
            throw new RuntimeException("Unable to stream hints since no live endpoints seen");
        }
        else
        {
            // stream to the closest peer as chosen by the snitch
            DatabaseDescriptor.getEndpointSnitch().sortByProximity(FBUtilities.getBroadcastAddress(), candidates);
            InetAddress hintsDestinationHost = candidates.get(0);
            InetAddress preferred = SystemKeyspace.getPreferredIP(hintsDestinationHost);
            return tokenMetadata.getHostId(preferred);
        }
    }

    public void move(String newToken) throws IOException
    {
        try
        {
            getTokenFactory().validate(newToken);
        }
        catch (ConfigurationException e)
        {
            throw new IOException(e.getMessage());
        }
        move(getTokenFactory().fromString(newToken));
    }

    /**
     * move the node to new token or find a new token to boot to according to load
     *
     * @param newToken new token to boot to, or if null, find balanced token to boot to
     *
     * @throws IOException on any I/O operation error
     */
    private void move(Token newToken) throws IOException
    {
        if (newToken == null)
            throw new IOException("Can't move to the undefined (null) token.");

        if (tokenMetadata.sortedTokens().contains(newToken))
            throw new IOException("target token " + newToken + " is already owned by another node.");

        // address of the current node
        InetAddress localAddress = FBUtilities.getBroadcastAddress();

        // This doesn't make any sense in a vnodes environment.
        if (getTokenMetadata().getTokens(localAddress).size() > 1)
        {
            logger.error("Invalid request to move(Token); This node has more than one token and cannot be moved thusly.");
            throw new UnsupportedOperationException("This node has more than one token and cannot be moved thusly.");
        }

        List<String> keyspacesToProcess = Schema.instance.getNonLocalStrategyKeyspaces();

        PendingRangeCalculatorService.instance.blockUntilFinished();
        // checking if data is moving to this node
        for (String keyspaceName : keyspacesToProcess)
        {
            if (tokenMetadata.getPendingRanges(keyspaceName, localAddress).size() > 0)
                throw new UnsupportedOperationException("data is currently moving to this node; unable to leave the ring");
        }

        Gossiper.instance.addLocalApplicationState(ApplicationState.STATUS, valueFactory.moving(newToken));
        setMode(Mode.MOVING, String.format("Moving %s from %s to %s.", localAddress, getLocalTokens().iterator().next(), newToken), true);

        setMode(Mode.MOVING, String.format("Sleeping %s ms before start streaming/fetching ranges", RING_DELAY), true);
        Uninterruptibles.sleepUninterruptibly(RING_DELAY, TimeUnit.MILLISECONDS);

        RangeRelocator relocator = new RangeRelocator(Collections.singleton(newToken), keyspacesToProcess);

        if (relocator.streamsNeeded())
        {
            setMode(Mode.MOVING, "fetching new ranges and streaming old ranges", true);
            try
            {
                relocator.stream().get();
            }
            catch (ExecutionException | InterruptedException e)
            {
                throw new RuntimeException("Interrupted while waiting for stream/fetch ranges to finish: " + e.getMessage());
            }
        }
        else
        {
            setMode(Mode.MOVING, "No ranges to fetch/stream", true);
        }

        setTokens(Collections.singleton(newToken)); // setting new token as we have everything settled

        if (logger.isDebugEnabled())
            logger.debug("Successfully moved to new token {}", getLocalTokens().iterator().next());
    }

    private class RangeRelocator
    {
        private final StreamPlan streamPlan = new StreamPlan("Relocation");

        private RangeRelocator(Collection<Token> tokens, List<String> keyspaceNames)
        {
            calculateToFromStreams(tokens, keyspaceNames);
        }

        private void calculateToFromStreams(Collection<Token> newTokens, List<String> keyspaceNames)
        {
            InetAddress localAddress = FBUtilities.getBroadcastAddress();
            IEndpointSnitch snitch = DatabaseDescriptor.getEndpointSnitch();
            TokenMetadata tokenMetaCloneAllSettled = tokenMetadata.cloneAfterAllSettled();
            // clone to avoid concurrent modification in calculateNaturalEndpoints
            TokenMetadata tokenMetaClone = tokenMetadata.cloneOnlyTokenMap();

            for (String keyspace : keyspaceNames)
            {
                // replication strategy of the current keyspace
                AbstractReplicationStrategy strategy = Keyspace.open(keyspace).getReplicationStrategy();
                Multimap<InetAddress, Range<Token>> endpointToRanges = strategy.getAddressRanges();

                logger.debug("Calculating ranges to stream and request for keyspace {}", keyspace);
                for (Token newToken : newTokens)
                {
                    // getting collection of the currently used ranges by this keyspace
                    Collection<Range<Token>> currentRanges = endpointToRanges.get(localAddress);
                    // collection of ranges which this node will serve after move to the new token
                    Collection<Range<Token>> updatedRanges = strategy.getPendingAddressRanges(tokenMetaClone, newToken, localAddress);

                    // ring ranges and endpoints associated with them
                    // this used to determine what nodes should we ping about range data
                    Multimap<Range<Token>, InetAddress> rangeAddresses = strategy.getRangeAddresses(tokenMetaClone);

                    // calculated parts of the ranges to request/stream from/to nodes in the ring
                    Pair<Set<Range<Token>>, Set<Range<Token>>> rangesPerKeyspace = calculateStreamAndFetchRanges(currentRanges, updatedRanges);

                    /**
                     * In this loop we are going through all ranges "to fetch" and determining
                     * nodes in the ring responsible for data we are interested in
                     */
                    Multimap<Range<Token>, InetAddress> rangesToFetchWithPreferredEndpoints = ArrayListMultimap.create();
                    for (Range<Token> toFetch : rangesPerKeyspace.right)
                    {
                        for (Range<Token> range : rangeAddresses.keySet())
                        {
                            if (range.contains(toFetch))
                            {
                                List<InetAddress> endpoints = null;

                                if (useStrictConsistency)
                                {
                                    Set<InetAddress> oldEndpoints = Sets.newHashSet(rangeAddresses.get(range));
                                    Set<InetAddress> newEndpoints = Sets.newHashSet(strategy.calculateNaturalEndpoints(toFetch.right, tokenMetaCloneAllSettled));

                                    //Due to CASSANDRA-5953 we can have a higher RF then we have endpoints.
                                    //So we need to be careful to only be strict when endpoints == RF
                                    if (oldEndpoints.size() == strategy.getReplicationFactor())
                                    {
                                        oldEndpoints.removeAll(newEndpoints);

                                        //No relocation required
                                        if (oldEndpoints.isEmpty())
                                            continue;

                                        assert oldEndpoints.size() == 1 : "Expected 1 endpoint but found " + oldEndpoints.size();
                                    }

                                    endpoints = Lists.newArrayList(oldEndpoints.iterator().next());
                                }
                                else
                                {
                                    endpoints = snitch.getSortedListByProximity(localAddress, rangeAddresses.get(range));
                                }

                                // storing range and preferred endpoint set
                                rangesToFetchWithPreferredEndpoints.putAll(toFetch, endpoints);
                            }
                        }

                        Collection<InetAddress> addressList = rangesToFetchWithPreferredEndpoints.get(toFetch);
                        if (addressList == null || addressList.isEmpty())
                            continue;

                        if (useStrictConsistency)
                        {
                            if (addressList.size() > 1)
                                throw new IllegalStateException("Multiple strict sources found for " + toFetch);

                            InetAddress sourceIp = addressList.iterator().next();
                            if (Gossiper.instance.isEnabled() && !Gossiper.instance.getEndpointStateForEndpoint(sourceIp).isAlive())
                                throw new RuntimeException("A node required to move the data consistently is down ("+sourceIp+").  If you wish to move the data from a potentially inconsistent replica, restart the node with -Dcassandra.consistent.rangemovement=false");
                        }
                    }

                    // calculating endpoints to stream current ranges to if needed
                    // in some situations node will handle current ranges as part of the new ranges
                    Multimap<InetAddress, Range<Token>> endpointRanges = HashMultimap.create();
                    for (Range<Token> toStream : rangesPerKeyspace.left)
                    {
                        Set<InetAddress> currentEndpoints = ImmutableSet.copyOf(strategy.calculateNaturalEndpoints(toStream.right, tokenMetaClone));
                        Set<InetAddress> newEndpoints = ImmutableSet.copyOf(strategy.calculateNaturalEndpoints(toStream.right, tokenMetaCloneAllSettled));
                        logger.debug("Range: {} Current endpoints: {} New endpoints: {}", toStream, currentEndpoints, newEndpoints);
                        for (InetAddress address : Sets.difference(newEndpoints, currentEndpoints))
                        {
                            logger.debug("Range {} has new owner {}", toStream, address);
                            endpointRanges.put(address, toStream);
                        }
                    }

                    // stream ranges
                    for (InetAddress address : endpointRanges.keySet())
                    {
                        logger.debug("Will stream range {} of keyspace {} to endpoint {}", endpointRanges.get(address), keyspace, address);
                        InetAddress preferred = SystemKeyspace.getPreferredIP(address);
                        streamPlan.transferRanges(address, preferred, keyspace, endpointRanges.get(address));
                    }

                    // stream requests
                    Multimap<InetAddress, Range<Token>> workMap = RangeStreamer.getWorkMap(rangesToFetchWithPreferredEndpoints, keyspace, FailureDetector.instance, useStrictConsistency);
                    for (InetAddress address : workMap.keySet())
                    {
                        logger.debug("Will request range {} of keyspace {} from endpoint {}", workMap.get(address), keyspace, address);
                        InetAddress preferred = SystemKeyspace.getPreferredIP(address);
                        streamPlan.requestRanges(address, preferred, keyspace, workMap.get(address));
                    }

                    logger.debug("Keyspace {}: work map {}.", keyspace, workMap);
                }
            }
        }

        public Future<StreamState> stream()
        {
            return streamPlan.execute();
        }

        public boolean streamsNeeded()
        {
            return !streamPlan.isEmpty();
        }
    }

    /**
     * Get the status of a token removal.
     */
    public String getRemovalStatus()
    {
        if (removingNode == null) {
            return "No token removals in process.";
        }
        return String.format("Removing token (%s). Waiting for replication confirmation from [%s].",
                             tokenMetadata.getToken(removingNode),
                             StringUtils.join(replicatingNodes, ","));
    }

    /**
     * Force a remove operation to complete. This may be necessary if a remove operation
     * blocks forever due to node/stream failure. removeToken() must be called
     * first, this is a last resort measure.  No further attempt will be made to restore replicas.
     */
    public void forceRemoveCompletion()
    {
        if (!replicatingNodes.isEmpty()  || !tokenMetadata.getLeavingEndpoints().isEmpty())
        {
            logger.warn("Removal not confirmed for for {}", StringUtils.join(this.replicatingNodes, ","));
            for (InetAddress endpoint : tokenMetadata.getLeavingEndpoints())
            {
                UUID hostId = tokenMetadata.getHostId(endpoint);
                Gossiper.instance.advertiseTokenRemoved(endpoint, hostId);
                excise(tokenMetadata.getTokens(endpoint), endpoint);
            }
            replicatingNodes.clear();
            removingNode = null;
        }
        else
        {
            logger.warn("No tokens to force removal on, call 'removenode' first");
        }
    }

    /**
     * Remove a node that has died, attempting to restore the replica count.
     * If the node is alive, decommission should be attempted.  If decommission
     * fails, then removeToken should be called.  If we fail while trying to
     * restore the replica count, finally forceRemoveCompleteion should be
     * called to forcibly remove the node without regard to replica count.
     *
     * @param hostIdString token for the node
     */
    public void removeNode(String hostIdString)
    {
        InetAddress myAddress = FBUtilities.getBroadcastAddress();
        UUID localHostId = tokenMetadata.getHostId(myAddress);
        UUID hostId = UUID.fromString(hostIdString);
        InetAddress endpoint = tokenMetadata.getEndpointForHostId(hostId);

        if (endpoint == null)
            throw new UnsupportedOperationException("Host ID not found.");

        Collection<Token> tokens = tokenMetadata.getTokens(endpoint);

        if (endpoint.equals(myAddress))
             throw new UnsupportedOperationException("Cannot remove self");

        if (Gossiper.instance.getLiveMembers().contains(endpoint))
            throw new UnsupportedOperationException("Node " + endpoint + " is alive and owns this ID. Use decommission command to remove it from the ring");

        // A leaving endpoint that is dead is already being removed.
        if (tokenMetadata.isLeaving(endpoint))
            logger.warn("Node {} is already being removed, continuing removal anyway", endpoint);

        if (!replicatingNodes.isEmpty())
            throw new UnsupportedOperationException("This node is already processing a removal. Wait for it to complete, or use 'removenode force' if this has failed.");

        // Find the endpoints that are going to become responsible for data
        for (String keyspaceName : Schema.instance.getNonLocalStrategyKeyspaces())
        {
            // if the replication factor is 1 the data is lost so we shouldn't wait for confirmation
            if (Keyspace.open(keyspaceName).getReplicationStrategy().getReplicationFactor() == 1)
                continue;

            // get all ranges that change ownership (that is, a node needs
            // to take responsibility for new range)
            Multimap<Range<Token>, InetAddress> changedRanges = getChangedRangesForLeaving(keyspaceName, endpoint);
            IFailureDetector failureDetector = FailureDetector.instance;
            for (InetAddress ep : changedRanges.values())
            {
                if (failureDetector.isAlive(ep))
                    replicatingNodes.add(ep);
                else
                    logger.warn("Endpoint {} is down and will not receive data for re-replication of {}", ep, endpoint);
            }
        }
        removingNode = endpoint;

        tokenMetadata.addLeavingEndpoint(endpoint);
        PendingRangeCalculatorService.instance.update();

        // the gossiper will handle spoofing this node's state to REMOVING_TOKEN for us
        // we add our own token so other nodes to let us know when they're done
        Gossiper.instance.advertiseRemoving(endpoint, hostId, localHostId);

        // kick off streaming commands
        restoreReplicaCount(endpoint, myAddress);

        // wait for ReplicationFinishedVerbHandler to signal we're done
        while (!replicatingNodes.isEmpty())
        {
            Uninterruptibles.sleepUninterruptibly(100, TimeUnit.MILLISECONDS);
        }

        excise(tokens, endpoint);

        // gossiper will indicate the token has left
        Gossiper.instance.advertiseTokenRemoved(endpoint, hostId);

        replicatingNodes.clear();
        removingNode = null;
    }

    public void confirmReplication(InetAddress node)
    {
        // replicatingNodes can be empty in the case where this node used to be a removal coordinator,
        // but restarted before all 'replication finished' messages arrived. In that case, we'll
        // still go ahead and acknowledge it.
        if (!replicatingNodes.isEmpty())
        {
            replicatingNodes.remove(node);
        }
        else
        {
            logger.info("Received unexpected REPLICATION_FINISHED message from {}. Was this node recently a removal coordinator?", node);
        }
    }

    public String getOperationMode()
    {
        return operationMode.toString();
    }

    public boolean isStarting()
    {
        return operationMode == Mode.STARTING;
    }

    public boolean isMoving()
    {
        return operationMode == Mode.MOVING;
    }

    public boolean isJoining()
    {
        return operationMode == Mode.JOINING;
    }

    public boolean isDrained()
    {
        return operationMode == Mode.DRAINED;
    }

    public boolean isDraining()
    {
        return operationMode == Mode.DRAINING;
    }

    public String getDrainProgress()
    {
        return String.format("Drained %s/%s ColumnFamilies", remainingCFs, totalCFs);
    }

    /**
     * Shuts node off to writes, empties memtables and the commit log.
     */
    public synchronized void drain() throws IOException, InterruptedException, ExecutionException
    {
        drain(false);
    }

    protected synchronized void drain(boolean isFinalShutdown) throws IOException, InterruptedException, ExecutionException
    {
        ExecutorService counterMutationStage = StageManager.getStage(Stage.COUNTER_MUTATION);
        ExecutorService viewMutationStage = StageManager.getStage(Stage.VIEW_MUTATION);
        ExecutorService mutationStage = StageManager.getStage(Stage.MUTATION);

        if (mutationStage.isTerminated()
            && counterMutationStage.isTerminated()
            && viewMutationStage.isTerminated())
        {
            if (!isFinalShutdown)
                logger.warn("Cannot drain node (did it already happen?)");
            return;
        }

        assert !isShutdown;
        isShutdown = true;

        Throwable preShutdownHookThrowable = Throwables.perform(null, preShutdownHooks.stream().map(h -> h::run));
        if (preShutdownHookThrowable != null)
            logger.error("Attempting to continue draining after pre-shutdown hooks returned exception", preShutdownHookThrowable);

        try
        {
            setMode(Mode.DRAINING, "starting drain process", !isFinalShutdown);

            BatchlogManager.instance.shutdown();
            HintsService.instance.pauseDispatch();

            if (daemon != null)
                shutdownClientServers();
            ScheduledExecutors.optionalTasks.shutdown();
            Gossiper.instance.stop();

            if (!isFinalShutdown)
                setMode(Mode.DRAINING, "shutting down MessageService", false);

            // In-progress writes originating here could generate hints to be written, so shut down MessagingService
            // before mutation stage, so we can get all the hints saved before shutting down
            MessagingService.instance().shutdown();

            if (!isFinalShutdown)
                setMode(Mode.DRAINING, "clearing mutation stage", false);
            viewMutationStage.shutdown();
            counterMutationStage.shutdown();
            mutationStage.shutdown();
            viewMutationStage.awaitTermination(3600, TimeUnit.SECONDS);
            counterMutationStage.awaitTermination(3600, TimeUnit.SECONDS);
            mutationStage.awaitTermination(3600, TimeUnit.SECONDS);

            StorageProxy.instance.verifyNoHintsInProgress();

            if (!isFinalShutdown)
                setMode(Mode.DRAINING, "flushing column families", false);

            // disable autocompaction - we don't want to start any new compactions while we are draining
            for (Keyspace keyspace : Keyspace.all())
                for (ColumnFamilyStore cfs : keyspace.getColumnFamilyStores())
                    cfs.disableAutoCompaction();

            // count CFs first, since forceFlush could block for the flushWriter to get a queue slot empty
            totalCFs = 0;
            for (Keyspace keyspace : Keyspace.nonSystem())
                totalCFs += keyspace.getColumnFamilyStores().size();
            remainingCFs = totalCFs;
            // flush
            List<Future<?>> flushes = new ArrayList<>();
            for (Keyspace keyspace : Keyspace.nonSystem())
            {
                for (ColumnFamilyStore cfs : keyspace.getColumnFamilyStores())
                    flushes.add(cfs.forceFlush());
            }
            // wait for the flushes.
            // TODO this is a godawful way to track progress, since they flush in parallel.  a long one could
            // thus make several short ones "instant" if we wait for them later.
            for (Future f : flushes)
            {
                try
                {
                    FBUtilities.waitOnFuture(f);
                }
                catch (Throwable t)
                {
                    JVMStabilityInspector.inspectThrowable(t);
                    // don't let this stop us from shutting down the commitlog and other thread pools
                    logger.warn("Caught exception while waiting for memtable flushes during shutdown hook", t);
                }

                remainingCFs--;
            }

            // Interrupt ongoing compactions and shutdown CM to prevent further compactions.
            CompactionManager.instance.forceShutdown();
            // Flush the system tables after all other tables are flushed, just in case flushing modifies any system state
            // like CASSANDRA-5151. Don't bother with progress tracking since system data is tiny.
            // Flush system tables after stopping compactions since they modify
            // system tables (for example compactions can obsolete sstables and the tidiers in SSTableReader update
            // system tables, see SSTableReader.GlobalTidy)
            flushes.clear();
            for (Keyspace keyspace : Keyspace.system())
            {
                for (ColumnFamilyStore cfs : keyspace.getColumnFamilyStores())
                    flushes.add(cfs.forceFlush());
            }
            FBUtilities.waitOnFutures(flushes);

            HintsService.instance.shutdownBlocking();

            // Interrupt ongoing compactions and shutdown CM to prevent further compactions.
            CompactionManager.instance.forceShutdown();

            // whilst we've flushed all the CFs, which will have recycled all completed segments, we want to ensure
            // there are no segments to replay, so we force the recycling of any remaining (should be at most one)
            CommitLog.instance.forceRecycleAllSegments();

            CommitLog.instance.shutdownBlocking();

            // wait for miscellaneous tasks like sstable and commitlog segment deletion
            ScheduledExecutors.nonPeriodicTasks.shutdown();
            if (!ScheduledExecutors.nonPeriodicTasks.awaitTermination(1, TimeUnit.MINUTES))
                logger.warn("Failed to wait for non periodic tasks to shutdown");

            ColumnFamilyStore.shutdownPostFlushExecutor();
            setMode(Mode.DRAINED, !isFinalShutdown);
        }
        catch (Throwable t)
        {
            logger.error("Caught an exception while draining ", t);
        }
        finally
        {
            Throwable postShutdownHookThrowable = Throwables.perform(null, postShutdownHooks.stream().map(h -> h::run));
            if (postShutdownHookThrowable != null)
                logger.error("Post-shutdown hooks returned exception", postShutdownHookThrowable);
        }
    }

    /**
     * Add a runnable which will be called before shut down or drain. This is useful for other
     * applications running in the same JVM which may want to shut down first rather than time
     * out attempting to use Cassandra calls which will no longer work.
     * @param hook: the code to run
     * @return true on success, false if Cassandra is already shutting down, in which case the runnable
     * has NOT been added.
     */
    public synchronized boolean addPreShutdownHook(Runnable hook)
    {
        if (!isDraining() && !isDrained())
            return preShutdownHooks.add(hook);

        return false;
    }

    /**
     * Remove a preshutdown hook
     */
    public synchronized boolean removePreShutdownHook(Runnable hook)
    {
        return preShutdownHooks.remove(hook);
    }

    /**
     * Add a runnable which will be called after shutdown or drain. This is useful for other applications
     * running in the same JVM that Cassandra needs to work and should shut down later.
     * @param hook: the code to run
     * @return true on success, false if Cassandra is already shutting down, in which case the runnable has NOT been
     * added.
     */
    public synchronized boolean addPostShutdownHook(Runnable hook)
    {
        if (!isDraining() && !isDrained())
            return postShutdownHooks.add(hook);

        return false;
    }

    /**
     * Remove a postshutdownhook
     */
    public synchronized boolean removePostShutdownHook(Runnable hook)
    {
        return postShutdownHooks.remove(hook);
    }

    /**
     * Some services are shutdown during draining and we should not attempt to start them again.
     *
     * @param service - the name of the service we are trying to start.
     * @throws IllegalStateException - an exception that nodetool is able to convert into a message to display to the user
     */
    synchronized void checkServiceAllowedToStart(String service)
    {
        if (isDraining()) // when draining isShutdown is also true, so we check first to return a more accurate message
            throw new IllegalStateException(String.format("Unable to start %s because the node is draining.", service));

        if (isShutdown()) // do not rely on operationMode in case it gets changed to decomissioned or other
            throw new IllegalStateException(String.format("Unable to start %s because the node was drained.", service));
    }

    // Never ever do this at home. Used by tests.
    @VisibleForTesting
    public IPartitioner setPartitionerUnsafe(IPartitioner newPartitioner)
    {
        IPartitioner oldPartitioner = DatabaseDescriptor.setPartitionerUnsafe(newPartitioner);
        tokenMetadata = tokenMetadata.cloneWithNewPartitioner(newPartitioner);
        valueFactory = new VersionedValue.VersionedValueFactory(newPartitioner);
        return oldPartitioner;
    }

    TokenMetadata setTokenMetadataUnsafe(TokenMetadata tmd)
    {
        TokenMetadata old = tokenMetadata;
        tokenMetadata = tmd;
        return old;
    }

    public void truncate(String keyspace, String table) throws TimeoutException, IOException
    {
        try
        {
            StorageProxy.truncateBlocking(keyspace, table);
        }
        catch (UnavailableException e)
        {
            throw new IOException(e.getMessage());
        }
    }

    public Map<InetAddress, Float> getOwnership()
    {
        List<Token> sortedTokens = tokenMetadata.sortedTokens();
        // describeOwnership returns tokens in an unspecified order, let's re-order them
        Map<Token, Float> tokenMap = new TreeMap<Token, Float>(tokenMetadata.partitioner.describeOwnership(sortedTokens));
        Map<InetAddress, Float> nodeMap = new LinkedHashMap<>();
        for (Map.Entry<Token, Float> entry : tokenMap.entrySet())
        {
            InetAddress endpoint = tokenMetadata.getEndpoint(entry.getKey());
            Float tokenOwnership = entry.getValue();
            if (nodeMap.containsKey(endpoint))
                nodeMap.put(endpoint, nodeMap.get(endpoint) + tokenOwnership);
            else
                nodeMap.put(endpoint, tokenOwnership);
        }
        return nodeMap;
    }

    /**
     * Calculates ownership. If there are multiple DC's and the replication strategy is DC aware then ownership will be
     * calculated per dc, i.e. each DC will have total ring ownership divided amongst its nodes. Without replication
     * total ownership will be a multiple of the number of DC's and this value will then go up within each DC depending
     * on the number of replicas within itself. For DC unaware replication strategies, ownership without replication
     * will be 100%.
     *
     * @throws IllegalStateException when node is not configured properly.
     */
    public LinkedHashMap<InetAddress, Float> effectiveOwnership(String keyspace) throws IllegalStateException
    {
        AbstractReplicationStrategy strategy;
        if (keyspace != null)
        {
            Keyspace keyspaceInstance = Schema.instance.getKeyspaceInstance(keyspace);
            if (keyspaceInstance == null)
                throw new IllegalArgumentException("The keyspace " + keyspace + ", does not exist");

            if (keyspaceInstance.getReplicationStrategy() instanceof LocalStrategy)
                throw new IllegalStateException("Ownership values for keyspaces with LocalStrategy are meaningless");
            strategy = keyspaceInstance.getReplicationStrategy();
        }
        else
        {
            List<String> userKeyspaces = Schema.instance.getUserKeyspaces();

            if (userKeyspaces.size() > 0)
            {
                keyspace = userKeyspaces.get(0);
                AbstractReplicationStrategy replicationStrategy = Schema.instance.getKeyspaceInstance(keyspace).getReplicationStrategy();
                for (String keyspaceName : userKeyspaces)
                {
                    if (!Schema.instance.getKeyspaceInstance(keyspaceName).getReplicationStrategy().hasSameSettings(replicationStrategy))
                        throw new IllegalStateException("Non-system keyspaces don't have the same replication settings, effective ownership information is meaningless");
                }
            }
            else
            {
                keyspace = "system_traces";
            }

            Keyspace keyspaceInstance = Schema.instance.getKeyspaceInstance(keyspace);
            if (keyspaceInstance == null)
                throw new IllegalArgumentException("The node does not have " + keyspace + " yet, probably still bootstrapping");
            strategy = keyspaceInstance.getReplicationStrategy();
        }

        TokenMetadata metadata = tokenMetadata.cloneOnlyTokenMap();

        Collection<Collection<InetAddress>> endpointsGroupedByDc = new ArrayList<>();
        // mapping of dc's to nodes, use sorted map so that we get dcs sorted
        SortedMap<String, Collection<InetAddress>> sortedDcsToEndpoints = new TreeMap<>();
        sortedDcsToEndpoints.putAll(metadata.getTopology().getDatacenterEndpoints().asMap());
        for (Collection<InetAddress> endpoints : sortedDcsToEndpoints.values())
            endpointsGroupedByDc.add(endpoints);

        Map<Token, Float> tokenOwnership = tokenMetadata.partitioner.describeOwnership(tokenMetadata.sortedTokens());
        LinkedHashMap<InetAddress, Float> finalOwnership = Maps.newLinkedHashMap();

        Multimap<InetAddress, Range<Token>> endpointToRanges = strategy.getAddressRanges();
        // calculate ownership per dc
        for (Collection<InetAddress> endpoints : endpointsGroupedByDc)
        {
            // calculate the ownership with replication and add the endpoint to the final ownership map
            for (InetAddress endpoint : endpoints)
            {
                float ownership = 0.0f;
                for (Range<Token> range : endpointToRanges.get(endpoint))
                {
                    if (tokenOwnership.containsKey(range.right))
                        ownership += tokenOwnership.get(range.right);
                }
                finalOwnership.put(endpoint, ownership);
            }
        }
        return finalOwnership;
    }

    public List<String> getKeyspaces()
    {
        List<String> keyspaceNamesList = new ArrayList<>(Schema.instance.getKeyspaces());
        return Collections.unmodifiableList(keyspaceNamesList);
    }

    public List<String> getNonSystemKeyspaces()
    {
        return Collections.unmodifiableList(Schema.instance.getNonSystemKeyspaces());
    }

    public List<String> getNonLocalStrategyKeyspaces()
    {
        return Collections.unmodifiableList(Schema.instance.getNonLocalStrategyKeyspaces());
    }

    public void updateSnitch(String epSnitchClassName, Boolean dynamic, Integer dynamicUpdateInterval, Integer dynamicResetInterval, Double dynamicBadnessThreshold) throws ClassNotFoundException
    {
        IEndpointSnitch oldSnitch = DatabaseDescriptor.getEndpointSnitch();

        // new snitch registers mbean during construction
        IEndpointSnitch newSnitch;
        try
        {
            newSnitch = FBUtilities.construct(epSnitchClassName, "snitch");
        }
        catch (ConfigurationException e)
        {
            throw new ClassNotFoundException(e.getMessage());
        }
        if (dynamic)
        {
            DatabaseDescriptor.setDynamicUpdateInterval(dynamicUpdateInterval);
            DatabaseDescriptor.setDynamicResetInterval(dynamicResetInterval);
            DatabaseDescriptor.setDynamicBadnessThreshold(dynamicBadnessThreshold);
            newSnitch = new DynamicEndpointSnitch(newSnitch);
        }

        // point snitch references to the new instance
        DatabaseDescriptor.setEndpointSnitch(newSnitch);
        for (String ks : Schema.instance.getKeyspaces())
        {
            Keyspace.open(ks).getReplicationStrategy().snitch = newSnitch;
        }

        if (oldSnitch instanceof DynamicEndpointSnitch)
            ((DynamicEndpointSnitch)oldSnitch).unregisterMBean();

        updateTopology();
    }

    /**
     * Seed data to the endpoints that will be responsible for it at the future
     *
     * @param rangesToStreamByKeyspace keyspaces and data ranges with endpoints included for each
     * @return async Future for whether stream was success
     */
    private Future<StreamState> streamRanges(Map<String, Multimap<Range<Token>, InetAddress>> rangesToStreamByKeyspace)
    {
        // First, we build a list of ranges to stream to each host, per table
        Map<String, Map<InetAddress, List<Range<Token>>>> sessionsToStreamByKeyspace = new HashMap<>();
        for (Map.Entry<String, Multimap<Range<Token>, InetAddress>> entry : rangesToStreamByKeyspace.entrySet())
        {
            String keyspace = entry.getKey();
            Multimap<Range<Token>, InetAddress> rangesWithEndpoints = entry.getValue();

            if (rangesWithEndpoints.isEmpty())
                continue;

            Map<InetAddress, List<Range<Token>>> rangesPerEndpoint = new HashMap<>();
            for (Map.Entry<Range<Token>, InetAddress> endPointEntry : rangesWithEndpoints.entries())
            {
                Range<Token> range = endPointEntry.getKey();
                InetAddress endpoint = endPointEntry.getValue();

                List<Range<Token>> curRanges = rangesPerEndpoint.get(endpoint);
                if (curRanges == null)
                {
                    curRanges = new LinkedList<>();
                    rangesPerEndpoint.put(endpoint, curRanges);
                }
                curRanges.add(range);
            }

            sessionsToStreamByKeyspace.put(keyspace, rangesPerEndpoint);
        }

        StreamPlan streamPlan = new StreamPlan("Unbootstrap");
        for (Map.Entry<String, Map<InetAddress, List<Range<Token>>>> entry : sessionsToStreamByKeyspace.entrySet())
        {
            String keyspaceName = entry.getKey();
            Map<InetAddress, List<Range<Token>>> rangesPerEndpoint = entry.getValue();

            for (Map.Entry<InetAddress, List<Range<Token>>> rangesEntry : rangesPerEndpoint.entrySet())
            {
                List<Range<Token>> ranges = rangesEntry.getValue();
                InetAddress newEndpoint = rangesEntry.getKey();
                InetAddress preferred = SystemKeyspace.getPreferredIP(newEndpoint);

                // TODO each call to transferRanges re-flushes, this is potentially a lot of waste
                streamPlan.transferRanges(newEndpoint, preferred, keyspaceName, ranges);
            }
        }
        return streamPlan.execute();
    }

    /**
     * Calculate pair of ranges to stream/fetch for given two range collections
     * (current ranges for keyspace and ranges after move to new token)
     *
     * @param current collection of the ranges by current token
     * @param updated collection of the ranges after token is changed
     * @return pair of ranges to stream/fetch for given current and updated range collections
     */
    public Pair<Set<Range<Token>>, Set<Range<Token>>> calculateStreamAndFetchRanges(Collection<Range<Token>> current, Collection<Range<Token>> updated)
    {
        Set<Range<Token>> toStream = new HashSet<>();
        Set<Range<Token>> toFetch  = new HashSet<>();


        for (Range<Token> r1 : current)
        {
            boolean intersect = false;
            for (Range<Token> r2 : updated)
            {
                if (r1.intersects(r2))
                {
                    // adding difference ranges to fetch from a ring
                    toStream.addAll(r1.subtract(r2));
                    intersect = true;
                }
            }
            if (!intersect)
            {
                toStream.add(r1); // should seed whole old range
            }
        }

        for (Range<Token> r2 : updated)
        {
            boolean intersect = false;
            for (Range<Token> r1 : current)
            {
                if (r2.intersects(r1))
                {
                    // adding difference ranges to fetch from a ring
                    toFetch.addAll(r2.subtract(r1));
                    intersect = true;
                }
            }
            if (!intersect)
            {
                toFetch.add(r2); // should fetch whole old range
            }
        }

        return Pair.create(toStream, toFetch);
    }

    public void bulkLoad(String directory)
    {
        try
        {
            bulkLoadInternal(directory).get();
        }
        catch (Exception e)
        {
            throw new RuntimeException(e);
        }
    }

    public String bulkLoadAsync(String directory)
    {
        return bulkLoadInternal(directory).planId.toString();
    }

    private StreamResultFuture bulkLoadInternal(String directory)
    {
        File dir = new File(directory);

        if (!dir.exists() || !dir.isDirectory())
            throw new IllegalArgumentException("Invalid directory " + directory);

        SSTableLoader.Client client = new SSTableLoader.Client()
        {
            private String keyspace;

            public void init(String keyspace)
            {
                this.keyspace = keyspace;
                try
                {
                    for (Map.Entry<Range<Token>, List<InetAddress>> entry : StorageService.instance.getRangeToAddressMap(keyspace).entrySet())
                    {
                        Range<Token> range = entry.getKey();
                        for (InetAddress endpoint : entry.getValue())
                            addRangeForEndpoint(range, endpoint);
                    }
                }
                catch (Exception e)
                {
                    throw new RuntimeException(e);
                }
            }

            public CFMetaData getTableMetadata(String tableName)
            {
                return Schema.instance.getCFMetaData(keyspace, tableName);
            }
        };

        return new SSTableLoader(dir, client, new OutputHandler.LogOutput()).stream();
    }

    public void rescheduleFailedDeletions()
    {
        LifecycleTransaction.rescheduleFailedDeletions();
    }

    /**
     * #{@inheritDoc}
     */
    public void loadNewSSTables(String ksName, String cfName)
    {
        ColumnFamilyStore.loadNewSSTables(ksName, cfName);
    }

    /**
     * #{@inheritDoc}
     */
    public List<String> sampleKeyRange() // do not rename to getter - see CASSANDRA-4452 for details
    {
        List<DecoratedKey> keys = new ArrayList<>();
        for (Keyspace keyspace : Keyspace.nonLocalStrategy())
        {
            for (Range<Token> range : getPrimaryRangesForEndpoint(keyspace.getName(), FBUtilities.getBroadcastAddress()))
                keys.addAll(keySamples(keyspace.getColumnFamilyStores(), range));
        }

        List<String> sampledKeys = new ArrayList<>(keys.size());
        for (DecoratedKey key : keys)
            sampledKeys.add(key.getToken().toString());
        return sampledKeys;
    }

    public void rebuildSecondaryIndex(String ksName, String cfName, String... idxNames)
    {
        String[] indices = asList(idxNames).stream()
                                           .map(p -> isIndexColumnFamily(p) ? getIndexName(p) : p)
                                           .collect(toList())
                                           .toArray(new String[idxNames.length]);

        ColumnFamilyStore.rebuildSecondaryIndex(ksName, cfName, indices);
    }

    public void resetLocalSchema() throws IOException
    {
        MigrationManager.resetLocalSchema();
    }

    public void setTraceProbability(double probability)
    {
        this.traceProbability = probability;
    }

    public double getTraceProbability()
    {
        return traceProbability;
    }

    public void disableAutoCompaction(String ks, String... tables) throws IOException
    {
        for (ColumnFamilyStore cfs : getValidColumnFamilies(true, true, ks, tables))
        {
            cfs.disableAutoCompaction();
        }
    }

    public synchronized void enableAutoCompaction(String ks, String... tables) throws IOException
    {
        checkServiceAllowedToStart("auto compaction");

        for (ColumnFamilyStore cfs : getValidColumnFamilies(true, true, ks, tables))
        {
            cfs.enableAutoCompaction();
        }
    }

    /** Returns the name of the cluster */
    public String getClusterName()
    {
        return DatabaseDescriptor.getClusterName();
    }

    /** Returns the cluster partitioner */
    public String getPartitionerName()
    {
        return DatabaseDescriptor.getPartitionerName();
    }

    public int getTombstoneWarnThreshold()
    {
        return DatabaseDescriptor.getTombstoneWarnThreshold();
    }

    public void setTombstoneWarnThreshold(int threshold)
    {
        DatabaseDescriptor.setTombstoneWarnThreshold(threshold);
    }

    public int getTombstoneFailureThreshold()
    {
        return DatabaseDescriptor.getTombstoneFailureThreshold();
    }

    public void setTombstoneFailureThreshold(int threshold)
    {
        DatabaseDescriptor.setTombstoneFailureThreshold(threshold);
    }

    public int getBatchSizeFailureThreshold()
    {
        return DatabaseDescriptor.getBatchSizeFailThresholdInKB();
    }

    public void setBatchSizeFailureThreshold(int threshold)
    {
        DatabaseDescriptor.setBatchSizeFailThresholdInKB(threshold);
    }

    public void setHintedHandoffThrottleInKB(int throttleInKB)
    {
        DatabaseDescriptor.setHintedHandoffThrottleInKB(throttleInKB);
        logger.info(String.format("Updated hinted_handoff_throttle_in_kb to %d", throttleInKB));
    }

}<|MERGE_RESOLUTION|>--- conflicted
+++ resolved
@@ -497,40 +497,20 @@
                                        "To perform this operation, please restart with " +
                                        "-Dcassandra.allow_unsafe_replace=true");
 
-<<<<<<< HEAD
-        logger.info("Gathering node replacement information for {}", DatabaseDescriptor.getReplaceAddress());
         InetAddress replaceAddress = DatabaseDescriptor.getReplaceAddress();
-        Gossiper.instance.doShadowRound();
+        logger.info("Gathering node replacement information for {}", replaceAddress);
+        Map<InetAddress, EndpointState> epStates = Gossiper.instance.doShadowRound();
         // as we've completed the shadow round of gossip, we should be able to find the node we're replacing
-        if (Gossiper.instance.getEndpointStateForEndpoint(replaceAddress) == null)
+        if (epStates.get(replaceAddress) == null)
             throw new RuntimeException(String.format("Cannot replace_address %s because it doesn't exist in gossip", replaceAddress));
 
         try
         {
-            VersionedValue tokensVersionedValue = Gossiper.instance.getEndpointStateForEndpoint(replaceAddress).getApplicationState(ApplicationState.TOKENS);
-=======
-        // make magic happen
-        Map<InetAddress, EndpointState> epStates = Gossiper.instance.doShadowRound();
-        // now that we've gossiped at least once, we should be able to find the node we're replacing
-        if (epStates.get(DatabaseDescriptor.getReplaceAddress())== null)
-            throw new RuntimeException("Cannot replace_address " + DatabaseDescriptor.getReplaceAddress() + " because it doesn't exist in gossip");
-        replacingId = Gossiper.instance.getHostId(DatabaseDescriptor.getReplaceAddress(), epStates);
-        try
-        {
-            VersionedValue tokensVersionedValue = epStates.get(DatabaseDescriptor.getReplaceAddress()).getApplicationState(ApplicationState.TOKENS);
->>>>>>> 2836a644
+            VersionedValue tokensVersionedValue = epStates.get(replaceAddress).getApplicationState(ApplicationState.TOKENS);
             if (tokensVersionedValue == null)
                 throw new RuntimeException(String.format("Could not find tokens for %s to replace", replaceAddress));
 
-<<<<<<< HEAD
             bootstrapTokens = TokenSerializer.deserialize(tokenMetadata.partitioner, new DataInputStream(new ByteArrayInputStream(tokensVersionedValue.toBytes())));
-=======
-            if (isReplacingSameAddress())
-            {
-                SystemKeyspace.setLocalHostId(replacingId); // use the replacee's host Id as our own so we receive hints, etc
-            }
-            return tokens;
->>>>>>> 2836a644
         }
         catch (IOException e)
         {
@@ -541,11 +521,10 @@
 
         if (isReplacingSameAddress())
         {
-            localHostId = Gossiper.instance.getHostId(replaceAddress); // use the replacee's host Id as our own so we receive hints, etc
+            localHostId = Gossiper.instance.getHostId(replaceAddress, epStates); // use the replacee's host Id as our own so we receive hints, etc
             SystemKeyspace.setLocalHostId(localHostId);
         }
 
-        Gossiper.instance.resetEndpointStateMap(); // clean up since we have what we need
         return localHostId;
     }
 
@@ -558,19 +537,12 @@
         }
 
         logger.debug("Starting shadow gossip round to check for endpoint collision");
-<<<<<<< HEAD
-        Gossiper.instance.doShadowRound();
+        Map<InetAddress, EndpointState> epStates = Gossiper.instance.doShadowRound();
         // If bootstrapping, check whether any previously known status for the endpoint makes it unsafe to do so.
         // If not bootstrapping, compare the host id for this endpoint learned from gossip (if any) with the local
         // one, which was either read from system.local or generated at startup. If a learned id is present &
         // doesn't match the local, then the node needs replacing
-        if (!Gossiper.instance.isSafeForStartup(FBUtilities.getBroadcastAddress(), localHostId, shouldBootstrap()))
-=======
-        if (!MessagingService.instance().isListening())
-            MessagingService.instance().listen();
-        Map<InetAddress, EndpointState> epStates = Gossiper.instance.doShadowRound();
-        if (!Gossiper.instance.isSafeForBootstrap(FBUtilities.getBroadcastAddress(), epStates))
->>>>>>> 2836a644
+        if (!Gossiper.instance.isSafeForStartup(FBUtilities.getBroadcastAddress(), localHostId, shouldBootstrap(), epStates))
         {
             throw new RuntimeException(String.format("A node with address %s already exists, cancelling join. " +
                                                      "Use cassandra.replace_address if you want to replace this node.",
@@ -591,11 +563,6 @@
                     throw new UnsupportedOperationException("Other bootstrapping/leaving/moving nodes detected, cannot bootstrap while cassandra.consistent.rangemovement is true");
             }
         }
-<<<<<<< HEAD
-        logger.debug("Resetting gossip state after shadow round");
-        Gossiper.instance.resetEndpointStateMap();
-=======
->>>>>>> 2836a644
     }
 
     private boolean allowSimultaneousMoves()
