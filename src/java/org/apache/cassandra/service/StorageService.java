/*
 * Licensed to the Apache Software Foundation (ASF) under one
 * or more contributor license agreements.  See the NOTICE file
 * distributed with this work for additional information
 * regarding copyright ownership.  The ASF licenses this file
 * to you under the Apache License, Version 2.0 (the
 * "License"); you may not use this file except in compliance
 * with the License.  You may obtain a copy of the License at
 *
 *     http://www.apache.org/licenses/LICENSE-2.0
 *
 * Unless required by applicable law or agreed to in writing, software
 * distributed under the License is distributed on an "AS IS" BASIS,
 * WITHOUT WARRANTIES OR CONDITIONS OF ANY KIND, either express or implied.
 * See the License for the specific language governing permissions and
 * limitations under the License.
 */
package org.apache.cassandra.service;

import java.io.*;
import java.lang.management.ManagementFactory;
import java.net.InetAddress;
import java.net.UnknownHostException;
import java.nio.ByteBuffer;
import java.util.*;
import java.util.Map.Entry;
import java.util.concurrent.*;
import java.util.concurrent.atomic.AtomicBoolean;
import java.util.concurrent.atomic.AtomicInteger;
import java.util.regex.MatchResult;
import java.util.regex.Pattern;
import java.util.stream.StreamSupport;

import javax.annotation.Nullable;
import javax.management.*;
import javax.management.openmbean.TabularData;
import javax.management.openmbean.TabularDataSupport;

import com.google.common.annotations.VisibleForTesting;
import com.google.common.base.Predicate;
import com.google.common.collect.*;
import com.google.common.util.concurrent.*;

import org.apache.commons.lang3.StringUtils;

import org.slf4j.Logger;
import org.slf4j.LoggerFactory;

import ch.qos.logback.classic.LoggerContext;
import ch.qos.logback.classic.jmx.JMXConfiguratorMBean;
import ch.qos.logback.classic.spi.ILoggingEvent;
import ch.qos.logback.core.Appender;
import ch.qos.logback.core.hook.DelayingShutdownHook;
import org.apache.cassandra.auth.AuthKeyspace;
import org.apache.cassandra.auth.AuthMigrationListener;
import org.apache.cassandra.batchlog.BatchRemoveVerbHandler;
import org.apache.cassandra.batchlog.BatchStoreVerbHandler;
import org.apache.cassandra.batchlog.BatchlogManager;
import org.apache.cassandra.concurrent.NamedThreadFactory;
import org.apache.cassandra.concurrent.ScheduledExecutors;
import org.apache.cassandra.concurrent.Stage;
import org.apache.cassandra.concurrent.StageManager;
import org.apache.cassandra.config.CFMetaData;
import org.apache.cassandra.config.DatabaseDescriptor;
import org.apache.cassandra.config.Schema;
import org.apache.cassandra.config.SchemaConstants;
import org.apache.cassandra.config.ViewDefinition;
import org.apache.cassandra.db.*;
import org.apache.cassandra.db.commitlog.CommitLog;
import org.apache.cassandra.db.compaction.CompactionManager;
import org.apache.cassandra.db.lifecycle.LifecycleTransaction;
import org.apache.cassandra.dht.*;
import org.apache.cassandra.dht.Range;
import org.apache.cassandra.dht.Token.TokenFactory;
import org.apache.cassandra.exceptions.*;
import org.apache.cassandra.gms.*;
import org.apache.cassandra.hints.HintVerbHandler;
import org.apache.cassandra.hints.HintsService;
import org.apache.cassandra.io.sstable.format.SSTableReader;
import org.apache.cassandra.io.sstable.SSTableLoader;
import org.apache.cassandra.io.util.FileUtils;
import org.apache.cassandra.locator.*;
import org.apache.cassandra.metrics.StorageMetrics;
import org.apache.cassandra.net.*;
import org.apache.cassandra.repair.*;
import org.apache.cassandra.repair.messages.RepairOption;
import org.apache.cassandra.schema.CompactionParams.TombstoneOption;
import org.apache.cassandra.schema.KeyspaceMetadata;
import org.apache.cassandra.service.paxos.CommitVerbHandler;
import org.apache.cassandra.service.paxos.PrepareVerbHandler;
import org.apache.cassandra.service.paxos.ProposeVerbHandler;
import org.apache.cassandra.streaming.*;
import org.apache.cassandra.thrift.EndpointDetails;
import org.apache.cassandra.thrift.TokenRange;
import org.apache.cassandra.thrift.cassandraConstants;
import org.apache.cassandra.tracing.TraceKeyspace;
import org.apache.cassandra.transport.ProtocolVersion;
import org.apache.cassandra.utils.*;
import org.apache.cassandra.utils.progress.ProgressEvent;
import org.apache.cassandra.utils.progress.ProgressEventType;
import org.apache.cassandra.utils.progress.jmx.JMXProgressSupport;
import org.apache.cassandra.utils.progress.jmx.LegacyJMXProgressSupport;

import static java.util.Arrays.asList;
import static java.util.stream.Collectors.toList;
import static org.apache.cassandra.index.SecondaryIndexManager.getIndexName;
import static org.apache.cassandra.index.SecondaryIndexManager.isIndexColumnFamily;

/**
 * This abstraction contains the token/identifier of this node
 * on the identifier space. This token gets gossiped around.
 * This class will also maintain histograms of the load information
 * of other nodes in the cluster.
 */
public class StorageService extends NotificationBroadcasterSupport implements IEndpointStateChangeSubscriber, StorageServiceMBean
{
    private static final Logger logger = LoggerFactory.getLogger(StorageService.class);

    public static final int RING_DELAY = getRingDelay(); // delay after which we assume ring has stablized

    private final JMXProgressSupport progressSupport = new JMXProgressSupport(this);

    /**
     * @deprecated backward support to previous notification interface
     * Will be removed on 4.0
     */
    @Deprecated
    private final LegacyJMXProgressSupport legacyProgressSupport;

    private static final AtomicInteger threadCounter = new AtomicInteger(1);

    private static int getRingDelay()
    {
        String newdelay = System.getProperty("cassandra.ring_delay_ms");
        if (newdelay != null)
        {
            logger.info("Overriding RING_DELAY to {}ms", newdelay);
            return Integer.parseInt(newdelay);
        }
        else
            return 30 * 1000;
    }

    /* This abstraction maintains the token/endpoint metadata information */
    private TokenMetadata tokenMetadata = new TokenMetadata();

    public volatile VersionedValue.VersionedValueFactory valueFactory = new VersionedValue.VersionedValueFactory(tokenMetadata.partitioner);

    private Thread drainOnShutdown = null;
    private volatile boolean isShutdown = false;
    private final List<Runnable> preShutdownHooks = new ArrayList<>();
    private final List<Runnable> postShutdownHooks = new ArrayList<>();

    public static final StorageService instance = new StorageService();

    @Deprecated
    public boolean isInShutdownHook()
    {
        return isShutdown();
    }

    public boolean isShutdown()
    {
        return isShutdown;
    }

    public Collection<Range<Token>> getLocalRanges(String keyspaceName)
    {
        return getRangesForEndpoint(keyspaceName, FBUtilities.getBroadcastAddress());
    }

    public Collection<Range<Token>> getNormalizedLocalRanges(String keyspaceName)
    {
        return Keyspace.open(keyspaceName).getReplicationStrategy().getNormalizedLocalRanges();
    }

    public Collection<Range<Token>> getPrimaryRanges(String keyspace)
    {
        return getPrimaryRangesForEndpoint(keyspace, FBUtilities.getBroadcastAddress());
    }

    public Collection<Range<Token>> getPrimaryRangesWithinDC(String keyspace)
    {
        return getPrimaryRangeForEndpointWithinDC(keyspace, FBUtilities.getBroadcastAddress());
    }

    private final Set<InetAddress> replicatingNodes = Collections.synchronizedSet(new HashSet<InetAddress>());
    private CassandraDaemon daemon;

    private InetAddress removingNode;

    /* Are we starting this node in bootstrap mode? */
    private volatile boolean isBootstrapMode;

    /* we bootstrap but do NOT join the ring unless told to do so */
    private boolean isSurveyMode = Boolean.parseBoolean(System.getProperty("cassandra.write_survey", "false"));
    /* true if node is rebuilding and receiving data */
    private final AtomicBoolean isRebuilding = new AtomicBoolean();
    private final AtomicBoolean isDecommissioning = new AtomicBoolean();

    private volatile boolean initialized = false;
    private volatile boolean joined = false;
    private volatile boolean gossipActive = false;
    private volatile boolean authSetupComplete = false;

    /* the probability for tracing any particular request, 0 disables tracing and 1 enables for all */
    private double traceProbability = 0.0;

    private static enum Mode { STARTING, NORMAL, JOINING, LEAVING, DECOMMISSIONED, MOVING, DRAINING, DRAINED }
    private volatile Mode operationMode = Mode.STARTING;

    /* Used for tracking drain progress */
    private volatile int totalCFs, remainingCFs;

    private static final AtomicInteger nextRepairCommand = new AtomicInteger();

    private final List<IEndpointLifecycleSubscriber> lifecycleSubscribers = new CopyOnWriteArrayList<>();

    private final ObjectName jmxObjectName;

    private Collection<Token> bootstrapTokens = null;

    // true when keeping strict consistency while bootstrapping
    private static final boolean useStrictConsistency = Boolean.parseBoolean(System.getProperty("cassandra.consistent.rangemovement", "true"));
    private static final boolean allowSimultaneousMoves = Boolean.parseBoolean(System.getProperty("cassandra.consistent.simultaneousmoves.allow","false"));
    private static final boolean joinRing = Boolean.parseBoolean(System.getProperty("cassandra.join_ring", "true"));
    private boolean replacing;

    private final StreamStateStore streamStateStore = new StreamStateStore();

    /** This method updates the local token on disk  */
    public void setTokens(Collection<Token> tokens)
    {
        assert tokens != null && !tokens.isEmpty() : "Node needs at least one token.";
        if (logger.isDebugEnabled())
            logger.debug("Setting tokens to {}", tokens);
        SystemKeyspace.updateTokens(tokens);
        Collection<Token> localTokens = getLocalTokens();
        setGossipTokens(localTokens);
        tokenMetadata.updateNormalTokens(tokens, FBUtilities.getBroadcastAddress());
        setMode(Mode.NORMAL, false);
    }

    public void setGossipTokens(Collection<Token> tokens)
    {
        List<Pair<ApplicationState, VersionedValue>> states = new ArrayList<Pair<ApplicationState, VersionedValue>>();
        states.add(Pair.create(ApplicationState.TOKENS, valueFactory.tokens(tokens)));
        states.add(Pair.create(ApplicationState.STATUS, valueFactory.normal(tokens)));
        Gossiper.instance.addLocalApplicationStates(states);
    }

    public StorageService()
    {
        // use dedicated executor for sending JMX notifications
        super(Executors.newSingleThreadExecutor());

        MBeanServer mbs = ManagementFactory.getPlatformMBeanServer();
        try
        {
            jmxObjectName = new ObjectName("org.apache.cassandra.db:type=StorageService");
            mbs.registerMBean(this, jmxObjectName);
            mbs.registerMBean(StreamManager.instance, new ObjectName(StreamManager.OBJECT_NAME));
        }
        catch (Exception e)
        {
            throw new RuntimeException(e);
        }

        legacyProgressSupport = new LegacyJMXProgressSupport(this, jmxObjectName);

        /* register the verb handlers */
        MessagingService.instance().registerVerbHandlers(MessagingService.Verb.MUTATION, new MutationVerbHandler());
        MessagingService.instance().registerVerbHandlers(MessagingService.Verb.READ_REPAIR, new ReadRepairVerbHandler());
        MessagingService.instance().registerVerbHandlers(MessagingService.Verb.READ, new ReadCommandVerbHandler());
        MessagingService.instance().registerVerbHandlers(MessagingService.Verb.RANGE_SLICE, new RangeSliceVerbHandler());
        MessagingService.instance().registerVerbHandlers(MessagingService.Verb.PAGED_RANGE, new RangeSliceVerbHandler());
        MessagingService.instance().registerVerbHandlers(MessagingService.Verb.COUNTER_MUTATION, new CounterMutationVerbHandler());
        MessagingService.instance().registerVerbHandlers(MessagingService.Verb.TRUNCATE, new TruncateVerbHandler());
        MessagingService.instance().registerVerbHandlers(MessagingService.Verb.PAXOS_PREPARE, new PrepareVerbHandler());
        MessagingService.instance().registerVerbHandlers(MessagingService.Verb.PAXOS_PROPOSE, new ProposeVerbHandler());
        MessagingService.instance().registerVerbHandlers(MessagingService.Verb.PAXOS_COMMIT, new CommitVerbHandler());
        MessagingService.instance().registerVerbHandlers(MessagingService.Verb.HINT, new HintVerbHandler());

        // see BootStrapper for a summary of how the bootstrap verbs interact
        MessagingService.instance().registerVerbHandlers(MessagingService.Verb.REPLICATION_FINISHED, new ReplicationFinishedVerbHandler());
        MessagingService.instance().registerVerbHandlers(MessagingService.Verb.REQUEST_RESPONSE, new ResponseVerbHandler());
        MessagingService.instance().registerVerbHandlers(MessagingService.Verb.INTERNAL_RESPONSE, new ResponseVerbHandler());
        MessagingService.instance().registerVerbHandlers(MessagingService.Verb.REPAIR_MESSAGE, new RepairMessageVerbHandler());
        MessagingService.instance().registerVerbHandlers(MessagingService.Verb.GOSSIP_SHUTDOWN, new GossipShutdownVerbHandler());

        MessagingService.instance().registerVerbHandlers(MessagingService.Verb.GOSSIP_DIGEST_SYN, new GossipDigestSynVerbHandler());
        MessagingService.instance().registerVerbHandlers(MessagingService.Verb.GOSSIP_DIGEST_ACK, new GossipDigestAckVerbHandler());
        MessagingService.instance().registerVerbHandlers(MessagingService.Verb.GOSSIP_DIGEST_ACK2, new GossipDigestAck2VerbHandler());

        MessagingService.instance().registerVerbHandlers(MessagingService.Verb.DEFINITIONS_UPDATE, new DefinitionsUpdateVerbHandler());
        MessagingService.instance().registerVerbHandlers(MessagingService.Verb.SCHEMA_CHECK, new SchemaCheckVerbHandler());
        MessagingService.instance().registerVerbHandlers(MessagingService.Verb.MIGRATION_REQUEST, new MigrationRequestVerbHandler());

        MessagingService.instance().registerVerbHandlers(MessagingService.Verb.SNAPSHOT, new SnapshotVerbHandler());
        MessagingService.instance().registerVerbHandlers(MessagingService.Verb.ECHO, new EchoVerbHandler());

        MessagingService.instance().registerVerbHandlers(MessagingService.Verb.BATCH_STORE, new BatchStoreVerbHandler());
        MessagingService.instance().registerVerbHandlers(MessagingService.Verb.BATCH_REMOVE, new BatchRemoveVerbHandler());
    }

    public void registerDaemon(CassandraDaemon daemon)
    {
        this.daemon = daemon;
    }

    public void register(IEndpointLifecycleSubscriber subscriber)
    {
        lifecycleSubscribers.add(subscriber);
    }

    public void unregister(IEndpointLifecycleSubscriber subscriber)
    {
        lifecycleSubscribers.remove(subscriber);
    }

    // should only be called via JMX
    public void stopGossiping()
    {
        if (gossipActive)
        {
            logger.warn("Stopping gossip by operator request");
            Gossiper.instance.stop();
            gossipActive = false;
        }
    }

    // should only be called via JMX
    public synchronized void startGossiping()
    {
        if (!gossipActive)
        {
            checkServiceAllowedToStart("gossip");

            logger.warn("Starting gossip by operator request");
            Collection<Token> tokens = SystemKeyspace.getSavedTokens();

            boolean validTokens = tokens != null && !tokens.isEmpty();

            // shouldn't be called before these are set if we intend to join the ring/are in the process of doing so
            if (joined || joinRing)
                assert validTokens : "Cannot start gossiping for a node intended to join without valid tokens";

            if (validTokens)
                setGossipTokens(tokens);

            Gossiper.instance.forceNewerGeneration();
            Gossiper.instance.start((int) (System.currentTimeMillis() / 1000));
            gossipActive = true;
        }
    }

    // should only be called via JMX
    public boolean isGossipRunning()
    {
        return Gossiper.instance.isEnabled();
    }

    // should only be called via JMX
    public synchronized void startRPCServer()
    {
        checkServiceAllowedToStart("thrift");

        if (daemon == null)
        {
            throw new IllegalStateException("No configured daemon");
        }
        daemon.thriftServer.start();
    }

    public void stopRPCServer()
    {
        if (daemon == null)
        {
            throw new IllegalStateException("No configured daemon");
        }
        if (daemon.thriftServer != null)
            daemon.thriftServer.stop();
    }

    public boolean isRPCServerRunning()
    {
        if ((daemon == null) || (daemon.thriftServer == null))
        {
            return false;
        }
        return daemon.thriftServer.isRunning();
    }

    public synchronized void startNativeTransport()
    {
        checkServiceAllowedToStart("native transport");

        if (daemon == null)
        {
            throw new IllegalStateException("No configured daemon");
        }

        try
        {
            daemon.startNativeTransport();
        }
        catch (Exception e)
        {
            throw new RuntimeException("Error starting native transport: " + e.getMessage());
        }
    }

    public void stopNativeTransport()
    {
        if (daemon == null)
        {
            throw new IllegalStateException("No configured daemon");
        }
        daemon.stopNativeTransport();
    }

    public boolean isNativeTransportRunning()
    {
        if (daemon == null)
        {
            return false;
        }
        return daemon.isNativeTransportRunning();
    }

    public void stopTransports()
    {
        if (isGossipActive())
        {
            logger.error("Stopping gossiper");
            stopGossiping();
        }
        if (isRPCServerRunning())
        {
            logger.error("Stopping RPC server");
            stopRPCServer();
        }
        if (isNativeTransportRunning())
        {
            logger.error("Stopping native transport");
            stopNativeTransport();
        }
    }

    /**
     * Set the Gossip flag RPC_READY to false and then
     * shutdown the client services (thrift and CQL).
     *
     * Note that other nodes will do this for us when
     * they get the Gossip shutdown message, so even if
     * we don't get time to broadcast this, it is not a problem.
     *
     * See {@link Gossiper#markAsShutdown(InetAddress)}
     */
    private void shutdownClientServers()
    {
        setRpcReady(false);
        stopRPCServer();
        stopNativeTransport();
    }

    public void stopClient()
    {
        Gossiper.instance.unregister(this);
        Gossiper.instance.stop();
        MessagingService.instance().shutdown();
        // give it a second so that task accepted before the MessagingService shutdown gets submitted to the stage (to avoid RejectedExecutionException)
        Uninterruptibles.sleepUninterruptibly(1, TimeUnit.SECONDS);
        StageManager.shutdownNow();
    }

    public boolean isInitialized()
    {
        return initialized;
    }

    public boolean isGossipActive()
    {
        return gossipActive;
    }

    public boolean isDaemonSetupCompleted()
    {
        return daemon == null
               ? false
               : daemon.setupCompleted();
    }

    public void stopDaemon()
    {
        if (daemon == null)
            throw new IllegalStateException("No configured daemon");
        daemon.deactivate();
    }

    private synchronized UUID prepareForReplacement() throws ConfigurationException
    {
        if (SystemKeyspace.bootstrapComplete())
            throw new RuntimeException("Cannot replace address with a node that is already bootstrapped");

        if (!joinRing)
            throw new ConfigurationException("Cannot set both join_ring=false and attempt to replace a node");

        if (!DatabaseDescriptor.isAutoBootstrap() && !Boolean.getBoolean("cassandra.allow_unsafe_replace"))
            throw new RuntimeException("Replacing a node without bootstrapping risks invalidating consistency " +
                                       "guarantees as the expected data may not be present until repair is run. " +
                                       "To perform this operation, please restart with " +
                                       "-Dcassandra.allow_unsafe_replace=true");

        InetAddress replaceAddress = DatabaseDescriptor.getReplaceAddress();
        logger.info("Gathering node replacement information for {}", replaceAddress);
        Gossiper.instance.doShadowRound();
        // as we've completed the shadow round of gossip, we should be able to find the node we're replacing
        if (Gossiper.instance.getEndpointStateForEndpoint(replaceAddress) == null)
            throw new RuntimeException(String.format("Cannot replace_address %s because it doesn't exist in gossip", replaceAddress));

        try
        {
            VersionedValue tokensVersionedValue = Gossiper.instance.getEndpointStateForEndpoint(replaceAddress).getApplicationState(ApplicationState.TOKENS);
            if (tokensVersionedValue == null)
                throw new RuntimeException(String.format("Could not find tokens for %s to replace", replaceAddress));

            bootstrapTokens = TokenSerializer.deserialize(tokenMetadata.partitioner, new DataInputStream(new ByteArrayInputStream(tokensVersionedValue.toBytes())));
        }
        catch (IOException e)
        {
            throw new RuntimeException(e);
        }

        UUID localHostId = SystemKeyspace.getLocalHostId();

        if (isReplacingSameAddress())
        {
            localHostId = Gossiper.instance.getHostId(replaceAddress);
            SystemKeyspace.setLocalHostId(localHostId); // use the replacee's host Id as our own so we receive hints, etc
        }

        Gossiper.instance.resetEndpointStateMap(); // clean up since we have what we need
        return localHostId;
    }

    private synchronized void checkForEndpointCollision(UUID localHostId) throws ConfigurationException
    {
        if (Boolean.getBoolean("cassandra.allow_unsafe_join"))
        {
            logger.warn("Skipping endpoint collision check as cassandra.allow_unsafe_join=true");
            return;
        }

        logger.debug("Starting shadow gossip round to check for endpoint collision");
        Gossiper.instance.doShadowRound();
        // If bootstrapping, check whether any previously known status for the endpoint makes it unsafe to do so.
        // If not bootstrapping, compare the host id for this endpoint learned from gossip (if any) with the local
        // one, which was either read from system.local or generated at startup. If a learned id is present &
        // doesn't match the local, then the node needs replacing
        if (!Gossiper.instance.isSafeForStartup(FBUtilities.getBroadcastAddress(), localHostId, shouldBootstrap()))
        {
            throw new RuntimeException(String.format("A node with address %s already exists, cancelling join. " +
                                                     "Use cassandra.replace_address if you want to replace this node.",
                                                     FBUtilities.getBroadcastAddress()));
        }

        if (shouldBootstrap() && useStrictConsistency && !allowSimultaneousMoves())
        {
            for (Map.Entry<InetAddress, EndpointState> entry : Gossiper.instance.getEndpointStates())
            {
                // ignore local node or empty status
                if (entry.getKey().equals(FBUtilities.getBroadcastAddress()) || entry.getValue().getApplicationState(ApplicationState.STATUS) == null)
                    continue;
                String[] pieces = splitValue(entry.getValue().getApplicationState(ApplicationState.STATUS));
                assert (pieces.length > 0);
                String state = pieces[0];
                if (state.equals(VersionedValue.STATUS_BOOTSTRAPPING) || state.equals(VersionedValue.STATUS_LEAVING) || state.equals(VersionedValue.STATUS_MOVING))
                    throw new UnsupportedOperationException("Other bootstrapping/leaving/moving nodes detected, cannot bootstrap while cassandra.consistent.rangemovement is true");
            }
        }
        logger.debug("Resetting gossip state after shadow round");
        Gossiper.instance.resetEndpointStateMap();
    }

    private boolean allowSimultaneousMoves()
    {
        return allowSimultaneousMoves && DatabaseDescriptor.getNumTokens() == 1;
    }

    // for testing only
    public void unsafeInitialize() throws ConfigurationException
    {
        initialized = true;
        gossipActive = true;
        Gossiper.instance.register(this);
        Gossiper.instance.start((int) (System.currentTimeMillis() / 1000)); // needed for node-ring gathering.
        Gossiper.instance.addLocalApplicationState(ApplicationState.NET_VERSION, valueFactory.networkVersion());
        if (!MessagingService.instance().isListening())
            MessagingService.instance().listen();
    }

    public void populateTokenMetadata()
    {
        if (Boolean.parseBoolean(System.getProperty("cassandra.load_ring_state", "true")))
        {
            logger.info("Populating token metadata from system tables");
            Multimap<InetAddress, Token> loadedTokens = SystemKeyspace.loadTokens();
            if (!shouldBootstrap()) // if we have not completed bootstrapping, we should not add ourselves as a normal token
                loadedTokens.putAll(FBUtilities.getBroadcastAddress(), SystemKeyspace.getSavedTokens());
            for (InetAddress ep : loadedTokens.keySet())
                tokenMetadata.updateNormalTokens(loadedTokens.get(ep), ep);

            logger.info("Token metadata: {}", tokenMetadata);
        }
    }

    public synchronized void initServer() throws ConfigurationException
    {
        initServer(RING_DELAY);
    }

    public synchronized void initServer(int delay) throws ConfigurationException
    {
        logger.info("Cassandra version: {}", FBUtilities.getReleaseVersionString());
        logger.info("Thrift API version: {}", cassandraConstants.VERSION);
        logger.info("CQL supported versions: {} (default: {})",
                StringUtils.join(ClientState.getCQLSupportedVersion(), ", "), ClientState.DEFAULT_CQL_VERSION);
        logger.info("Native protocol supported versions: {} (default: {})",
                    StringUtils.join(ProtocolVersion.supportedVersions(), ", "), ProtocolVersion.CURRENT);

        try
        {
            // Ensure StorageProxy is initialized on start-up; see CASSANDRA-3797.
            Class.forName("org.apache.cassandra.service.StorageProxy");
            // also IndexSummaryManager, which is otherwise unreferenced
            Class.forName("org.apache.cassandra.io.sstable.IndexSummaryManager");
        }
        catch (ClassNotFoundException e)
        {
            throw new AssertionError(e);
        }

        // daemon threads, like our executors', continue to run while shutdown hooks are invoked
        drainOnShutdown = NamedThreadFactory.createThread(new WrappedRunnable()
        {
            @Override
            public void runMayThrow() throws InterruptedException, ExecutionException, IOException
            {
                drain(true);

                if (FBUtilities.isWindows)
                    WindowsTimer.endTimerPeriod(DatabaseDescriptor.getWindowsTimerInterval());

                // Cleanup logback
                DelayingShutdownHook logbackHook = new DelayingShutdownHook();
                logbackHook.setContext((LoggerContext)LoggerFactory.getILoggerFactory());
                logbackHook.run();
            }
        }, "StorageServiceShutdownHook");
        Runtime.getRuntime().addShutdownHook(drainOnShutdown);

        replacing = isReplacing();

        if (!Boolean.parseBoolean(System.getProperty("cassandra.start_gossip", "true")))
        {
            logger.info("Not starting gossip as requested.");
            // load ring state in preparation for starting gossip later
            loadRingState();
            initialized = true;
            return;
        }

        prepareToJoin();

        // Has to be called after the host id has potentially changed in prepareToJoin().
        try
        {
            CacheService.instance.counterCache.loadSavedAsync().get();
        }
        catch (Throwable t)
        {
            JVMStabilityInspector.inspectThrowable(t);
            logger.warn("Error loading counter cache", t);
        }

        if (joinRing)
        {
            joinTokenRing(delay);
        }
        else
        {
            Collection<Token> tokens = SystemKeyspace.getSavedTokens();
            if (!tokens.isEmpty())
            {
                tokenMetadata.updateNormalTokens(tokens, FBUtilities.getBroadcastAddress());
                // order is important here, the gossiper can fire in between adding these two states.  It's ok to send TOKENS without STATUS, but *not* vice versa.
                List<Pair<ApplicationState, VersionedValue>> states = new ArrayList<Pair<ApplicationState, VersionedValue>>();
                states.add(Pair.create(ApplicationState.TOKENS, valueFactory.tokens(tokens)));
                states.add(Pair.create(ApplicationState.STATUS, valueFactory.hibernate(true)));
                Gossiper.instance.addLocalApplicationStates(states);
            }
            logger.info("Not joining ring as requested. Use JMX (StorageService->joinRing()) to initiate ring joining");
        }

        initialized = true;
    }

    private void loadRingState()
    {
        if (Boolean.parseBoolean(System.getProperty("cassandra.load_ring_state", "true")))
        {
            logger.info("Loading persisted ring state");
            Multimap<InetAddress, Token> loadedTokens = SystemKeyspace.loadTokens();
            Map<InetAddress, UUID> loadedHostIds = SystemKeyspace.loadHostIds();
            for (InetAddress ep : loadedTokens.keySet())
            {
                if (ep.equals(FBUtilities.getBroadcastAddress()))
                {
                    // entry has been mistakenly added, delete it
                    SystemKeyspace.removeEndpoint(ep);
                }
                else
                {
                    if (loadedHostIds.containsKey(ep))
                        tokenMetadata.updateHostId(loadedHostIds.get(ep), ep);
                    Gossiper.instance.addSavedEndpoint(ep);
                }
            }
        }
    }

    private boolean isReplacing()
    {
        if (System.getProperty("cassandra.replace_address_first_boot", null) != null && SystemKeyspace.bootstrapComplete())
        {
            logger.info("Replace address on first boot requested; this node is already bootstrapped");
            return false;
        }
        return DatabaseDescriptor.getReplaceAddress() != null;
    }

    /**
     * In the event of forceful termination we need to remove the shutdown hook to prevent hanging (OOM for instance)
     */
    public void removeShutdownHook()
    {
        if (drainOnShutdown != null)
            Runtime.getRuntime().removeShutdownHook(drainOnShutdown);

        if (FBUtilities.isWindows)
            WindowsTimer.endTimerPeriod(DatabaseDescriptor.getWindowsTimerInterval());
    }

    private boolean shouldBootstrap()
    {
        return DatabaseDescriptor.isAutoBootstrap() && !SystemKeyspace.bootstrapComplete() && !DatabaseDescriptor.getSeeds().contains(FBUtilities.getBroadcastAddress());
    }

    private void prepareToJoin() throws ConfigurationException
    {
        if (!joined)
        {
            Map<ApplicationState, VersionedValue> appStates = new EnumMap<>(ApplicationState.class);

            if (SystemKeyspace.wasDecommissioned())
            {
                if (Boolean.getBoolean("cassandra.override_decommission"))
                {
                    logger.warn("This node was decommissioned, but overriding by operator request.");
                    SystemKeyspace.setBootstrapState(SystemKeyspace.BootstrapState.COMPLETED);
                }
                else
                    throw new ConfigurationException("This node was decommissioned and will not rejoin the ring unless cassandra.override_decommission=true has been set, or all existing data is removed and the node is bootstrapped again");
            }

            if (DatabaseDescriptor.getReplaceTokens().size() > 0 || DatabaseDescriptor.getReplaceNode() != null)
                throw new RuntimeException("Replace method removed; use cassandra.replace_address instead");

            if (!MessagingService.instance().isListening())
                MessagingService.instance().listen();

            UUID localHostId = SystemKeyspace.getLocalHostId();

            if (replacing)
            {
                localHostId = prepareForReplacement();
                appStates.put(ApplicationState.TOKENS, valueFactory.tokens(bootstrapTokens));

                if (!DatabaseDescriptor.isAutoBootstrap())
                {
                    // Will not do replace procedure, persist the tokens we're taking over locally
                    // so that they don't get clobbered with auto generated ones in joinTokenRing
                    SystemKeyspace.updateTokens(bootstrapTokens);
                }
                else if (isReplacingSameAddress())
                {
                    //only go into hibernate state if replacing the same address (CASSANDRA-8523)
                    logger.warn("Writes will not be forwarded to this node during replacement because it has the same address as " +
                                "the node to be replaced ({}). If the previous node has been down for longer than max_hint_window_in_ms, " +
                                "repair must be run after the replacement process in order to make this node consistent.",
                                DatabaseDescriptor.getReplaceAddress());
                    appStates.put(ApplicationState.STATUS, valueFactory.hibernate(true));
                }
            }
            else
            {
                checkForEndpointCollision(localHostId);
            }

            // have to start the gossip service before we can see any info on other nodes.  this is necessary
            // for bootstrap to get the load info it needs.
            // (we won't be part of the storage ring though until we add a counterId to our state, below.)
            // Seed the host ID-to-endpoint map with our own ID.
            getTokenMetadata().updateHostId(localHostId, FBUtilities.getBroadcastAddress());
            appStates.put(ApplicationState.NET_VERSION, valueFactory.networkVersion());
            appStates.put(ApplicationState.HOST_ID, valueFactory.hostId(localHostId));
            appStates.put(ApplicationState.RPC_ADDRESS, valueFactory.rpcaddress(FBUtilities.getBroadcastRpcAddress()));
            appStates.put(ApplicationState.RELEASE_VERSION, valueFactory.releaseVersion());

            // load the persisted ring state. This used to be done earlier in the init process,
            // but now we always perform a shadow round when preparing to join and we have to
            // clear endpoint states after doing that.
            loadRingState();

            logger.info("Starting up server gossip");
            Gossiper.instance.register(this);
            Gossiper.instance.start(SystemKeyspace.incrementAndGetGeneration(), appStates); // needed for node-ring gathering.
            gossipActive = true;
            // gossip snitch infos (local DC and rack)
            gossipSnitchInfo();
            // gossip Schema.emptyVersion forcing immediate check for schema updates (see MigrationManager#maybeScheduleSchemaPull)
            Schema.instance.updateVersionAndAnnounce(); // Ensure we know our own actual Schema UUID in preparation for updates
            LoadBroadcaster.instance.startBroadcasting();
            HintsService.instance.startDispatch();
            BatchlogManager.instance.start();
        }
    }

    private void joinTokenRing(int delay) throws ConfigurationException
    {
        joined = true;

        // We bootstrap if we haven't successfully bootstrapped before, as long as we are not a seed.
        // If we are a seed, or if the user manually sets auto_bootstrap to false,
        // we'll skip streaming data from other nodes and jump directly into the ring.
        //
        // The seed check allows us to skip the RING_DELAY sleep for the single-node cluster case,
        // which is useful for both new users and testing.
        //
        // We attempted to replace this with a schema-presence check, but you need a meaningful sleep
        // to get schema info from gossip which defeats the purpose.  See CASSANDRA-4427 for the gory details.
        Set<InetAddress> current = new HashSet<>();
        if (logger.isDebugEnabled())
        {
            logger.debug("Bootstrap variables: {} {} {} {}",
                         DatabaseDescriptor.isAutoBootstrap(),
                         SystemKeyspace.bootstrapInProgress(),
                         SystemKeyspace.bootstrapComplete(),
                         DatabaseDescriptor.getSeeds().contains(FBUtilities.getBroadcastAddress()));
        }
        if (DatabaseDescriptor.isAutoBootstrap() && !SystemKeyspace.bootstrapComplete() && DatabaseDescriptor.getSeeds().contains(FBUtilities.getBroadcastAddress()))
        {
            logger.info("This node will not auto bootstrap because it is configured to be a seed node.");
        }

        boolean dataAvailable = true; // make this to false when bootstrap streaming failed
        boolean bootstrap = shouldBootstrap();
        if (bootstrap)
        {
            if (SystemKeyspace.bootstrapInProgress())
                logger.warn("Detected previous bootstrap failure; retrying");
            else
                SystemKeyspace.setBootstrapState(SystemKeyspace.BootstrapState.IN_PROGRESS);
            setMode(Mode.JOINING, "waiting for ring information", true);
            // first sleep the delay to make sure we see all our peers
            for (int i = 0; i < delay; i += 1000)
            {
                // if we see schema, we can proceed to the next check directly
                if (!Schema.instance.getVersion().equals(SchemaConstants.emptyVersion))
                {
                    logger.debug("got schema: {}", Schema.instance.getVersion());
                    break;
                }
                Uninterruptibles.sleepUninterruptibly(1, TimeUnit.SECONDS);
            }
            // if our schema hasn't matched yet, wait until it has
            // we do this by waiting for all in-flight migration requests and responses to complete
            // (post CASSANDRA-1391 we don't expect this to be necessary very often, but it doesn't hurt to be careful)
            if (!MigrationManager.isReadyForBootstrap())
            {
                setMode(Mode.JOINING, "waiting for schema information to complete", true);
                MigrationManager.waitUntilReadyForBootstrap();
            }
            setMode(Mode.JOINING, "schema complete, ready to bootstrap", true);
            setMode(Mode.JOINING, "waiting for pending range calculation", true);
            PendingRangeCalculatorService.instance.blockUntilFinished();
            setMode(Mode.JOINING, "calculation complete, ready to bootstrap", true);

            logger.debug("... got ring + schema info");

            if (useStrictConsistency && !allowSimultaneousMoves() &&
                    (
                        tokenMetadata.getBootstrapTokens().valueSet().size() > 0 ||
                        tokenMetadata.getSizeOfLeavingEndpoints() > 0 ||
                        tokenMetadata.getSizeOfMovingEndpoints() > 0
                    ))
            {
                throw new UnsupportedOperationException("Other bootstrapping/leaving/moving nodes detected, cannot bootstrap while cassandra.consistent.rangemovement is true");
            }

            // get bootstrap tokens
            if (!replacing)
            {
                if (tokenMetadata.isMember(FBUtilities.getBroadcastAddress()))
                {
                    String s = "This node is already a member of the token ring; bootstrap aborted. (If replacing a dead node, remove the old one from the ring first.)";
                    throw new UnsupportedOperationException(s);
                }
                setMode(Mode.JOINING, "getting bootstrap token", true);
                bootstrapTokens = BootStrapper.getBootstrapTokens(tokenMetadata, FBUtilities.getBroadcastAddress());
            }
            else
            {
                if (!isReplacingSameAddress())
                {
                    try
                    {
                        // Sleep additionally to make sure that the server actually is not alive
                        // and giving it more time to gossip if alive.
                        Thread.sleep(LoadBroadcaster.BROADCAST_INTERVAL);
                    }
                    catch (InterruptedException e)
                    {
                        throw new AssertionError(e);
                    }

                    // check for operator errors...
                    for (Token token : bootstrapTokens)
                    {
                        InetAddress existing = tokenMetadata.getEndpoint(token);
                        if (existing != null)
                        {
                            long nanoDelay = delay * 1000000L;
                            if (Gossiper.instance.getEndpointStateForEndpoint(existing).getUpdateTimestamp() > (System.nanoTime() - nanoDelay))
                                throw new UnsupportedOperationException("Cannot replace a live node... ");
                            current.add(existing);
                        }
                        else
                        {
                            throw new UnsupportedOperationException("Cannot replace token " + token + " which does not exist!");
                        }
                    }
                }
                else
                {
                    try
                    {
                        Thread.sleep(RING_DELAY);
                    }
                    catch (InterruptedException e)
                    {
                        throw new AssertionError(e);
                    }

                }
                setMode(Mode.JOINING, "Replacing a node with token(s): " + bootstrapTokens, true);
            }

            dataAvailable = bootstrap(bootstrapTokens);
        }
        else
        {
            bootstrapTokens = SystemKeyspace.getSavedTokens();
            if (bootstrapTokens.isEmpty())
            {
                Collection<String> initialTokens = DatabaseDescriptor.getInitialTokens();
                if (initialTokens.size() < 1)
                {
                    bootstrapTokens = BootStrapper.getRandomTokens(tokenMetadata, DatabaseDescriptor.getNumTokens());
                    if (DatabaseDescriptor.getNumTokens() == 1)
                        logger.warn("Generated random token {}. Random tokens will result in an unbalanced ring; see http://wiki.apache.org/cassandra/Operations", bootstrapTokens);
                    else
                        logger.info("Generated random tokens. tokens are {}", bootstrapTokens);
                }
                else
                {
                    bootstrapTokens = new ArrayList<>(initialTokens.size());
                    for (String token : initialTokens)
                        bootstrapTokens.add(getTokenFactory().fromString(token));
                    logger.info("Saved tokens not found. Using configuration value: {}", bootstrapTokens);
                }
            }
            else
            {
                if (bootstrapTokens.size() != DatabaseDescriptor.getNumTokens())
                    throw new ConfigurationException("Cannot change the number of tokens from " + bootstrapTokens.size() + " to " + DatabaseDescriptor.getNumTokens());
                else
                    logger.info("Using saved tokens {}", bootstrapTokens);
            }
        }

        // if we don't have system_traces keyspace at this point, then create it manually
        maybeAddOrUpdateKeyspace(TraceKeyspace.metadata());
        maybeAddOrUpdateKeyspace(SystemDistributedKeyspace.metadata());

        if (!isSurveyMode)
        {
            if (dataAvailable)
            {
                finishJoiningRing(bootstrap, bootstrapTokens);
                // remove the existing info about the replaced node.
                if (!current.isEmpty())
                {
                    for (InetAddress existing : current)
                        Gossiper.instance.replacedEndpoint(existing);
                }
            }
            else
            {
                logger.warn("Some data streaming failed. Use nodetool to check bootstrap state and resume. For more, see `nodetool help bootstrap`. {}", SystemKeyspace.getBootstrapState());
            }
        }
        else
        {
            logger.info("Startup complete, but write survey mode is active, not becoming an active ring member. Use JMX (StorageService->joinRing()) to finalize ring joining.");
        }
    }

    public static boolean isReplacingSameAddress()
    {
        return DatabaseDescriptor.getReplaceAddress().equals(FBUtilities.getBroadcastAddress());
    }

    public void gossipSnitchInfo()
    {
        IEndpointSnitch snitch = DatabaseDescriptor.getEndpointSnitch();
        String dc = snitch.getDatacenter(FBUtilities.getBroadcastAddress());
        String rack = snitch.getRack(FBUtilities.getBroadcastAddress());
        Gossiper.instance.addLocalApplicationState(ApplicationState.DC, StorageService.instance.valueFactory.datacenter(dc));
        Gossiper.instance.addLocalApplicationState(ApplicationState.RACK, StorageService.instance.valueFactory.rack(rack));
    }

    public void joinRing() throws IOException
    {
        SystemKeyspace.BootstrapState state = SystemKeyspace.getBootstrapState();
        joinRing(state.equals(SystemKeyspace.BootstrapState.IN_PROGRESS));
    }

    private synchronized void joinRing(boolean resumedBootstrap) throws IOException
    {
        if (!joined)
        {
            logger.info("Joining ring by operator request");
            try
            {
                joinTokenRing(0);
            }
            catch (ConfigurationException e)
            {
                throw new IOException(e.getMessage());
            }
        }
        else if (isSurveyMode)
        {
            logger.info("Leaving write survey mode and joining ring at operator request");
            finishJoiningRing(resumedBootstrap, SystemKeyspace.getSavedTokens());
            isSurveyMode = false;
        }
    }

    private void executePreJoinTasks(boolean bootstrap)
    {
        StreamSupport.stream(ColumnFamilyStore.all().spliterator(), false)
                .filter(cfs -> Schema.instance.getUserKeyspaces().contains(cfs.keyspace.getName()))
                .forEach(cfs -> cfs.indexManager.executePreJoinTasksBlocking(bootstrap));
    }

    private void finishJoiningRing(boolean didBootstrap, Collection<Token> tokens)
    {
        // start participating in the ring.
        setMode(Mode.JOINING, "Finish joining ring", true);
        SystemKeyspace.setBootstrapState(SystemKeyspace.BootstrapState.COMPLETED);
        executePreJoinTasks(didBootstrap);
        setTokens(tokens);

        assert tokenMetadata.sortedTokens().size() > 0;
        doAuthSetup();
    }

    private void doAuthSetup()
    {
        maybeAddOrUpdateKeyspace(AuthKeyspace.metadata());

        DatabaseDescriptor.getRoleManager().setup();
        DatabaseDescriptor.getAuthenticator().setup();
        DatabaseDescriptor.getAuthorizer().setup();
        MigrationManager.instance.register(new AuthMigrationListener());
        authSetupComplete = true;
    }

    public boolean isAuthSetupComplete()
    {
        return authSetupComplete;
    }

    private void maybeAddKeyspace(KeyspaceMetadata ksm)
    {
        try
        {
            MigrationManager.announceNewKeyspace(ksm, 0, false);
        }
        catch (AlreadyExistsException e)
        {
            logger.debug("Attempted to create new keyspace {}, but it already exists", ksm.name);
        }
    }

    /**
     * Ensure the schema of a pseudo-system keyspace (a distributed system keyspace: traces, auth and the so-called distributedKeyspace),
     * is up to date with what we expected (creating it if it doesn't exist and updating tables that may have been upgraded).
     */
    private void maybeAddOrUpdateKeyspace(KeyspaceMetadata expected)
    {
        // Note that want to deal with the keyspace and its table a bit differently: for the keyspace definition
        // itself, we want to create it if it doesn't exist yet, but if it does exist, we don't want to modify it,
        // because user can modify the definition to change the replication factor (#6016) and we don't want to
        // override it. For the tables however, we have to deal with the fact that new version can add new columns
        // (#8162 being an example), so even if the table definition exists, we still need to force the "current"
        // version of the schema, the one the node will be expecting.

        KeyspaceMetadata defined = Schema.instance.getKSMetaData(expected.name);
        // If the keyspace doesn't exist, create it
        if (defined == null)
        {
            maybeAddKeyspace(expected);
            defined = Schema.instance.getKSMetaData(expected.name);
        }

        // While the keyspace exists, it might miss table or have outdated one
        // There is also the potential for a race, as schema migrations add the bare
        // keyspace into Schema.instance before adding its tables, so double check that
        // all the expected tables are present
        for (CFMetaData expectedTable : expected.tables)
        {
            CFMetaData definedTable = defined.tables.get(expectedTable.cfName).orElse(null);
            if (definedTable == null || !definedTable.equals(expectedTable))
                MigrationManager.forceAnnounceNewColumnFamily(expectedTable);
        }
    }

    public boolean isJoined()
    {
        return tokenMetadata.isMember(FBUtilities.getBroadcastAddress()) && !isSurveyMode;
    }

    public void rebuild(String sourceDc)
    {
        rebuild(sourceDc, null, null, null);
    }

    public void rebuild(String sourceDc, String keyspace, String tokens, String specificSources)
    {
        // check ongoing rebuild
        if (!isRebuilding.compareAndSet(false, true))
        {
            throw new IllegalStateException("Node is still rebuilding. Check nodetool netstats.");
        }

<<<<<<< HEAD
        // check the arguments
        if (keyspace == null && tokens != null)
        {
            throw new IllegalArgumentException("Cannot specify tokens without keyspace.");
        }

        logger.info("rebuild from dc: {}, {}, {}", sourceDc == null ? "(any dc)" : sourceDc,
                    keyspace == null ? "(All keyspaces)" : keyspace,
                    tokens == null ? "(All tokens)" : tokens);
=======
        logger.info("rebuild from dc: {}", sourceDc == null ? "(any dc)" : sourceDc);
        long t0 = System.currentTimeMillis();
>>>>>>> f8652aaa

        try
        {
            RangeStreamer streamer = new RangeStreamer(tokenMetadata,
                                                       null,
                                                       FBUtilities.getBroadcastAddress(),
                                                       "Rebuild",
                                                       useStrictConsistency && !replacing,
                                                       DatabaseDescriptor.getEndpointSnitch(),
                                                       streamStateStore,
                                                       false);
            streamer.addSourceFilter(new RangeStreamer.FailureDetectorSourceFilter(FailureDetector.instance));
            if (sourceDc != null)
                streamer.addSourceFilter(new RangeStreamer.SingleDatacenterFilter(DatabaseDescriptor.getEndpointSnitch(), sourceDc));

            if (keyspace == null)
            {
                for (String keyspaceName : Schema.instance.getNonLocalStrategyKeyspaces())
                    streamer.addRanges(keyspaceName, getLocalRanges(keyspaceName));
            }
            else if (tokens == null)
            {
                streamer.addRanges(keyspace, getLocalRanges(keyspace));
            }
            else
            {
                Token.TokenFactory factory = getTokenFactory();
                List<Range<Token>> ranges = new ArrayList<>();
                Pattern rangePattern = Pattern.compile("\\(\\s*(-?\\w+)\\s*,\\s*(-?\\w+)\\s*\\]");
                try (Scanner tokenScanner = new Scanner(tokens))
                {
                    while (tokenScanner.findInLine(rangePattern) != null)
                    {
                        MatchResult range = tokenScanner.match();
                        Token startToken = factory.fromString(range.group(1));
                        Token endToken = factory.fromString(range.group(2));
                        logger.info("adding range: ({},{}]", startToken, endToken);
                        ranges.add(new Range<>(startToken, endToken));
                    }
                    if (tokenScanner.hasNext())
                        throw new IllegalArgumentException("Unexpected string: " + tokenScanner.next());
                }

                // Ensure all specified ranges are actually ranges owned by this host
                Collection<Range<Token>> localRanges = getLocalRanges(keyspace);
                for (Range<Token> specifiedRange : ranges)
                {
                    boolean foundParentRange = false;
                    for (Range<Token> localRange : localRanges)
                    {
                        if (localRange.contains(specifiedRange))
                        {
                            foundParentRange = true;
                            break;
                        }
                    }
                    if (!foundParentRange)
                    {
                        throw new IllegalArgumentException(String.format("The specified range %s is not a range that is owned by this node. Please ensure that all token ranges specified to be rebuilt belong to this node.", specifiedRange.toString()));
                    }
                }

                if (specificSources != null)
                {
                    String[] stringHosts = specificSources.split(",");
                    Set<InetAddress> sources = new HashSet<>(stringHosts.length);
                    for (String stringHost : stringHosts)
                    {
                        try
                        {
                            InetAddress endpoint = InetAddress.getByName(stringHost);
                            if (FBUtilities.getBroadcastAddress().equals(endpoint))
                            {
                                throw new IllegalArgumentException("This host was specified as a source for rebuilding. Sources for a rebuild can only be other nodes in the cluster.");
                            }
                            sources.add(endpoint);
                        }
                        catch (UnknownHostException ex)
                        {
                            throw new IllegalArgumentException("Unknown host specified " + stringHost, ex);
                        }
                    }
                    streamer.addSourceFilter(new RangeStreamer.WhitelistedSourcesFilter(sources));
                }

                streamer.addRanges(keyspace, ranges);
            }

            StreamResultFuture resultFuture = streamer.fetchAsync();
            // wait for result
            resultFuture.get();

            long t = System.currentTimeMillis() - t0;
            long totalBytes = 0L;
            for (SessionInfo session : resultFuture.getCurrentState().sessions)
                totalBytes += session.getTotalSizeReceived();
            logger.info("finished rebuild from dc: {} after {} seconds receiving {} bytes", sourceDc == null ? "(any dc)" : sourceDc, t / 1000, totalBytes);
        }
        catch (InterruptedException e)
        {
            throw new RuntimeException("Interrupted while waiting on rebuild streaming");
        }
        catch (ExecutionException e)
        {
            // This is used exclusively through JMX, so log the full trace but only throw a simple RTE
            logger.error("Error while rebuilding node", e.getCause());
            throw new RuntimeException("Error while rebuilding node: " + e.getCause().getMessage());
        }
        finally
        {
            // rebuild is done (successfully or not)
            isRebuilding.set(false);
        }
    }

    public void setRpcTimeout(long value)
    {
        DatabaseDescriptor.setRpcTimeout(value);
        logger.info("set rpc timeout to {} ms", value);
    }

    public long getRpcTimeout()
    {
        return DatabaseDescriptor.getRpcTimeout();
    }

    public void setReadRpcTimeout(long value)
    {
        DatabaseDescriptor.setReadRpcTimeout(value);
        logger.info("set read rpc timeout to {} ms", value);
    }

    public long getReadRpcTimeout()
    {
        return DatabaseDescriptor.getReadRpcTimeout();
    }

    public void setRangeRpcTimeout(long value)
    {
        DatabaseDescriptor.setRangeRpcTimeout(value);
        logger.info("set range rpc timeout to {} ms", value);
    }

    public long getRangeRpcTimeout()
    {
        return DatabaseDescriptor.getRangeRpcTimeout();
    }

    public void setWriteRpcTimeout(long value)
    {
        DatabaseDescriptor.setWriteRpcTimeout(value);
        logger.info("set write rpc timeout to {} ms", value);
    }

    public long getWriteRpcTimeout()
    {
        return DatabaseDescriptor.getWriteRpcTimeout();
    }

    public void setCounterWriteRpcTimeout(long value)
    {
        DatabaseDescriptor.setCounterWriteRpcTimeout(value);
        logger.info("set counter write rpc timeout to {} ms", value);
    }

    public long getCounterWriteRpcTimeout()
    {
        return DatabaseDescriptor.getCounterWriteRpcTimeout();
    }

    public void setCasContentionTimeout(long value)
    {
        DatabaseDescriptor.setCasContentionTimeout(value);
        logger.info("set cas contention rpc timeout to {} ms", value);
    }

    public long getCasContentionTimeout()
    {
        return DatabaseDescriptor.getCasContentionTimeout();
    }

    public void setTruncateRpcTimeout(long value)
    {
        DatabaseDescriptor.setTruncateRpcTimeout(value);
        logger.info("set truncate rpc timeout to {} ms", value);
    }

    public long getTruncateRpcTimeout()
    {
        return DatabaseDescriptor.getTruncateRpcTimeout();
    }

    public void setStreamingSocketTimeout(int value)
    {
        DatabaseDescriptor.setStreamingSocketTimeout(value);
        logger.info("set streaming socket timeout to {} ms", value);
    }

    public int getStreamingSocketTimeout()
    {
        return DatabaseDescriptor.getStreamingSocketTimeout();
    }

    public void setStreamThroughputMbPerSec(int value)
    {
        DatabaseDescriptor.setStreamThroughputOutboundMegabitsPerSec(value);
        logger.info("setstreamthroughput: throttle set to {}", value);
    }

    public int getStreamThroughputMbPerSec()
    {
        return DatabaseDescriptor.getStreamThroughputOutboundMegabitsPerSec();
    }

    public void setInterDCStreamThroughputMbPerSec(int value)
    {
        DatabaseDescriptor.setInterDCStreamThroughputOutboundMegabitsPerSec(value);
        logger.info("setinterdcstreamthroughput: throttle set to {}", value);
    }

    public int getInterDCStreamThroughputMbPerSec()
    {
        return DatabaseDescriptor.getInterDCStreamThroughputOutboundMegabitsPerSec();
    }


    public int getCompactionThroughputMbPerSec()
    {
        return DatabaseDescriptor.getCompactionThroughputMbPerSec();
    }

    public void setCompactionThroughputMbPerSec(int value)
    {
        DatabaseDescriptor.setCompactionThroughputMbPerSec(value);
        CompactionManager.instance.setRate(value);
    }

    public int getConcurrentCompactors()
    {
        return DatabaseDescriptor.getConcurrentCompactors();
    }

    public void setConcurrentCompactors(int value)
    {
        if (value <= 0)
            throw new IllegalArgumentException("Number of concurrent compactors should be greater than 0.");
        DatabaseDescriptor.setConcurrentCompactors(value);
        CompactionManager.instance.setConcurrentCompactors(value);
    }

    public boolean isIncrementalBackupsEnabled()
    {
        return DatabaseDescriptor.isIncrementalBackupsEnabled();
    }

    public void setIncrementalBackupsEnabled(boolean value)
    {
        DatabaseDescriptor.setIncrementalBackupsEnabled(value);
    }

    private void setMode(Mode m, boolean log)
    {
        setMode(m, null, log);
    }

    private void setMode(Mode m, String msg, boolean log)
    {
        operationMode = m;
        String logMsg = msg == null ? m.toString() : String.format("%s: %s", m, msg);
        if (log)
            logger.info(logMsg);
        else
            logger.debug(logMsg);
    }

    /**
     * Bootstrap node by fetching data from other nodes.
     * If node is bootstrapping as a new node, then this also announces bootstrapping to the cluster.
     *
     * This blocks until streaming is done.
     *
     * @param tokens bootstrapping tokens
     * @return true if bootstrap succeeds.
     */
    private boolean bootstrap(final Collection<Token> tokens)
    {
        isBootstrapMode = true;
        SystemKeyspace.updateTokens(tokens); // DON'T use setToken, that makes us part of the ring locally which is incorrect until we are done bootstrapping

        if (!replacing || !isReplacingSameAddress())
        {
            // if not an existing token then bootstrap
            List<Pair<ApplicationState, VersionedValue>> states = new ArrayList<>();
            states.add(Pair.create(ApplicationState.TOKENS, valueFactory.tokens(tokens)));
            states.add(Pair.create(ApplicationState.STATUS, replacing?
                                                            valueFactory.bootReplacing(DatabaseDescriptor.getReplaceAddress()) :
                                                            valueFactory.bootstrapping(tokens)));
            Gossiper.instance.addLocalApplicationStates(states);
            setMode(Mode.JOINING, "sleeping " + RING_DELAY + " ms for pending range setup", true);
            Uninterruptibles.sleepUninterruptibly(RING_DELAY, TimeUnit.MILLISECONDS);
        }
        else
        {
            // Dont set any state for the node which is bootstrapping the existing token...
            tokenMetadata.updateNormalTokens(tokens, FBUtilities.getBroadcastAddress());
            SystemKeyspace.removeEndpoint(DatabaseDescriptor.getReplaceAddress());
        }
        if (!Gossiper.instance.seenAnySeed())
            throw new IllegalStateException("Unable to contact any seeds!");

        if (Boolean.getBoolean("cassandra.reset_bootstrap_progress"))
        {
            logger.info("Resetting bootstrap progress to start fresh");
            SystemKeyspace.resetAvailableRanges();
        }

        setMode(Mode.JOINING, "Starting to bootstrap...", true);
        BootStrapper bootstrapper = new BootStrapper(FBUtilities.getBroadcastAddress(), tokens, tokenMetadata);
        bootstrapper.addProgressListener(progressSupport);
        ListenableFuture<StreamState> bootstrapStream = bootstrapper.bootstrap(streamStateStore, useStrictConsistency && !replacing); // handles token update
        Futures.addCallback(bootstrapStream, new FutureCallback<StreamState>()
        {
            @Override
            public void onSuccess(StreamState streamState)
            {
                bootstrapFinished();
                logger.info("Bootstrap completed! for the tokens {}", tokens);
            }

            @Override
            public void onFailure(Throwable e)
            {
                logger.warn("Error during bootstrap.", e);
            }
        });
        try
        {
            bootstrapStream.get();
            return true;
        }
        catch (Throwable e)
        {
            logger.error("Error while waiting on bootstrap to complete. Bootstrap will have to be restarted.", e);
            return false;
        }
    }

    /**
     * All MVs have been created during bootstrap, so mark them as built
     */
    private void markViewsAsBuilt() {
        for (String keyspace : Schema.instance.getUserKeyspaces())
        {
            for (ViewDefinition view: Schema.instance.getKSMetaData(keyspace).views)
                SystemKeyspace.finishViewBuildStatus(view.ksName, view.viewName);
        }
    }

    /**
     * Called when bootstrap did finish successfully
     */
    private void bootstrapFinished() {
        markViewsAsBuilt();
        isBootstrapMode = false;
    }

    public boolean resumeBootstrap()
    {
        if (isBootstrapMode && SystemKeyspace.bootstrapInProgress())
        {
            logger.info("Resuming bootstrap...");

            // get bootstrap tokens saved in system keyspace
            final Collection<Token> tokens = SystemKeyspace.getSavedTokens();
            // already bootstrapped ranges are filtered during bootstrap
            BootStrapper bootstrapper = new BootStrapper(FBUtilities.getBroadcastAddress(), tokens, tokenMetadata);
            bootstrapper.addProgressListener(progressSupport);
            ListenableFuture<StreamState> bootstrapStream = bootstrapper.bootstrap(streamStateStore, useStrictConsistency && !replacing); // handles token update
            Futures.addCallback(bootstrapStream, new FutureCallback<StreamState>()
            {
                @Override
                public void onSuccess(StreamState streamState)
                {
                    bootstrapFinished();
                    // start participating in the ring.
                    // pretend we are in survey mode so we can use joinRing() here
                    isSurveyMode = true;
                    try
                    {
                        progressSupport.progress("bootstrap", ProgressEvent.createNotification("Joining ring..."));
                        joinRing(true);
                    }
                    catch (IOException ignore)
                    {
                        // joinRing with survey mode does not throw IOException
                    }
                    progressSupport.progress("bootstrap", new ProgressEvent(ProgressEventType.COMPLETE, 1, 1, "Resume bootstrap complete"));
                    logger.info("Resume complete");
                }

                @Override
                public void onFailure(Throwable e)
                {
                    String message = "Error during bootstrap: " + e.getCause().getMessage();
                    logger.error(message, e.getCause());
                    progressSupport.progress("bootstrap", new ProgressEvent(ProgressEventType.ERROR, 1, 1, message));
                    progressSupport.progress("bootstrap", new ProgressEvent(ProgressEventType.COMPLETE, 1, 1, "Resume bootstrap complete"));
                }
            });
            return true;
        }
        else
        {
            logger.info("Resuming bootstrap is requested, but the node is already bootstrapped.");
            return false;
        }
    }

    public boolean isBootstrapMode()
    {
        return isBootstrapMode;
    }

    public TokenMetadata getTokenMetadata()
    {
        return tokenMetadata;
    }

    /**
     * for a keyspace, return the ranges and corresponding listen addresses.
     * @param keyspace
     * @return the endpoint map
     */
    public Map<List<String>, List<String>> getRangeToEndpointMap(String keyspace)
    {
        /* All the ranges for the tokens */
        Map<List<String>, List<String>> map = new HashMap<>();
        for (Map.Entry<Range<Token>,List<InetAddress>> entry : getRangeToAddressMap(keyspace).entrySet())
        {
            map.put(entry.getKey().asList(), stringify(entry.getValue()));
        }
        return map;
    }

    /**
     * Return the rpc address associated with an endpoint as a string.
     * @param endpoint The endpoint to get rpc address for
     * @return the rpc address
     */
    public String getRpcaddress(InetAddress endpoint)
    {
        if (endpoint.equals(FBUtilities.getBroadcastAddress()))
            return FBUtilities.getBroadcastRpcAddress().getHostAddress();
        else if (Gossiper.instance.getEndpointStateForEndpoint(endpoint).getApplicationState(ApplicationState.RPC_ADDRESS) == null)
            return endpoint.getHostAddress();
        else
            return Gossiper.instance.getEndpointStateForEndpoint(endpoint).getApplicationState(ApplicationState.RPC_ADDRESS).value;
    }

    /**
     * for a keyspace, return the ranges and corresponding RPC addresses for a given keyspace.
     * @param keyspace
     * @return the endpoint map
     */
    public Map<List<String>, List<String>> getRangeToRpcaddressMap(String keyspace)
    {
        /* All the ranges for the tokens */
        Map<List<String>, List<String>> map = new HashMap<>();
        for (Map.Entry<Range<Token>, List<InetAddress>> entry : getRangeToAddressMap(keyspace).entrySet())
        {
            List<String> rpcaddrs = new ArrayList<>(entry.getValue().size());
            for (InetAddress endpoint: entry.getValue())
            {
                rpcaddrs.add(getRpcaddress(endpoint));
            }
            map.put(entry.getKey().asList(), rpcaddrs);
        }
        return map;
    }

    public Map<List<String>, List<String>> getPendingRangeToEndpointMap(String keyspace)
    {
        // some people just want to get a visual representation of things. Allow null and set it to the first
        // non-system keyspace.
        if (keyspace == null)
            keyspace = Schema.instance.getNonLocalStrategyKeyspaces().get(0);

        Map<List<String>, List<String>> map = new HashMap<>();
        for (Map.Entry<Range<Token>, Collection<InetAddress>> entry : tokenMetadata.getPendingRangesMM(keyspace).asMap().entrySet())
        {
            List<InetAddress> l = new ArrayList<>(entry.getValue());
            map.put(entry.getKey().asList(), stringify(l));
        }
        return map;
    }

    public Map<Range<Token>, List<InetAddress>> getRangeToAddressMap(String keyspace)
    {
        return getRangeToAddressMap(keyspace, tokenMetadata.sortedTokens());
    }

    public Map<Range<Token>, List<InetAddress>> getRangeToAddressMapInLocalDC(String keyspace)
    {
        Predicate<InetAddress> isLocalDC = new Predicate<InetAddress>()
        {
            public boolean apply(InetAddress address)
            {
                return isLocalDC(address);
            }
        };

        Map<Range<Token>, List<InetAddress>> origMap = getRangeToAddressMap(keyspace, getTokensInLocalDC());
        Map<Range<Token>, List<InetAddress>> filteredMap = Maps.newHashMap();
        for (Map.Entry<Range<Token>, List<InetAddress>> entry : origMap.entrySet())
        {
            List<InetAddress> endpointsInLocalDC = Lists.newArrayList(Collections2.filter(entry.getValue(), isLocalDC));
            filteredMap.put(entry.getKey(), endpointsInLocalDC);
        }

        return filteredMap;
    }

    private List<Token> getTokensInLocalDC()
    {
        List<Token> filteredTokens = Lists.newArrayList();
        for (Token token : tokenMetadata.sortedTokens())
        {
            InetAddress endpoint = tokenMetadata.getEndpoint(token);
            if (isLocalDC(endpoint))
                filteredTokens.add(token);
        }
        return filteredTokens;
    }

    private boolean isLocalDC(InetAddress targetHost)
    {
        String remoteDC = DatabaseDescriptor.getEndpointSnitch().getDatacenter(targetHost);
        String localDC = DatabaseDescriptor.getEndpointSnitch().getDatacenter(FBUtilities.getBroadcastAddress());
        return remoteDC.equals(localDC);
    }

    private Map<Range<Token>, List<InetAddress>> getRangeToAddressMap(String keyspace, List<Token> sortedTokens)
    {
        // some people just want to get a visual representation of things. Allow null and set it to the first
        // non-system keyspace.
        if (keyspace == null)
            keyspace = Schema.instance.getNonLocalStrategyKeyspaces().get(0);

        List<Range<Token>> ranges = getAllRanges(sortedTokens);
        return constructRangeToEndpointMap(keyspace, ranges);
    }


    /**
     * The same as {@code describeRing(String)} but converts TokenRange to the String for JMX compatibility
     *
     * @param keyspace The keyspace to fetch information about
     *
     * @return a List of TokenRange(s) converted to String for the given keyspace
     */
    public List<String> describeRingJMX(String keyspace) throws IOException
    {
        List<TokenRange> tokenRanges;
        try
        {
            tokenRanges = describeRing(keyspace);
        }
        catch (InvalidRequestException e)
        {
            throw new IOException(e.getMessage());
        }
        List<String> result = new ArrayList<>(tokenRanges.size());

        for (TokenRange tokenRange : tokenRanges)
            result.add(tokenRange.toString());

        return result;
    }

    /**
     * The TokenRange for a given keyspace.
     *
     * @param keyspace The keyspace to fetch information about
     *
     * @return a List of TokenRange(s) for the given keyspace
     *
     * @throws InvalidRequestException if there is no ring information available about keyspace
     */
    public List<TokenRange> describeRing(String keyspace) throws InvalidRequestException
    {
        return describeRing(keyspace, false);
    }

    /**
     * The same as {@code describeRing(String)} but considers only the part of the ring formed by nodes in the local DC.
     */
    public List<TokenRange> describeLocalRing(String keyspace) throws InvalidRequestException
    {
        return describeRing(keyspace, true);
    }

    private List<TokenRange> describeRing(String keyspace, boolean includeOnlyLocalDC) throws InvalidRequestException
    {
        if (!Schema.instance.getKeyspaces().contains(keyspace))
            throw new InvalidRequestException("No such keyspace: " + keyspace);

        if (keyspace == null || Keyspace.open(keyspace).getReplicationStrategy() instanceof LocalStrategy)
            throw new InvalidRequestException("There is no ring for the keyspace: " + keyspace);

        List<TokenRange> ranges = new ArrayList<>();
        Token.TokenFactory tf = getTokenFactory();

        Map<Range<Token>, List<InetAddress>> rangeToAddressMap =
                includeOnlyLocalDC
                        ? getRangeToAddressMapInLocalDC(keyspace)
                        : getRangeToAddressMap(keyspace);

        for (Map.Entry<Range<Token>, List<InetAddress>> entry : rangeToAddressMap.entrySet())
        {
            Range<Token> range = entry.getKey();
            List<InetAddress> addresses = entry.getValue();
            List<String> endpoints = new ArrayList<>(addresses.size());
            List<String> rpc_endpoints = new ArrayList<>(addresses.size());
            List<EndpointDetails> epDetails = new ArrayList<>(addresses.size());

            for (InetAddress endpoint : addresses)
            {
                EndpointDetails details = new EndpointDetails();
                details.host = endpoint.getHostAddress();
                details.datacenter = DatabaseDescriptor.getEndpointSnitch().getDatacenter(endpoint);
                details.rack = DatabaseDescriptor.getEndpointSnitch().getRack(endpoint);

                endpoints.add(details.host);
                rpc_endpoints.add(getRpcaddress(endpoint));

                epDetails.add(details);
            }

            TokenRange tr = new TokenRange(tf.toString(range.left.getToken()), tf.toString(range.right.getToken()), endpoints)
                                    .setEndpoint_details(epDetails)
                                    .setRpc_endpoints(rpc_endpoints);

            ranges.add(tr);
        }

        return ranges;
    }

    public Map<String, String> getTokenToEndpointMap()
    {
        Map<Token, InetAddress> mapInetAddress = tokenMetadata.getNormalAndBootstrappingTokenToEndpointMap();
        // in order to preserve tokens in ascending order, we use LinkedHashMap here
        Map<String, String> mapString = new LinkedHashMap<>(mapInetAddress.size());
        List<Token> tokens = new ArrayList<>(mapInetAddress.keySet());
        Collections.sort(tokens);
        for (Token token : tokens)
        {
            mapString.put(token.toString(), mapInetAddress.get(token).getHostAddress());
        }
        return mapString;
    }

    public String getLocalHostId()
    {
        return getTokenMetadata().getHostId(FBUtilities.getBroadcastAddress()).toString();
    }

    public UUID getLocalHostUUID()
    {
        return getTokenMetadata().getHostId(FBUtilities.getBroadcastAddress());
    }

    public Map<String, String> getHostIdMap()
    {
        return getEndpointToHostId();
    }

    public Map<String, String> getEndpointToHostId()
    {
        Map<String, String> mapOut = new HashMap<>();
        for (Map.Entry<InetAddress, UUID> entry : getTokenMetadata().getEndpointToHostIdMapForReading().entrySet())
            mapOut.put(entry.getKey().getHostAddress(), entry.getValue().toString());
        return mapOut;
    }

    public Map<String, String> getHostIdToEndpoint()
    {
        Map<String, String> mapOut = new HashMap<>();
        for (Map.Entry<InetAddress, UUID> entry : getTokenMetadata().getEndpointToHostIdMapForReading().entrySet())
            mapOut.put(entry.getValue().toString(), entry.getKey().getHostAddress());
        return mapOut;
    }

    /**
     * Construct the range to endpoint mapping based on the true view
     * of the world.
     * @param ranges
     * @return mapping of ranges to the replicas responsible for them.
    */
    private Map<Range<Token>, List<InetAddress>> constructRangeToEndpointMap(String keyspace, List<Range<Token>> ranges)
    {
        Map<Range<Token>, List<InetAddress>> rangeToEndpointMap = new HashMap<>(ranges.size());
        for (Range<Token> range : ranges)
        {
            rangeToEndpointMap.put(range, Keyspace.open(keyspace).getReplicationStrategy().getNaturalEndpoints(range.right));
        }
        return rangeToEndpointMap;
    }

    public void beforeChange(InetAddress endpoint, EndpointState currentState, ApplicationState newStateKey, VersionedValue newValue)
    {
        // no-op
    }

    /*
     * Handle the reception of a new particular ApplicationState for a particular endpoint. Note that the value of the
     * ApplicationState has not necessarily "changed" since the last known value, if we already received the same update
     * from somewhere else.
     *
     * onChange only ever sees one ApplicationState piece change at a time (even if many ApplicationState updates were
     * received at the same time), so we perform a kind of state machine here. We are concerned with two events: knowing
     * the token associated with an endpoint, and knowing its operation mode. Nodes can start in either bootstrap or
     * normal mode, and from bootstrap mode can change mode to normal. A node in bootstrap mode needs to have
     * pendingranges set in TokenMetadata; a node in normal mode should instead be part of the token ring.
     *
     * Normal progression of ApplicationState.STATUS values for a node should be like this:
     * STATUS_BOOTSTRAPPING,token
     *   if bootstrapping. stays this way until all files are received.
     * STATUS_NORMAL,token
     *   ready to serve reads and writes.
     * STATUS_LEAVING,token
     *   get ready to leave the cluster as part of a decommission
     * STATUS_LEFT,token
     *   set after decommission is completed.
     *
     * Other STATUS values that may be seen (possibly anywhere in the normal progression):
     * STATUS_MOVING,newtoken
     *   set if node is currently moving to a new token in the ring
     * REMOVING_TOKEN,deadtoken
     *   set if the node is dead and is being removed by its REMOVAL_COORDINATOR
     * REMOVED_TOKEN,deadtoken
     *   set if the node is dead and has been removed by its REMOVAL_COORDINATOR
     *
     * Note: Any time a node state changes from STATUS_NORMAL, it will not be visible to new nodes. So it follows that
     * you should never bootstrap a new node during a removenode, decommission or move.
     */
    public void onChange(InetAddress endpoint, ApplicationState state, VersionedValue value)
    {
        if (state == ApplicationState.STATUS)
        {
            String[] pieces = splitValue(value);
            assert (pieces.length > 0);

            String moveName = pieces[0];

            switch (moveName)
            {
                case VersionedValue.STATUS_BOOTSTRAPPING_REPLACE:
                    handleStateBootreplacing(endpoint, pieces);
                    break;
                case VersionedValue.STATUS_BOOTSTRAPPING:
                    handleStateBootstrap(endpoint);
                    break;
                case VersionedValue.STATUS_NORMAL:
                    handleStateNormal(endpoint, VersionedValue.STATUS_NORMAL);
                    break;
                case VersionedValue.SHUTDOWN:
                    handleStateNormal(endpoint, VersionedValue.SHUTDOWN);
                    break;
                case VersionedValue.REMOVING_TOKEN:
                case VersionedValue.REMOVED_TOKEN:
                    handleStateRemoving(endpoint, pieces);
                    break;
                case VersionedValue.STATUS_LEAVING:
                    handleStateLeaving(endpoint);
                    break;
                case VersionedValue.STATUS_LEFT:
                    handleStateLeft(endpoint, pieces);
                    break;
                case VersionedValue.STATUS_MOVING:
                    handleStateMoving(endpoint, pieces);
                    break;
            }
        }
        else
        {
            EndpointState epState = Gossiper.instance.getEndpointStateForEndpoint(endpoint);
            if (epState == null || Gossiper.instance.isDeadState(epState))
            {
                logger.debug("Ignoring state change for dead or unknown endpoint: {}", endpoint);
                return;
            }

            if (getTokenMetadata().isMember(endpoint))
            {
                switch (state)
                {
                    case RELEASE_VERSION:
                        SystemKeyspace.updatePeerInfo(endpoint, "release_version", value.value);
                        break;
                    case DC:
                        updateTopology(endpoint);
                        SystemKeyspace.updatePeerInfo(endpoint, "data_center", value.value);
                        break;
                    case RACK:
                        updateTopology(endpoint);
                        SystemKeyspace.updatePeerInfo(endpoint, "rack", value.value);
                        break;
                    case RPC_ADDRESS:
                        try
                        {
                            SystemKeyspace.updatePeerInfo(endpoint, "rpc_address", InetAddress.getByName(value.value));
                        }
                        catch (UnknownHostException e)
                        {
                            throw new RuntimeException(e);
                        }
                        break;
                    case SCHEMA:
                        SystemKeyspace.updatePeerInfo(endpoint, "schema_version", UUID.fromString(value.value));
                        MigrationManager.instance.scheduleSchemaPull(endpoint, epState);
                        break;
                    case HOST_ID:
                        SystemKeyspace.updatePeerInfo(endpoint, "host_id", UUID.fromString(value.value));
                        break;
                    case RPC_READY:
                        notifyRpcChange(endpoint, epState.isRpcReady());
                        break;
                    case NET_VERSION:
                        updateNetVersion(endpoint, value);
                        break;
                }
            }
        }
    }

    private static String[] splitValue(VersionedValue value)
    {
        return value.value.split(VersionedValue.DELIMITER_STR, -1);
    }

    private void updateNetVersion(InetAddress endpoint, VersionedValue value)
    {
        try
        {
            MessagingService.instance().setVersion(endpoint, Integer.parseInt(value.value));
        }
        catch (NumberFormatException e)
        {
            throw new AssertionError("Got invalid value for NET_VERSION application state: " + value.value);
        }
    }

    public void updateTopology(InetAddress endpoint)
    {
        if (getTokenMetadata().isMember(endpoint))
        {
            getTokenMetadata().updateTopology(endpoint);
        }
    }

    public void updateTopology()
    {
        getTokenMetadata().updateTopology();
    }

    private void updatePeerInfo(InetAddress endpoint)
    {
        EndpointState epState = Gossiper.instance.getEndpointStateForEndpoint(endpoint);
        for (Map.Entry<ApplicationState, VersionedValue> entry : epState.states())
        {
            switch (entry.getKey())
            {
                case RELEASE_VERSION:
                    SystemKeyspace.updatePeerInfo(endpoint, "release_version", entry.getValue().value);
                    break;
                case DC:
                    SystemKeyspace.updatePeerInfo(endpoint, "data_center", entry.getValue().value);
                    break;
                case RACK:
                    SystemKeyspace.updatePeerInfo(endpoint, "rack", entry.getValue().value);
                    break;
                case RPC_ADDRESS:
                    try
                    {
                        SystemKeyspace.updatePeerInfo(endpoint, "rpc_address", InetAddress.getByName(entry.getValue().value));
                    }
                    catch (UnknownHostException e)
                    {
                        throw new RuntimeException(e);
                    }
                    break;
                case SCHEMA:
                    SystemKeyspace.updatePeerInfo(endpoint, "schema_version", UUID.fromString(entry.getValue().value));
                    break;
                case HOST_ID:
                    SystemKeyspace.updatePeerInfo(endpoint, "host_id", UUID.fromString(entry.getValue().value));
                    break;
            }
        }
    }

    private void notifyRpcChange(InetAddress endpoint, boolean ready)
    {
        if (ready)
            notifyUp(endpoint);
        else
            notifyDown(endpoint);
    }

    private void notifyUp(InetAddress endpoint)
    {
        if (!isRpcReady(endpoint) || !Gossiper.instance.isAlive(endpoint))
            return;

        for (IEndpointLifecycleSubscriber subscriber : lifecycleSubscribers)
            subscriber.onUp(endpoint);
    }

    private void notifyDown(InetAddress endpoint)
    {
        for (IEndpointLifecycleSubscriber subscriber : lifecycleSubscribers)
            subscriber.onDown(endpoint);
    }

    private void notifyJoined(InetAddress endpoint)
    {
        if (!isStatus(endpoint, VersionedValue.STATUS_NORMAL))
            return;

        for (IEndpointLifecycleSubscriber subscriber : lifecycleSubscribers)
            subscriber.onJoinCluster(endpoint);
    }

    private void notifyMoved(InetAddress endpoint)
    {
        for (IEndpointLifecycleSubscriber subscriber : lifecycleSubscribers)
            subscriber.onMove(endpoint);
    }

    private void notifyLeft(InetAddress endpoint)
    {
        for (IEndpointLifecycleSubscriber subscriber : lifecycleSubscribers)
            subscriber.onLeaveCluster(endpoint);
    }

    private boolean isStatus(InetAddress endpoint, String status)
    {
        return Gossiper.instance.getEndpointStateForEndpoint(endpoint).getStatus().equals(status);
    }

    public boolean isRpcReady(InetAddress endpoint)
    {
        return MessagingService.instance().getVersion(endpoint) < MessagingService.VERSION_22 ||
                Gossiper.instance.getEndpointStateForEndpoint(endpoint).isRpcReady();
    }

    /**
     * Set the RPC status. Because when draining a node we need to set the RPC
     * status to not ready, and drain is called by the shutdown hook, it may be that value is false
     * and there is no local endpoint state. In this case it's OK to just do nothing. Therefore,
     * we assert that the local endpoint state is not null only when value is true.
     *
     * @param value - true indicates that RPC is ready, false indicates the opposite.
     */
    public void setRpcReady(boolean value)
    {
        EndpointState state = Gossiper.instance.getEndpointStateForEndpoint(FBUtilities.getBroadcastAddress());
        // if value is false we're OK with a null state, if it is true we are not.
        assert !value || state != null;

        if (state != null)
            Gossiper.instance.addLocalApplicationState(ApplicationState.RPC_READY, valueFactory.rpcReady(value));
    }

    private Collection<Token> getTokensFor(InetAddress endpoint)
    {
        try
        {
            EndpointState state = Gossiper.instance.getEndpointStateForEndpoint(endpoint);
            if (state == null)
                return Collections.emptyList();

            VersionedValue versionedValue = state.getApplicationState(ApplicationState.TOKENS);
            if (versionedValue == null)
                return Collections.emptyList();

            return TokenSerializer.deserialize(tokenMetadata.partitioner, new DataInputStream(new ByteArrayInputStream(versionedValue.toBytes())));
        }
        catch (IOException e)
        {
            throw new RuntimeException(e);
        }
    }

    /**
     * Handle node bootstrap
     *
     * @param endpoint bootstrapping node
     */
    private void handleStateBootstrap(InetAddress endpoint)
    {
        Collection<Token> tokens;
        // explicitly check for TOKENS, because a bootstrapping node might be bootstrapping in legacy mode; that is, not using vnodes and no token specified
        tokens = getTokensFor(endpoint);

        if (logger.isDebugEnabled())
            logger.debug("Node {} state bootstrapping, token {}", endpoint, tokens);

        // if this node is present in token metadata, either we have missed intermediate states
        // or the node had crashed. Print warning if needed, clear obsolete stuff and
        // continue.
        if (tokenMetadata.isMember(endpoint))
        {
            // If isLeaving is false, we have missed both LEAVING and LEFT. However, if
            // isLeaving is true, we have only missed LEFT. Waiting time between completing
            // leave operation and rebootstrapping is relatively short, so the latter is quite
            // common (not enough time for gossip to spread). Therefore we report only the
            // former in the log.
            if (!tokenMetadata.isLeaving(endpoint))
                logger.info("Node {} state jump to bootstrap", endpoint);
            tokenMetadata.removeEndpoint(endpoint);
        }

        tokenMetadata.addBootstrapTokens(tokens, endpoint);
        PendingRangeCalculatorService.instance.update();

        tokenMetadata.updateHostId(Gossiper.instance.getHostId(endpoint), endpoint);
    }

    private void handleStateBootreplacing(InetAddress newNode, String[] pieces)
    {
        InetAddress oldNode;
        try
        {
            oldNode = InetAddress.getByName(pieces[1]);
        }
        catch (Exception e)
        {
            logger.error("Node {} tried to replace malformed endpoint {}.", newNode, pieces[1], e);
            return;
        }

        if (FailureDetector.instance.isAlive(oldNode))
        {
            throw new RuntimeException(String.format("Node %s is trying to replace alive node %s.", newNode, oldNode));
        }

        Optional<InetAddress> replacingNode = tokenMetadata.getReplacingNode(newNode);
        if (replacingNode.isPresent() && !replacingNode.get().equals(oldNode))
        {
            throw new RuntimeException(String.format("Node %s is already replacing %s but is trying to replace %s.",
                                                     newNode, replacingNode.get(), oldNode));
        }

        Collection<Token> tokens = getTokensFor(newNode);

        if (logger.isDebugEnabled())
            logger.debug("Node {} is replacing {}, tokens {}", newNode, oldNode, tokens);

        tokenMetadata.addReplaceTokens(tokens, newNode, oldNode);
        PendingRangeCalculatorService.instance.update();

        tokenMetadata.updateHostId(Gossiper.instance.getHostId(newNode), newNode);
    }

    /**
     * Handle node move to normal state. That is, node is entering token ring and participating
     * in reads.
     *
     * @param endpoint node
     */
    private void handleStateNormal(final InetAddress endpoint, final String status)
    {
        Collection<Token> tokens = getTokensFor(endpoint);
        Set<Token> tokensToUpdateInMetadata = new HashSet<>();
        Set<Token> tokensToUpdateInSystemKeyspace = new HashSet<>();
        Set<InetAddress> endpointsToRemove = new HashSet<>();

        if (logger.isDebugEnabled())
            logger.debug("Node {} state {}, token {}", endpoint, status, tokens);

        if (tokenMetadata.isMember(endpoint))
            logger.info("Node {} state jump to {}", endpoint, status);

        if (tokens.isEmpty() && status.equals(VersionedValue.STATUS_NORMAL))
            logger.error("Node {} is in state normal but it has no tokens, state: {}",
                         endpoint,
                         Gossiper.instance.getEndpointStateForEndpoint(endpoint));

        Optional<InetAddress> replacingNode = tokenMetadata.getReplacingNode(endpoint);
        if (replacingNode.isPresent())
        {
            assert !endpoint.equals(replacingNode.get()) : "Pending replacement endpoint with same address is not supported";
            logger.info("Node {} will complete replacement of {} for tokens {}", endpoint, replacingNode.get(), tokens);
            if (FailureDetector.instance.isAlive(replacingNode.get()))
            {
                logger.error("Node {} cannot complete replacement of alive node {}.", endpoint, replacingNode.get());
                return;
            }
            endpointsToRemove.add(replacingNode.get());
        }

        Optional<InetAddress> replacementNode = tokenMetadata.getReplacementNode(endpoint);
        if (replacementNode.isPresent())
        {
            logger.warn("Node {} is currently being replaced by node {}.", endpoint, replacementNode.get());
        }

        updatePeerInfo(endpoint);
        // Order Matters, TM.updateHostID() should be called before TM.updateNormalToken(), (see CASSANDRA-4300).
        UUID hostId = Gossiper.instance.getHostId(endpoint);
        InetAddress existing = tokenMetadata.getEndpointForHostId(hostId);
        if (replacing && isReplacingSameAddress() && Gossiper.instance.getEndpointStateForEndpoint(DatabaseDescriptor.getReplaceAddress()) != null
            && (hostId.equals(Gossiper.instance.getHostId(DatabaseDescriptor.getReplaceAddress()))))
            logger.warn("Not updating token metadata for {} because I am replacing it", endpoint);
        else
        {
            if (existing != null && !existing.equals(endpoint))
            {
                if (existing.equals(FBUtilities.getBroadcastAddress()))
                {
                    logger.warn("Not updating host ID {} for {} because it's mine", hostId, endpoint);
                    tokenMetadata.removeEndpoint(endpoint);
                    endpointsToRemove.add(endpoint);
                }
                else if (Gossiper.instance.compareEndpointStartup(endpoint, existing) > 0)
                {
                    logger.warn("Host ID collision for {} between {} and {}; {} is the new owner", hostId, existing, endpoint, endpoint);
                    tokenMetadata.removeEndpoint(existing);
                    endpointsToRemove.add(existing);
                    tokenMetadata.updateHostId(hostId, endpoint);
                }
                else
                {
                    logger.warn("Host ID collision for {} between {} and {}; ignored {}", hostId, existing, endpoint, endpoint);
                    tokenMetadata.removeEndpoint(endpoint);
                    endpointsToRemove.add(endpoint);
                }
            }
            else
                tokenMetadata.updateHostId(hostId, endpoint);
        }

        for (final Token token : tokens)
        {
            // we don't want to update if this node is responsible for the token and it has a later startup time than endpoint.
            InetAddress currentOwner = tokenMetadata.getEndpoint(token);
            if (currentOwner == null)
            {
                logger.debug("New node {} at token {}", endpoint, token);
                tokensToUpdateInMetadata.add(token);
                tokensToUpdateInSystemKeyspace.add(token);
            }
            else if (endpoint.equals(currentOwner))
            {
                // set state back to normal, since the node may have tried to leave, but failed and is now back up
                tokensToUpdateInMetadata.add(token);
                tokensToUpdateInSystemKeyspace.add(token);
            }
            else if (Gossiper.instance.compareEndpointStartup(endpoint, currentOwner) > 0)
            {
                tokensToUpdateInMetadata.add(token);
                tokensToUpdateInSystemKeyspace.add(token);

                // currentOwner is no longer current, endpoint is.  Keep track of these moves, because when
                // a host no longer has any tokens, we'll want to remove it.
                Multimap<InetAddress, Token> epToTokenCopy = getTokenMetadata().getEndpointToTokenMapForReading();
                epToTokenCopy.get(currentOwner).remove(token);
                if (epToTokenCopy.get(currentOwner).size() < 1)
                    endpointsToRemove.add(currentOwner);

                logger.info("Nodes {} and {} have the same token {}.  {} is the new owner",
                            endpoint,
                            currentOwner,
                            token,
                            endpoint);
            }
            else
            {
                logger.info("Nodes {} and {} have the same token {}.  Ignoring {}",
                            endpoint,
                            currentOwner,
                            token,
                            endpoint);
            }
        }

        // capture because updateNormalTokens clears moving and member status
        boolean isMember = tokenMetadata.isMember(endpoint);
        boolean isMoving = tokenMetadata.isMoving(endpoint);
        tokenMetadata.updateNormalTokens(tokensToUpdateInMetadata, endpoint);
        for (InetAddress ep : endpointsToRemove)
        {
            removeEndpoint(ep);
            if (replacing && DatabaseDescriptor.getReplaceAddress().equals(ep))
                Gossiper.instance.replacementQuarantine(ep); // quarantine locally longer than normally; see CASSANDRA-8260
        }
        if (!tokensToUpdateInSystemKeyspace.isEmpty())
            SystemKeyspace.updateTokens(endpoint, tokensToUpdateInSystemKeyspace);

        if (isMoving || operationMode == Mode.MOVING)
        {
            tokenMetadata.removeFromMoving(endpoint);
            notifyMoved(endpoint);
        }
        else if (!isMember) // prior to this, the node was not a member
        {
            notifyJoined(endpoint);
        }

        PendingRangeCalculatorService.instance.update();
    }

    /**
     * Handle node preparing to leave the ring
     *
     * @param endpoint node
     */
    private void handleStateLeaving(InetAddress endpoint)
    {
        Collection<Token> tokens = getTokensFor(endpoint);

        if (logger.isDebugEnabled())
            logger.debug("Node {} state leaving, tokens {}", endpoint, tokens);

        // If the node is previously unknown or tokens do not match, update tokenmetadata to
        // have this node as 'normal' (it must have been using this token before the
        // leave). This way we'll get pending ranges right.
        if (!tokenMetadata.isMember(endpoint))
        {
            logger.info("Node {} state jump to leaving", endpoint);
            tokenMetadata.updateNormalTokens(tokens, endpoint);
        }
        else if (!tokenMetadata.getTokens(endpoint).containsAll(tokens))
        {
            logger.warn("Node {} 'leaving' token mismatch. Long network partition?", endpoint);
            tokenMetadata.updateNormalTokens(tokens, endpoint);
        }

        // at this point the endpoint is certainly a member with this token, so let's proceed
        // normally
        tokenMetadata.addLeavingEndpoint(endpoint);
        PendingRangeCalculatorService.instance.update();
    }

    /**
     * Handle node leaving the ring. This will happen when a node is decommissioned
     *
     * @param endpoint If reason for leaving is decommission, endpoint is the leaving node.
     * @param pieces STATE_LEFT,token
     */
    private void handleStateLeft(InetAddress endpoint, String[] pieces)
    {
        assert pieces.length >= 2;
        Collection<Token> tokens = getTokensFor(endpoint);

        if (logger.isDebugEnabled())
            logger.debug("Node {} state left, tokens {}", endpoint, tokens);

        excise(tokens, endpoint, extractExpireTime(pieces));
    }

    /**
     * Handle node moving inside the ring.
     *
     * @param endpoint moving endpoint address
     * @param pieces STATE_MOVING, token
     */
    private void handleStateMoving(InetAddress endpoint, String[] pieces)
    {
        assert pieces.length >= 2;
        Token token = getTokenFactory().fromString(pieces[1]);

        if (logger.isDebugEnabled())
            logger.debug("Node {} state moving, new token {}", endpoint, token);

        tokenMetadata.addMovingEndpoint(token, endpoint);

        PendingRangeCalculatorService.instance.update();
    }

    /**
     * Handle notification that a node being actively removed from the ring via 'removenode'
     *
     * @param endpoint node
     * @param pieces either REMOVED_TOKEN (node is gone) or REMOVING_TOKEN (replicas need to be restored)
     */
    private void handleStateRemoving(InetAddress endpoint, String[] pieces)
    {
        assert (pieces.length > 0);

        if (endpoint.equals(FBUtilities.getBroadcastAddress()))
        {
            logger.info("Received removenode gossip about myself. Is this node rejoining after an explicit removenode?");
            try
            {
                drain();
            }
            catch (Exception e)
            {
                throw new RuntimeException(e);
            }
            return;
        }
        if (tokenMetadata.isMember(endpoint))
        {
            String state = pieces[0];
            Collection<Token> removeTokens = tokenMetadata.getTokens(endpoint);

            if (VersionedValue.REMOVED_TOKEN.equals(state))
            {
                excise(removeTokens, endpoint, extractExpireTime(pieces));
            }
            else if (VersionedValue.REMOVING_TOKEN.equals(state))
            {
                if (logger.isDebugEnabled())
                    logger.debug("Tokens {} removed manually (endpoint was {})", removeTokens, endpoint);

                // Note that the endpoint is being removed
                tokenMetadata.addLeavingEndpoint(endpoint);
                PendingRangeCalculatorService.instance.update();

                // find the endpoint coordinating this removal that we need to notify when we're done
                String[] coordinator = splitValue(Gossiper.instance.getEndpointStateForEndpoint(endpoint).getApplicationState(ApplicationState.REMOVAL_COORDINATOR));
                UUID hostId = UUID.fromString(coordinator[1]);
                // grab any data we are now responsible for and notify responsible node
                restoreReplicaCount(endpoint, tokenMetadata.getEndpointForHostId(hostId));
            }
        }
        else // now that the gossiper has told us about this nonexistent member, notify the gossiper to remove it
        {
            if (VersionedValue.REMOVED_TOKEN.equals(pieces[0]))
                addExpireTimeIfFound(endpoint, extractExpireTime(pieces));
            removeEndpoint(endpoint);
        }
    }

    private void excise(Collection<Token> tokens, InetAddress endpoint)
    {
        logger.info("Removing tokens {} for {}", tokens, endpoint);

        if (tokenMetadata.isMember(endpoint))
            HintsService.instance.excise(tokenMetadata.getHostId(endpoint));

        removeEndpoint(endpoint);
        tokenMetadata.removeEndpoint(endpoint);
        if (!tokens.isEmpty())
            tokenMetadata.removeBootstrapTokens(tokens);
        notifyLeft(endpoint);
        PendingRangeCalculatorService.instance.update();
    }

    private void excise(Collection<Token> tokens, InetAddress endpoint, long expireTime)
    {
        addExpireTimeIfFound(endpoint, expireTime);
        excise(tokens, endpoint);
    }

    /** unlike excise we just need this endpoint gone without going through any notifications **/
    private void removeEndpoint(InetAddress endpoint)
    {
        Gossiper.instance.removeEndpoint(endpoint);
        SystemKeyspace.removeEndpoint(endpoint);
    }

    protected void addExpireTimeIfFound(InetAddress endpoint, long expireTime)
    {
        if (expireTime != 0L)
        {
            Gossiper.instance.addExpireTimeForEndpoint(endpoint, expireTime);
        }
    }

    protected long extractExpireTime(String[] pieces)
    {
        return Long.parseLong(pieces[2]);
    }

    /**
     * Finds living endpoints responsible for the given ranges
     *
     * @param keyspaceName the keyspace ranges belong to
     * @param ranges the ranges to find sources for
     * @return multimap of addresses to ranges the address is responsible for
     */
    private Multimap<InetAddress, Range<Token>> getNewSourceRanges(String keyspaceName, Set<Range<Token>> ranges)
    {
        InetAddress myAddress = FBUtilities.getBroadcastAddress();
        Multimap<Range<Token>, InetAddress> rangeAddresses = Keyspace.open(keyspaceName).getReplicationStrategy().getRangeAddresses(tokenMetadata.cloneOnlyTokenMap());
        Multimap<InetAddress, Range<Token>> sourceRanges = HashMultimap.create();
        IFailureDetector failureDetector = FailureDetector.instance;

        // find alive sources for our new ranges
        for (Range<Token> range : ranges)
        {
            Collection<InetAddress> possibleRanges = rangeAddresses.get(range);
            IEndpointSnitch snitch = DatabaseDescriptor.getEndpointSnitch();
            List<InetAddress> sources = snitch.getSortedListByProximity(myAddress, possibleRanges);

            assert (!sources.contains(myAddress));

            for (InetAddress source : sources)
            {
                if (failureDetector.isAlive(source))
                {
                    sourceRanges.put(source, range);
                    break;
                }
            }
        }
        return sourceRanges;
    }

    /**
     * Sends a notification to a node indicating we have finished replicating data.
     *
     * @param remote node to send notification to
     */
    private void sendReplicationNotification(InetAddress remote)
    {
        // notify the remote token
        MessageOut msg = new MessageOut(MessagingService.Verb.REPLICATION_FINISHED);
        IFailureDetector failureDetector = FailureDetector.instance;
        if (logger.isDebugEnabled())
            logger.debug("Notifying {} of replication completion\n", remote);
        while (failureDetector.isAlive(remote))
        {
            AsyncOneResponse iar = MessagingService.instance().sendRR(msg, remote);
            try
            {
                iar.get(DatabaseDescriptor.getRpcTimeout(), TimeUnit.MILLISECONDS);
                return; // done
            }
            catch(TimeoutException e)
            {
                // try again
            }
        }
    }

    /**
     * Called when an endpoint is removed from the ring. This function checks
     * whether this node becomes responsible for new ranges as a
     * consequence and streams data if needed.
     *
     * This is rather ineffective, but it does not matter so much
     * since this is called very seldom
     *
     * @param endpoint the node that left
     */
    private void restoreReplicaCount(InetAddress endpoint, final InetAddress notifyEndpoint)
    {
        Multimap<String, Map.Entry<InetAddress, Collection<Range<Token>>>> rangesToFetch = HashMultimap.create();

        InetAddress myAddress = FBUtilities.getBroadcastAddress();

        for (String keyspaceName : Schema.instance.getNonLocalStrategyKeyspaces())
        {
            Multimap<Range<Token>, InetAddress> changedRanges = getChangedRangesForLeaving(keyspaceName, endpoint);
            Set<Range<Token>> myNewRanges = new HashSet<>();
            for (Map.Entry<Range<Token>, InetAddress> entry : changedRanges.entries())
            {
                if (entry.getValue().equals(myAddress))
                    myNewRanges.add(entry.getKey());
            }
            Multimap<InetAddress, Range<Token>> sourceRanges = getNewSourceRanges(keyspaceName, myNewRanges);
            for (Map.Entry<InetAddress, Collection<Range<Token>>> entry : sourceRanges.asMap().entrySet())
            {
                rangesToFetch.put(keyspaceName, entry);
            }
        }

        StreamPlan stream = new StreamPlan("Restore replica count");
        for (String keyspaceName : rangesToFetch.keySet())
        {
            for (Map.Entry<InetAddress, Collection<Range<Token>>> entry : rangesToFetch.get(keyspaceName))
            {
                InetAddress source = entry.getKey();
                InetAddress preferred = SystemKeyspace.getPreferredIP(source);
                Collection<Range<Token>> ranges = entry.getValue();
                if (logger.isDebugEnabled())
                    logger.debug("Requesting from {} ranges {}", source, StringUtils.join(ranges, ", "));
                stream.requestRanges(source, preferred, keyspaceName, ranges);
            }
        }
        StreamResultFuture future = stream.execute();
        Futures.addCallback(future, new FutureCallback<StreamState>()
        {
            public void onSuccess(StreamState finalState)
            {
                sendReplicationNotification(notifyEndpoint);
            }

            public void onFailure(Throwable t)
            {
                logger.warn("Streaming to restore replica count failed", t);
                // We still want to send the notification
                sendReplicationNotification(notifyEndpoint);
            }
        });
    }

    // needs to be modified to accept either a keyspace or ARS.
    private Multimap<Range<Token>, InetAddress> getChangedRangesForLeaving(String keyspaceName, InetAddress endpoint)
    {
        // First get all ranges the leaving endpoint is responsible for
        Collection<Range<Token>> ranges = getRangesForEndpoint(keyspaceName, endpoint);

        if (logger.isDebugEnabled())
            logger.debug("Node {} ranges [{}]", endpoint, StringUtils.join(ranges, ", "));

        Map<Range<Token>, List<InetAddress>> currentReplicaEndpoints = new HashMap<>(ranges.size());

        // Find (for each range) all nodes that store replicas for these ranges as well
        TokenMetadata metadata = tokenMetadata.cloneOnlyTokenMap(); // don't do this in the loop! #7758
        for (Range<Token> range : ranges)
            currentReplicaEndpoints.put(range, Keyspace.open(keyspaceName).getReplicationStrategy().calculateNaturalEndpoints(range.right, metadata));

        TokenMetadata temp = tokenMetadata.cloneAfterAllLeft();

        // endpoint might or might not be 'leaving'. If it was not leaving (that is, removenode
        // command was used), it is still present in temp and must be removed.
        if (temp.isMember(endpoint))
            temp.removeEndpoint(endpoint);

        Multimap<Range<Token>, InetAddress> changedRanges = HashMultimap.create();

        // Go through the ranges and for each range check who will be
        // storing replicas for these ranges when the leaving endpoint
        // is gone. Whoever is present in newReplicaEndpoints list, but
        // not in the currentReplicaEndpoints list, will be needing the
        // range.
        for (Range<Token> range : ranges)
        {
            Collection<InetAddress> newReplicaEndpoints = Keyspace.open(keyspaceName).getReplicationStrategy().calculateNaturalEndpoints(range.right, temp);
            newReplicaEndpoints.removeAll(currentReplicaEndpoints.get(range));
            if (logger.isDebugEnabled())
                if (newReplicaEndpoints.isEmpty())
                    logger.debug("Range {} already in all replicas", range);
                else
                    logger.debug("Range {} will be responsibility of {}", range, StringUtils.join(newReplicaEndpoints, ", "));
            changedRanges.putAll(range, newReplicaEndpoints);
        }

        return changedRanges;
    }

    public void onJoin(InetAddress endpoint, EndpointState epState)
    {
        for (Map.Entry<ApplicationState, VersionedValue> entry : epState.states())
        {
            onChange(endpoint, entry.getKey(), entry.getValue());
        }
        MigrationManager.instance.scheduleSchemaPull(endpoint, epState);
    }

    public void onAlive(InetAddress endpoint, EndpointState state)
    {
        MigrationManager.instance.scheduleSchemaPull(endpoint, state);

        if (tokenMetadata.isMember(endpoint))
            notifyUp(endpoint);
    }

    public void onRemove(InetAddress endpoint)
    {
        tokenMetadata.removeEndpoint(endpoint);
        PendingRangeCalculatorService.instance.update();
    }

    public void onDead(InetAddress endpoint, EndpointState state)
    {
        MessagingService.instance().convict(endpoint);
        notifyDown(endpoint);
    }

    public void onRestart(InetAddress endpoint, EndpointState state)
    {
        // If we have restarted before the node was even marked down, we need to reset the connection pool
        if (state.isAlive())
            onDead(endpoint, state);

        // Then, the node may have been upgraded and changed its messaging protocol version. If so, we
        // want to update that before we mark the node live again to avoid problems like CASSANDRA-11128.
        VersionedValue netVersion = state.getApplicationState(ApplicationState.NET_VERSION);
        if (netVersion != null)
            updateNetVersion(endpoint, netVersion);
    }


    public String getLoadString()
    {
        return FileUtils.stringifyFileSize(StorageMetrics.load.getCount());
    }

    public Map<String, String> getLoadMap()
    {
        Map<String, String> map = new HashMap<>();
        for (Map.Entry<InetAddress,Double> entry : LoadBroadcaster.instance.getLoadInfo().entrySet())
        {
            map.put(entry.getKey().getHostAddress(), FileUtils.stringifyFileSize(entry.getValue()));
        }
        // gossiper doesn't see its own updates, so we need to special-case the local node
        map.put(FBUtilities.getBroadcastAddress().getHostAddress(), getLoadString());
        return map;
    }

    // TODO
    public final void deliverHints(String host)
    {
        throw new UnsupportedOperationException();
    }

    public Collection<Token> getLocalTokens()
    {
        Collection<Token> tokens = SystemKeyspace.getSavedTokens();
        assert tokens != null && !tokens.isEmpty(); // should not be called before initServer sets this
        return tokens;
    }

    @Nullable
    public InetAddress getEndpointForHostId(UUID hostId)
    {
        return tokenMetadata.getEndpointForHostId(hostId);
    }

    @Nullable
    public UUID getHostIdForEndpoint(InetAddress address)
    {
        return tokenMetadata.getHostId(address);
    }

    /* These methods belong to the MBean interface */

    public List<String> getTokens()
    {
        return getTokens(FBUtilities.getBroadcastAddress());
    }

    public List<String> getTokens(String endpoint) throws UnknownHostException
    {
        return getTokens(InetAddress.getByName(endpoint));
    }

    private List<String> getTokens(InetAddress endpoint)
    {
        List<String> strTokens = new ArrayList<>();
        for (Token tok : getTokenMetadata().getTokens(endpoint))
            strTokens.add(tok.toString());
        return strTokens;
    }

    public String getReleaseVersion()
    {
        return FBUtilities.getReleaseVersionString();
    }

    public String getSchemaVersion()
    {
        return Schema.instance.getVersion().toString();
    }

    public List<String> getLeavingNodes()
    {
        return stringify(tokenMetadata.getLeavingEndpoints());
    }

    public List<String> getMovingNodes()
    {
        List<String> endpoints = new ArrayList<>();

        for (Pair<Token, InetAddress> node : tokenMetadata.getMovingEndpoints())
        {
            endpoints.add(node.right.getHostAddress());
        }

        return endpoints;
    }

    public List<String> getJoiningNodes()
    {
        return stringify(tokenMetadata.getBootstrapTokens().valueSet());
    }

    public List<String> getLiveNodes()
    {
        return stringify(Gossiper.instance.getLiveMembers());
    }

    public Set<InetAddress> getLiveRingMembers()
    {
        return getLiveRingMembers(false);
    }

    public Set<InetAddress> getLiveRingMembers(boolean excludeDeadStates)
    {
        Set<InetAddress> ret = new HashSet<>();
        for (InetAddress ep : Gossiper.instance.getLiveMembers())
        {
            if (excludeDeadStates)
            {
                EndpointState epState = Gossiper.instance.getEndpointStateForEndpoint(ep);
                if (epState == null || Gossiper.instance.isDeadState(epState))
                    continue;
            }

            if (tokenMetadata.isMember(ep))
                ret.add(ep);
        }
        return ret;
    }


    public List<String> getUnreachableNodes()
    {
        return stringify(Gossiper.instance.getUnreachableMembers());
    }

    public String[] getAllDataFileLocations()
    {
        String[] locations = DatabaseDescriptor.getAllDataFileLocations();
        for (int i = 0; i < locations.length; i++)
            locations[i] = FileUtils.getCanonicalPath(locations[i]);
        return locations;
    }

    public String getCommitLogLocation()
    {
        return FileUtils.getCanonicalPath(DatabaseDescriptor.getCommitLogLocation());
    }

    public String getSavedCachesLocation()
    {
        return FileUtils.getCanonicalPath(DatabaseDescriptor.getSavedCachesLocation());
    }

    private List<String> stringify(Iterable<InetAddress> endpoints)
    {
        List<String> stringEndpoints = new ArrayList<>();
        for (InetAddress ep : endpoints)
        {
            stringEndpoints.add(ep.getHostAddress());
        }
        return stringEndpoints;
    }

    public int getCurrentGenerationNumber()
    {
        return Gossiper.instance.getCurrentGenerationNumber(FBUtilities.getBroadcastAddress());
    }

    public int forceKeyspaceCleanup(String keyspaceName, String... tables) throws IOException, ExecutionException, InterruptedException
    {
        return forceKeyspaceCleanup(0, keyspaceName, tables);
    }

    public int forceKeyspaceCleanup(int jobs, String keyspaceName, String... tables) throws IOException, ExecutionException, InterruptedException
    {
        if (SchemaConstants.isSystemKeyspace(keyspaceName))
            throw new RuntimeException("Cleanup of the system keyspace is neither necessary nor wise");

        CompactionManager.AllSSTableOpStatus status = CompactionManager.AllSSTableOpStatus.SUCCESSFUL;
        for (ColumnFamilyStore cfStore : getValidColumnFamilies(false, false, keyspaceName, tables))
        {
            CompactionManager.AllSSTableOpStatus oneStatus = cfStore.forceCleanup(jobs);
            if (oneStatus != CompactionManager.AllSSTableOpStatus.SUCCESSFUL)
                status = oneStatus;
        }
        return status.statusCode;
    }

    public int scrub(boolean disableSnapshot, boolean skipCorrupted, String keyspaceName, String... tables) throws IOException, ExecutionException, InterruptedException
    {
        return scrub(disableSnapshot, skipCorrupted, true, 0, keyspaceName, tables);
    }

    public int scrub(boolean disableSnapshot, boolean skipCorrupted, boolean checkData, String keyspaceName, String... tables) throws IOException, ExecutionException, InterruptedException
    {
        return scrub(disableSnapshot, skipCorrupted, checkData, 0, keyspaceName, tables);
    }

    public int scrub(boolean disableSnapshot, boolean skipCorrupted, boolean checkData, int jobs, String keyspaceName, String... tables) throws IOException, ExecutionException, InterruptedException
    {
        CompactionManager.AllSSTableOpStatus status = CompactionManager.AllSSTableOpStatus.SUCCESSFUL;
        for (ColumnFamilyStore cfStore : getValidColumnFamilies(true, false, keyspaceName, tables))
        {
            CompactionManager.AllSSTableOpStatus oneStatus = cfStore.scrub(disableSnapshot, skipCorrupted, checkData, jobs);
            if (oneStatus != CompactionManager.AllSSTableOpStatus.SUCCESSFUL)
                status = oneStatus;
        }
        return status.statusCode;
    }

    public int verify(boolean extendedVerify, String keyspaceName, String... tableNames) throws IOException, ExecutionException, InterruptedException
    {
        CompactionManager.AllSSTableOpStatus status = CompactionManager.AllSSTableOpStatus.SUCCESSFUL;
        for (ColumnFamilyStore cfStore : getValidColumnFamilies(false, false, keyspaceName, tableNames))
        {
            CompactionManager.AllSSTableOpStatus oneStatus = cfStore.verify(extendedVerify);
            if (oneStatus != CompactionManager.AllSSTableOpStatus.SUCCESSFUL)
                status = oneStatus;
        }
        return status.statusCode;
    }

    public int upgradeSSTables(String keyspaceName, boolean excludeCurrentVersion, String... tableNames) throws IOException, ExecutionException, InterruptedException
    {
        return upgradeSSTables(keyspaceName, excludeCurrentVersion, 0, tableNames);
    }

    public int upgradeSSTables(String keyspaceName, boolean excludeCurrentVersion, int jobs, String... tableNames) throws IOException, ExecutionException, InterruptedException
    {
        CompactionManager.AllSSTableOpStatus status = CompactionManager.AllSSTableOpStatus.SUCCESSFUL;
        for (ColumnFamilyStore cfStore : getValidColumnFamilies(true, true, keyspaceName, tableNames))
        {
            CompactionManager.AllSSTableOpStatus oneStatus = cfStore.sstablesRewrite(excludeCurrentVersion, jobs);
            if (oneStatus != CompactionManager.AllSSTableOpStatus.SUCCESSFUL)
                status = oneStatus;
        }
        return status.statusCode;
    }

    public void forceKeyspaceCompaction(boolean splitOutput, String keyspaceName, String... tableNames) throws IOException, ExecutionException, InterruptedException
    {
        for (ColumnFamilyStore cfStore : getValidColumnFamilies(true, false, keyspaceName, tableNames))
        {
            cfStore.forceMajorCompaction(splitOutput);
        }
    }

    public int relocateSSTables(String keyspaceName, String ... columnFamilies) throws IOException, ExecutionException, InterruptedException
    {
        return relocateSSTables(0, keyspaceName, columnFamilies);
    }

    public int relocateSSTables(int jobs, String keyspaceName, String ... columnFamilies) throws IOException, ExecutionException, InterruptedException
    {
        CompactionManager.AllSSTableOpStatus status = CompactionManager.AllSSTableOpStatus.SUCCESSFUL;
        for (ColumnFamilyStore cfs : getValidColumnFamilies(false, false, keyspaceName, columnFamilies))
        {
            CompactionManager.AllSSTableOpStatus oneStatus = cfs.relocateSSTables(jobs);
            if (oneStatus != CompactionManager.AllSSTableOpStatus.SUCCESSFUL)
                status = oneStatus;
        }
        return status.statusCode;
    }

    public int garbageCollect(String tombstoneOptionString, int jobs, String keyspaceName, String ... columnFamilies) throws IOException, ExecutionException, InterruptedException
    {
        TombstoneOption tombstoneOption = TombstoneOption.valueOf(tombstoneOptionString);
        CompactionManager.AllSSTableOpStatus status = CompactionManager.AllSSTableOpStatus.SUCCESSFUL;
        for (ColumnFamilyStore cfs : getValidColumnFamilies(false, false, keyspaceName, columnFamilies))
        {
            CompactionManager.AllSSTableOpStatus oneStatus = cfs.garbageCollect(tombstoneOption, jobs);
            if (oneStatus != CompactionManager.AllSSTableOpStatus.SUCCESSFUL)
                status = oneStatus;
        }
        return status.statusCode;
    }

    /**
     * Takes the snapshot of a multiple column family from different keyspaces. A snapshot name must be specified.
     *
     * @param tag
     *            the tag given to the snapshot; may not be null or empty
     * @param options
     *            Map of options (skipFlush is the only supported option for now)
     * @param entities
     *            list of keyspaces / tables in the form of empty | ks1 ks2 ... | ks1.cf1,ks2.cf2,...
     */
    @Override
    public void takeSnapshot(String tag, Map<String, String> options, String... entities) throws IOException
    {
        boolean skipFlush = Boolean.parseBoolean(options.getOrDefault("skipFlush", "false"));

        if (entities != null && entities.length > 0 && entities[0].contains("."))
        {
            takeMultipleTableSnapshot(tag, skipFlush, entities);
        }
        else
        {
            takeSnapshot(tag, skipFlush, entities);
        }
    }

    /**
     * Takes the snapshot of a specific table. A snapshot name must be
     * specified.
     *
     * @param keyspaceName
     *            the keyspace which holds the specified table
     * @param tableName
     *            the table to snapshot
     * @param tag
     *            the tag given to the snapshot; may not be null or empty
     */
    public void takeTableSnapshot(String keyspaceName, String tableName, String tag)
            throws IOException
    {
        takeMultipleTableSnapshot(tag, false, keyspaceName + "." + tableName);
    }

    public void forceKeyspaceCompactionForTokenRange(String keyspaceName, String startToken, String endToken, String... tableNames) throws IOException, ExecutionException, InterruptedException
    {
        Collection<Range<Token>> tokenRanges = createRepairRangeFrom(startToken, endToken);

        for (ColumnFamilyStore cfStore : getValidColumnFamilies(true, false, keyspaceName, tableNames))
        {
            cfStore.forceCompactionForTokenRange(tokenRanges);
        }
    }

    /**
     * Takes the snapshot for the given keyspaces. A snapshot name must be specified.
     *
     * @param tag the tag given to the snapshot; may not be null or empty
     * @param keyspaceNames the names of the keyspaces to snapshot; empty means "all."
     */
    public void takeSnapshot(String tag, String... keyspaceNames) throws IOException
    {
        takeSnapshot(tag, false, keyspaceNames);
    }

    /**
     * Takes the snapshot of a multiple column family from different keyspaces. A snapshot name must be specified.
     *
     * @param tag
     *            the tag given to the snapshot; may not be null or empty
     * @param tableList
     *            list of tables from different keyspace in the form of ks1.cf1 ks2.cf2
     */
    public void takeMultipleTableSnapshot(String tag, String... tableList)
            throws IOException
    {
        takeMultipleTableSnapshot(tag, false, tableList);
    }

    /**
     * Takes the snapshot for the given keyspaces. A snapshot name must be specified.
     *
     * @param tag the tag given to the snapshot; may not be null or empty
     * @param skipFlush Skip blocking flush of memtable
     * @param keyspaceNames the names of the keyspaces to snapshot; empty means "all."
     */
    private void takeSnapshot(String tag, boolean skipFlush, String... keyspaceNames) throws IOException
    {
        if (operationMode == Mode.JOINING)
            throw new IOException("Cannot snapshot until bootstrap completes");
        if (tag == null || tag.equals(""))
            throw new IOException("You must supply a snapshot name.");

        Iterable<Keyspace> keyspaces;
        if (keyspaceNames.length == 0)
        {
            keyspaces = Keyspace.all();
        }
        else
        {
            ArrayList<Keyspace> t = new ArrayList<>(keyspaceNames.length);
            for (String keyspaceName : keyspaceNames)
                t.add(getValidKeyspace(keyspaceName));
            keyspaces = t;
        }

        // Do a check to see if this snapshot exists before we actually snapshot
        for (Keyspace keyspace : keyspaces)
            if (keyspace.snapshotExists(tag))
                throw new IOException("Snapshot " + tag + " already exists.");


        Set<SSTableReader> snapshotted = new HashSet<>();
        for (Keyspace keyspace : keyspaces)
            snapshotted.addAll(keyspace.snapshot(tag, null, skipFlush, snapshotted));
    }

    /**
     * Takes the snapshot of a multiple column family from different keyspaces. A snapshot name must be specified.
     *
     *
     * @param tag
     *            the tag given to the snapshot; may not be null or empty
     * @param skipFlush
     *            Skip blocking flush of memtable
     * @param tableList
     *            list of tables from different keyspace in the form of ks1.cf1 ks2.cf2
     */
    private void takeMultipleTableSnapshot(String tag, boolean skipFlush, String... tableList)
            throws IOException
    {
        Map<Keyspace, List<String>> keyspaceColumnfamily = new HashMap<Keyspace, List<String>>();
        for (String table : tableList)
        {
            String splittedString[] = StringUtils.split(table, '.');
            if (splittedString.length == 2)
            {
                String keyspaceName = splittedString[0];
                String tableName = splittedString[1];

                if (keyspaceName == null)
                    throw new IOException("You must supply a keyspace name");
                if (operationMode.equals(Mode.JOINING))
                    throw new IOException("Cannot snapshot until bootstrap completes");

                if (tableName == null)
                    throw new IOException("You must supply a table name");
                if (tag == null || tag.equals(""))
                    throw new IOException("You must supply a snapshot name.");

                Keyspace keyspace = getValidKeyspace(keyspaceName);
                ColumnFamilyStore columnFamilyStore = keyspace.getColumnFamilyStore(tableName);
                // As there can be multiple column family from same keyspace check if snapshot exist for that specific
                // columnfamily and not for whole keyspace

                if (columnFamilyStore.snapshotExists(tag))
                    throw new IOException("Snapshot " + tag + " already exists.");
                if (!keyspaceColumnfamily.containsKey(keyspace))
                {
                    keyspaceColumnfamily.put(keyspace, new ArrayList<String>());
                }

                // Add Keyspace columnfamily to map in order to support atomicity for snapshot process.
                // So no snapshot should happen if any one of the above conditions fail for any keyspace or columnfamily
                keyspaceColumnfamily.get(keyspace).add(tableName);

            }
            else
            {
                throw new IllegalArgumentException(
                        "Cannot take a snapshot on secondary index or invalid column family name. You must supply a column family name in the form of keyspace.columnfamily");
            }
        }

        Set<SSTableReader> snapshotted = new HashSet<>();
        for (Entry<Keyspace, List<String>> entry : keyspaceColumnfamily.entrySet())
        {
            for (String table : entry.getValue())
                snapshotted.addAll(entry.getKey().snapshot(tag, table, skipFlush, snapshotted));
        }

    }

    private Keyspace getValidKeyspace(String keyspaceName) throws IOException
    {
        if (!Schema.instance.getKeyspaces().contains(keyspaceName))
        {
            throw new IOException("Keyspace " + keyspaceName + " does not exist");
        }
        return Keyspace.open(keyspaceName);
    }

    /**
     * Remove the snapshot with the given name from the given keyspaces.
     * If no tag is specified we will remove all snapshots.
     */
    public void clearSnapshot(String tag, String... keyspaceNames) throws IOException
    {
        if(tag == null)
            tag = "";

        Set<String> keyspaces = new HashSet<>();
        for (String dataDir : DatabaseDescriptor.getAllDataFileLocations())
        {
            for(String keyspaceDir : new File(dataDir).list())
            {
                // Only add a ks if it has been specified as a param, assuming params were actually provided.
                if (keyspaceNames.length > 0 && !Arrays.asList(keyspaceNames).contains(keyspaceDir))
                    continue;
                keyspaces.add(keyspaceDir);
            }
        }

        for (String keyspace : keyspaces)
            Keyspace.clearSnapshot(tag, keyspace);

        if (logger.isDebugEnabled())
            logger.debug("Cleared out snapshot directories");
    }

    public Map<String, TabularData> getSnapshotDetails()
    {
        Map<String, TabularData> snapshotMap = new HashMap<>();
        for (Keyspace keyspace : Keyspace.all())
        {
            if (SchemaConstants.isSystemKeyspace(keyspace.getName()))
                continue;

            for (ColumnFamilyStore cfStore : keyspace.getColumnFamilyStores())
            {
                for (Map.Entry<String, Pair<Long,Long>> snapshotDetail : cfStore.getSnapshotDetails().entrySet())
                {
                    TabularDataSupport data = (TabularDataSupport)snapshotMap.get(snapshotDetail.getKey());
                    if (data == null)
                    {
                        data = new TabularDataSupport(SnapshotDetailsTabularData.TABULAR_TYPE);
                        snapshotMap.put(snapshotDetail.getKey(), data);
                    }

                    SnapshotDetailsTabularData.from(snapshotDetail.getKey(), keyspace.getName(), cfStore.getColumnFamilyName(), snapshotDetail, data);
                }
            }
        }
        return snapshotMap;
    }

    public long trueSnapshotsSize()
    {
        long total = 0;
        for (Keyspace keyspace : Keyspace.all())
        {
            if (SchemaConstants.isSystemKeyspace(keyspace.getName()))
                continue;

            for (ColumnFamilyStore cfStore : keyspace.getColumnFamilyStores())
            {
                total += cfStore.trueSnapshotsSize();
            }
        }

        return total;
    }

    public void refreshSizeEstimates() throws ExecutionException
    {
        FBUtilities.waitOnFuture(ScheduledExecutors.optionalTasks.submit(SizeEstimatesRecorder.instance));
    }

    /**
     * @param allowIndexes Allow index CF names to be passed in
     * @param autoAddIndexes Automatically add secondary indexes if a CF has them
     * @param keyspaceName keyspace
     * @param cfNames CFs
     * @throws java.lang.IllegalArgumentException when given CF name does not exist
     */
    public Iterable<ColumnFamilyStore> getValidColumnFamilies(boolean allowIndexes, boolean autoAddIndexes, String keyspaceName, String... cfNames) throws IOException
    {
        Keyspace keyspace = getValidKeyspace(keyspaceName);
        return keyspace.getValidColumnFamilies(allowIndexes, autoAddIndexes, cfNames);
    }

    /**
     * Flush all memtables for a keyspace and column families.
     * @param keyspaceName
     * @param tableNames
     * @throws IOException
     */
    public void forceKeyspaceFlush(String keyspaceName, String... tableNames) throws IOException
    {
        for (ColumnFamilyStore cfStore : getValidColumnFamilies(true, false, keyspaceName, tableNames))
        {
            logger.debug("Forcing flush on keyspace {}, CF {}", keyspaceName, cfStore.name);
            cfStore.forceBlockingFlush();
        }
    }

    public int repairAsync(String keyspace, Map<String, String> repairSpec)
    {
        RepairOption option = RepairOption.parse(repairSpec, tokenMetadata.partitioner);
        // if ranges are not specified
        if (option.getRanges().isEmpty())
        {
            if (option.isPrimaryRange())
            {
                // when repairing only primary range, neither dataCenters nor hosts can be set
                if (option.getDataCenters().isEmpty() && option.getHosts().isEmpty())
                    option.getRanges().addAll(getPrimaryRanges(keyspace));
                    // except dataCenters only contain local DC (i.e. -local)
                else if (option.isInLocalDCOnly())
                    option.getRanges().addAll(getPrimaryRangesWithinDC(keyspace));
                else
                    throw new IllegalArgumentException("You need to run primary range repair on all nodes in the cluster.");
            }
            else
            {
                option.getRanges().addAll(getLocalRanges(keyspace));
            }
        }
        return forceRepairAsync(keyspace, option, false);
    }

    @Deprecated
    public int forceRepairAsync(String keyspace,
                                boolean isSequential,
                                Collection<String> dataCenters,
                                Collection<String> hosts,
                                boolean primaryRange,
                                boolean fullRepair,
                                String... tableNames)
    {
        return forceRepairAsync(keyspace, isSequential ? RepairParallelism.SEQUENTIAL.ordinal() : RepairParallelism.PARALLEL.ordinal(), dataCenters, hosts, primaryRange, fullRepair, tableNames);
    }

    @Deprecated
    public int forceRepairAsync(String keyspace,
                                int parallelismDegree,
                                Collection<String> dataCenters,
                                Collection<String> hosts,
                                boolean primaryRange,
                                boolean fullRepair,
                                String... tableNames)
    {
        if (parallelismDegree < 0 || parallelismDegree > RepairParallelism.values().length - 1)
        {
            throw new IllegalArgumentException("Invalid parallelism degree specified: " + parallelismDegree);
        }
        RepairParallelism parallelism = RepairParallelism.values()[parallelismDegree];
        if (FBUtilities.isWindows && parallelism != RepairParallelism.PARALLEL)
        {
            logger.warn("Snapshot-based repair is not yet supported on Windows.  Reverting to parallel repair.");
            parallelism = RepairParallelism.PARALLEL;
        }

        RepairOption options = new RepairOption(parallelism, primaryRange, !fullRepair, false, 1, Collections.<Range<Token>>emptyList(), false, false);
        if (dataCenters != null)
        {
            options.getDataCenters().addAll(dataCenters);
        }
        if (hosts != null)
        {
            options.getHosts().addAll(hosts);
        }
        if (primaryRange)
        {
            // when repairing only primary range, neither dataCenters nor hosts can be set
            if (options.getDataCenters().isEmpty() && options.getHosts().isEmpty())
                options.getRanges().addAll(getPrimaryRanges(keyspace));
                // except dataCenters only contain local DC (i.e. -local)
            else if (options.getDataCenters().size() == 1 && options.getDataCenters().contains(DatabaseDescriptor.getLocalDataCenter()))
                options.getRanges().addAll(getPrimaryRangesWithinDC(keyspace));
            else
                throw new IllegalArgumentException("You need to run primary range repair on all nodes in the cluster.");
        }
        else
        {
            options.getRanges().addAll(getLocalRanges(keyspace));
        }
        if (tableNames != null)
        {
            for (String table : tableNames)
            {
                options.getColumnFamilies().add(table);
            }
        }
        return forceRepairAsync(keyspace, options, true);
    }

    @Deprecated
    public int forceRepairAsync(String keyspace,
                                boolean isSequential,
                                boolean isLocal,
                                boolean primaryRange,
                                boolean fullRepair,
                                String... tableNames)
    {
        Set<String> dataCenters = null;
        if (isLocal)
        {
            dataCenters = Sets.newHashSet(DatabaseDescriptor.getLocalDataCenter());
        }
        return forceRepairAsync(keyspace, isSequential, dataCenters, null, primaryRange, fullRepair, tableNames);
    }

    @Deprecated
    public int forceRepairRangeAsync(String beginToken,
                                     String endToken,
                                     String keyspaceName,
                                     boolean isSequential,
                                     Collection<String> dataCenters,
                                     Collection<String> hosts,
                                     boolean fullRepair,
                                     String... tableNames)
    {
        return forceRepairRangeAsync(beginToken, endToken, keyspaceName,
                                     isSequential ? RepairParallelism.SEQUENTIAL.ordinal() : RepairParallelism.PARALLEL.ordinal(),
                                     dataCenters, hosts, fullRepair, tableNames);
    }

    @Deprecated
    public int forceRepairRangeAsync(String beginToken,
                                     String endToken,
                                     String keyspaceName,
                                     int parallelismDegree,
                                     Collection<String> dataCenters,
                                     Collection<String> hosts,
                                     boolean fullRepair,
                                     String... tableNames)
    {
        if (parallelismDegree < 0 || parallelismDegree > RepairParallelism.values().length - 1)
        {
            throw new IllegalArgumentException("Invalid parallelism degree specified: " + parallelismDegree);
        }
        RepairParallelism parallelism = RepairParallelism.values()[parallelismDegree];
        if (FBUtilities.isWindows && parallelism != RepairParallelism.PARALLEL)
        {
            logger.warn("Snapshot-based repair is not yet supported on Windows.  Reverting to parallel repair.");
            parallelism = RepairParallelism.PARALLEL;
        }

        if (!fullRepair)
            logger.warn("Incremental repair can't be requested with subrange repair " +
                        "because each subrange repair would generate an anti-compacted table. " +
                        "The repair will occur but without anti-compaction.");
        Collection<Range<Token>> repairingRange = createRepairRangeFrom(beginToken, endToken);

        RepairOption options = new RepairOption(parallelism, false, !fullRepair, false, 1, repairingRange, true, false);
        if (dataCenters != null)
        {
            options.getDataCenters().addAll(dataCenters);
        }
        if (hosts != null)
        {
            options.getHosts().addAll(hosts);
        }
        if (tableNames != null)
        {
            for (String table : tableNames)
            {
                options.getColumnFamilies().add(table);
            }
        }

        logger.info("starting user-requested repair of range {} for keyspace {} and column families {}",
                    repairingRange, keyspaceName, tableNames);
        return forceRepairAsync(keyspaceName, options, true);
    }

    @Deprecated
    public int forceRepairRangeAsync(String beginToken,
                                     String endToken,
                                     String keyspaceName,
                                     boolean isSequential,
                                     boolean isLocal,
                                     boolean fullRepair,
                                     String... tableNames)
    {
        Set<String> dataCenters = null;
        if (isLocal)
        {
            dataCenters = Sets.newHashSet(DatabaseDescriptor.getLocalDataCenter());
        }
        return forceRepairRangeAsync(beginToken, endToken, keyspaceName, isSequential, dataCenters, null, fullRepair, tableNames);
    }

    /**
     * Create collection of ranges that match ring layout from given tokens.
     *
     * @param beginToken beginning token of the range
     * @param endToken end token of the range
     * @return collection of ranges that match ring layout in TokenMetadata
     */
    @VisibleForTesting
    Collection<Range<Token>> createRepairRangeFrom(String beginToken, String endToken)
    {
        Token parsedBeginToken = getTokenFactory().fromString(beginToken);
        Token parsedEndToken = getTokenFactory().fromString(endToken);

        // Break up given range to match ring layout in TokenMetadata
        ArrayList<Range<Token>> repairingRange = new ArrayList<>();

        ArrayList<Token> tokens = new ArrayList<>(tokenMetadata.sortedTokens());
        if (!tokens.contains(parsedBeginToken))
        {
            tokens.add(parsedBeginToken);
        }
        if (!tokens.contains(parsedEndToken))
        {
            tokens.add(parsedEndToken);
        }
        // tokens now contain all tokens including our endpoints
        Collections.sort(tokens);

        int start = tokens.indexOf(parsedBeginToken), end = tokens.indexOf(parsedEndToken);
        for (int i = start; i != end; i = (i+1) % tokens.size())
        {
            Range<Token> range = new Range<>(tokens.get(i), tokens.get((i+1) % tokens.size()));
            repairingRange.add(range);
        }

        return repairingRange;
    }

    public TokenFactory getTokenFactory()
    {
        return tokenMetadata.partitioner.getTokenFactory();
    }

    public int forceRepairAsync(String keyspace, RepairOption options, boolean legacy)
    {
        if (options.getRanges().isEmpty() || Keyspace.open(keyspace).getReplicationStrategy().getReplicationFactor() < 2)
            return 0;

        int cmd = nextRepairCommand.incrementAndGet();
        NamedThreadFactory.createThread(createRepairTask(cmd, keyspace, options, legacy), "Repair-Task-" + threadCounter.incrementAndGet()).start();
        return cmd;
    }

    private FutureTask<Object> createRepairTask(final int cmd, final String keyspace, final RepairOption options, boolean legacy)
    {
        if (!options.getDataCenters().isEmpty() && !options.getDataCenters().contains(DatabaseDescriptor.getLocalDataCenter()))
        {
            throw new IllegalArgumentException("the local data center must be part of the repair");
        }

        RepairRunnable task = new RepairRunnable(this, cmd, options, keyspace);
        task.addProgressListener(progressSupport);
        if (legacy)
            task.addProgressListener(legacyProgressSupport);
        return new FutureTask<>(task, null);
    }

    public void forceTerminateAllRepairSessions()
    {
        ActiveRepairService.instance.terminateSessions();
    }

    /* End of MBean interface methods */

    /**
     * Get the "primary ranges" for the specified keyspace and endpoint.
     * "Primary ranges" are the ranges that the node is responsible for storing replica primarily.
     * The node that stores replica primarily is defined as the first node returned
     * by {@link AbstractReplicationStrategy#calculateNaturalEndpoints}.
     *
     * @param keyspace Keyspace name to check primary ranges
     * @param ep endpoint we are interested in.
     * @return primary ranges for the specified endpoint.
     */
    public Collection<Range<Token>> getPrimaryRangesForEndpoint(String keyspace, InetAddress ep)
    {
        AbstractReplicationStrategy strategy = Keyspace.open(keyspace).getReplicationStrategy();
        Collection<Range<Token>> primaryRanges = new HashSet<>();
        TokenMetadata metadata = tokenMetadata.cloneOnlyTokenMap();
        for (Token token : metadata.sortedTokens())
        {
            List<InetAddress> endpoints = strategy.calculateNaturalEndpoints(token, metadata);
            if (endpoints.size() > 0 && endpoints.get(0).equals(ep))
                primaryRanges.add(new Range<>(metadata.getPredecessor(token), token));
        }
        return primaryRanges;
    }

    /**
     * Get the "primary ranges" within local DC for the specified keyspace and endpoint.
     *
     * @see #getPrimaryRangesForEndpoint(String, java.net.InetAddress)
     * @param keyspace Keyspace name to check primary ranges
     * @param referenceEndpoint endpoint we are interested in.
     * @return primary ranges within local DC for the specified endpoint.
     */
    public Collection<Range<Token>> getPrimaryRangeForEndpointWithinDC(String keyspace, InetAddress referenceEndpoint)
    {
        TokenMetadata metadata = tokenMetadata.cloneOnlyTokenMap();
        String localDC = DatabaseDescriptor.getEndpointSnitch().getDatacenter(referenceEndpoint);
        Collection<InetAddress> localDcNodes = metadata.getTopology().getDatacenterEndpoints().get(localDC);
        AbstractReplicationStrategy strategy = Keyspace.open(keyspace).getReplicationStrategy();

        Collection<Range<Token>> localDCPrimaryRanges = new HashSet<>();
        for (Token token : metadata.sortedTokens())
        {
            List<InetAddress> endpoints = strategy.calculateNaturalEndpoints(token, metadata);
            for (InetAddress endpoint : endpoints)
            {
                if (localDcNodes.contains(endpoint))
                {
                    if (endpoint.equals(referenceEndpoint))
                    {
                        localDCPrimaryRanges.add(new Range<>(metadata.getPredecessor(token), token));
                    }
                    break;
                }
            }
        }

        return localDCPrimaryRanges;
    }

    /**
     * Get all ranges an endpoint is responsible for (by keyspace)
     * @param ep endpoint we are interested in.
     * @return ranges for the specified endpoint.
     */
    Collection<Range<Token>> getRangesForEndpoint(String keyspaceName, InetAddress ep)
    {
        return Keyspace.open(keyspaceName).getReplicationStrategy().getAddressRanges().get(ep);
    }

    /**
     * Get all ranges that span the ring given a set
     * of tokens. All ranges are in sorted order of
     * ranges.
     * @return ranges in sorted order
    */
    public List<Range<Token>> getAllRanges(List<Token> sortedTokens)
    {
        if (logger.isTraceEnabled())
            logger.trace("computing ranges for {}", StringUtils.join(sortedTokens, ", "));

        if (sortedTokens.isEmpty())
            return Collections.emptyList();
        int size = sortedTokens.size();
        List<Range<Token>> ranges = new ArrayList<>(size + 1);
        for (int i = 1; i < size; ++i)
        {
            Range<Token> range = new Range<>(sortedTokens.get(i - 1), sortedTokens.get(i));
            ranges.add(range);
        }
        Range<Token> range = new Range<>(sortedTokens.get(size - 1), sortedTokens.get(0));
        ranges.add(range);

        return ranges;
    }

    /**
     * This method returns the N endpoints that are responsible for storing the
     * specified key i.e for replication.
     *
     * @param keyspaceName keyspace name also known as keyspace
     * @param cf Column family name
     * @param key key for which we need to find the endpoint
     * @return the endpoint responsible for this key
     */
    public List<InetAddress> getNaturalEndpoints(String keyspaceName, String cf, String key)
    {
        KeyspaceMetadata ksMetaData = Schema.instance.getKSMetaData(keyspaceName);
        if (ksMetaData == null)
            throw new IllegalArgumentException("Unknown keyspace '" + keyspaceName + "'");

        CFMetaData cfMetaData = ksMetaData.getTableOrViewNullable(cf);
        if (cfMetaData == null)
            throw new IllegalArgumentException("Unknown table '" + cf + "' in keyspace '" + keyspaceName + "'");

        return getNaturalEndpoints(keyspaceName, tokenMetadata.partitioner.getToken(cfMetaData.getKeyValidator().fromString(key)));
    }

    public List<InetAddress> getNaturalEndpoints(String keyspaceName, ByteBuffer key)
    {
        return getNaturalEndpoints(keyspaceName, tokenMetadata.partitioner.getToken(key));
    }

    /**
     * This method returns the N endpoints that are responsible for storing the
     * specified key i.e for replication.
     *
     * @param keyspaceName keyspace name also known as keyspace
     * @param pos position for which we need to find the endpoint
     * @return the endpoint responsible for this token
     */
    public List<InetAddress> getNaturalEndpoints(String keyspaceName, RingPosition pos)
    {
        return Keyspace.open(keyspaceName).getReplicationStrategy().getNaturalEndpoints(pos);
    }

    /**
     * Returns the endpoints currently responsible for storing the token plus pending ones
     */
    public Iterable<InetAddress> getNaturalAndPendingEndpoints(String keyspaceName, Token token)
    {
        return Iterables.concat(getNaturalEndpoints(keyspaceName, token), tokenMetadata.pendingEndpointsFor(token, keyspaceName));
    }

    /**
     * This method attempts to return N endpoints that are responsible for storing the
     * specified key i.e for replication.
     *
     * @param keyspace keyspace name also known as keyspace
     * @param key key for which we need to find the endpoint
     * @return the endpoint responsible for this key
     */
    public List<InetAddress> getLiveNaturalEndpoints(Keyspace keyspace, ByteBuffer key)
    {
        return getLiveNaturalEndpoints(keyspace, tokenMetadata.decorateKey(key));
    }

    public List<InetAddress> getLiveNaturalEndpoints(Keyspace keyspace, RingPosition pos)
    {
        List<InetAddress> endpoints = keyspace.getReplicationStrategy().getNaturalEndpoints(pos);
        List<InetAddress> liveEps = new ArrayList<>(endpoints.size());

        for (InetAddress endpoint : endpoints)
        {
            if (FailureDetector.instance.isAlive(endpoint))
                liveEps.add(endpoint);
        }

        return liveEps;
    }


    public void setLoggingLevel(String classQualifier, String rawLevel) throws Exception
    {
        ch.qos.logback.classic.Logger logBackLogger = (ch.qos.logback.classic.Logger) LoggerFactory.getLogger(classQualifier);

        // if both classQualifer and rawLevel are empty, reload from configuration
        if (StringUtils.isBlank(classQualifier) && StringUtils.isBlank(rawLevel) )
        {
            JMXConfiguratorMBean jmxConfiguratorMBean = JMX.newMBeanProxy(ManagementFactory.getPlatformMBeanServer(),
                    new ObjectName("ch.qos.logback.classic:Name=default,Type=ch.qos.logback.classic.jmx.JMXConfigurator"),
                    JMXConfiguratorMBean.class);
            jmxConfiguratorMBean.reloadDefaultConfiguration();
            return;
        }
        // classQualifer is set, but blank level given
        else if (StringUtils.isNotBlank(classQualifier) && StringUtils.isBlank(rawLevel) )
        {
            if (logBackLogger.getLevel() != null || hasAppenders(logBackLogger))
                logBackLogger.setLevel(null);
            return;
        }

        ch.qos.logback.classic.Level level = ch.qos.logback.classic.Level.toLevel(rawLevel);
        logBackLogger.setLevel(level);
        logger.info("set log level to {} for classes under '{}' (if the level doesn't look like '{}' then the logger couldn't parse '{}')", level, classQualifier, rawLevel, rawLevel);
    }

    /**
     * @return the runtime logging levels for all the configured loggers
     */
    @Override
    public Map<String,String>getLoggingLevels()
    {
        Map<String, String> logLevelMaps = Maps.newLinkedHashMap();
        LoggerContext lc = (LoggerContext) LoggerFactory.getILoggerFactory();
        for (ch.qos.logback.classic.Logger logger : lc.getLoggerList())
        {
            if(logger.getLevel() != null || hasAppenders(logger))
                logLevelMaps.put(logger.getName(), logger.getLevel().toString());
        }
        return logLevelMaps;
    }

    private boolean hasAppenders(ch.qos.logback.classic.Logger logger)
    {
        Iterator<Appender<ILoggingEvent>> it = logger.iteratorForAppenders();
        return it.hasNext();
    }

    /**
     * @return list of Token ranges (_not_ keys!) together with estimated key count,
     *      breaking up the data this node is responsible for into pieces of roughly keysPerSplit
     */
    public List<Pair<Range<Token>, Long>> getSplits(String keyspaceName, String cfName, Range<Token> range, int keysPerSplit)
    {
        Keyspace t = Keyspace.open(keyspaceName);
        ColumnFamilyStore cfs = t.getColumnFamilyStore(cfName);
        List<DecoratedKey> keys = keySamples(Collections.singleton(cfs), range);

        long totalRowCountEstimate = cfs.estimatedKeysForRange(range);

        // splitCount should be much smaller than number of key samples, to avoid huge sampling error
        int minSamplesPerSplit = 4;
        int maxSplitCount = keys.size() / minSamplesPerSplit + 1;
        int splitCount = Math.max(1, Math.min(maxSplitCount, (int)(totalRowCountEstimate / keysPerSplit)));

        List<Token> tokens = keysToTokens(range, keys);
        return getSplits(tokens, splitCount, cfs);
    }

    private List<Pair<Range<Token>, Long>> getSplits(List<Token> tokens, int splitCount, ColumnFamilyStore cfs)
    {
        double step = (double) (tokens.size() - 1) / splitCount;
        Token prevToken = tokens.get(0);
        List<Pair<Range<Token>, Long>> splits = Lists.newArrayListWithExpectedSize(splitCount);
        for (int i = 1; i <= splitCount; i++)
        {
            int index = (int) Math.round(i * step);
            Token token = tokens.get(index);
            Range<Token> range = new Range<>(prevToken, token);
            // always return an estimate > 0 (see CASSANDRA-7322)
            splits.add(Pair.create(range, Math.max(cfs.metadata.params.minIndexInterval, cfs.estimatedKeysForRange(range))));
            prevToken = token;
        }
        return splits;
    }

    private List<Token> keysToTokens(Range<Token> range, List<DecoratedKey> keys)
    {
        List<Token> tokens = Lists.newArrayListWithExpectedSize(keys.size() + 2);
        tokens.add(range.left);
        for (DecoratedKey key : keys)
            tokens.add(key.getToken());
        tokens.add(range.right);
        return tokens;
    }

    private List<DecoratedKey> keySamples(Iterable<ColumnFamilyStore> cfses, Range<Token> range)
    {
        List<DecoratedKey> keys = new ArrayList<>();
        for (ColumnFamilyStore cfs : cfses)
            Iterables.addAll(keys, cfs.keySamples(range));
        FBUtilities.sortSampledKeys(keys, range);
        return keys;
    }

    /**
     * Broadcast leaving status and update local tokenMetadata accordingly
     */
    private void startLeaving()
    {
        Gossiper.instance.addLocalApplicationState(ApplicationState.STATUS, valueFactory.leaving(getLocalTokens()));
        tokenMetadata.addLeavingEndpoint(FBUtilities.getBroadcastAddress());
        PendingRangeCalculatorService.instance.update();
    }

    public void decommission(boolean force) throws InterruptedException
    {
        TokenMetadata metadata = tokenMetadata.cloneAfterAllLeft();
        if (operationMode != Mode.LEAVING)
        {
            if (!tokenMetadata.isMember(FBUtilities.getBroadcastAddress()))
                throw new UnsupportedOperationException("local node is not a member of the token ring yet");
            if (metadata.getAllEndpoints().size() < 2)
                    throw new UnsupportedOperationException("no other normal nodes in the ring; decommission would be pointless");
            if (operationMode != Mode.NORMAL)
                throw new UnsupportedOperationException("Node in " + operationMode + " state; wait for status to become normal or restart");
        }
        if (!isDecommissioning.compareAndSet(false, true))
            throw new IllegalStateException("Node is still decommissioning. Check nodetool netstats.");

        if (logger.isDebugEnabled())
            logger.debug("DECOMMISSIONING");

        try
        {
            PendingRangeCalculatorService.instance.blockUntilFinished();

            String dc = DatabaseDescriptor.getEndpointSnitch().getDatacenter(FBUtilities.getBroadcastAddress());

            if (operationMode != Mode.LEAVING) // If we're already decommissioning there is no point checking RF/pending ranges
            {
                int rf, numNodes;
                for (String keyspaceName : Schema.instance.getNonLocalStrategyKeyspaces())
                {
                    if (!force)
                    {
                        Keyspace keyspace = Keyspace.open(keyspaceName);
                        if (keyspace.getReplicationStrategy() instanceof NetworkTopologyStrategy)
                        {
                            NetworkTopologyStrategy strategy = (NetworkTopologyStrategy) keyspace.getReplicationStrategy();
                            rf = strategy.getReplicationFactor(dc);
                            numNodes = metadata.getTopology().getDatacenterEndpoints().get(dc).size();
                        }
                        else
                        {
                            numNodes = metadata.getAllEndpoints().size();
                            rf = keyspace.getReplicationStrategy().getReplicationFactor();
                        }

                        if (numNodes <= rf)
                            throw new UnsupportedOperationException("Not enough live nodes to maintain replication factor in keyspace "
                                                                    + keyspaceName + " (RF = " + rf + ", N = " + numNodes + ")."
                                                                    + " Perform a forceful decommission to ignore.");
                    }
                    if (tokenMetadata.getPendingRanges(keyspaceName, FBUtilities.getBroadcastAddress()).size() > 0)
                        throw new UnsupportedOperationException("data is currently moving to this node; unable to leave the ring");
                }
            }

            startLeaving();
            long timeout = Math.max(RING_DELAY, BatchlogManager.instance.getBatchlogTimeout());
            setMode(Mode.LEAVING, "sleeping " + timeout + " ms for batch processing and pending range setup", true);
            Thread.sleep(timeout);

            Runnable finishLeaving = new Runnable()
            {
                public void run()
                {
                    shutdownClientServers();
                    Gossiper.instance.stop();
                    try
                    {
                        MessagingService.instance().shutdown();
                    }
                    catch (IOError ioe)
                    {
                        logger.info("failed to shutdown message service: {}", ioe);
                    }
                    StageManager.shutdownNow();
                    SystemKeyspace.setBootstrapState(SystemKeyspace.BootstrapState.DECOMMISSIONED);
                    setMode(Mode.DECOMMISSIONED, true);
                    // let op be responsible for killing the process
                }
            };
            unbootstrap(finishLeaving);
        }
        catch (InterruptedException e)
        {
            throw new RuntimeException("Node interrupted while decommissioning");
        }
        catch (ExecutionException e)
        {
            logger.error("Error while decommissioning node ", e.getCause());
            throw new RuntimeException("Error while decommissioning node: " + e.getCause().getMessage());
        }
        finally
        {
            isDecommissioning.set(false);
        }
    }

    private void leaveRing()
    {
        SystemKeyspace.setBootstrapState(SystemKeyspace.BootstrapState.NEEDS_BOOTSTRAP);
        tokenMetadata.removeEndpoint(FBUtilities.getBroadcastAddress());
        PendingRangeCalculatorService.instance.update();

        Gossiper.instance.addLocalApplicationState(ApplicationState.STATUS, valueFactory.left(getLocalTokens(),Gossiper.computeExpireTime()));
        int delay = Math.max(RING_DELAY, Gossiper.intervalInMillis * 2);
        logger.info("Announcing that I have left the ring for {}ms", delay);
        Uninterruptibles.sleepUninterruptibly(delay, TimeUnit.MILLISECONDS);
    }

    private void unbootstrap(Runnable onFinish) throws ExecutionException, InterruptedException
    {
        Map<String, Multimap<Range<Token>, InetAddress>> rangesToStream = new HashMap<>();

        for (String keyspaceName : Schema.instance.getNonLocalStrategyKeyspaces())
        {
            Multimap<Range<Token>, InetAddress> rangesMM = getChangedRangesForLeaving(keyspaceName, FBUtilities.getBroadcastAddress());

            if (logger.isDebugEnabled())
                logger.debug("Ranges needing transfer are [{}]", StringUtils.join(rangesMM.keySet(), ","));

            rangesToStream.put(keyspaceName, rangesMM);
        }

        setMode(Mode.LEAVING, "replaying batch log and streaming data to other nodes", true);

        // Start with BatchLog replay, which may create hints but no writes since this is no longer a valid endpoint.
        Future<?> batchlogReplay = BatchlogManager.instance.startBatchlogReplay();
        Future<StreamState> streamSuccess = streamRanges(rangesToStream);

        // Wait for batch log to complete before streaming hints.
        logger.debug("waiting for batch log processing.");
        batchlogReplay.get();

        setMode(Mode.LEAVING, "streaming hints to other nodes", true);

        Future hintsSuccess = streamHints();

        // wait for the transfer runnables to signal the latch.
        logger.debug("waiting for stream acks.");
        streamSuccess.get();
        hintsSuccess.get();
        logger.debug("stream acks all received.");
        leaveRing();
        onFinish.run();
    }

    private Future streamHints()
    {
        return HintsService.instance.transferHints(this::getPreferredHintsStreamTarget);
    }

    /**
     * Find the best target to stream hints to. Currently the closest peer according to the snitch
     */
    private UUID getPreferredHintsStreamTarget()
    {
        List<InetAddress> candidates = new ArrayList<>(StorageService.instance.getTokenMetadata().cloneAfterAllLeft().getAllEndpoints());
        candidates.remove(FBUtilities.getBroadcastAddress());
        for (Iterator<InetAddress> iter = candidates.iterator(); iter.hasNext(); )
        {
            InetAddress address = iter.next();
            if (!FailureDetector.instance.isAlive(address))
                iter.remove();
        }

        if (candidates.isEmpty())
        {
            logger.warn("Unable to stream hints since no live endpoints seen");
            throw new RuntimeException("Unable to stream hints since no live endpoints seen");
        }
        else
        {
            // stream to the closest peer as chosen by the snitch
            DatabaseDescriptor.getEndpointSnitch().sortByProximity(FBUtilities.getBroadcastAddress(), candidates);
            InetAddress hintsDestinationHost = candidates.get(0);
            InetAddress preferred = SystemKeyspace.getPreferredIP(hintsDestinationHost);
            return tokenMetadata.getHostId(preferred);
        }
    }

    public void move(String newToken) throws IOException
    {
        try
        {
            getTokenFactory().validate(newToken);
        }
        catch (ConfigurationException e)
        {
            throw new IOException(e.getMessage());
        }
        move(getTokenFactory().fromString(newToken));
    }

    /**
     * move the node to new token or find a new token to boot to according to load
     *
     * @param newToken new token to boot to, or if null, find balanced token to boot to
     *
     * @throws IOException on any I/O operation error
     */
    private void move(Token newToken) throws IOException
    {
        if (newToken == null)
            throw new IOException("Can't move to the undefined (null) token.");

        if (tokenMetadata.sortedTokens().contains(newToken))
            throw new IOException("target token " + newToken + " is already owned by another node.");

        // address of the current node
        InetAddress localAddress = FBUtilities.getBroadcastAddress();

        // This doesn't make any sense in a vnodes environment.
        if (getTokenMetadata().getTokens(localAddress).size() > 1)
        {
            logger.error("Invalid request to move(Token); This node has more than one token and cannot be moved thusly.");
            throw new UnsupportedOperationException("This node has more than one token and cannot be moved thusly.");
        }

        List<String> keyspacesToProcess = Schema.instance.getNonLocalStrategyKeyspaces();

        PendingRangeCalculatorService.instance.blockUntilFinished();
        // checking if data is moving to this node
        for (String keyspaceName : keyspacesToProcess)
        {
            if (tokenMetadata.getPendingRanges(keyspaceName, localAddress).size() > 0)
                throw new UnsupportedOperationException("data is currently moving to this node; unable to leave the ring");
        }

        Gossiper.instance.addLocalApplicationState(ApplicationState.STATUS, valueFactory.moving(newToken));
        setMode(Mode.MOVING, String.format("Moving %s from %s to %s.", localAddress, getLocalTokens().iterator().next(), newToken), true);

        setMode(Mode.MOVING, String.format("Sleeping %s ms before start streaming/fetching ranges", RING_DELAY), true);
        Uninterruptibles.sleepUninterruptibly(RING_DELAY, TimeUnit.MILLISECONDS);

        RangeRelocator relocator = new RangeRelocator(Collections.singleton(newToken), keyspacesToProcess);

        if (relocator.streamsNeeded())
        {
            setMode(Mode.MOVING, "fetching new ranges and streaming old ranges", true);
            try
            {
                relocator.stream().get();
            }
            catch (ExecutionException | InterruptedException e)
            {
                throw new RuntimeException("Interrupted while waiting for stream/fetch ranges to finish: " + e.getMessage());
            }
        }
        else
        {
            setMode(Mode.MOVING, "No ranges to fetch/stream", true);
        }

        setTokens(Collections.singleton(newToken)); // setting new token as we have everything settled

        if (logger.isDebugEnabled())
            logger.debug("Successfully moved to new token {}", getLocalTokens().iterator().next());
    }

    private class RangeRelocator
    {
        private final StreamPlan streamPlan = new StreamPlan("Relocation");

        private RangeRelocator(Collection<Token> tokens, List<String> keyspaceNames)
        {
            calculateToFromStreams(tokens, keyspaceNames);
        }

        private void calculateToFromStreams(Collection<Token> newTokens, List<String> keyspaceNames)
        {
            InetAddress localAddress = FBUtilities.getBroadcastAddress();
            IEndpointSnitch snitch = DatabaseDescriptor.getEndpointSnitch();
            TokenMetadata tokenMetaCloneAllSettled = tokenMetadata.cloneAfterAllSettled();
            // clone to avoid concurrent modification in calculateNaturalEndpoints
            TokenMetadata tokenMetaClone = tokenMetadata.cloneOnlyTokenMap();

            for (String keyspace : keyspaceNames)
            {
                // replication strategy of the current keyspace
                AbstractReplicationStrategy strategy = Keyspace.open(keyspace).getReplicationStrategy();
                Multimap<InetAddress, Range<Token>> endpointToRanges = strategy.getAddressRanges();

                logger.debug("Calculating ranges to stream and request for keyspace {}", keyspace);
                for (Token newToken : newTokens)
                {
                    // getting collection of the currently used ranges by this keyspace
                    Collection<Range<Token>> currentRanges = endpointToRanges.get(localAddress);
                    // collection of ranges which this node will serve after move to the new token
                    Collection<Range<Token>> updatedRanges = strategy.getPendingAddressRanges(tokenMetaClone, newToken, localAddress);

                    // ring ranges and endpoints associated with them
                    // this used to determine what nodes should we ping about range data
                    Multimap<Range<Token>, InetAddress> rangeAddresses = strategy.getRangeAddresses(tokenMetaClone);

                    // calculated parts of the ranges to request/stream from/to nodes in the ring
                    Pair<Set<Range<Token>>, Set<Range<Token>>> rangesPerKeyspace = calculateStreamAndFetchRanges(currentRanges, updatedRanges);

                    /**
                     * In this loop we are going through all ranges "to fetch" and determining
                     * nodes in the ring responsible for data we are interested in
                     */
                    Multimap<Range<Token>, InetAddress> rangesToFetchWithPreferredEndpoints = ArrayListMultimap.create();
                    for (Range<Token> toFetch : rangesPerKeyspace.right)
                    {
                        for (Range<Token> range : rangeAddresses.keySet())
                        {
                            if (range.contains(toFetch))
                            {
                                List<InetAddress> endpoints = null;

                                if (useStrictConsistency)
                                {
                                    Set<InetAddress> oldEndpoints = Sets.newHashSet(rangeAddresses.get(range));
                                    Set<InetAddress> newEndpoints = Sets.newHashSet(strategy.calculateNaturalEndpoints(toFetch.right, tokenMetaCloneAllSettled));

                                    //Due to CASSANDRA-5953 we can have a higher RF then we have endpoints.
                                    //So we need to be careful to only be strict when endpoints == RF
                                    if (oldEndpoints.size() == strategy.getReplicationFactor())
                                    {
                                        oldEndpoints.removeAll(newEndpoints);

                                        //No relocation required
                                        if (oldEndpoints.isEmpty())
                                            continue;

                                        assert oldEndpoints.size() == 1 : "Expected 1 endpoint but found " + oldEndpoints.size();
                                    }

                                    endpoints = Lists.newArrayList(oldEndpoints.iterator().next());
                                }
                                else
                                {
                                    endpoints = snitch.getSortedListByProximity(localAddress, rangeAddresses.get(range));
                                }

                                // storing range and preferred endpoint set
                                rangesToFetchWithPreferredEndpoints.putAll(toFetch, endpoints);
                            }
                        }

                        Collection<InetAddress> addressList = rangesToFetchWithPreferredEndpoints.get(toFetch);
                        if (addressList == null || addressList.isEmpty())
                            continue;

                        if (useStrictConsistency)
                        {
                            if (addressList.size() > 1)
                                throw new IllegalStateException("Multiple strict sources found for " + toFetch);

                            InetAddress sourceIp = addressList.iterator().next();
                            if (Gossiper.instance.isEnabled() && !Gossiper.instance.getEndpointStateForEndpoint(sourceIp).isAlive())
                                throw new RuntimeException("A node required to move the data consistently is down ("+sourceIp+").  If you wish to move the data from a potentially inconsistent replica, restart the node with -Dcassandra.consistent.rangemovement=false");
                        }
                    }

                    // calculating endpoints to stream current ranges to if needed
                    // in some situations node will handle current ranges as part of the new ranges
                    Multimap<InetAddress, Range<Token>> endpointRanges = HashMultimap.create();
                    for (Range<Token> toStream : rangesPerKeyspace.left)
                    {
                        Set<InetAddress> currentEndpoints = ImmutableSet.copyOf(strategy.calculateNaturalEndpoints(toStream.right, tokenMetaClone));
                        Set<InetAddress> newEndpoints = ImmutableSet.copyOf(strategy.calculateNaturalEndpoints(toStream.right, tokenMetaCloneAllSettled));
                        logger.debug("Range: {} Current endpoints: {} New endpoints: {}", toStream, currentEndpoints, newEndpoints);
                        for (InetAddress address : Sets.difference(newEndpoints, currentEndpoints))
                        {
                            logger.debug("Range {} has new owner {}", toStream, address);
                            endpointRanges.put(address, toStream);
                        }
                    }

                    // stream ranges
                    for (InetAddress address : endpointRanges.keySet())
                    {
                        logger.debug("Will stream range {} of keyspace {} to endpoint {}", endpointRanges.get(address), keyspace, address);
                        InetAddress preferred = SystemKeyspace.getPreferredIP(address);
                        streamPlan.transferRanges(address, preferred, keyspace, endpointRanges.get(address));
                    }

                    // stream requests
                    Multimap<InetAddress, Range<Token>> workMap = RangeStreamer.getWorkMap(rangesToFetchWithPreferredEndpoints, keyspace, FailureDetector.instance, useStrictConsistency);
                    for (InetAddress address : workMap.keySet())
                    {
                        logger.debug("Will request range {} of keyspace {} from endpoint {}", workMap.get(address), keyspace, address);
                        InetAddress preferred = SystemKeyspace.getPreferredIP(address);
                        streamPlan.requestRanges(address, preferred, keyspace, workMap.get(address));
                    }

                    logger.debug("Keyspace {}: work map {}.", keyspace, workMap);
                }
            }
        }

        public Future<StreamState> stream()
        {
            return streamPlan.execute();
        }

        public boolean streamsNeeded()
        {
            return !streamPlan.isEmpty();
        }
    }

    /**
     * Get the status of a token removal.
     */
    public String getRemovalStatus()
    {
        if (removingNode == null)
        {
            return "No token removals in process.";
        }
        return String.format("Removing token (%s). Waiting for replication confirmation from [%s].",
                             tokenMetadata.getToken(removingNode),
                             StringUtils.join(replicatingNodes, ","));
    }

    /**
     * Force a remove operation to complete. This may be necessary if a remove operation
     * blocks forever due to node/stream failure. removeNode() must be called
     * first, this is a last resort measure.  No further attempt will be made to restore replicas.
     */
    public void forceRemoveCompletion()
    {
        if (!replicatingNodes.isEmpty()  || tokenMetadata.getSizeOfLeavingEndpoints() > 0)
        {
            logger.warn("Removal not confirmed for for {}", StringUtils.join(this.replicatingNodes, ","));
            for (InetAddress endpoint : tokenMetadata.getLeavingEndpoints())
            {
                UUID hostId = tokenMetadata.getHostId(endpoint);
                Gossiper.instance.advertiseTokenRemoved(endpoint, hostId);
                excise(tokenMetadata.getTokens(endpoint), endpoint);
            }
            replicatingNodes.clear();
            removingNode = null;
        }
        else
        {
            logger.warn("No nodes to force removal on, call 'removenode' first");
        }
    }

    /**
     * Remove a node that has died, attempting to restore the replica count.
     * If the node is alive, decommission should be attempted.  If decommission
     * fails, then removeNode should be called.  If we fail while trying to
     * restore the replica count, finally forceRemoveCompleteion should be
     * called to forcibly remove the node without regard to replica count.
     *
     * @param hostIdString Host ID for the node
     */
    public void removeNode(String hostIdString)
    {
        InetAddress myAddress = FBUtilities.getBroadcastAddress();
        UUID localHostId = tokenMetadata.getHostId(myAddress);
        UUID hostId = UUID.fromString(hostIdString);
        InetAddress endpoint = tokenMetadata.getEndpointForHostId(hostId);

        if (endpoint == null)
            throw new UnsupportedOperationException("Host ID not found.");

        if (!tokenMetadata.isMember(endpoint))
            throw new UnsupportedOperationException("Node to be removed is not a member of the token ring");

        if (endpoint.equals(myAddress))
             throw new UnsupportedOperationException("Cannot remove self");

        if (Gossiper.instance.getLiveMembers().contains(endpoint))
            throw new UnsupportedOperationException("Node " + endpoint + " is alive and owns this ID. Use decommission command to remove it from the ring");

        // A leaving endpoint that is dead is already being removed.
        if (tokenMetadata.isLeaving(endpoint))
            logger.warn("Node {} is already being removed, continuing removal anyway", endpoint);

        if (!replicatingNodes.isEmpty())
            throw new UnsupportedOperationException("This node is already processing a removal. Wait for it to complete, or use 'removenode force' if this has failed.");

        Collection<Token> tokens = tokenMetadata.getTokens(endpoint);

        // Find the endpoints that are going to become responsible for data
        for (String keyspaceName : Schema.instance.getNonLocalStrategyKeyspaces())
        {
            // if the replication factor is 1 the data is lost so we shouldn't wait for confirmation
            if (Keyspace.open(keyspaceName).getReplicationStrategy().getReplicationFactor() == 1)
                continue;

            // get all ranges that change ownership (that is, a node needs
            // to take responsibility for new range)
            Multimap<Range<Token>, InetAddress> changedRanges = getChangedRangesForLeaving(keyspaceName, endpoint);
            IFailureDetector failureDetector = FailureDetector.instance;
            for (InetAddress ep : changedRanges.values())
            {
                if (failureDetector.isAlive(ep))
                    replicatingNodes.add(ep);
                else
                    logger.warn("Endpoint {} is down and will not receive data for re-replication of {}", ep, endpoint);
            }
        }
        removingNode = endpoint;

        tokenMetadata.addLeavingEndpoint(endpoint);
        PendingRangeCalculatorService.instance.update();

        // the gossiper will handle spoofing this node's state to REMOVING_TOKEN for us
        // we add our own token so other nodes to let us know when they're done
        Gossiper.instance.advertiseRemoving(endpoint, hostId, localHostId);

        // kick off streaming commands
        restoreReplicaCount(endpoint, myAddress);

        // wait for ReplicationFinishedVerbHandler to signal we're done
        while (!replicatingNodes.isEmpty())
        {
            Uninterruptibles.sleepUninterruptibly(100, TimeUnit.MILLISECONDS);
        }

        excise(tokens, endpoint);

        // gossiper will indicate the token has left
        Gossiper.instance.advertiseTokenRemoved(endpoint, hostId);

        replicatingNodes.clear();
        removingNode = null;
    }

    public void confirmReplication(InetAddress node)
    {
        // replicatingNodes can be empty in the case where this node used to be a removal coordinator,
        // but restarted before all 'replication finished' messages arrived. In that case, we'll
        // still go ahead and acknowledge it.
        if (!replicatingNodes.isEmpty())
        {
            replicatingNodes.remove(node);
        }
        else
        {
            logger.info("Received unexpected REPLICATION_FINISHED message from {}. Was this node recently a removal coordinator?", node);
        }
    }

    public String getOperationMode()
    {
        return operationMode.toString();
    }

    public boolean isStarting()
    {
        return operationMode == Mode.STARTING;
    }

    public boolean isMoving()
    {
        return operationMode == Mode.MOVING;
    }

    public boolean isJoining()
    {
        return operationMode == Mode.JOINING;
    }

    public boolean isDrained()
    {
        return operationMode == Mode.DRAINED;
    }

    public boolean isDraining()
    {
        return operationMode == Mode.DRAINING;
    }

    public String getDrainProgress()
    {
        return String.format("Drained %s/%s ColumnFamilies", remainingCFs, totalCFs);
    }

    /**
     * Shuts node off to writes, empties memtables and the commit log.
     */
    public synchronized void drain() throws IOException, InterruptedException, ExecutionException
    {
        drain(false);
    }

    protected synchronized void drain(boolean isFinalShutdown) throws IOException, InterruptedException, ExecutionException
    {
        ExecutorService counterMutationStage = StageManager.getStage(Stage.COUNTER_MUTATION);
        ExecutorService viewMutationStage = StageManager.getStage(Stage.VIEW_MUTATION);
        ExecutorService mutationStage = StageManager.getStage(Stage.MUTATION);

        if (mutationStage.isTerminated()
            && counterMutationStage.isTerminated()
            && viewMutationStage.isTerminated())
        {
            if (!isFinalShutdown)
                logger.warn("Cannot drain node (did it already happen?)");
            return;
        }

        assert !isShutdown;
        isShutdown = true;

        Throwable preShutdownHookThrowable = Throwables.perform(null, preShutdownHooks.stream().map(h -> h::run));
        if (preShutdownHookThrowable != null)
            logger.error("Attempting to continue draining after pre-shutdown hooks returned exception", preShutdownHookThrowable);

        try
        {
            setMode(Mode.DRAINING, "starting drain process", !isFinalShutdown);

            BatchlogManager.instance.shutdown();
            HintsService.instance.pauseDispatch();

            if (daemon != null)
                shutdownClientServers();
            ScheduledExecutors.optionalTasks.shutdown();
            Gossiper.instance.stop();

            if (!isFinalShutdown)
                setMode(Mode.DRAINING, "shutting down MessageService", false);

            // In-progress writes originating here could generate hints to be written, so shut down MessagingService
            // before mutation stage, so we can get all the hints saved before shutting down
            MessagingService.instance().shutdown();

            if (!isFinalShutdown)
                setMode(Mode.DRAINING, "clearing mutation stage", false);
            viewMutationStage.shutdown();
            counterMutationStage.shutdown();
            mutationStage.shutdown();
            viewMutationStage.awaitTermination(3600, TimeUnit.SECONDS);
            counterMutationStage.awaitTermination(3600, TimeUnit.SECONDS);
            mutationStage.awaitTermination(3600, TimeUnit.SECONDS);

            StorageProxy.instance.verifyNoHintsInProgress();

            if (!isFinalShutdown)
                setMode(Mode.DRAINING, "flushing column families", false);

            // disable autocompaction - we don't want to start any new compactions while we are draining
            for (Keyspace keyspace : Keyspace.all())
                for (ColumnFamilyStore cfs : keyspace.getColumnFamilyStores())
                    cfs.disableAutoCompaction();

            // count CFs first, since forceFlush could block for the flushWriter to get a queue slot empty
            totalCFs = 0;
            for (Keyspace keyspace : Keyspace.nonSystem())
                totalCFs += keyspace.getColumnFamilyStores().size();
            remainingCFs = totalCFs;
            // flush
            List<Future<?>> flushes = new ArrayList<>();
            for (Keyspace keyspace : Keyspace.nonSystem())
            {
                for (ColumnFamilyStore cfs : keyspace.getColumnFamilyStores())
                    flushes.add(cfs.forceFlush());
            }
            // wait for the flushes.
            // TODO this is a godawful way to track progress, since they flush in parallel.  a long one could
            // thus make several short ones "instant" if we wait for them later.
            for (Future f : flushes)
            {
                try
                {
                    FBUtilities.waitOnFuture(f);
                }
                catch (Throwable t)
                {
                    JVMStabilityInspector.inspectThrowable(t);
                    // don't let this stop us from shutting down the commitlog and other thread pools
                    logger.warn("Caught exception while waiting for memtable flushes during shutdown hook", t);
                }

                remainingCFs--;
            }

            // Interrupt ongoing compactions and shutdown CM to prevent further compactions.
            CompactionManager.instance.forceShutdown();
            // Flush the system tables after all other tables are flushed, just in case flushing modifies any system state
            // like CASSANDRA-5151. Don't bother with progress tracking since system data is tiny.
            // Flush system tables after stopping compactions since they modify
            // system tables (for example compactions can obsolete sstables and the tidiers in SSTableReader update
            // system tables, see SSTableReader.GlobalTidy)
            flushes.clear();
            for (Keyspace keyspace : Keyspace.system())
            {
                for (ColumnFamilyStore cfs : keyspace.getColumnFamilyStores())
                    flushes.add(cfs.forceFlush());
            }
            FBUtilities.waitOnFutures(flushes);

            HintsService.instance.shutdownBlocking();

            // Interrupt ongoing compactions and shutdown CM to prevent further compactions.
            CompactionManager.instance.forceShutdown();

            // whilst we've flushed all the CFs, which will have recycled all completed segments, we want to ensure
            // there are no segments to replay, so we force the recycling of any remaining (should be at most one)
            CommitLog.instance.forceRecycleAllSegments();

            CommitLog.instance.shutdownBlocking();

            // wait for miscellaneous tasks like sstable and commitlog segment deletion
            ScheduledExecutors.nonPeriodicTasks.shutdown();
            if (!ScheduledExecutors.nonPeriodicTasks.awaitTermination(1, TimeUnit.MINUTES))
                logger.warn("Failed to wait for non periodic tasks to shutdown");

            ColumnFamilyStore.shutdownPostFlushExecutor();
            setMode(Mode.DRAINED, !isFinalShutdown);
        }
        catch (Throwable t)
        {
            logger.error("Caught an exception while draining ", t);
        }
        finally
        {
            Throwable postShutdownHookThrowable = Throwables.perform(null, postShutdownHooks.stream().map(h -> h::run));
            if (postShutdownHookThrowable != null)
                logger.error("Post-shutdown hooks returned exception", postShutdownHookThrowable);
        }
    }

    /**
     * Add a runnable which will be called before shut down or drain. This is useful for other
     * applications running in the same JVM which may want to shut down first rather than time
     * out attempting to use Cassandra calls which will no longer work.
     * @param hook: the code to run
     * @return true on success, false if Cassandra is already shutting down, in which case the runnable
     * has NOT been added.
     */
    public synchronized boolean addPreShutdownHook(Runnable hook)
    {
        if (!isDraining() && !isDrained())
            return preShutdownHooks.add(hook);

        return false;
    }

    /**
     * Remove a preshutdown hook
     */
    public synchronized boolean removePreShutdownHook(Runnable hook)
    {
        return preShutdownHooks.remove(hook);
    }

    /**
     * Add a runnable which will be called after shutdown or drain. This is useful for other applications
     * running in the same JVM that Cassandra needs to work and should shut down later.
     * @param hook: the code to run
     * @return true on success, false if Cassandra is already shutting down, in which case the runnable has NOT been
     * added.
     */
    public synchronized boolean addPostShutdownHook(Runnable hook)
    {
        if (!isDraining() && !isDrained())
            return postShutdownHooks.add(hook);

        return false;
    }

    /**
     * Remove a postshutdownhook
     */
    public synchronized boolean removePostShutdownHook(Runnable hook)
    {
        return postShutdownHooks.remove(hook);
    }

    /**
     * Some services are shutdown during draining and we should not attempt to start them again.
     *
     * @param service - the name of the service we are trying to start.
     * @throws IllegalStateException - an exception that nodetool is able to convert into a message to display to the user
     */
    synchronized void checkServiceAllowedToStart(String service)
    {
        if (isDraining()) // when draining isShutdown is also true, so we check first to return a more accurate message
            throw new IllegalStateException(String.format("Unable to start %s because the node is draining.", service));

        if (isShutdown()) // do not rely on operationMode in case it gets changed to decomissioned or other
            throw new IllegalStateException(String.format("Unable to start %s because the node was drained.", service));
    }

    // Never ever do this at home. Used by tests.
    @VisibleForTesting
    public IPartitioner setPartitionerUnsafe(IPartitioner newPartitioner)
    {
        IPartitioner oldPartitioner = DatabaseDescriptor.setPartitionerUnsafe(newPartitioner);
        tokenMetadata = tokenMetadata.cloneWithNewPartitioner(newPartitioner);
        valueFactory = new VersionedValue.VersionedValueFactory(newPartitioner);
        return oldPartitioner;
    }

    TokenMetadata setTokenMetadataUnsafe(TokenMetadata tmd)
    {
        TokenMetadata old = tokenMetadata;
        tokenMetadata = tmd;
        return old;
    }

    public void truncate(String keyspace, String table) throws TimeoutException, IOException
    {
        try
        {
            StorageProxy.truncateBlocking(keyspace, table);
        }
        catch (UnavailableException e)
        {
            throw new IOException(e.getMessage());
        }
    }

    public Map<InetAddress, Float> getOwnership()
    {
        List<Token> sortedTokens = tokenMetadata.sortedTokens();
        // describeOwnership returns tokens in an unspecified order, let's re-order them
        Map<Token, Float> tokenMap = new TreeMap<Token, Float>(tokenMetadata.partitioner.describeOwnership(sortedTokens));
        Map<InetAddress, Float> nodeMap = new LinkedHashMap<>();
        for (Map.Entry<Token, Float> entry : tokenMap.entrySet())
        {
            InetAddress endpoint = tokenMetadata.getEndpoint(entry.getKey());
            Float tokenOwnership = entry.getValue();
            if (nodeMap.containsKey(endpoint))
                nodeMap.put(endpoint, nodeMap.get(endpoint) + tokenOwnership);
            else
                nodeMap.put(endpoint, tokenOwnership);
        }
        return nodeMap;
    }

    /**
     * Calculates ownership. If there are multiple DC's and the replication strategy is DC aware then ownership will be
     * calculated per dc, i.e. each DC will have total ring ownership divided amongst its nodes. Without replication
     * total ownership will be a multiple of the number of DC's and this value will then go up within each DC depending
     * on the number of replicas within itself. For DC unaware replication strategies, ownership without replication
     * will be 100%.
     *
     * @throws IllegalStateException when node is not configured properly.
     */
    public LinkedHashMap<InetAddress, Float> effectiveOwnership(String keyspace) throws IllegalStateException
    {
        AbstractReplicationStrategy strategy;
        if (keyspace != null)
        {
            Keyspace keyspaceInstance = Schema.instance.getKeyspaceInstance(keyspace);
            if (keyspaceInstance == null)
                throw new IllegalArgumentException("The keyspace " + keyspace + ", does not exist");

            if (keyspaceInstance.getReplicationStrategy() instanceof LocalStrategy)
                throw new IllegalStateException("Ownership values for keyspaces with LocalStrategy are meaningless");
            strategy = keyspaceInstance.getReplicationStrategy();
        }
        else
        {
            List<String> userKeyspaces = Schema.instance.getUserKeyspaces();

            if (userKeyspaces.size() > 0)
            {
                keyspace = userKeyspaces.get(0);
                AbstractReplicationStrategy replicationStrategy = Schema.instance.getKeyspaceInstance(keyspace).getReplicationStrategy();
                for (String keyspaceName : userKeyspaces)
                {
                    if (!Schema.instance.getKeyspaceInstance(keyspaceName).getReplicationStrategy().hasSameSettings(replicationStrategy))
                        throw new IllegalStateException("Non-system keyspaces don't have the same replication settings, effective ownership information is meaningless");
                }
            }
            else
            {
                keyspace = "system_traces";
            }

            Keyspace keyspaceInstance = Schema.instance.getKeyspaceInstance(keyspace);
            if (keyspaceInstance == null)
                throw new IllegalArgumentException("The node does not have " + keyspace + " yet, probably still bootstrapping");
            strategy = keyspaceInstance.getReplicationStrategy();
        }

        TokenMetadata metadata = tokenMetadata.cloneOnlyTokenMap();

        Collection<Collection<InetAddress>> endpointsGroupedByDc = new ArrayList<>();
        // mapping of dc's to nodes, use sorted map so that we get dcs sorted
        SortedMap<String, Collection<InetAddress>> sortedDcsToEndpoints = new TreeMap<>();
        sortedDcsToEndpoints.putAll(metadata.getTopology().getDatacenterEndpoints().asMap());
        for (Collection<InetAddress> endpoints : sortedDcsToEndpoints.values())
            endpointsGroupedByDc.add(endpoints);

        Map<Token, Float> tokenOwnership = tokenMetadata.partitioner.describeOwnership(tokenMetadata.sortedTokens());
        LinkedHashMap<InetAddress, Float> finalOwnership = Maps.newLinkedHashMap();

        Multimap<InetAddress, Range<Token>> endpointToRanges = strategy.getAddressRanges();
        // calculate ownership per dc
        for (Collection<InetAddress> endpoints : endpointsGroupedByDc)
        {
            // calculate the ownership with replication and add the endpoint to the final ownership map
            for (InetAddress endpoint : endpoints)
            {
                float ownership = 0.0f;
                for (Range<Token> range : endpointToRanges.get(endpoint))
                {
                    if (tokenOwnership.containsKey(range.right))
                        ownership += tokenOwnership.get(range.right);
                }
                finalOwnership.put(endpoint, ownership);
            }
        }
        return finalOwnership;
    }

    public List<String> getKeyspaces()
    {
        List<String> keyspaceNamesList = new ArrayList<>(Schema.instance.getKeyspaces());
        return Collections.unmodifiableList(keyspaceNamesList);
    }

    public List<String> getNonSystemKeyspaces()
    {
        return Collections.unmodifiableList(Schema.instance.getNonSystemKeyspaces());
    }

    public List<String> getNonLocalStrategyKeyspaces()
    {
        return Collections.unmodifiableList(Schema.instance.getNonLocalStrategyKeyspaces());
    }

    public Map<String, String> getViewBuildStatuses(String keyspace, String view)
    {
        Map<UUID, String> coreViewStatus = SystemDistributedKeyspace.viewStatus(keyspace, view);
        Map<InetAddress, UUID> hostIdToEndpoint = tokenMetadata.getEndpointToHostIdMapForReading();
        Map<String, String> result = new HashMap<>();

        for (Map.Entry<InetAddress, UUID> entry : hostIdToEndpoint.entrySet())
        {
            UUID hostId = entry.getValue();
            InetAddress endpoint = entry.getKey();
            result.put(endpoint.toString(),
                       coreViewStatus.containsKey(hostId)
                       ? coreViewStatus.get(hostId)
                       : "UNKNOWN");
        }

        return Collections.unmodifiableMap(result);
    }

    public void setDynamicUpdateInterval(int dynamicUpdateInterval)
    {
        if (DatabaseDescriptor.getEndpointSnitch() instanceof DynamicEndpointSnitch)
        {

            try
            {
                updateSnitch(null, true, dynamicUpdateInterval, null, null);
            }
            catch (ClassNotFoundException e)
            {
                throw new RuntimeException(e);
            }
        }
    }

    public int getDynamicUpdateInterval()
    {
        return DatabaseDescriptor.getDynamicUpdateInterval();
    }

    public void updateSnitch(String epSnitchClassName, Boolean dynamic, Integer dynamicUpdateInterval, Integer dynamicResetInterval, Double dynamicBadnessThreshold) throws ClassNotFoundException
    {
        // apply dynamic snitch configuration
        if (dynamicUpdateInterval != null)
            DatabaseDescriptor.setDynamicUpdateInterval(dynamicUpdateInterval);
        if (dynamicResetInterval != null)
            DatabaseDescriptor.setDynamicResetInterval(dynamicResetInterval);
        if (dynamicBadnessThreshold != null)
            DatabaseDescriptor.setDynamicBadnessThreshold(dynamicBadnessThreshold);

        IEndpointSnitch oldSnitch = DatabaseDescriptor.getEndpointSnitch();

        // new snitch registers mbean during construction
        if(epSnitchClassName != null)
        {

            // need to unregister the mbean _before_ the new dynamic snitch is instantiated (and implicitly initialized
            // and its mbean registered)
            if (oldSnitch instanceof DynamicEndpointSnitch)
                ((DynamicEndpointSnitch)oldSnitch).close();

            IEndpointSnitch newSnitch;
            try
            {
                newSnitch = DatabaseDescriptor.createEndpointSnitch(dynamic != null && dynamic, epSnitchClassName);
            }
            catch (ConfigurationException e)
            {
                throw new ClassNotFoundException(e.getMessage());
            }

            if (newSnitch instanceof DynamicEndpointSnitch)
            {
                logger.info("Created new dynamic snitch {} with update-interval={}, reset-interval={}, badness-threshold={}",
                            ((DynamicEndpointSnitch)newSnitch).subsnitch.getClass().getName(), DatabaseDescriptor.getDynamicUpdateInterval(),
                            DatabaseDescriptor.getDynamicResetInterval(), DatabaseDescriptor.getDynamicBadnessThreshold());
            }
            else
            {
                logger.info("Created new non-dynamic snitch {}", newSnitch.getClass().getName());
            }

            // point snitch references to the new instance
            DatabaseDescriptor.setEndpointSnitch(newSnitch);
            for (String ks : Schema.instance.getKeyspaces())
            {
                Keyspace.open(ks).getReplicationStrategy().snitch = newSnitch;
            }
        }
        else
        {
            if (oldSnitch instanceof DynamicEndpointSnitch)
            {
                logger.info("Applying config change to dynamic snitch {} with update-interval={}, reset-interval={}, badness-threshold={}",
                            ((DynamicEndpointSnitch)oldSnitch).subsnitch.getClass().getName(), DatabaseDescriptor.getDynamicUpdateInterval(),
                            DatabaseDescriptor.getDynamicResetInterval(), DatabaseDescriptor.getDynamicBadnessThreshold());

                DynamicEndpointSnitch snitch = (DynamicEndpointSnitch)oldSnitch;
                snitch.applyConfigChanges();
            }
        }

        updateTopology();
    }

    /**
     * Seed data to the endpoints that will be responsible for it at the future
     *
     * @param rangesToStreamByKeyspace keyspaces and data ranges with endpoints included for each
     * @return async Future for whether stream was success
     */
    private Future<StreamState> streamRanges(Map<String, Multimap<Range<Token>, InetAddress>> rangesToStreamByKeyspace)
    {
        // First, we build a list of ranges to stream to each host, per table
        Map<String, Map<InetAddress, List<Range<Token>>>> sessionsToStreamByKeyspace = new HashMap<>();

        for (Map.Entry<String, Multimap<Range<Token>, InetAddress>> entry : rangesToStreamByKeyspace.entrySet())
        {
            String keyspace = entry.getKey();
            Multimap<Range<Token>, InetAddress> rangesWithEndpoints = entry.getValue();

            if (rangesWithEndpoints.isEmpty())
                continue;

            Map<InetAddress, Set<Range<Token>>> transferredRangePerKeyspace = SystemKeyspace.getTransferredRanges("Unbootstrap",
                                                                                                                  keyspace,
                                                                                                                  StorageService.instance.getTokenMetadata().partitioner);
            Map<InetAddress, List<Range<Token>>> rangesPerEndpoint = new HashMap<>();
            for (Map.Entry<Range<Token>, InetAddress> endPointEntry : rangesWithEndpoints.entries())
            {
                Range<Token> range = endPointEntry.getKey();
                InetAddress endpoint = endPointEntry.getValue();

                Set<Range<Token>> transferredRanges = transferredRangePerKeyspace.get(endpoint);
                if (transferredRanges != null && transferredRanges.contains(range))
                {
                    logger.debug("Skipping transferred range {} of keyspace {}, endpoint {}", range, keyspace, endpoint);
                    continue;
                }

                List<Range<Token>> curRanges = rangesPerEndpoint.get(endpoint);
                if (curRanges == null)
                {
                    curRanges = new LinkedList<>();
                    rangesPerEndpoint.put(endpoint, curRanges);
                }
                curRanges.add(range);
            }

            sessionsToStreamByKeyspace.put(keyspace, rangesPerEndpoint);
        }

        StreamPlan streamPlan = new StreamPlan("Unbootstrap");

        // Vinculate StreamStateStore to current StreamPlan to update transferred ranges per StreamSession
        streamPlan.listeners(streamStateStore);

        for (Map.Entry<String, Map<InetAddress, List<Range<Token>>>> entry : sessionsToStreamByKeyspace.entrySet())
        {
            String keyspaceName = entry.getKey();
            Map<InetAddress, List<Range<Token>>> rangesPerEndpoint = entry.getValue();

            for (Map.Entry<InetAddress, List<Range<Token>>> rangesEntry : rangesPerEndpoint.entrySet())
            {
                List<Range<Token>> ranges = rangesEntry.getValue();
                InetAddress newEndpoint = rangesEntry.getKey();
                InetAddress preferred = SystemKeyspace.getPreferredIP(newEndpoint);

                // TODO each call to transferRanges re-flushes, this is potentially a lot of waste
                streamPlan.transferRanges(newEndpoint, preferred, keyspaceName, ranges);
            }
        }
        return streamPlan.execute();
    }

    /**
     * Calculate pair of ranges to stream/fetch for given two range collections
     * (current ranges for keyspace and ranges after move to new token)
     *
     * @param current collection of the ranges by current token
     * @param updated collection of the ranges after token is changed
     * @return pair of ranges to stream/fetch for given current and updated range collections
     */
    public Pair<Set<Range<Token>>, Set<Range<Token>>> calculateStreamAndFetchRanges(Collection<Range<Token>> current, Collection<Range<Token>> updated)
    {
        Set<Range<Token>> toStream = new HashSet<>();
        Set<Range<Token>> toFetch  = new HashSet<>();


        for (Range<Token> r1 : current)
        {
            boolean intersect = false;
            for (Range<Token> r2 : updated)
            {
                if (r1.intersects(r2))
                {
                    // adding difference ranges to fetch from a ring
                    toStream.addAll(r1.subtract(r2));
                    intersect = true;
                }
            }
            if (!intersect)
            {
                toStream.add(r1); // should seed whole old range
            }
        }

        for (Range<Token> r2 : updated)
        {
            boolean intersect = false;
            for (Range<Token> r1 : current)
            {
                if (r2.intersects(r1))
                {
                    // adding difference ranges to fetch from a ring
                    toFetch.addAll(r2.subtract(r1));
                    intersect = true;
                }
            }
            if (!intersect)
            {
                toFetch.add(r2); // should fetch whole old range
            }
        }

        return Pair.create(toStream, toFetch);
    }

    public void bulkLoad(String directory)
    {
        try
        {
            bulkLoadInternal(directory).get();
        }
        catch (Exception e)
        {
            throw new RuntimeException(e);
        }
    }

    public String bulkLoadAsync(String directory)
    {
        return bulkLoadInternal(directory).planId.toString();
    }

    private StreamResultFuture bulkLoadInternal(String directory)
    {
        File dir = new File(directory);

        if (!dir.exists() || !dir.isDirectory())
            throw new IllegalArgumentException("Invalid directory " + directory);

        SSTableLoader.Client client = new SSTableLoader.Client()
        {
            private String keyspace;

            public void init(String keyspace)
            {
                this.keyspace = keyspace;
                try
                {
                    for (Map.Entry<Range<Token>, List<InetAddress>> entry : StorageService.instance.getRangeToAddressMap(keyspace).entrySet())
                    {
                        Range<Token> range = entry.getKey();
                        for (InetAddress endpoint : entry.getValue())
                            addRangeForEndpoint(range, endpoint);
                    }
                }
                catch (Exception e)
                {
                    throw new RuntimeException(e);
                }
            }

            public CFMetaData getTableMetadata(String tableName)
            {
                return Schema.instance.getCFMetaData(keyspace, tableName);
            }
        };

        return new SSTableLoader(dir, client, new OutputHandler.LogOutput()).stream();
    }

    public void rescheduleFailedDeletions()
    {
        LifecycleTransaction.rescheduleFailedDeletions();
    }

    /**
     * #{@inheritDoc}
     */
    public void loadNewSSTables(String ksName, String cfName)
    {
        ColumnFamilyStore.loadNewSSTables(ksName, cfName);
    }

    /**
     * #{@inheritDoc}
     */
    public List<String> sampleKeyRange() // do not rename to getter - see CASSANDRA-4452 for details
    {
        List<DecoratedKey> keys = new ArrayList<>();
        for (Keyspace keyspace : Keyspace.nonLocalStrategy())
        {
            for (Range<Token> range : getPrimaryRangesForEndpoint(keyspace.getName(), FBUtilities.getBroadcastAddress()))
                keys.addAll(keySamples(keyspace.getColumnFamilyStores(), range));
        }

        List<String> sampledKeys = new ArrayList<>(keys.size());
        for (DecoratedKey key : keys)
            sampledKeys.add(key.getToken().toString());
        return sampledKeys;
    }

    public void rebuildSecondaryIndex(String ksName, String cfName, String... idxNames)
    {
        String[] indices = asList(idxNames).stream()
                                           .map(p -> isIndexColumnFamily(p) ? getIndexName(p) : p)
                                           .collect(toList())
                                           .toArray(new String[idxNames.length]);

        ColumnFamilyStore.rebuildSecondaryIndex(ksName, cfName, indices);
    }

    public void resetLocalSchema() throws IOException
    {
        MigrationManager.resetLocalSchema();
    }

    public void setTraceProbability(double probability)
    {
        this.traceProbability = probability;
    }

    public double getTraceProbability()
    {
        return traceProbability;
    }

    public void disableAutoCompaction(String ks, String... tables) throws IOException
    {
        for (ColumnFamilyStore cfs : getValidColumnFamilies(true, true, ks, tables))
        {
            cfs.disableAutoCompaction();
        }
    }

    public synchronized void enableAutoCompaction(String ks, String... tables) throws IOException
    {
        checkServiceAllowedToStart("auto compaction");

        for (ColumnFamilyStore cfs : getValidColumnFamilies(true, true, ks, tables))
        {
            cfs.enableAutoCompaction();
        }
    }

    /** Returns the name of the cluster */
    public String getClusterName()
    {
        return DatabaseDescriptor.getClusterName();
    }

    /** Returns the cluster partitioner */
    public String getPartitionerName()
    {
        return DatabaseDescriptor.getPartitionerName();
    }

    public int getTombstoneWarnThreshold()
    {
        return DatabaseDescriptor.getTombstoneWarnThreshold();
    }

    public void setTombstoneWarnThreshold(int threshold)
    {
        DatabaseDescriptor.setTombstoneWarnThreshold(threshold);
    }

    public int getTombstoneFailureThreshold()
    {
        return DatabaseDescriptor.getTombstoneFailureThreshold();
    }

    public void setTombstoneFailureThreshold(int threshold)
    {
        DatabaseDescriptor.setTombstoneFailureThreshold(threshold);
    }

    public int getBatchSizeFailureThreshold()
    {
        return DatabaseDescriptor.getBatchSizeFailThresholdInKB();
    }

    public void setBatchSizeFailureThreshold(int threshold)
    {
        DatabaseDescriptor.setBatchSizeFailThresholdInKB(threshold);
    }

    public void setHintedHandoffThrottleInKB(int throttleInKB)
    {
        DatabaseDescriptor.setHintedHandoffThrottleInKB(throttleInKB);
        logger.info("Updated hinted_handoff_throttle_in_kb to {}", throttleInKB);
    }

    public static List<PartitionPosition> getDiskBoundaries(ColumnFamilyStore cfs, Directories.DataDirectory[] directories)
    {
        if (!cfs.getPartitioner().splitter().isPresent())
            return null;

        Collection<Range<Token>> lr;

        if (StorageService.instance.isBootstrapMode())
        {
            lr = StorageService.instance.getTokenMetadata().getPendingRanges(cfs.keyspace.getName(), FBUtilities.getBroadcastAddress());
        }
        else
        {
            // Reason we use use the future settled TMD is that if we decommission a node, we want to stream
            // from that node to the correct location on disk, if we didn't, we would put new files in the wrong places.
            // We do this to minimize the amount of data we need to move in rebalancedisks once everything settled
            TokenMetadata tmd = StorageService.instance.getTokenMetadata().cloneAfterAllSettled();
            lr = cfs.keyspace.getReplicationStrategy().getAddressRanges(tmd).get(FBUtilities.getBroadcastAddress());
        }

        if (lr == null || lr.isEmpty())
            return null;
        List<Range<Token>> localRanges = Range.sort(lr);

        return getDiskBoundaries(localRanges, cfs.getPartitioner(), directories);
    }

    public static List<PartitionPosition> getDiskBoundaries(ColumnFamilyStore cfs)
    {
        return getDiskBoundaries(cfs, cfs.getDirectories().getWriteableLocations());
    }

    /**
     * Returns a list of disk boundaries, the result will differ depending on whether vnodes are enabled or not.
     *
     * What is returned are upper bounds for the disks, meaning everything from partitioner.minToken up to
     * getDiskBoundaries(..).get(0) should be on the first disk, everything between 0 to 1 should be on the second disk
     * etc.
     *
     * The final entry in the returned list will always be the partitioner maximum tokens upper key bound
     *
     * @param localRanges
     * @param partitioner
     * @param dataDirectories
     * @return
     */
    public static List<PartitionPosition> getDiskBoundaries(List<Range<Token>> localRanges, IPartitioner partitioner, Directories.DataDirectory[] dataDirectories)
    {
        assert partitioner.splitter().isPresent();
        Splitter splitter = partitioner.splitter().get();
        List<Token> boundaries = splitter.splitOwnedRanges(dataDirectories.length, localRanges, DatabaseDescriptor.getNumTokens() > 1);
        List<PartitionPosition> diskBoundaries = new ArrayList<>();
        for (int i = 0; i < boundaries.size() - 1; i++)
            diskBoundaries.add(boundaries.get(i).maxKeyBound());
        diskBoundaries.add(partitioner.getMaximumToken().maxKeyBound());
        return diskBoundaries;
    }
}<|MERGE_RESOLUTION|>--- conflicted
+++ resolved
@@ -1167,7 +1167,6 @@
             throw new IllegalStateException("Node is still rebuilding. Check nodetool netstats.");
         }
 
-<<<<<<< HEAD
         // check the arguments
         if (keyspace == null && tokens != null)
         {
@@ -1177,10 +1176,7 @@
         logger.info("rebuild from dc: {}, {}, {}", sourceDc == null ? "(any dc)" : sourceDc,
                     keyspace == null ? "(All keyspaces)" : keyspace,
                     tokens == null ? "(All tokens)" : tokens);
-=======
-        logger.info("rebuild from dc: {}", sourceDc == null ? "(any dc)" : sourceDc);
         long t0 = System.currentTimeMillis();
->>>>>>> f8652aaa
 
         try
         {
@@ -1277,7 +1273,10 @@
             long totalBytes = 0L;
             for (SessionInfo session : resultFuture.getCurrentState().sessions)
                 totalBytes += session.getTotalSizeReceived();
-            logger.info("finished rebuild from dc: {} after {} seconds receiving {} bytes", sourceDc == null ? "(any dc)" : sourceDc, t / 1000, totalBytes);
+            logger.info("finished rebuild from dc: {}, {}, {} after {} seconds receiving {} bytes", sourceDc == null ? "(any dc)" : sourceDc,
+                        keyspace == null ? "(All keyspaces)" : keyspace,
+                        tokens == null ? "(All tokens)" : tokens,
+                        t / 1000, totalBytes);
         }
         catch (InterruptedException e)
         {
