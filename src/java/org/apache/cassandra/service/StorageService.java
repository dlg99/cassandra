--- conflicted
+++ resolved
@@ -2635,16 +2635,12 @@
 
     public int forceKeyspaceCleanup(String keyspaceName, String... tables) throws IOException, ExecutionException, InterruptedException
     {
-<<<<<<< HEAD
+        return forceKeyspaceCleanup(0, keyspaceName, tables);
+    }
+
+    public int forceKeyspaceCleanup(int jobs, String keyspaceName, String... tables) throws IOException, ExecutionException, InterruptedException
+    {
         if (Schema.isSystemKeyspace(keyspaceName))
-=======
-        return forceKeyspaceCleanup(0, keyspaceName, columnFamilies);
-    }
-
-    public int forceKeyspaceCleanup(int jobs, String keyspaceName, String... columnFamilies) throws IOException, ExecutionException, InterruptedException
-    {
-        if (keyspaceName.equals(SystemKeyspace.NAME))
->>>>>>> 897ffe87
             throw new RuntimeException("Cleanup of the system keyspace is neither necessary nor wise");
 
         CompactionManager.AllSSTableOpStatus status = CompactionManager.AllSSTableOpStatus.SUCCESSFUL;
@@ -2659,19 +2655,15 @@
 
     public int scrub(boolean disableSnapshot, boolean skipCorrupted, String keyspaceName, String... tables) throws IOException, ExecutionException, InterruptedException
     {
-<<<<<<< HEAD
-        return scrub(disableSnapshot, skipCorrupted, true, keyspaceName, tables);
-=======
-        return scrub(disableSnapshot, skipCorrupted, true, 0, keyspaceName, columnFamilies);
->>>>>>> 897ffe87
+        return scrub(disableSnapshot, skipCorrupted, true, 0, keyspaceName, tables);
     }
 
     public int scrub(boolean disableSnapshot, boolean skipCorrupted, boolean checkData, String keyspaceName, String... tables) throws IOException, ExecutionException, InterruptedException
     {
-        return scrub(disableSnapshot, skipCorrupted, checkData, 0, keyspaceName, columnFamilies);
-    }
-
-    public int scrub(boolean disableSnapshot, boolean skipCorrupted, boolean checkData, int jobs, String keyspaceName, String... columnFamilies) throws IOException, ExecutionException, InterruptedException
+        return scrub(disableSnapshot, skipCorrupted, checkData, 0, keyspaceName, tables);
+    }
+
+    public int scrub(boolean disableSnapshot, boolean skipCorrupted, boolean checkData, int jobs, String keyspaceName, String... tables) throws IOException, ExecutionException, InterruptedException
     {
         CompactionManager.AllSSTableOpStatus status = CompactionManager.AllSSTableOpStatus.SUCCESSFUL;
         for (ColumnFamilyStore cfStore : getValidColumnFamilies(true, false, keyspaceName, tables))
@@ -2682,12 +2674,8 @@
         }
         return status.statusCode;
     }
-<<<<<<< HEAD
 
     public int verify(boolean extendedVerify, String keyspaceName, String... tableNames) throws IOException, ExecutionException, InterruptedException
-=======
-    public int verify(boolean extendedVerify, String keyspaceName, String... columnFamilies) throws IOException, ExecutionException, InterruptedException
->>>>>>> 897ffe87
     {
         CompactionManager.AllSSTableOpStatus status = CompactionManager.AllSSTableOpStatus.SUCCESSFUL;
         for (ColumnFamilyStore cfStore : getValidColumnFamilies(false, false, keyspaceName, tableNames))
@@ -2701,10 +2689,10 @@
 
     public int upgradeSSTables(String keyspaceName, boolean excludeCurrentVersion, String... tableNames) throws IOException, ExecutionException, InterruptedException
     {
-        return upgradeSSTables(keyspaceName, excludeCurrentVersion, 2, columnFamilies);
-    }
-
-    public int upgradeSSTables(String keyspaceName, boolean excludeCurrentVersion, int jobs, String... columnFamilies) throws IOException, ExecutionException, InterruptedException
+        return upgradeSSTables(keyspaceName, excludeCurrentVersion, 0, tableNames);
+    }
+
+    public int upgradeSSTables(String keyspaceName, boolean excludeCurrentVersion, int jobs, String... tableNames) throws IOException, ExecutionException, InterruptedException
     {
         CompactionManager.AllSSTableOpStatus status = CompactionManager.AllSSTableOpStatus.SUCCESSFUL;
         for (ColumnFamilyStore cfStore : getValidColumnFamilies(true, true, keyspaceName, tableNames))
