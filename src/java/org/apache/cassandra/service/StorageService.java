/*
 * Licensed to the Apache Software Foundation (ASF) under one
 * or more contributor license agreements.  See the NOTICE file
 * distributed with this work for additional information
 * regarding copyright ownership.  The ASF licenses this file
 * to you under the Apache License, Version 2.0 (the
 * "License"); you may not use this file except in compliance
 * with the License.  You may obtain a copy of the License at
 *
 *     http://www.apache.org/licenses/LICENSE-2.0
 *
 * Unless required by applicable law or agreed to in writing, software
 * distributed under the License is distributed on an "AS IS" BASIS,
 * WITHOUT WARRANTIES OR CONDITIONS OF ANY KIND, either express or implied.
 * See the License for the specific language governing permissions and
 * limitations under the License.
 */
package org.apache.cassandra.service;

import java.io.IOError;
import java.io.IOException;
import java.net.InetAddress;
import java.net.UnknownHostException;
import java.nio.ByteBuffer;
import java.nio.file.Paths;
import java.time.Duration;
import java.time.Instant;
import java.util.ArrayList;
import java.util.Arrays;
import java.util.Collection;
import java.util.Collections;
import java.util.EnumMap;
import java.util.HashMap;
import java.util.HashSet;
import java.util.LinkedHashMap;
import java.util.List;
import java.util.Map;
import java.util.Map.Entry;
import java.util.Objects;
import java.util.Optional;
import java.util.Scanner;
import java.util.Set;
import java.util.SortedMap;
import java.util.TreeMap;
import java.util.TreeSet;
import java.util.UUID;
import java.util.concurrent.ConcurrentHashMap;
import java.util.concurrent.CopyOnWriteArrayList;
import java.util.concurrent.ExecutionException;
import java.util.concurrent.ExecutorService;
import java.util.concurrent.Future;
import java.util.concurrent.FutureTask;
import java.util.concurrent.ThreadLocalRandom;
import java.util.concurrent.TimeUnit;
import java.util.concurrent.TimeoutException;
import java.util.concurrent.atomic.AtomicBoolean;
import java.util.concurrent.atomic.AtomicInteger;
import java.util.regex.MatchResult;
import java.util.regex.Pattern;
import java.util.stream.Collectors;
import java.util.stream.Stream;
import java.util.stream.StreamSupport;
import javax.annotation.Nullable;
import javax.management.NotificationBroadcasterSupport;
import javax.management.openmbean.CompositeData;
import javax.management.openmbean.OpenDataException;
import javax.management.openmbean.TabularData;
import javax.management.openmbean.TabularDataSupport;

import com.google.common.annotations.VisibleForTesting;
import com.google.common.base.Preconditions;
import com.google.common.base.Predicate;
import com.google.common.base.Predicates;
import com.google.common.collect.HashMultimap;
import com.google.common.collect.ImmutableList;
import com.google.common.collect.Iterables;
import com.google.common.collect.Lists;
import com.google.common.collect.Maps;
import com.google.common.collect.Multimap;
import com.google.common.collect.Ordering;
import com.google.common.collect.Sets;
import com.google.common.util.concurrent.FutureCallback;
import com.google.common.util.concurrent.Futures;
import com.google.common.util.concurrent.ListenableFuture;
import com.google.common.util.concurrent.MoreExecutors;
import com.google.common.util.concurrent.RateLimiter;
import com.google.common.util.concurrent.Uninterruptibles;
import org.apache.commons.lang3.StringUtils;
import org.slf4j.Logger;
import org.slf4j.LoggerFactory;

import org.apache.cassandra.audit.AuditLogManager;
import org.apache.cassandra.audit.AuditLogOptions;
import org.apache.cassandra.auth.AuthKeyspace;
import org.apache.cassandra.auth.AuthSchemaChangeListener;
import org.apache.cassandra.batchlog.BatchlogManager;
import org.apache.cassandra.concurrent.ExecutorLocals;
import org.apache.cassandra.concurrent.NamedThreadFactory;
import org.apache.cassandra.concurrent.ScheduledExecutors;
import org.apache.cassandra.concurrent.Stage;
import org.apache.cassandra.config.CassandraRelevantProperties;
import org.apache.cassandra.config.Config;
import org.apache.cassandra.config.DatabaseDescriptor;
import org.apache.cassandra.config.ParameterizedClass;
import org.apache.cassandra.cql3.QueryHandler;
import org.apache.cassandra.cql3.QueryProcessor;
import org.apache.cassandra.db.ColumnFamilyStore;
import org.apache.cassandra.db.DecoratedKey;
import org.apache.cassandra.db.Directories;
import org.apache.cassandra.db.Keyspace;
import org.apache.cassandra.db.SizeEstimatesRecorder;
import org.apache.cassandra.db.SnapshotDetailsTabularData;
import org.apache.cassandra.db.SystemKeyspace;
import org.apache.cassandra.db.commitlog.CommitLog;
import org.apache.cassandra.db.compaction.CompactionManager;
import org.apache.cassandra.db.compaction.Verifier;
import org.apache.cassandra.db.lifecycle.LifecycleTransaction;
import org.apache.cassandra.db.virtual.VirtualKeyspaceRegistry;
import org.apache.cassandra.dht.BootStrapper;
import org.apache.cassandra.dht.IPartitioner;
import org.apache.cassandra.dht.Range;
import org.apache.cassandra.dht.RangeStreamer;
import org.apache.cassandra.dht.RangeStreamer.FetchReplica;
import org.apache.cassandra.dht.StreamStateStore;
import org.apache.cassandra.dht.Token;
import org.apache.cassandra.dht.Token.TokenFactory;
import org.apache.cassandra.exceptions.ConfigurationException;
import org.apache.cassandra.exceptions.InvalidRequestException;
import org.apache.cassandra.exceptions.UnavailableException;
import org.apache.cassandra.fql.FullQueryLogger;
import org.apache.cassandra.fql.FullQueryLoggerOptions;
import org.apache.cassandra.fql.FullQueryLoggerOptionsCompositeData;
import org.apache.cassandra.gms.ApplicationState;
import org.apache.cassandra.gms.EndpointState;
import org.apache.cassandra.gms.Gossiper;
import org.apache.cassandra.gms.IEndpointStateChangeSubscriber;
import org.apache.cassandra.gms.IFailureDetector;
import org.apache.cassandra.gms.VersionedValue;
import org.apache.cassandra.hints.HintsService;
import org.apache.cassandra.index.SecondaryIndexManager;
import org.apache.cassandra.io.sstable.SSTableLoader;
import org.apache.cassandra.io.sstable.format.SSTableFormat;
import org.apache.cassandra.io.sstable.format.VersionAndType;
import org.apache.cassandra.io.util.File;
import org.apache.cassandra.io.util.FileUtils;
import org.apache.cassandra.locator.AbstractReplicationStrategy;
import org.apache.cassandra.locator.DynamicEndpointSnitch;
import org.apache.cassandra.locator.EndpointsByRange;
import org.apache.cassandra.locator.EndpointsByReplica;
import org.apache.cassandra.locator.EndpointsForRange;
import org.apache.cassandra.locator.EndpointsForToken;
import org.apache.cassandra.locator.IEndpointSnitch;
import org.apache.cassandra.locator.InetAddressAndPort;
import org.apache.cassandra.locator.LocalStrategy;
import org.apache.cassandra.locator.NetworkTopologyStrategy;
import org.apache.cassandra.locator.RangesAtEndpoint;
import org.apache.cassandra.locator.RangesByEndpoint;
import org.apache.cassandra.locator.Replica;
import org.apache.cassandra.locator.ReplicaCollection.Builder.Conflict;
import org.apache.cassandra.locator.Replicas;
import org.apache.cassandra.locator.SystemReplicas;
import org.apache.cassandra.locator.TokenMetadata;
import org.apache.cassandra.locator.TokenMetadataProvider;
import org.apache.cassandra.metrics.StorageMetrics;
import org.apache.cassandra.net.AsyncOneResponse;
import org.apache.cassandra.net.Message;
import org.apache.cassandra.net.MessagingService;
import org.apache.cassandra.nodes.Nodes;
import org.apache.cassandra.repair.RepairRunnable;
import org.apache.cassandra.repair.SystemDistributedKeyspace;
import org.apache.cassandra.repair.messages.RepairOption;
import org.apache.cassandra.schema.CompactionParams.TombstoneOption;
import org.apache.cassandra.schema.KeyspaceMetadata;
import org.apache.cassandra.schema.ReplicationParams;
import org.apache.cassandra.schema.Schema;
import org.apache.cassandra.schema.SchemaConstants;
import org.apache.cassandra.schema.SchemaTransformations;
import org.apache.cassandra.schema.TableMetadata;
import org.apache.cassandra.schema.TableMetadataRef;
import org.apache.cassandra.schema.ViewMetadata;
import org.apache.cassandra.service.disk.usage.DiskUsageBroadcaster;
import org.apache.cassandra.streaming.StreamManager;
import org.apache.cassandra.streaming.StreamOperation;
import org.apache.cassandra.streaming.StreamPlan;
import org.apache.cassandra.streaming.StreamResultFuture;
import org.apache.cassandra.streaming.StreamState;
import org.apache.cassandra.tracing.TraceKeyspace;
import org.apache.cassandra.transport.ClientResourceLimits;
import org.apache.cassandra.transport.ProtocolVersion;
import org.apache.cassandra.utils.FBUtilities;
import org.apache.cassandra.utils.JVMStabilityInspector;
import org.apache.cassandra.utils.MBeanWrapper;
import org.apache.cassandra.utils.MD5Digest;
import org.apache.cassandra.utils.OutputHandler;
import org.apache.cassandra.utils.Pair;
import org.apache.cassandra.utils.Throwables;
import org.apache.cassandra.utils.WindowsTimer;
import org.apache.cassandra.utils.WrappedRunnable;
import org.apache.cassandra.utils.concurrent.OpOrder;
import org.apache.cassandra.utils.logging.LoggingSupportFactory;
import org.apache.cassandra.utils.progress.ProgressEvent;
import org.apache.cassandra.utils.progress.ProgressEventType;
import org.apache.cassandra.utils.progress.ProgressListener;
import org.apache.cassandra.utils.progress.jmx.JMXBroadcastExecutor;
import org.apache.cassandra.utils.progress.jmx.JMXProgressSupport;

import static com.google.common.collect.Iterables.transform;
import static com.google.common.collect.Iterables.tryFind;
import static java.util.Arrays.asList;
import static java.util.Arrays.stream;
import static java.util.concurrent.TimeUnit.MILLISECONDS;
import static java.util.concurrent.TimeUnit.MINUTES;
import static java.util.concurrent.TimeUnit.NANOSECONDS;
import static java.util.stream.Collectors.toList;
import static java.util.stream.Collectors.toMap;
import static org.apache.cassandra.config.CassandraRelevantProperties.BOOTSTRAP_SCHEMA_DELAY_MS;
import static org.apache.cassandra.config.CassandraRelevantProperties.BOOTSTRAP_SKIP_SCHEMA_CHECK;
import static org.apache.cassandra.config.CassandraRelevantProperties.DRAIN_EXECUTOR_TIMEOUT_MS;
import static org.apache.cassandra.config.CassandraRelevantProperties.REPLACEMENT_ALLOW_EMPTY;
import static org.apache.cassandra.index.SecondaryIndexManager.getIndexName;
import static org.apache.cassandra.index.SecondaryIndexManager.isIndexColumnFamily;
import static org.apache.cassandra.net.NoPayload.noPayload;
import static org.apache.cassandra.net.Verb.REPLICATION_DONE_REQ;

/**
 * This abstraction contains the token/identifier of this node
 * on the identifier space. This token gets gossiped around.
 * This class will also maintain histograms of the load information
 * of other nodes in the cluster.
 */
public class StorageService extends NotificationBroadcasterSupport implements IEndpointStateChangeSubscriber, StorageServiceMBean
{
    private static final Logger logger = LoggerFactory.getLogger(StorageService.class);

    public static final int INDEFINITE = -1;
    public static final int RING_DELAY_MILLIS = getRingDelay(); // delay after which we assume ring has stablized
    public static final int SCHEMA_DELAY_MILLIS = getSchemaDelay();

    private static final boolean REQUIRE_SCHEMAS = !BOOTSTRAP_SKIP_SCHEMA_CHECK.getBoolean();

    private final JMXProgressSupport progressSupport = new JMXProgressSupport(this);

    private static int getRingDelay()
    {
        int defaultDelay = 30 * 1000;
        int newDelay = CassandraRelevantProperties.RING_DELAY.getInt(defaultDelay);
        Preconditions.checkArgument(newDelay >= 0, "%s must be >= 0", CassandraRelevantProperties.RING_DELAY.getKey());
        if (newDelay != defaultDelay)
            logger.info("Overriding {} to {}ms", CassandraRelevantProperties.RING_DELAY.getKey(), newDelay);
        return newDelay;
    }

    private static int getSchemaDelay()
    {
        String newdelay = BOOTSTRAP_SCHEMA_DELAY_MS.getString();
        if (newdelay != null)
        {
            logger.info("Overriding SCHEMA_DELAY_MILLIS to {}ms", newdelay);
            return Integer.parseInt(newdelay);
        }
        else
        {
            return 30 * 1000;
        }
    }

    public volatile VersionedValue.VersionedValueFactory valueFactory = new VersionedValue.VersionedValueFactory(TokenMetadataProvider.instance.getTokenMetadata().partitioner);

    private volatile boolean isShutdown = false;
    private final List<Runnable> preShutdownHooks = new ArrayList<>();
    private final List<Runnable> postShutdownHooks = new ArrayList<>();

    public static final StorageService instance = new StorageService();

    @Deprecated
    public boolean isInShutdownHook()
    {
        return isShutdown();
    }

    public boolean isShutdown()
    {
        return isShutdown;
    }

    /**
     * for in-jvm dtest use - forces isShutdown to be set to whatever passed in.
     */
    @VisibleForTesting
    public void setIsShutdownUnsafeForTests(boolean isShutdown)
    {
        this.isShutdown = isShutdown;
    }

    public RangesAtEndpoint getLocalReplicas(String keyspaceName)
    {
        return Keyspace.open(keyspaceName).getReplicationStrategy()
                .getAddressReplicas(FBUtilities.getBroadcastAddressAndPort());
    }

    public List<Range<Token>> getLocalAndPendingRanges(String ks)
    {
        InetAddressAndPort broadcastAddress = FBUtilities.getBroadcastAddressAndPort();
        Keyspace keyspace = Keyspace.open(ks);
        List<Range<Token>> ranges = new ArrayList<>();
        for (Replica r : keyspace.getReplicationStrategy().getAddressReplicas(broadcastAddress))
            ranges.add(r.range());
        for (Replica r : getTokenMetadataForKeyspace(ks).getPendingRanges(ks, broadcastAddress))
            ranges.add(r.range());
        return ranges;
    }

    public Collection<Range<Token>> getPrimaryRanges(String keyspace)
    {
        return getPrimaryRangesForEndpoint(keyspace, FBUtilities.getBroadcastAddressAndPort());
    }

    public Collection<Range<Token>> getPrimaryRangesWithinDC(String keyspace)
    {
        return getPrimaryRangeForEndpointWithinDC(keyspace, FBUtilities.getBroadcastAddressAndPort());
    }

    private final Set<InetAddressAndPort> replicatingNodes = Sets.newConcurrentHashSet();
    private CassandraDaemon daemon;

    private InetAddressAndPort removingNode;

    /* Are we starting this node in bootstrap mode? */
    private volatile boolean isBootstrapMode;

    /* we bootstrap but do NOT join the ring unless told to do so */
    private boolean isSurveyMode = Boolean.parseBoolean(System.getProperty
            ("cassandra.write_survey", "false"));
    /* true if node is rebuilding and receiving data */
    private final AtomicBoolean isRebuilding = new AtomicBoolean();
    private final AtomicBoolean isDecommissioning = new AtomicBoolean();

    private volatile boolean initialized = false;
    private volatile boolean joined = false;
    private volatile boolean gossipActive = false;
    private final AtomicBoolean authSetupCalled = new AtomicBoolean(false);
    private volatile boolean authSetupComplete = false;

    /* the probability for tracing any particular request, 0 disables tracing and 1 enables for all */
    private double traceProbability = 0.0;

    private enum Mode { STARTING, NORMAL, JOINING, LEAVING, DECOMMISSIONED, MOVING, DRAINING, DRAINED }
    private volatile Mode operationMode = Mode.STARTING;

    /* Used for tracking drain progress */
    private volatile int totalCFs, remainingCFs;

    private static final AtomicInteger nextRepairCommand = new AtomicInteger();

    private final List<IEndpointLifecycleSubscriber> lifecycleSubscribers = new CopyOnWriteArrayList<>();

    private final String jmxObjectName;

    private Collection<Token> bootstrapTokens = null;

    // true when keeping strict consistency while bootstrapping
    public static final boolean useStrictConsistency = Boolean.parseBoolean(System.getProperty("cassandra.consistent.rangemovement", "true"));
    private static final boolean allowSimultaneousMoves = Boolean.parseBoolean(System.getProperty("cassandra.consistent.simultaneousmoves.allow","false"));
    private static final boolean joinRing = Boolean.parseBoolean(System.getProperty("cassandra.join_ring", "true"));
    private boolean replacing;

    private final StreamStateStore streamStateStore = new StreamStateStore();

    public final SSTablesGlobalTracker sstablesTracker;

    public boolean isSurveyMode()
    {
        return isSurveyMode;
    }

    public boolean hasJoined()
    {
        return joined;
    }

    /**
     * This method updates the local token on disk
     */
    public void setTokens(Collection<Token> tokens)
    {
        assert tokens != null && !tokens.isEmpty() : "Node needs at least one token.";
        if (logger.isDebugEnabled())
            logger.debug("Setting tokens to {}", tokens);
        SystemKeyspace.updateTokens(tokens);
        Collection<Token> localTokens = getLocalTokens();
        setGossipTokens(localTokens);
        getTokenMetadata().updateNormalTokens(tokens, FBUtilities.getBroadcastAddressAndPort());
        setMode(Mode.NORMAL, false);
    }

    public void setGossipTokens(Collection<Token> tokens)
    {
        List<Pair<ApplicationState, VersionedValue>> states = new ArrayList<Pair<ApplicationState, VersionedValue>>();
        states.add(Pair.create(ApplicationState.TOKENS, valueFactory.tokens(tokens)));
        states.add(Pair.create(ApplicationState.STATUS_WITH_PORT, valueFactory.normal(tokens)));
        states.add(Pair.create(ApplicationState.STATUS, valueFactory.normal(tokens)));
        Gossiper.instance.addLocalApplicationStates(states);
    }

    public StorageService()
    {
        // use dedicated executor for handling JMX notifications
        super(JMXBroadcastExecutor.executor);

        jmxObjectName = "org.apache.cassandra.db:type=StorageService";
        MBeanWrapper.instance.registerMBean(this, jmxObjectName);
        MBeanWrapper.instance.registerMBean(StreamManager.instance, StreamManager.OBJECT_NAME);

        sstablesTracker = new SSTablesGlobalTracker(SSTableFormat.Type.current());
    }

    public void registerDaemon(CassandraDaemon daemon)
    {
        this.daemon = daemon;
    }

    public void register(IEndpointLifecycleSubscriber subscriber)
    {
        lifecycleSubscribers.add(subscriber);
    }

    public void unregister(IEndpointLifecycleSubscriber subscriber)
    {
        lifecycleSubscribers.remove(subscriber);
    }

    // should only be called via JMX
    public void stopGossiping()
    {
        if (gossipActive)
        {
            if (!isNormal())
                throw new IllegalStateException("Unable to stop gossip because the node is not in the normal state. Try to stop the node instead.");

            logger.warn("Stopping gossip by operator request");

            if (isNativeTransportRunning())
            {
                logger.warn("Disabling gossip while native transport is still active is unsafe");
            }

            Gossiper.instance.stop();
            gossipActive = false;
        }
    }

    // should only be called via JMX
    public synchronized void startGossiping()
    {
        if (!gossipActive)
        {
            checkServiceAllowedToStart("gossip");

            logger.warn("Starting gossip by operator request");
            Collection<Token> tokens = SystemKeyspace.getSavedTokens();

            boolean validTokens = tokens != null && !tokens.isEmpty();

            // shouldn't be called before these are set if we intend to join the ring/are in the process of doing so
            if (joined || joinRing)
                assert validTokens : "Cannot start gossiping for a node intended to join without valid tokens";

            if (validTokens)
                setGossipTokens(tokens);

            Gossiper.instance.forceNewerGeneration();
            Gossiper.instance.start((int) (System.currentTimeMillis() / 1000));
            gossipActive = true;
        }
    }

    // should only be called via JMX
    public boolean isGossipRunning()
    {
        return Gossiper.instance.isEnabled();
    }

    public synchronized void startNativeTransport()
    {
        checkServiceAllowedToStart("native transport");

        if (daemon == null)
        {
            throw new IllegalStateException("No configured daemon");
        }

        try
        {
            daemon.startNativeTransport();
        }
        catch (Exception e)
        {
            throw new RuntimeException("Error starting native transport: " + e.getMessage());
        }
    }

    public void stopNativeTransport()
    {
        if (daemon == null)
        {
            throw new IllegalStateException("No configured daemon");
        }
        daemon.stopNativeTransport();
    }

    public boolean isNativeTransportRunning()
    {
        if (daemon == null)
        {
            return false;
        }
        return daemon.isNativeTransportRunning();
    }

    @Override
    public void enableNativeTransportOldProtocolVersions()
    {
        DatabaseDescriptor.setNativeTransportAllowOlderProtocols(true);
    }

    @Override
    public void disableNativeTransportOldProtocolVersions()
    {
        DatabaseDescriptor.setNativeTransportAllowOlderProtocols(false);
    }

    public void stopTransports()
    {
        if (isNativeTransportRunning())
        {
            logger.error("Stopping native transport");
            stopNativeTransport();
        }
        if (isGossipActive())
        {
            logger.error("Stopping gossiper");
            stopGossiping();
        }
    }

    /**
     * Set the Gossip flag RPC_READY to false and then
     * shutdown the client services (thrift and CQL).
     *
     * Note that other nodes will do this for us when
     * they get the Gossip shutdown message, so even if
     * we don't get time to broadcast this, it is not a problem.
     *
     */
    private void shutdownClientServers()
    {
        setRpcReady(false);
        stopNativeTransport();
    }

    public void stopClient()
    {
        Gossiper.instance.unregister(this);
        Gossiper.instance.stop();
        MessagingService.instance().shutdown();
        // give it a second so that task accepted before the MessagingService shutdown gets submitted to the stage (to avoid RejectedExecutionException)
        Uninterruptibles.sleepUninterruptibly(1, TimeUnit.SECONDS);
        Stage.shutdownNow();
    }

    public boolean isInitialized()
    {
        return initialized;
    }

    public boolean isGossipActive()
    {
        return gossipActive;
    }

    public boolean isDaemonSetupCompleted()
    {
        return daemon == null
               ? false
               : daemon.setupCompleted();
    }

    public void stopDaemon()
    {
        if (daemon == null)
            throw new IllegalStateException("No configured daemon");
        daemon.deactivate();
    }

    private synchronized UUID prepareForReplacement() throws ConfigurationException
    {
        if (SystemKeyspace.bootstrapComplete())
            throw new RuntimeException("Cannot replace address with a node that is already bootstrapped");

        if (!joinRing)
            throw new ConfigurationException("Cannot set both join_ring=false and attempt to replace a node");

        if (!shouldBootstrap() && !Boolean.getBoolean("cassandra.allow_unsafe_replace"))
            throw new RuntimeException("Replacing a node without bootstrapping risks invalidating consistency " +
                                       "guarantees as the expected data may not be present until repair is run. " +
                                       "To perform this operation, please restart with " +
                                       "-Dcassandra.allow_unsafe_replace=true");

        InetAddressAndPort replaceAddress = DatabaseDescriptor.getReplaceAddress();
        logger.info("Gathering node replacement information for {}", replaceAddress);
        Map<InetAddressAndPort, EndpointState> epStates = Gossiper.instance.doShadowRound();
        // as we've completed the shadow round of gossip, we should be able to find the node we're replacing
        EndpointState state = epStates.get(replaceAddress);
        if (state == null)
            throw new RuntimeException(String.format("Cannot replace_address %s because it doesn't exist in gossip", replaceAddress));

        validateEndpointSnitch(epStates.keySet());
        return replaceNodeAndOwnTokens(replaceAddress, epStates, state);
    }

    @VisibleForTesting
    UUID replaceNodeAndOwnTokens(InetAddressAndPort replaceAddress, Map<InetAddressAndPort, EndpointState> epStates, EndpointState state)
    {
        Collection<Token> tokens = state.getTokens(getTokenMetadata().partitioner);
        if (tokens == null)
            throw new RuntimeException(String.format("Could not find tokens for %s to replace", replaceAddress));

        bootstrapTokens = validateReplacementBootstrapTokens(getTokenMetadata(), replaceAddress, tokens);

        if (state.isEmptyWithoutStatus() && REPLACEMENT_ALLOW_EMPTY.getBoolean())
        {
            logger.warn("Gossip state not present for replacing node {}. Adding temporary entry to continue.", replaceAddress);

            // When replacing a node, we take ownership of all its tokens.
            // If that node is currently down and not present in the gossip info
            // of any other live peers, then we will not be able to take ownership
            // of its tokens during bootstrap as they have no way of being propagated
            // to this node's TokenMetadata. TM is loaded at startup (in which case
            // it will be/ empty for a new replacement node) and only updated with
            // tokens for an endpoint during normal state propagation (which will not
            // occur if no peers have gossip state for it).
            // However, the presence of host id and tokens in the system tables implies
            // that the node managed to complete bootstrap at some point in the past.
            // Peers may include this information loaded directly from system tables
            // in a GossipDigestAck *only if* the GossipDigestSyn was sent as part of a
            // shadow round (otherwise, a GossipDigestAck contains only state about peers
            // learned via gossip).
            // It is safe to do this here as since we completed a shadow round we know
            // that :
            // * replaceAddress successfully bootstrapped at some point and owned these
            //   tokens
            // * we know that no other node currently owns these tokens
            // * we are going to completely take over replaceAddress's ownership of
            //   these tokens.
            getTokenMetadata().updateNormalTokens(bootstrapTokens, replaceAddress);
            UUID hostId = Gossiper.instance.getHostId(replaceAddress, epStates);
            if (hostId != null)
                getTokenMetadata().updateHostId(hostId, replaceAddress);

            // If we were only able to learn about the node being replaced through the
            // shadow gossip round (i.e. there is no state in gossip across the cluster
            // about it, perhaps because the entire cluster has been bounced since it went
            // down), then we're safe to proceed with the replacement. In this case, there
            // will be no local endpoint state as we discard the results of the shadow
            // round after preparing replacement info. We inject a minimal EndpointState
            // to keep IFailureDetector::isAlive and Gossiper::compareEndpointStartup from
            // failing later in the replacement, as they both expect the replaced node to
            // be fully present in gossip.
            // Otherwise, if the replaced node is present in gossip, we need check that
            // it is not in fact live.
            // We choose to not include the EndpointState provided during the shadow round
            // as its possible to include more state than is desired, so by creating a
            // new empty endpoint without that information we can control what is in our
            // local gossip state
            Gossiper.instance.initializeUnreachableNodeUnsafe(replaceAddress);
        }

        UUID localHostId = SystemKeyspace.getOrInitializeLocalHostId();

        if (isReplacingSameAddress())
        {
            localHostId = Gossiper.instance.getHostId(replaceAddress, epStates);
            SystemKeyspace.setLocalHostId(localHostId); // use the replacee's host Id as our own so we receive hints, etc
        }

        return localHostId;
    }

    private static Collection<Token> validateReplacementBootstrapTokens(TokenMetadata tokenMetadata,
                                                                        InetAddressAndPort replaceAddress,
                                                                        Collection<Token> bootstrapTokens)
    {
        Map<Token, InetAddressAndPort> conflicts = new HashMap<>();
        for (Token token : bootstrapTokens)
        {
            InetAddressAndPort conflict = tokenMetadata.getEndpoint(token);
            if (null != conflict && !conflict.equals(replaceAddress))
                conflicts.put(token, tokenMetadata.getEndpoint(token));
        }

        if (!conflicts.isEmpty())
        {
            String error = String.format("Conflicting token ownership information detected between " +
                                         "gossip and current ring view during proposed replacement " +
                                         "of %s. Some tokens identified in gossip for the node being " +
                                         "replaced are currently owned by other peers: %s",
                                         replaceAddress,
                                         conflicts.entrySet()
                                                  .stream()
                                                  .map(e -> e.getKey() + "(" + e.getValue() + ")" )
                                                  .collect(Collectors.joining(",")));
            throw new RuntimeException(error);

        }
        return bootstrapTokens;
    }

    public synchronized void checkForEndpointCollision(UUID localHostId, Set<InetAddressAndPort> peers) throws ConfigurationException
    {
        if (Boolean.getBoolean("cassandra.allow_unsafe_join"))
        {
            logger.warn("Skipping endpoint collision check as cassandra.allow_unsafe_join=true");
            return;
        }

        logger.debug("Starting shadow gossip round to check for endpoint collision");
        Map<InetAddressAndPort, EndpointState> epStates = Gossiper.instance.doShadowRound(peers);

        if (epStates.isEmpty() && DatabaseDescriptor.getSeeds().contains(FBUtilities.getBroadcastAddressAndPort()))
            logger.info("Unable to gossip with any peers but continuing anyway since node is in its own seed list. Broadcast address: {}, seeds: {}", FBUtilities.getBroadcastAddressAndPort(), DatabaseDescriptor.getSeeds());

        // If bootstrapping, check whether any previously known status for the endpoint makes it unsafe to do so.
        // If not bootstrapping, compare the host id for this endpoint learned from gossip (if any) with the local
        // one, which was either read from system.local or generated at startup. If a learned id is present &
        // doesn't match the local, then the node needs replacing
        if (!Gossiper.instance.isSafeForStartup(FBUtilities.getBroadcastAddressAndPort(), localHostId, shouldBootstrap(), epStates))
        {
            throw new RuntimeException(String.format("A node with address %s already exists, cancelling join. " +
                                                     "Use cassandra.replace_address if you want to replace this node.",
                                                     FBUtilities.getBroadcastAddressAndPort()));
        }

        validateEndpointSnitch(epStates.keySet());

        if (shouldBootstrap() && useStrictConsistency && !allowSimultaneousMoves())
        {
            for (Map.Entry<InetAddressAndPort, EndpointState> entry : epStates.entrySet())
            {
                // ignore local node or empty status
                if (entry.getKey().equals(FBUtilities.getBroadcastAddressAndPort()) || (entry.getValue().getApplicationState(ApplicationState.STATUS_WITH_PORT) == null & entry.getValue().getApplicationState(ApplicationState.STATUS) == null))
                    continue;

                VersionedValue value = entry.getValue().getApplicationState(ApplicationState.STATUS_WITH_PORT);
                if (value == null)
                {
                    value = entry.getValue().getApplicationState(ApplicationState.STATUS);
                }

                String[] pieces = splitValue(value);
                assert (pieces.length > 0);
                String state = pieces[0];
                if (state.equals(VersionedValue.STATUS_BOOTSTRAPPING) || state.equals(VersionedValue.STATUS_LEAVING) || state.equals(VersionedValue.STATUS_MOVING))
                    throw new UnsupportedOperationException("Other bootstrapping/leaving/moving nodes detected, cannot bootstrap while cassandra.consistent.rangemovement is true");
            }
        }
    }

    private static void validateEndpointSnitch(Collection<InetAddressAndPort> endpoints)
    {
        Set<String> datacenters = new HashSet<>();
        Set<String> racks = new HashSet<>();
        endpoints.stream().map(Nodes::localOrPeerInfo).filter(Objects::nonNull).forEach(nodeInfo -> {
            if (nodeInfo.getDataCenter() != null)
                datacenters.add(nodeInfo.getDataCenter());
            if (nodeInfo.getRack() != null)
                racks.add(nodeInfo.getRack());
        });

        IEndpointSnitch snitch = DatabaseDescriptor.getEndpointSnitch();
        if (!snitch.validate(datacenters, racks))
        {
            throw new IllegalStateException();
        }
    }

    private boolean allowSimultaneousMoves()
    {
        return allowSimultaneousMoves && DatabaseDescriptor.getNumTokens() == 1;
    }

    // for testing only
    public void unsafeInitialize() throws ConfigurationException
    {
        initialized = true;
        gossipActive = true;
        Gossiper.instance.register(this);
        Gossiper.instance.start((int) (System.currentTimeMillis() / 1000)); // needed for node-ring gathering.
        Gossiper.instance.addLocalApplicationState(ApplicationState.NET_VERSION, valueFactory.networkVersion());
        MessagingService.instance().listen();
    }

    public synchronized void initServer() throws ConfigurationException
    {
        initServer(SCHEMA_DELAY_MILLIS, RING_DELAY_MILLIS);
    }

    public synchronized void initServer(int schemaAndRingDelayMillis) throws ConfigurationException
    {
        initServer(schemaAndRingDelayMillis, RING_DELAY_MILLIS);
    }

    public synchronized void initServer(int schemaTimeoutMillis, int ringTimeoutMillis) throws ConfigurationException
    {
        logger.info("Cassandra version: {}", FBUtilities.getReleaseVersionString());
        logger.info("CQL version: {}", QueryProcessor.CQL_VERSION);
        logger.info("Native protocol supported versions: {} (default: {})",
                    StringUtils.join(ProtocolVersion.supportedVersions(), ", "), ProtocolVersion.CURRENT);

        try
        {
            // Ensure StorageProxy is initialized on start-up; see CASSANDRA-3797.
            Class.forName("org.apache.cassandra.service.StorageProxy");
            // also IndexSummaryManager, which is otherwise unreferenced
            Class.forName("org.apache.cassandra.io.sstable.IndexSummaryManager");
        }
        catch (ClassNotFoundException e)
        {
            throw new AssertionError(e);
        }

        if (Boolean.parseBoolean(System.getProperty("cassandra.load_ring_state", "true")))
        {
            logger.info("Loading persisted ring state");
            populatePeerTokenMetadata();
            for (InetAddressAndPort endpoint : getTokenMetadata().getAllEndpoints())
                Gossiper.runInGossipStageBlocking(() -> Gossiper.instance.addSavedEndpoint(endpoint));
        }

        // daemon threads, like our executors', continue to run while shutdown hooks are invoked
        Thread drainOnShutdown = NamedThreadFactory.createThread(new WrappedRunnable()
        {
            @Override
            public void runMayThrow() throws InterruptedException, ExecutionException, IOException
            {
                drain(true);

                if (FBUtilities.isWindows)
                    WindowsTimer.endTimerPeriod(DatabaseDescriptor.getWindowsTimerInterval());

                LoggingSupportFactory.getLoggingSupport().onShutdown();
            }
        }, "StorageServiceShutdownHook");
        JVMStabilityInspector.registerShutdownHook(drainOnShutdown, this::onShutdownHookRemoved);

        replacing = isReplacing();

        if (!Boolean.parseBoolean(System.getProperty("cassandra.start_gossip", "true")))
        {
            logger.info("Not starting gossip as requested.");
            initialized = true;
            return;
        }

        prepareToJoin();

        // Has to be called after the host id has potentially changed in prepareToJoin().
        try
        {
            CacheService.instance.counterCache.loadSavedAsync().get();
        }
        catch (Throwable t)
        {
            JVMStabilityInspector.inspectThrowable(t);
            logger.warn("Error loading counter cache", t);
        }

        if (joinRing)
        {
            joinTokenRing(schemaTimeoutMillis, ringTimeoutMillis);
        }
        else
        {
            Collection<Token> tokens = SystemKeyspace.getSavedTokens();
            if (!tokens.isEmpty())
            {
                getTokenMetadata().updateNormalTokens(tokens, FBUtilities.getBroadcastAddressAndPort());
                // order is important here, the gossiper can fire in between adding these two states.  It's ok to send TOKENS without STATUS, but *not* vice versa.
                List<Pair<ApplicationState, VersionedValue>> states = new ArrayList<Pair<ApplicationState, VersionedValue>>();
                states.add(Pair.create(ApplicationState.TOKENS, valueFactory.tokens(tokens)));
                states.add(Pair.create(ApplicationState.STATUS_WITH_PORT, valueFactory.hibernate(true)));
                states.add(Pair.create(ApplicationState.STATUS, valueFactory.hibernate(true)));
                Gossiper.instance.addLocalApplicationStates(states);
            }
            doAuthSetup(true);
            logger.info("Not joining ring as requested. Use JMX (StorageService->joinRing()) to initiate ring joining");
        }

        initialized = true;
    }

    public void populateTokenMetadata()
    {
        if (Boolean.parseBoolean(System.getProperty("cassandra.load_ring_state", "true")))
        {
            populatePeerTokenMetadata();
            // if we have not completed bootstrapping, we should not add ourselves as a normal token
            if (!shouldBootstrap())
                getTokenMetadata().updateNormalTokens(SystemKeyspace.getSavedTokens(), FBUtilities.getBroadcastAddressAndPort());

            logger.info("Token metadata: {}", getTokenMetadata());
        }
    }

    private void populatePeerTokenMetadata()
    {
        logger.info("Populating token metadata from system tables");
        Multimap<InetAddressAndPort, Token> loadedTokens = SystemKeyspace.loadTokens();

        // entry has been mistakenly added, delete it
        if (loadedTokens.containsKey(FBUtilities.getBroadcastAddressAndPort()))
            SystemKeyspace.removeEndpoint(FBUtilities.getBroadcastAddressAndPort());

        Map<InetAddressAndPort, UUID> loadedHostIds = SystemKeyspace.loadHostIds();
        for (InetAddressAndPort ep : loadedTokens.keySet())
        {
            getTokenMetadata().updateNormalTokens(loadedTokens.get(ep), ep);
            if (loadedHostIds.containsKey(ep))
                getTokenMetadata().updateHostId(loadedHostIds.get(ep), ep);
        }
    }

    public boolean isReplacing()
    {
        if (replacing)
            return true;

        if (System.getProperty("cassandra.replace_address_first_boot", null) != null && SystemKeyspace.bootstrapComplete())
        {
            logger.info("Replace address on first boot requested; this node is already bootstrapped");
            return false;
        }

        return DatabaseDescriptor.getReplaceAddress() != null;
    }

    /**
     * In the event of forceful termination we need to remove the shutdown hook to prevent hanging (OOM for instance)
     */
    public void onShutdownHookRemoved()
    {
        if (FBUtilities.isWindows)
            WindowsTimer.endTimerPeriod(DatabaseDescriptor.getWindowsTimerInterval());
    }

    private boolean shouldBootstrap()
    {
        return DatabaseDescriptor.isAutoBootstrap() && !SystemKeyspace.bootstrapComplete() && !isSeed();
    }

    public static boolean isSeed()
    {
        return DatabaseDescriptor.getSeeds().contains(FBUtilities.getBroadcastAddressAndPort());
    }

    private void prepareToJoin() throws ConfigurationException
    {
        if (!joined)
        {
            Map<ApplicationState, VersionedValue> appStates = new EnumMap<>(ApplicationState.class);

            if (SystemKeyspace.wasDecommissioned())
            {
                if (Boolean.getBoolean("cassandra.override_decommission"))
                {
                    logger.warn("This node was decommissioned, but overriding by operator request.");
                    SystemKeyspace.setBootstrapState(SystemKeyspace.BootstrapState.COMPLETED);
                }
                else
                    throw new ConfigurationException("This node was decommissioned and will not rejoin the ring unless cassandra.override_decommission=true has been set, or all existing data is removed and the node is bootstrapped again");
            }

            if (DatabaseDescriptor.getReplaceTokens().size() > 0 || DatabaseDescriptor.getReplaceNode() != null)
                throw new RuntimeException("Replace method removed; use cassandra.replace_address instead");

            MessagingService.instance().listen();

            UUID localHostId = SystemKeyspace.getOrInitializeLocalHostId();

            if (replacing)
            {
                localHostId = prepareForReplacement();
                appStates.put(ApplicationState.TOKENS, valueFactory.tokens(bootstrapTokens));

                if (!shouldBootstrap())
                {
                    // Will not do replace procedure, persist the tokens we're taking over locally
                    // so that they don't get clobbered with auto generated ones in joinTokenRing
                    SystemKeyspace.updateTokens(bootstrapTokens);
                }
                else if (isReplacingSameAddress())
                {
                    //only go into hibernate state if replacing the same address (CASSANDRA-8523)
                    logger.warn("Writes will not be forwarded to this node during replacement because it has the same address as " +
                                "the node to be replaced ({}). If the previous node has been down for longer than max_hint_window_in_ms, " +
                                "repair must be run after the replacement process in order to make this node consistent.",
                                DatabaseDescriptor.getReplaceAddress());
                    appStates.put(ApplicationState.STATUS_WITH_PORT, valueFactory.hibernate(true));
                    appStates.put(ApplicationState.STATUS, valueFactory.hibernate(true));
                }
            }
            else
            {
                checkForEndpointCollision(localHostId, SystemKeyspace.loadHostIds().keySet());
                if (SystemKeyspace.bootstrapComplete())
                {
                    Preconditions.checkState(!Config.isClientMode());
                    // tokens are only ever saved to system.local after bootstrap has completed and we're joining the ring,
                    // or when token update operations (move, decom) are completed
                    Collection<Token> savedTokens = SystemKeyspace.getSavedTokens();
                    if (!savedTokens.isEmpty())
                        appStates.put(ApplicationState.TOKENS, valueFactory.tokens(savedTokens));
                }
            }

            // have to start the gossip service before we can see any info on other nodes.  this is necessary
            // for bootstrap to get the load info it needs.
            // (we won't be part of the storage ring though until we add a counterId to our state, below.)
            // Seed the host ID-to-endpoint map with our own ID.
            getTokenMetadata().updateHostId(localHostId, FBUtilities.getBroadcastAddressAndPort());
            appStates.put(ApplicationState.NET_VERSION, valueFactory.networkVersion());
            appStates.put(ApplicationState.HOST_ID, valueFactory.hostId(localHostId));
            appStates.put(ApplicationState.NATIVE_ADDRESS_AND_PORT, valueFactory.nativeaddressAndPort(FBUtilities.getBroadcastNativeAddressAndPort()));
            appStates.put(ApplicationState.RPC_ADDRESS, valueFactory.rpcaddress(FBUtilities.getJustBroadcastNativeAddress()));
            appStates.put(ApplicationState.RELEASE_VERSION, valueFactory.releaseVersion());
            appStates.put(ApplicationState.SSTABLE_VERSIONS, valueFactory.sstableVersions(sstablesTracker.versionsInUse()));

            logger.info("Starting up server gossip");
            Gossiper.instance.register(this);
            Gossiper.instance.start(SystemKeyspace.incrementAndGetGeneration(), appStates); // needed for node-ring gathering.
            gossipActive = true;

            sstablesTracker.register((notification, o) -> {
                if (!(notification instanceof SSTablesVersionsInUseChangeNotification))
                    return;

                Set<VersionAndType> versions = ((SSTablesVersionsInUseChangeNotification)notification).versionsInUse;
                logger.debug("Updating local sstables version in Gossip to {}", versions);

                Gossiper.instance.addLocalApplicationState(ApplicationState.SSTABLE_VERSIONS,
                                                           valueFactory.sstableVersions(versions));
            });

            // gossip snitch infos (local DC and rack)
            gossipSnitchInfo();
            Schema.instance.startSync();
            LoadBroadcaster.instance.startBroadcasting();
            DiskUsageBroadcaster.instance.startBroadcasting();
            HintsService.instance.startDispatch();
            BatchlogManager.instance.start();
        }
    }

    public void waitForSchema(long schemaTimeoutMillis, long ringTimeoutMillis)
    {
        Instant deadline = Instant.now().plus(Duration.ofMillis(ringTimeoutMillis));

        while (Schema.instance.isEmpty() && Instant.now().isBefore(deadline))
            Uninterruptibles.sleepUninterruptibly(1, TimeUnit.SECONDS);

        if (!Schema.instance.waitUntilReady(Duration.ofMillis(schemaTimeoutMillis)))
            throw new IllegalStateException("Could not achieve schema readiness in " + Duration.ofMillis(schemaTimeoutMillis));
    }

    private void joinTokenRing(long schemaTimeoutMillis, long ringTimeoutMillis) throws ConfigurationException
    {
        joinTokenRing(!isSurveyMode, shouldBootstrap(), schemaTimeoutMillis, INDEFINITE, ringTimeoutMillis);
    }

    @VisibleForTesting
    public void joinTokenRing(boolean finishJoiningRing,
                              boolean shouldBootstrap,
                              long schemaTimeoutMillis,
                              long bootstrapTimeoutMillis,
                              long ringTimeoutMillis) throws ConfigurationException
    {
        joined = true;

        // We bootstrap if we haven't successfully bootstrapped before, as long as we are not a seed.
        // If we are a seed, or if the user manually sets auto_bootstrap to false,
        // we'll skip streaming data from other nodes and jump directly into the ring.
        //
        // The seed check allows us to skip the RING_DELAY sleep for the single-node cluster case,
        // which is useful for both new users and testing.
        //
        // We attempted to replace this with a schema-presence check, but you need a meaningful sleep
        // to get schema info from gossip which defeats the purpose.  See CASSANDRA-4427 for the gory details.
        Set<InetAddressAndPort> current = new HashSet<>();
        if (logger.isDebugEnabled())
        {
            logger.debug("Bootstrap variables: {} {} {} {}",
                         DatabaseDescriptor.isAutoBootstrap(),
                         SystemKeyspace.bootstrapInProgress(),
                         SystemKeyspace.bootstrapComplete(),
                         DatabaseDescriptor.getSeeds().contains(FBUtilities.getBroadcastAddressAndPort()));
        }
        if (DatabaseDescriptor.isAutoBootstrap() && !SystemKeyspace.bootstrapComplete() && DatabaseDescriptor.getSeeds().contains(FBUtilities.getBroadcastAddressAndPort()))
        {
            logger.info("This node will not auto bootstrap because it is configured to be a seed node.");
        }

        boolean dataAvailable = true; // make this to false when bootstrap streaming failed

        if (shouldBootstrap)
        {
            current.addAll(prepareForBootstrap(schemaTimeoutMillis, ringTimeoutMillis));
            dataAvailable = bootstrap(bootstrapTokens, bootstrapTimeoutMillis);
        }
        else
        {
            bootstrapTokens = SystemKeyspace.getSavedTokens();
            if (bootstrapTokens.isEmpty())
            {
                bootstrapTokens = BootStrapper.getBootstrapTokens(getTokenMetadata(), FBUtilities.getBroadcastAddressAndPort(), schemaTimeoutMillis, ringTimeoutMillis);
            }
            else
            {
                if (bootstrapTokens.size() != DatabaseDescriptor.getNumTokens())
                    throw new ConfigurationException("Cannot change the number of tokens from " + bootstrapTokens.size() + " to " + DatabaseDescriptor.getNumTokens());
                else
                    logger.info("Using saved tokens {}", bootstrapTokens);
            }
        }

        setUpDistributedSystemKeyspaces();

        if (finishJoiningRing)
        {
            if (dataAvailable)
            {
                finishJoiningRing(shouldBootstrap, bootstrapTokens);
                // remove the existing info about the replaced node.
                if (!current.isEmpty())
                {
                    Gossiper.runInGossipStageBlocking(() -> {
                        for (InetAddressAndPort existing : current)
                            Gossiper.instance.replacedEndpoint(existing);
                    });
                }
            }
            else
            {
                logger.warn("Some data streaming failed. Use nodetool to check bootstrap state and resume. For more, see `nodetool help bootstrap`. {}", SystemKeyspace.getBootstrapState());
            }
        }
        else
        {
            if (dataAvailable)
                logger.info("Startup complete, but write survey mode is active, not becoming an active ring member. Use JMX (StorageService->joinRing()) to finalize ring joining.");
            else
                logger.warn("Some data streaming failed. Use nodetool to check bootstrap state and resume. For more, see `nodetool help bootstrap`. {}", SystemKeyspace.getBootstrapState());
        }
    }

    public static boolean isReplacingSameAddress()
    {
        InetAddressAndPort replaceAddress = DatabaseDescriptor.getReplaceAddress();
        return replaceAddress != null && replaceAddress.equals(FBUtilities.getBroadcastAddressAndPort());
    }

    public void gossipSnitchInfo()
    {
        IEndpointSnitch snitch = DatabaseDescriptor.getEndpointSnitch();
        String dc = snitch.getLocalDatacenter();
        String rack = snitch.getLocalRack();
        Gossiper.instance.addLocalApplicationState(ApplicationState.DC, StorageService.instance.valueFactory.datacenter(dc));
        Gossiper.instance.addLocalApplicationState(ApplicationState.RACK, StorageService.instance.valueFactory.rack(rack));
    }

    public void joinRing() throws IOException
    {
        SystemKeyspace.BootstrapState state = SystemKeyspace.getBootstrapState();
        joinRing(state.equals(SystemKeyspace.BootstrapState.IN_PROGRESS));
    }

    private synchronized void joinRing(boolean resumedBootstrap) throws IOException
    {
        if (!joined)
        {
            logger.info("Joining ring by operator request");
            try
            {
                joinTokenRing(SCHEMA_DELAY_MILLIS, 0);
                doAuthSetup(false);
            }
            catch (ConfigurationException e)
            {
                throw new IOException(e.getMessage());
            }
        }
        else if (isSurveyMode)
        {
            // if isSurveyMode is on then verify isBootstrapMode
            // node can join the ring even if isBootstrapMode is true which should not happen
            if (!isBootstrapMode())
            {
                logger.info("Leaving write survey mode and joining ring at operator request");
                finishJoiningRing(resumedBootstrap, SystemKeyspace.getSavedTokens());
                doAuthSetup(false);
                isSurveyMode = false;
                daemon.start();
            }
            else
            {
                logger.warn("Can't join the ring because in write_survey mode and bootstrap hasn't completed");
            }
        }
        else if (isBootstrapMode())
        {
            // bootstrap is not complete hence node cannot join the ring
            logger.warn("Can't join the ring because bootstrap hasn't completed.");
        }
    }

    private void executePreJoinTasks(boolean bootstrap)
    {
        StreamSupport.stream(ColumnFamilyStore.all().spliterator(), false)
                .filter(cfs -> Schema.instance.getUserKeyspaces().names().contains(cfs.keyspace.getName()))
                .forEach(cfs -> cfs.indexManager.executePreJoinTasksBlocking(bootstrap));
    }

    @VisibleForTesting
    public void finishJoiningRing(boolean didBootstrap, Collection<Token> tokens)
    {
        // start participating in the ring.
        setMode(Mode.JOINING, "Finish joining ring", true);
        SystemKeyspace.setBootstrapState(SystemKeyspace.BootstrapState.COMPLETED);
        executePreJoinTasks(didBootstrap);
        setTokens(tokens);

        assert getTokenMetadata().sortedTokens().size() > 0;
    }

    @VisibleForTesting
    public void doAuthSetup(boolean setUpSchema)
    {
        if (!authSetupCalled.getAndSet(true))
        {
            if (setUpSchema)
            {
                Schema.instance.transform(SchemaTransformations.updateSystemKeyspace(AuthKeyspace.metadata(), AuthKeyspace.GENERATION));
            }

            DatabaseDescriptor.getRoleManager().setup();
            DatabaseDescriptor.getAuthenticator().setup();
            DatabaseDescriptor.getAuthorizer().setup();
            DatabaseDescriptor.getNetworkAuthorizer().setup();
            Schema.instance.registerListener(new AuthSchemaChangeListener());
            authSetupComplete = true;
        }
    }

    public boolean isAuthSetupComplete()
    {
        return authSetupComplete;
    }

    @VisibleForTesting
    public boolean authSetupCalled()
    {
        return authSetupCalled.get();
    }


    @VisibleForTesting
    public void setUpDistributedSystemKeyspaces()
    {
        Schema.instance.transform(SchemaTransformations.updateSystemKeyspace(TraceKeyspace.metadata(), TraceKeyspace.GENERATION));
        Schema.instance.transform(SchemaTransformations.updateSystemKeyspace(SystemDistributedKeyspace.metadata(), SystemDistributedKeyspace.GENERATION));
        Schema.instance.transform(SchemaTransformations.updateSystemKeyspace(AuthKeyspace.metadata(), AuthKeyspace.GENERATION));
    }

    public boolean isJoined()
    {
        return getTokenMetadata().isMember(FBUtilities.getBroadcastAddressAndPort()) && !isSurveyMode;
    }

    public void rebuild(String sourceDc)
    {
        rebuild(sourceDc, null, null, null);
    }

    public void rebuild(String sourceDc, String keyspace, String tokens, String specificSources)
    {
        // check ongoing rebuild
        if (!isRebuilding.compareAndSet(false, true))
        {
            throw new IllegalStateException("Node is still rebuilding. Check nodetool netstats.");
        }

        // check the arguments
        if (keyspace == null && tokens != null)
        {
            throw new IllegalArgumentException("Cannot specify tokens without keyspace.");
        }

        logger.info("rebuild from dc: {}, {}, {}", sourceDc == null ? "(any dc)" : sourceDc,
                    keyspace == null ? "(All keyspaces)" : keyspace,
                    tokens == null ? "(All tokens)" : tokens);

        try
        {
            RangeStreamer streamer = new RangeStreamer(getTokenMetadata(),
                                                       null,
                                                       FBUtilities.getBroadcastAddressAndPort(),
                                                       StreamOperation.REBUILD,
                                                       useStrictConsistency && !replacing,
                                                       DatabaseDescriptor.getEndpointSnitch(),
                                                       streamStateStore,
                                                       false,
                                                       DatabaseDescriptor.getStreamingConnectionsPerHost());
            if (sourceDc != null)
                streamer.addSourceFilter(new RangeStreamer.SingleDatacenterFilter(DatabaseDescriptor.getEndpointSnitch(), sourceDc));

            if (keyspace == null)
            {
                for (String keyspaceName : Schema.instance.getNonLocalStrategyKeyspaces().names())
                    streamer.addRanges(keyspaceName, getLocalReplicas(keyspaceName));
            }
            else if (tokens == null)
            {
                streamer.addRanges(keyspace, getLocalReplicas(keyspace));
            }
            else
            {
                Token.TokenFactory factory = getTokenFactory();
                List<Range<Token>> ranges = new ArrayList<>();
                Pattern rangePattern = Pattern.compile("\\(\\s*(-?\\w+)\\s*,\\s*(-?\\w+)\\s*\\]");
                try (Scanner tokenScanner = new Scanner(tokens))
                {
                    while (tokenScanner.findInLine(rangePattern) != null)
                    {
                        MatchResult range = tokenScanner.match();
                        Token startToken = factory.fromString(range.group(1));
                        Token endToken = factory.fromString(range.group(2));
                        logger.info("adding range: ({},{}]", startToken, endToken);
                        ranges.add(new Range<>(startToken, endToken));
                    }
                    if (tokenScanner.hasNext())
                        throw new IllegalArgumentException("Unexpected string: " + tokenScanner.next());
                }

                // Ensure all specified ranges are actually ranges owned by this host
                RangesAtEndpoint localReplicas = getLocalReplicas(keyspace);
                RangesAtEndpoint.Builder streamRanges = new RangesAtEndpoint.Builder(FBUtilities.getBroadcastAddressAndPort(), ranges.size());
                for (Range<Token> specifiedRange : ranges)
                {
                    boolean foundParentRange = false;
                    for (Replica localReplica : localReplicas)
                    {
                        if (localReplica.contains(specifiedRange))
                        {
                            streamRanges.add(localReplica.decorateSubrange(specifiedRange));
                            foundParentRange = true;
                            break;
                        }
                    }
                    if (!foundParentRange)
                    {
                        throw new IllegalArgumentException(String.format("The specified range %s is not a range that is owned by this node. Please ensure that all token ranges specified to be rebuilt belong to this node.", specifiedRange.toString()));
                    }
                }

                if (specificSources != null)
                {
                    String[] stringHosts = specificSources.split(",");
                    Set<InetAddressAndPort> sources = new HashSet<>(stringHosts.length);
                    for (String stringHost : stringHosts)
                    {
                        try
                        {
                            InetAddressAndPort endpoint = InetAddressAndPort.getByName(stringHost);
                            if (FBUtilities.getBroadcastAddressAndPort().equals(endpoint))
                            {
                                throw new IllegalArgumentException("This host was specified as a source for rebuilding. Sources for a rebuild can only be other nodes in the cluster.");
                            }
                            sources.add(endpoint);
                        }
                        catch (UnknownHostException ex)
                        {
                            throw new IllegalArgumentException("Unknown host specified " + stringHost, ex);
                        }
                    }
                    streamer.addSourceFilter(new RangeStreamer.AllowedSourcesFilter(sources));
                }

                streamer.addRanges(keyspace, streamRanges.build());
            }

            StreamResultFuture resultFuture = streamer.fetchAsync();
            // wait for result
            resultFuture.get();
        }
        catch (InterruptedException e)
        {
            throw new RuntimeException("Interrupted while waiting on rebuild streaming");
        }
        catch (ExecutionException e)
        {
            // This is used exclusively through JMX, so log the full trace but only throw a simple RTE
            logger.error("Error while rebuilding node", e.getCause());
            throw new RuntimeException("Error while rebuilding node: " + e.getCause().getMessage());
        }
        finally
        {
            // rebuild is done (successfully or not)
            isRebuilding.set(false);
        }
    }

    public void setRpcTimeout(long value)
    {
        DatabaseDescriptor.setRpcTimeout(value);
        logger.info("set rpc timeout to {} ms", value);
    }

    public long getRpcTimeout()
    {
        return DatabaseDescriptor.getRpcTimeout(MILLISECONDS);
    }

    public void setReadRpcTimeout(long value)
    {
        DatabaseDescriptor.setReadRpcTimeout(value);
        logger.info("set read rpc timeout to {} ms", value);
    }

    public long getReadRpcTimeout()
    {
        return DatabaseDescriptor.getReadRpcTimeout(MILLISECONDS);
    }

    public void setRangeRpcTimeout(long value)
    {
        DatabaseDescriptor.setRangeRpcTimeout(value);
        logger.info("set range rpc timeout to {} ms", value);
    }

    public long getRangeRpcTimeout()
    {
        return DatabaseDescriptor.getRangeRpcTimeout(MILLISECONDS);
    }

    public void setWriteRpcTimeout(long value)
    {
        DatabaseDescriptor.setWriteRpcTimeout(value);
        logger.info("set write rpc timeout to {} ms", value);
    }

    public long getWriteRpcTimeout()
    {
        return DatabaseDescriptor.getWriteRpcTimeout(MILLISECONDS);
    }

    public void setInternodeTcpConnectTimeoutInMS(int value)
    {
        DatabaseDescriptor.setInternodeTcpConnectTimeoutInMS(value);
        logger.info("set internode tcp connect timeout to {} ms", value);
    }

    public int getInternodeTcpConnectTimeoutInMS()
    {
        return DatabaseDescriptor.getInternodeTcpConnectTimeoutInMS();
    }

    public void setInternodeTcpUserTimeoutInMS(int value)
    {
        DatabaseDescriptor.setInternodeTcpUserTimeoutInMS(value);
        logger.info("set internode tcp user timeout to {} ms", value);
    }

    public int getInternodeTcpUserTimeoutInMS()
    {
        return DatabaseDescriptor.getInternodeTcpUserTimeoutInMS();
    }

    public void setInternodeStreamingTcpUserTimeoutInMS(int value)
    {
        Preconditions.checkArgument(value >= 0, "TCP user timeout cannot be negative for internode streaming connection. Got %s", value);
        DatabaseDescriptor.setInternodeStreamingTcpUserTimeoutInMS(value);
        logger.info("set internode streaming tcp user timeout to {} ms", value);
    }

    public int getInternodeStreamingTcpUserTimeoutInMS()
    {
        return DatabaseDescriptor.getInternodeStreamingTcpUserTimeoutInMS();
    }

    public void setCounterWriteRpcTimeout(long value)
    {
        DatabaseDescriptor.setCounterWriteRpcTimeout(value);
        logger.info("set counter write rpc timeout to {} ms", value);
    }

    public long getCounterWriteRpcTimeout()
    {
        return DatabaseDescriptor.getCounterWriteRpcTimeout(MILLISECONDS);
    }

    public void setCasContentionTimeout(long value)
    {
        DatabaseDescriptor.setCasContentionTimeout(value);
        logger.info("set cas contention rpc timeout to {} ms", value);
    }

    public long getCasContentionTimeout()
    {
        return DatabaseDescriptor.getCasContentionTimeout(MILLISECONDS);
    }

    public void setTruncateRpcTimeout(long value)
    {
        DatabaseDescriptor.setTruncateRpcTimeout(value);
        logger.info("set truncate rpc timeout to {} ms", value);
    }

    public long getTruncateRpcTimeout()
    {
        return DatabaseDescriptor.getTruncateRpcTimeout(MILLISECONDS);
    }

    public void setStreamThroughputMbPerSec(int value)
    {
        int oldValue = DatabaseDescriptor.getStreamThroughputOutboundMegabitsPerSec();
        DatabaseDescriptor.setStreamThroughputOutboundMegabitsPerSec(value);
        StreamManager.StreamRateLimiter.updateThroughput();
        logger.info("setstreamthroughput: throttle set to {} Mb/s (was {} Mb/s)", value, oldValue);
    }

    public int getStreamThroughputMbPerSec()
    {
        return DatabaseDescriptor.getStreamThroughputOutboundMegabitsPerSec();
    }

    public void setInterDCStreamThroughputMbPerSec(int value)
    {
        int oldValue = DatabaseDescriptor.getInterDCStreamThroughputOutboundMegabitsPerSec();
        DatabaseDescriptor.setInterDCStreamThroughputOutboundMegabitsPerSec(value);
        StreamManager.StreamRateLimiter.updateInterDCThroughput();
        logger.info("setinterdcstreamthroughput: throttle set to {} Mb/s (was {} Mb/s)", value, oldValue);
    }

    public int getInterDCStreamThroughputMbPerSec()
    {
        return DatabaseDescriptor.getInterDCStreamThroughputOutboundMegabitsPerSec();
    }


    public int getCompactionThroughputMbPerSec()
    {
        return DatabaseDescriptor.getCompactionThroughputMbPerSec();
    }

    public void setCompactionThroughputMbPerSec(int value)
    {
        DatabaseDescriptor.setCompactionThroughputMbPerSec(value);
        CompactionManager.instance.setRate(value);
    }

    public int getBatchlogReplayThrottleInKB()
    {
        return DatabaseDescriptor.getBatchlogReplayThrottleInKB();
    }

    public void setBatchlogReplayThrottleInKB(int throttleInKB)
    {
        DatabaseDescriptor.setBatchlogReplayThrottleInKB(throttleInKB);
        BatchlogManager.instance.setRate(throttleInKB);
    }

    public int getConcurrentCompactors()
    {
        return DatabaseDescriptor.getConcurrentCompactors();
    }

    public void setConcurrentCompactors(int value)
    {
        if (value <= 0)
            throw new IllegalArgumentException("Number of concurrent compactors should be greater than 0.");
        DatabaseDescriptor.setConcurrentCompactors(value);
        CompactionManager.instance.setConcurrentCompactors(value);
    }

    public void bypassConcurrentValidatorsLimit()
    {
        logger.info("Enabling the ability to set concurrent validations to an unlimited value");
        DatabaseDescriptor.allowUnlimitedConcurrentValidations = true ;
    }

    public void enforceConcurrentValidatorsLimit()
    {
        logger.info("Disabling the ability to set concurrent validations to an unlimited value");
        DatabaseDescriptor.allowUnlimitedConcurrentValidations = false ;
    }

    public boolean isConcurrentValidatorsLimitEnforced()
    {
        return DatabaseDescriptor.allowUnlimitedConcurrentValidations;
    }

    public int getConcurrentValidators()
    {
        return DatabaseDescriptor.getConcurrentValidations();
    }

    public void setConcurrentValidators(int value)
    {
        int concurrentCompactors = DatabaseDescriptor.getConcurrentCompactors();
        if (value > concurrentCompactors && !DatabaseDescriptor.allowUnlimitedConcurrentValidations)
            throw new IllegalArgumentException(
            String.format("Cannot set concurrent_validations greater than concurrent_compactors (%d)",
                          concurrentCompactors));

        if (value <= 0)
        {
            logger.info("Using default value of concurrent_compactors ({}) for concurrent_validations", concurrentCompactors);
            value = concurrentCompactors;
        }
        else
        {
            logger.info("Setting concurrent_validations to {}", value);
        }

        DatabaseDescriptor.setConcurrentValidations(value);
        CompactionManager.instance.setConcurrentValidations();
    }

    public int getConcurrentViewBuilders()
    {
        return DatabaseDescriptor.getConcurrentViewBuilders();
    }

    public void setConcurrentViewBuilders(int value)
    {
        if (value <= 0)
            throw new IllegalArgumentException("Number of concurrent view builders should be greater than 0.");
        DatabaseDescriptor.setConcurrentViewBuilders(value);
        CompactionManager.instance.setConcurrentViewBuilders(DatabaseDescriptor.getConcurrentViewBuilders());
    }

    public boolean isIncrementalBackupsEnabled()
    {
        return DatabaseDescriptor.isIncrementalBackupsEnabled();
    }

    public void setIncrementalBackupsEnabled(boolean value)
    {
        DatabaseDescriptor.setIncrementalBackupsEnabled(value);
    }

    @VisibleForTesting // only used by test
    public void setMovingModeUnsafe()
    {
        setMode(Mode.MOVING, true);
    }

    /**
     * Only used in jvm dtest when not using GOSSIP.
     * See org.apache.cassandra.distributed.impl.Instance#startup(org.apache.cassandra.distributed.api.ICluster)
     */
    @VisibleForTesting
    public void setNormalModeUnsafe()
    {
        setMode(Mode.NORMAL, true);
    }

    private void setMode(Mode m, boolean log)
    {
        setMode(m, null, log);
    }

    private void setMode(Mode m, String msg, boolean log)
    {
        operationMode = m;
        String logMsg = msg == null ? m.toString() : String.format("%s: %s", m, msg);
        if (log)
            logger.info(logMsg);
        else
            logger.debug(logMsg);
    }

    @VisibleForTesting
    public Collection<InetAddressAndPort> prepareForBootstrap(long schemaTimeoutMillis, long ringTimeoutMillis)
    {
        Set<InetAddressAndPort> collisions = new HashSet<>();
        if (SystemKeyspace.bootstrapInProgress())
            logger.warn("Detected previous bootstrap failure; retrying");
        else
            SystemKeyspace.setBootstrapState(SystemKeyspace.BootstrapState.IN_PROGRESS);
        setMode(Mode.JOINING, "waiting for ring information", true);
        waitForSchema(schemaTimeoutMillis, ringTimeoutMillis);
        setMode(Mode.JOINING, "schema complete, ready to bootstrap", true);
        setMode(Mode.JOINING, "waiting for pending range calculation", true);
        PendingRangeCalculatorService.instance.blockUntilFinished();
        setMode(Mode.JOINING, "calculation complete, ready to bootstrap", true);

        logger.debug("... got ring + schema info");

        if (useStrictConsistency && !allowSimultaneousMoves() &&
            (
            getTokenMetadata().getBootstrapTokens().valueSet().size() > 0 ||
            getTokenMetadata().getSizeOfLeavingEndpoints() > 0 ||
            getTokenMetadata().getSizeOfMovingEndpoints() > 0
            ))
        {
            String bootstrapTokens = StringUtils.join(getTokenMetadata().getBootstrapTokens().valueSet(), ',');
            String leavingTokens = StringUtils.join(getTokenMetadata().getLeavingEndpoints(), ',');
            String movingTokens = StringUtils.join(getTokenMetadata().getMovingEndpoints().stream().map(e -> e.right).toArray(), ',');
            throw new UnsupportedOperationException(String.format("Other bootstrapping/leaving/moving nodes detected, cannot bootstrap while cassandra.consistent.rangemovement is true. Nodes detected, bootstrapping: %s; leaving: %s; moving: %s;", bootstrapTokens, leavingTokens, movingTokens));
        }

        // get bootstrap tokens
        if (!replacing)
        {
            if (getTokenMetadata().isMember(FBUtilities.getBroadcastAddressAndPort()))
            {
                String s = "This node is already a member of the token ring; bootstrap aborted. (If replacing a dead node, remove the old one from the ring first.)";
                throw new UnsupportedOperationException(s);
            }
            setMode(Mode.JOINING, "getting bootstrap token", true);
            bootstrapTokens = BootStrapper.getBootstrapTokens(getTokenMetadata(), FBUtilities.getBroadcastAddressAndPort(), schemaTimeoutMillis, ringTimeoutMillis);
        }
        else
        {
            if (!isReplacingSameAddress())
            {
                try
                {
                    // Sleep additionally to make sure that the server actually is not alive
                    // and giving it more time to gossip if alive.
                    Thread.sleep(LoadBroadcaster.BROADCAST_INTERVAL);
                }
                catch (InterruptedException e)
                {
                    throw new AssertionError(e);
                }

                // check for operator errors...
                for (Token token : bootstrapTokens)
                {
                    InetAddressAndPort existing = getTokenMetadata().getEndpoint(token);
                    if (existing != null)
                    {
                        long nanoDelay = ringTimeoutMillis * 1000000L;
                        if (Gossiper.instance.getEndpointStateForEndpoint(existing).getUpdateTimestamp() > (System.nanoTime() - nanoDelay))
                            throw new UnsupportedOperationException("Cannot replace a live node... ");
                        collisions.add(existing);
                    }
                    else
                    {
                        throw new UnsupportedOperationException("Cannot replace token " + token + " which does not exist!");
                    }
                }
            }
            else
            {
                try
                {
                    Thread.sleep(RING_DELAY_MILLIS);
                }
                catch (InterruptedException e)
                {
                    throw new AssertionError(e);
                }

            }
            setMode(Mode.JOINING, "Replacing a node with token(s): " + bootstrapTokens, true);
        }
        return collisions;
    }

    /**
     * Bootstrap node by fetching data from other nodes.
     * If node is bootstrapping as a new node, then this also announces bootstrapping to the cluster.
     *
     * This blocks until streaming is done.
     *
     * @param tokens bootstrapping tokens
     * @return true if bootstrap succeeds.
     */
    @VisibleForTesting
    public boolean bootstrap(final Collection<Token> tokens, long bootstrapTimeoutMillis)
    {
        isBootstrapMode = true;
        SystemKeyspace.updateTokens(tokens); // DON'T use setToken, that makes us part of the ring locally which is incorrect until we are done bootstrapping

        if (!replacing || !isReplacingSameAddress())
        {
            // if not an existing token then bootstrap
            List<Pair<ApplicationState, VersionedValue>> states = new ArrayList<>();
            states.add(Pair.create(ApplicationState.TOKENS, valueFactory.tokens(tokens)));
            states.add(Pair.create(ApplicationState.STATUS_WITH_PORT, replacing?
                                                            valueFactory.bootReplacingWithPort(DatabaseDescriptor.getReplaceAddress()) :
                                                            valueFactory.bootstrapping(tokens)));
            states.add(Pair.create(ApplicationState.STATUS, replacing?
                                                            valueFactory.bootReplacing(DatabaseDescriptor.getReplaceAddress().address) :
                                                            valueFactory.bootstrapping(tokens)));
            Gossiper.instance.addLocalApplicationStates(states);
            setMode(Mode.JOINING, "sleeping " + RING_DELAY_MILLIS + " ms for pending range setup", true);
            Uninterruptibles.sleepUninterruptibly(RING_DELAY_MILLIS, MILLISECONDS);
        }
        else
        {
            // Dont set any state for the node which is bootstrapping the existing token...
            getTokenMetadata().updateNormalTokens(tokens, FBUtilities.getBroadcastAddressAndPort());
            SystemKeyspace.removeEndpoint(DatabaseDescriptor.getReplaceAddress());
        }
        if (!Gossiper.instance.seenAnySeed())
            throw new IllegalStateException("Unable to contact any seeds: " + Gossiper.instance.getSeeds());

        if (Boolean.getBoolean("cassandra.reset_bootstrap_progress"))
        {
            logger.info("Resetting bootstrap progress to start fresh");
            SystemKeyspace.resetAvailableRanges();
        }

        // Force disk boundary invalidation now that local tokens are set
        invalidateDiskBoundaries();

        Future<StreamState> bootstrapStream = startBootstrap(tokens);
        try
        {
            if (bootstrapTimeoutMillis > 0)
                bootstrapStream.get(bootstrapTimeoutMillis, MILLISECONDS);
            else
                bootstrapStream.get();
            bootstrapFinished();
            logger.info("Bootstrap completed for tokens {}", tokens);
            return true;
        }
        catch (Throwable e)
        {
            logger.error("Error while waiting on bootstrap to complete. Bootstrap will have to be restarted.", e);
            return false;
        }
    }

    public Future<StreamState> startBootstrap(Collection<Token> tokens)
    {
        setMode(Mode.JOINING, "Starting to bootstrap...", true);
        BootStrapper bootstrapper = new BootStrapper(FBUtilities.getBroadcastAddressAndPort(), tokens, getTokenMetadata());
        bootstrapper.addProgressListener(progressSupport);
        return bootstrapper.bootstrap(streamStateStore, useStrictConsistency && !replacing); // handles token update
    }

    private void invalidateDiskBoundaries()
    {
        for (Keyspace keyspace : Keyspace.all())
        {
            for (ColumnFamilyStore cfs : keyspace.getColumnFamilyStores())
            {
                for (final ColumnFamilyStore store : cfs.concatWithIndexes())
                {
                    store.invalidateLocalRangesAndDiskBoundaries();
                }
            }
        }
    }

    /**
     * All MVs have been created during bootstrap, so mark them as built
     */
    private void markViewsAsBuilt() {
        for (String keyspace : Schema.instance.getUserKeyspaces().names())
        {
            for (ViewMetadata view: Schema.instance.getKeyspaceMetadata(keyspace).views)
                SystemKeyspace.finishViewBuildStatus(view.keyspace(), view.name());
        }
    }

    /**
     * Called when bootstrap did finish successfully
     */
    private void bootstrapFinished() {
        markViewsAsBuilt();
        isBootstrapMode = false;
    }

    public boolean resumeBootstrap()
    {
        if (isBootstrapMode && SystemKeyspace.bootstrapInProgress())
        {
            logger.info("Resuming bootstrap...");

            // get bootstrap tokens saved in system keyspace
            final Collection<Token> tokens = SystemKeyspace.getSavedTokens();
            // already bootstrapped ranges are filtered during bootstrap
            BootStrapper bootstrapper = new BootStrapper(FBUtilities.getBroadcastAddressAndPort(), tokens, getTokenMetadata());
            bootstrapper.addProgressListener(progressSupport);
            ListenableFuture<StreamState> bootstrapStream = bootstrapper.bootstrap(streamStateStore, useStrictConsistency && !replacing); // handles token update
            Futures.addCallback(bootstrapStream, new FutureCallback<StreamState>()
            {
                @Override
                public void onSuccess(StreamState streamState)
                {
                    try
                    {
                        bootstrapFinished();
                        if (isSurveyMode)
                        {
                            logger.info("Startup complete, but write survey mode is active, not becoming an active ring member. Use JMX (StorageService->joinRing()) to finalize ring joining.");
                        }
                        else
                        {
                            isSurveyMode = false;
                            progressSupport.progress("bootstrap", ProgressEvent.createNotification("Joining ring..."));
                            finishJoiningRing(true, bootstrapTokens);
                            doAuthSetup(false);
                        }
                        progressSupport.progress("bootstrap", new ProgressEvent(ProgressEventType.COMPLETE, 1, 1, "Resume bootstrap complete"));
                        if (!isNativeTransportRunning())
                            daemon.initializeClientTransports();
                        daemon.start();
                        logger.info("Resume complete");
                    }
                    catch(Exception e)
                    {
                        onFailure(e);
                        throw e;
                    }
                }

                @Override
                public void onFailure(Throwable e)
                {
                    String message = "Error during bootstrap: ";
                    if (e instanceof ExecutionException && e.getCause() != null)
                    {
                        message += e.getCause().getMessage();
                    }
                    else
                    {
                        message += e.getMessage();
                    }
                    logger.error(message, e);
                    progressSupport.progress("bootstrap", new ProgressEvent(ProgressEventType.ERROR, 1, 1, message));
                    progressSupport.progress("bootstrap", new ProgressEvent(ProgressEventType.COMPLETE, 1, 1, "Resume bootstrap complete"));
                }
            }, MoreExecutors.directExecutor());
            return true;
        }
        else
        {
            logger.info("Resuming bootstrap is requested, but the node is already bootstrapped.");
            return false;
        }
    }

    public Map<String,List<Integer>> getConcurrency(List<String> stageNames)
    {
        Stream<Stage> stageStream = stageNames.isEmpty() ? stream(Stage.values()) : stageNames.stream().map(Stage::fromPoolName);
        return stageStream.collect(toMap(s -> s.jmxName,
                                         s -> Arrays.asList(s.getCorePoolSize(), s.getMaximumPoolSize())));
    }

    public void setConcurrency(String threadPoolName, int newCorePoolSize, int newMaximumPoolSize)
    {
        Stage stage = Stage.fromPoolName(threadPoolName);
        if (newCorePoolSize >= 0)
            stage.setCorePoolSize(newCorePoolSize);
        stage.setMaximumPoolSize(newMaximumPoolSize);
    }

    public boolean isBootstrapMode()
    {
        return isBootstrapMode;
    }

    public TokenMetadata getTokenMetadata()
    {
        return TokenMetadataProvider.instance.getTokenMetadata();
    }

    public TokenMetadata getTokenMetadataForKeyspace(String keyspaceName)
    {
        return TokenMetadataProvider.instance.getTokenMetadataForKeyspace(keyspaceName);
    }

    public Map<List<String>, List<String>> getRangeToEndpointMap(String keyspace)
    {
        return getRangeToEndpointMap(keyspace, false);
    }

    public Map<List<String>, List<String>> getRangeToEndpointWithPortMap(String keyspace)
    {
         return getRangeToEndpointMap(keyspace, true);
    }

    /**
     * for a keyspace, return the ranges and corresponding listen addresses.
     * @param keyspace
     * @return the endpoint map
     */
    public Map<List<String>, List<String>> getRangeToEndpointMap(String keyspace, boolean withPort)
    {
        /* All the ranges for the tokens */
        Map<List<String>, List<String>> map = new HashMap<>();
        for (Map.Entry<Range<Token>, EndpointsForRange> entry : getRangeToAddressMap(keyspace).entrySet())
        {
            map.put(entry.getKey().asList(), Replicas.stringify(entry.getValue(), withPort));
        }
        return map;
    }

    public InetAddressAndPort getNativeAddressAndPort(InetAddressAndPort endpoint)
    {
        InetAddressAndPort addr = Nodes.getNativeTransportAddressAndPort(endpoint, null);
        if (addr != null)
            return addr;

        if (endpoint.equals(FBUtilities.getBroadcastAddressAndPort()))
            return FBUtilities.getBroadcastNativeAddressAndPort();

        return InetAddressAndPort.getByAddressOverrideDefaults(endpoint.address, DatabaseDescriptor.getNativeTransportPort());
    }

    /**
     * Return the native address associated with an endpoint as a string.
     * @param endpoint The endpoint to get rpc address for
     * @return the native address
     */
    public String getNativeAddress(InetAddressAndPort endpoint, boolean withPort)
    {
        return getNativeAddressAndPort(endpoint).getHostAddress(withPort);
    }

    public Map<List<String>, List<String>> getRangeToRpcaddressMap(String keyspace)
    {
        return getRangeToNativeaddressMap(keyspace, false);
    }

    public Map<List<String>, List<String>> getRangeToNativeaddressWithPortMap(String keyspace)
    {
        return getRangeToNativeaddressMap(keyspace, true);
    }

    /**
     * for a keyspace, return the ranges and corresponding RPC addresses for a given keyspace.
     * @param keyspace
     * @return the endpoint map
     */
    private Map<List<String>, List<String>> getRangeToNativeaddressMap(String keyspace, boolean withPort)
    {
        /* All the ranges for the tokens */
        Map<List<String>, List<String>> map = new HashMap<>();
        for (Map.Entry<Range<Token>, EndpointsForRange> entry : getRangeToAddressMap(keyspace).entrySet())
        {
            List<String> rpcaddrs = new ArrayList<>(entry.getValue().size());
            for (Replica replicas: entry.getValue())
            {
                rpcaddrs.add(getNativeAddress(replicas.endpoint(), withPort));
            }
            map.put(entry.getKey().asList(), rpcaddrs);
        }
        return map;
    }

    public Map<List<String>, List<String>> getPendingRangeToEndpointMap(String keyspace)
    {
        return getPendingRangeToEndpointMap(keyspace, false);
    }

    public Map<List<String>, List<String>> getPendingRangeToEndpointWithPortMap(String keyspace)
    {
        return getPendingRangeToEndpointMap(keyspace, true);
    }

    private Map<List<String>, List<String>> getPendingRangeToEndpointMap(String keyspace, boolean withPort)
    {
        // some people just want to get a visual representation of things. Allow null and set it to the first
        // non-system keyspace.
        if (keyspace == null)
            keyspace = Schema.instance.getNonLocalStrategyKeyspaces().iterator().next().name;

        Map<List<String>, List<String>> map = new HashMap<>();
        for (Map.Entry<Range<Token>, EndpointsForRange> entry : getTokenMetadata().getPendingRangesMM(keyspace).asMap().entrySet())
        {
            map.put(entry.getKey().asList(), Replicas.stringify(entry.getValue(), withPort));
        }
        return map;
    }

    public EndpointsByRange getRangeToAddressMap(String keyspace)
    {
        return getRangeToAddressMap(keyspace, getTokenMetadataForKeyspace(keyspace).sortedTokens());
    }

    public EndpointsByRange getRangeToAddressMapInLocalDC(String keyspace)
    {
        Predicate<Replica> isLocalDC = replica -> isLocalDC(replica.endpoint());

        EndpointsByRange origMap = getRangeToAddressMap(keyspace, getTokensInLocalDC());
        Map<Range<Token>, EndpointsForRange> filteredMap = Maps.newHashMap();
        for (Map.Entry<Range<Token>, EndpointsForRange> entry : origMap.entrySet())
        {
            EndpointsForRange endpointsInLocalDC = entry.getValue().filter(isLocalDC);
            filteredMap.put(entry.getKey(), endpointsInLocalDC);
        }

        return new EndpointsByRange(filteredMap);
    }

    private List<Token> getTokensInLocalDC()
    {
        List<Token> filteredTokens = Lists.newArrayList();
        for (Token token : getTokenMetadata().sortedTokens())
        {
            InetAddressAndPort endpoint = getTokenMetadata().getEndpoint(token);
            if (isLocalDC(endpoint))
                filteredTokens.add(token);
        }
        return filteredTokens;
    }

    private boolean isLocalDC(InetAddressAndPort targetHost)
    {
        String remoteDC = DatabaseDescriptor.getEndpointSnitch().getDatacenter(targetHost);
        String localDC = DatabaseDescriptor.getEndpointSnitch().getLocalDatacenter();
        return remoteDC.equals(localDC);
    }

    private EndpointsByRange getRangeToAddressMap(String keyspace, List<Token> sortedTokens)
    {
        // some people just want to get a visual representation of things. Allow null and set it to the first
        // non-system keyspace.
        if (keyspace == null)
            keyspace = Schema.instance.getNonLocalStrategyKeyspaces().iterator().next().name;

        List<Range<Token>> ranges = getAllRanges(sortedTokens);
        return constructRangeToEndpointMap(keyspace, ranges);
    }


    public List<String> describeRingJMX(String keyspace) throws IOException
    {
        return describeRingJMX(keyspace, false);
    }

    public List<String> describeRingWithPortJMX(String keyspace) throws IOException
    {
        return describeRingJMX(keyspace,true);
    }

    /**
     * The same as {@code describeRing(String)} but converts TokenRange to the String for JMX compatibility
     *
     * @param keyspace The keyspace to fetch information about
     *
     * @return a List of TokenRange(s) converted to String for the given keyspace
     */
    private List<String> describeRingJMX(String keyspace, boolean withPort) throws IOException
    {
        List<TokenRange> tokenRanges;
        try
        {
            tokenRanges = describeRing(keyspace, false, withPort);
        }
        catch (InvalidRequestException e)
        {
            throw new IOException(e.getMessage());
        }
        List<String> result = new ArrayList<>(tokenRanges.size());

        for (TokenRange tokenRange : tokenRanges)
            result.add(tokenRange.toString(withPort));

        return result;
    }

    /**
     * The TokenRange for a given keyspace.
     *
     * @param keyspace The keyspace to fetch information about
     *
     * @return a List of TokenRange(s) for the given keyspace
     *
     * @throws InvalidRequestException if there is no ring information available about keyspace
     */
    public List<TokenRange> describeRing(String keyspace) throws InvalidRequestException
    {
        return describeRing(keyspace, false, false);
    }

    /**
     * The same as {@code describeRing(String)} but considers only the part of the ring formed by nodes in the local DC.
     */
    public List<TokenRange> describeLocalRing(String keyspace) throws InvalidRequestException
    {
        return describeRing(keyspace, true, false);
    }

    private List<TokenRange> describeRing(String keyspace, boolean includeOnlyLocalDC, boolean withPort) throws InvalidRequestException
    {
        if (!Schema.instance.getKeyspaces().contains(keyspace))
            throw new InvalidRequestException("No such keyspace: " + keyspace);

        if (keyspace == null || Keyspace.open(keyspace).getReplicationStrategy() instanceof LocalStrategy)
            throw new InvalidRequestException("There is no ring for the keyspace: " + keyspace);

        List<TokenRange> ranges = new ArrayList<>();
        Token.TokenFactory tf = getTokenFactory();

        EndpointsByRange rangeToAddressMap =
                includeOnlyLocalDC
                        ? getRangeToAddressMapInLocalDC(keyspace)
                        : getRangeToAddressMap(keyspace);

        for (Map.Entry<Range<Token>, EndpointsForRange> entry : rangeToAddressMap.entrySet())
            ranges.add(TokenRange.create(tf, entry.getKey(), ImmutableList.copyOf(entry.getValue().endpoints()), withPort));

        return ranges;
    }

    public Map<String, String> getTokenToEndpointMap()
    {
        return getTokenToEndpointMap(false);
    }

    public Map<String, String> getTokenToEndpointWithPortMap()
    {
        return getTokenToEndpointMap(true);
    }

    private Map<String, String> getTokenToEndpointMap(boolean withPort)
    {
        Map<Token, InetAddressAndPort> mapInetAddress = getTokenMetadata().getNormalAndBootstrappingTokenToEndpointMap();
        // in order to preserve tokens in ascending order, we use LinkedHashMap here
        Map<String, String> mapString = new LinkedHashMap<>(mapInetAddress.size());
        List<Token> tokens = new ArrayList<>(mapInetAddress.keySet());
        Collections.sort(tokens);
        for (Token token : tokens)
        {
            mapString.put(token.toString(), mapInetAddress.get(token).getHostAddress(withPort));
        }
        return mapString;
    }

    public String getLocalHostId()
    {
        return getTokenMetadata().getHostId(FBUtilities.getBroadcastAddressAndPort()).toString();
    }

    public UUID getLocalHostUUID()
    {
        return getTokenMetadata().getHostId(FBUtilities.getBroadcastAddressAndPort());
    }

    public Map<String, String> getHostIdMap()
    {
        return getEndpointToHostId();
    }


    public Map<String, String> getEndpointToHostId()
    {
        return getEndpointToHostId(false);
    }

    public Map<String, String> getEndpointWithPortToHostId()
    {
        return getEndpointToHostId(true);
    }

    private  Map<String, String> getEndpointToHostId(boolean withPort)
    {
        Map<String, String> mapOut = new HashMap<>();
        for (Map.Entry<InetAddressAndPort, UUID> entry : getTokenMetadata().getEndpointToHostIdMapForReading().entrySet())
            mapOut.put(entry.getKey().getHostAddress(withPort), entry.getValue().toString());
        return mapOut;
    }

    public Map<String, String> getHostIdToEndpoint()
    {
        return getHostIdToEndpoint(false);
    }

    public Map<String, String> getHostIdToEndpointWithPort()
    {
        return getHostIdToEndpoint(true);
    }

    private Map<String, String> getHostIdToEndpoint(boolean withPort)
    {
        Map<String, String> mapOut = new HashMap<>();
        for (Map.Entry<InetAddressAndPort, UUID> entry : getTokenMetadata().getEndpointToHostIdMapForReading().entrySet())
            mapOut.put(entry.getValue().toString(), entry.getKey().getHostAddress(withPort));
        return mapOut;
    }

    /**
     * Construct the range to endpoint mapping based on the true view
     * of the world.
     * @param ranges
     * @return mapping of ranges to the replicas responsible for them.
    */
    private EndpointsByRange constructRangeToEndpointMap(String keyspace, List<Range<Token>> ranges)
    {
        AbstractReplicationStrategy strategy = Keyspace.open(keyspace).getReplicationStrategy();
        Map<Range<Token>, EndpointsForRange> rangeToEndpointMap = new HashMap<>(ranges.size());
        for (Range<Token> range : ranges)
            rangeToEndpointMap.put(range, strategy.getNaturalReplicas(range.right));
        return new EndpointsByRange(rangeToEndpointMap);
    }

    public void beforeChange(InetAddressAndPort endpoint, EndpointState currentState, ApplicationState newStateKey, VersionedValue newValue)
    {
        // no-op
    }

    /*
     * Handle the reception of a new particular ApplicationState for a particular endpoint. Note that the value of the
     * ApplicationState has not necessarily "changed" since the last known value, if we already received the same update
     * from somewhere else.
     *
     * onChange only ever sees one ApplicationState piece change at a time (even if many ApplicationState updates were
     * received at the same time), so we perform a kind of state machine here. We are concerned with two events: knowing
     * the token associated with an endpoint, and knowing its operation mode. Nodes can start in either bootstrap or
     * normal mode, and from bootstrap mode can change mode to normal. A node in bootstrap mode needs to have
     * pendingranges set in TokenMetadata; a node in normal mode should instead be part of the token ring.
     *
     * Normal progression of ApplicationState.STATUS values for a node should be like this:
     * STATUS_BOOTSTRAPPING,token
     *   if bootstrapping. stays this way until all files are received.
     * STATUS_NORMAL,token
     *   ready to serve reads and writes.
     * STATUS_LEAVING,token
     *   get ready to leave the cluster as part of a decommission
     * STATUS_LEFT,token
     *   set after decommission is completed.
     *
     * Other STATUS values that may be seen (possibly anywhere in the normal progression):
     * STATUS_MOVING,newtoken
     *   set if node is currently moving to a new token in the ring
     * REMOVING_TOKEN,deadtoken
     *   set if the node is dead and is being removed by its REMOVAL_COORDINATOR
     * REMOVED_TOKEN,deadtoken
     *   set if the node is dead and has been removed by its REMOVAL_COORDINATOR
     *
     * Note: Any time a node state changes from STATUS_NORMAL, it will not be visible to new nodes. So it follows that
     * you should never bootstrap a new node during a removenode, decommission or move.
     */
    public void onChange(InetAddressAndPort endpoint, ApplicationState state, VersionedValue value)
    {
        if (state == ApplicationState.STATUS || state == ApplicationState.STATUS_WITH_PORT)
        {
            String[] pieces = splitValue(value);
            assert (pieces.length > 0);

            String moveName = pieces[0];

            switch (moveName)
            {
                case VersionedValue.STATUS_BOOTSTRAPPING_REPLACE:
                    handleStateBootreplacing(endpoint, pieces);
                    break;
                case VersionedValue.STATUS_BOOTSTRAPPING:
                    handleStateBootstrap(endpoint);
                    break;
                case VersionedValue.STATUS_NORMAL:
                    handleStateNormal(endpoint, VersionedValue.STATUS_NORMAL);
                    break;
                case VersionedValue.SHUTDOWN:
                    handleStateNormal(endpoint, VersionedValue.SHUTDOWN);
                    break;
                case VersionedValue.REMOVING_TOKEN:
                case VersionedValue.REMOVED_TOKEN:
                    handleStateRemoving(endpoint, pieces);
                    break;
                case VersionedValue.STATUS_LEAVING:
                    handleStateLeaving(endpoint);
                    break;
                case VersionedValue.STATUS_LEFT:
                    handleStateLeft(endpoint, pieces);
                    break;
                case VersionedValue.STATUS_MOVING:
                    handleStateMoving(endpoint, pieces);
                    break;
            }
        }
        else
        {
            if (state == ApplicationState.INDEX_STATUS)
            {
                updateIndexStatus(endpoint, value);
                return;
            }

            EndpointState epState = Gossiper.instance.getEndpointStateForEndpoint(endpoint);
            if (epState == null || Gossiper.instance.isDeadState(epState))
            {
                logger.debug("Ignoring state change for dead or unknown endpoint: {}", endpoint);
                return;
            }

            if (getTokenMetadata().isMember(endpoint))
            {
                switch (state)
                {
                    case DC:
                    case RACK:
                        updateTopology(endpoint);
                        break;
                    case RPC_READY:
                        notifyRpcChange(endpoint, epState.isRpcReady());
                        break;
                    case NET_VERSION:
                        updateNetVersion(endpoint, value);
                        break;
                }
            }
            else
            {
                logger.debug("Ignoring application state {} from {} because it is not a member in token metadata",
                             state, endpoint);
            }
        }
    }

    private static String[] splitValue(VersionedValue value)
    {
        return value.value.split(VersionedValue.DELIMITER_STR, -1);
    }

    private void updateIndexStatus(InetAddressAndPort endpoint, VersionedValue versionedValue)
    {
        SecondaryIndexManager.receivePeerIndexStatus(endpoint, versionedValue);
    }

    private void updateNetVersion(InetAddressAndPort endpoint, VersionedValue value)
    {
        try
        {
            MessagingService.instance().versions.set(endpoint, Integer.parseInt(value.value));
        }
        catch (NumberFormatException e)
        {
            throw new AssertionError("Got invalid value for NET_VERSION application state: " + value.value);
        }
    }

    public void updateTopology(InetAddressAndPort endpoint)
    {
        if (getTokenMetadata().isMember(endpoint))
        {
            getTokenMetadata().updateTopology(endpoint);
        }
    }

    public void updateTopology()
    {
        getTokenMetadata().updateTopology();
    }

    private void notifyRpcChange(InetAddressAndPort endpoint, boolean ready)
    {
        if (ready)
            notifyUp(endpoint);
        else
            notifyDown(endpoint);
    }

    private void notifyUp(InetAddressAndPort endpoint)
    {
        if (!isRpcReady(endpoint) || !Gossiper.instance.isAlive(endpoint))
            return;

        for (IEndpointLifecycleSubscriber subscriber : lifecycleSubscribers)
            subscriber.onUp(endpoint);
    }

    private void notifyDown(InetAddressAndPort endpoint)
    {
        for (IEndpointLifecycleSubscriber subscriber : lifecycleSubscribers)
            subscriber.onDown(endpoint);
    }

    private void notifyJoined(InetAddressAndPort endpoint)
    {
        if (!isStatus(endpoint, VersionedValue.STATUS_NORMAL))
            return;

        for (IEndpointLifecycleSubscriber subscriber : lifecycleSubscribers)
            subscriber.onJoinCluster(endpoint);
    }

    private void notifyMoved(InetAddressAndPort endpoint)
    {
        for (IEndpointLifecycleSubscriber subscriber : lifecycleSubscribers)
            subscriber.onMove(endpoint);
    }

    private void notifyLeft(InetAddressAndPort endpoint)
    {
        for (IEndpointLifecycleSubscriber subscriber : lifecycleSubscribers)
            subscriber.onLeaveCluster(endpoint);
    }

    private boolean isStatus(InetAddressAndPort endpoint, String status)
    {
        EndpointState state = Gossiper.instance.getEndpointStateForEndpoint(endpoint);
        return state != null && state.getStatus().equals(status);
    }

    public boolean isRpcReady(InetAddressAndPort endpoint)
    {
        EndpointState state = Gossiper.instance.getEndpointStateForEndpoint(endpoint);
        return state != null && state.isRpcReady();
    }

    /**
     * Set the RPC status. Because when draining a node we need to set the RPC
     * status to not ready, and drain is called by the shutdown hook, it may be that value is false
     * and there is no local endpoint state. In this case it's OK to just do nothing. Therefore,
     * we assert that the local endpoint state is not null only when value is true.
     *
     * @param value - true indicates that RPC is ready, false indicates the opposite.
     */
    public void setRpcReady(boolean value)
    {
        EndpointState state = Gossiper.instance.getEndpointStateForEndpoint(FBUtilities.getBroadcastAddressAndPort());
        // if value is false we're OK with a null state, if it is true we are not.
        assert !value || state != null;

        if (state != null)
            Gossiper.instance.addLocalApplicationState(ApplicationState.RPC_READY, valueFactory.rpcReady(value));
    }

    private Collection<Token> getTokensFor(InetAddressAndPort endpoint)
    {
        return Nodes.getTokens(endpoint, Collections.emptyList());
    }

    /**
     * Handle node bootstrap
     *
     * @param endpoint bootstrapping node
     */
    private void handleStateBootstrap(InetAddressAndPort endpoint)
    {
        Collection<Token> tokens;
        // explicitly check for TOKENS, because a bootstrapping node might be bootstrapping in legacy mode; that is, not using vnodes and no token specified
        tokens = getTokensFor(endpoint);

        if (logger.isDebugEnabled())
            logger.debug("Node {} state bootstrapping, token {}", endpoint, tokens);

        // if this node is present in token metadata, either we have missed intermediate states
        // or the node had crashed. Print warning if needed, clear obsolete stuff and
        // continue.
        if (getTokenMetadata().isMember(endpoint))
        {
            // If isLeaving is false, we have missed both LEAVING and LEFT. However, if
            // isLeaving is true, we have only missed LEFT. Waiting time between completing
            // leave operation and rebootstrapping is relatively short, so the latter is quite
            // common (not enough time for gossip to spread). Therefore we report only the
            // former in the log.
            if (!getTokenMetadata().isLeaving(endpoint))
                logger.info("Node {} state jump to bootstrap", endpoint);
            getTokenMetadata().removeEndpoint(endpoint);
        }

        getTokenMetadata().addBootstrapTokens(tokens, endpoint);
        PendingRangeCalculatorService.instance.update();

        getTokenMetadata().updateHostId(Objects.requireNonNull(Nodes.localOrPeerInfo(endpoint)).getHostId(), endpoint);
    }

    private void handleStateBootreplacing(InetAddressAndPort newNode, String[] pieces)
    {
        InetAddressAndPort oldNode;
        try
        {
            oldNode = InetAddressAndPort.getByName(pieces[1]);
        }
        catch (Exception e)
        {
            logger.error("Node {} tried to replace malformed endpoint {}.", newNode, pieces[1], e);
            return;
        }

        if (IFailureDetector.instance.isAlive(oldNode))
        {
            throw new RuntimeException(String.format("Node %s is trying to replace alive node %s.", newNode, oldNode));
        }

        Optional<InetAddressAndPort> replacingNode = getTokenMetadata().getReplacingNode(newNode);
        if (replacingNode.isPresent() && !replacingNode.get().equals(oldNode))
        {
            throw new RuntimeException(String.format("Node %s is already replacing %s but is trying to replace %s.",
                                                     newNode, replacingNode.get(), oldNode));
        }

        Collection<Token> tokens = getTokensFor(newNode);

        if (logger.isDebugEnabled())
            logger.debug("Node {} is replacing {}, tokens {}", newNode, oldNode, tokens);

        getTokenMetadata().addReplaceTokens(tokens, newNode, oldNode);
        PendingRangeCalculatorService.instance.update();

        getTokenMetadata().updateHostId(Objects.requireNonNull(Nodes.localOrPeerInfo(newNode)).getHostId(), newNode);
    }

    private void ensureUpToDateTokenMetadata(String status, InetAddressAndPort endpoint)
    {
        Set<Token> tokens = new TreeSet<>(getTokensFor(endpoint));

        if (logger.isDebugEnabled())
            logger.debug("Node {} state {}, tokens {}", endpoint, status, tokens);

        // If the node is previously unknown or tokens do not match, update tokenmetadata to
        // have this node as 'normal' (it must have been using this token before the
        // leave). This way we'll get pending ranges right.
        if (!getTokenMetadata().isMember(endpoint))
        {
            logger.info("Node {} state jump to {}", endpoint, status);
            updateTokenMetadata(endpoint, tokens);
        }
        else if (!tokens.equals(new TreeSet<>(getTokenMetadata().getTokens(endpoint))))
        {
            logger.warn("Node {} '{}' token mismatch. Long network partition?", endpoint, status);
            updateTokenMetadata(endpoint, tokens);
        }
    }

    private void updateTokenMetadata(InetAddressAndPort endpoint, Iterable<Token> tokens)
    {
        updateTokenMetadata(endpoint, tokens, new HashSet<>());
    }

    private void updateTokenMetadata(InetAddressAndPort endpoint, Iterable<Token> tokens, Set<InetAddressAndPort> endpointsToRemove)
    {
        Set<Token> tokensToUpdateInMetadata = new HashSet<>();
        Set<Token> tokensToUpdateInSystemKeyspace = new HashSet<>();

        for (final Token token : tokens)
        {
            // we don't want to update if this node is responsible for the token and it has a later startup time than endpoint.
            InetAddressAndPort currentOwner = getTokenMetadata().getEndpoint(token);
            if (currentOwner == null)
            {
                logger.debug("New node {} at token {}", endpoint, token);
                tokensToUpdateInMetadata.add(token);
                tokensToUpdateInSystemKeyspace.add(token);
            }
            else if (endpoint.equals(currentOwner))
            {
                // set state back to normal, since the node may have tried to leave, but failed and is now back up
                tokensToUpdateInMetadata.add(token);
                tokensToUpdateInSystemKeyspace.add(token);
            }
            else if (Gossiper.instance.compareEndpointStartup(endpoint, currentOwner) > 0)
            {
                tokensToUpdateInMetadata.add(token);
                tokensToUpdateInSystemKeyspace.add(token);

                // currentOwner is no longer current, endpoint is.  Keep track of these moves, because when
                // a host no longer has any tokens, we'll want to remove it.
                Multimap<InetAddressAndPort, Token> epToTokenCopy = getTokenMetadata().getEndpointToTokenMapForReading();
                epToTokenCopy.get(currentOwner).remove(token);
                if (epToTokenCopy.get(currentOwner).isEmpty())
                    endpointsToRemove.add(currentOwner);

                logger.info("Nodes {} and {} have the same token {}. {} is the new owner", endpoint, currentOwner, token, endpoint);
            }
            else
            {
                logger.info("Nodes {} and {} have the same token {}.  Ignoring {}", endpoint, currentOwner, token, endpoint);
            }
        }

        getTokenMetadata().updateNormalTokens(tokensToUpdateInMetadata, endpoint);
        for (InetAddressAndPort ep : endpointsToRemove)
        {
            removeEndpoint(ep);
            if (replacing && ep.equals(DatabaseDescriptor.getReplaceAddress()))
                Gossiper.instance.replacementQuarantine(ep); // quarantine locally longer than normally; see CASSANDRA-8260
        }
        if (!tokensToUpdateInSystemKeyspace.isEmpty())
            SystemKeyspace.updateTokens(endpoint, tokensToUpdateInSystemKeyspace);
    }

    @VisibleForTesting
    public boolean isReplacingSameHostAddressAndHostId(UUID hostId)
    {
        try
        {
            return isReplacingSameAddress() &&
                    Gossiper.instance.getEndpointStateForEndpoint(DatabaseDescriptor.getReplaceAddress()) != null
                    && Objects.equals(hostId, Nodes.getHostId(DatabaseDescriptor.getReplaceAddress(), null));
        }
        catch (RuntimeException ex)
        {
            // If a host is decomissioned and the DNS entry is removed before the
            // bootstrap completes, when it completes and advertises NORMAL state to other nodes, they will be unable
            // to resolve it to an InetAddress unless it happens to be cached. This could happen on nodes
            // storing large amounts of data or with long index rebuild times or if new instances have been added
            // to the cluster through expansion or additional host replacement.
            //
            // The original host replacement must have been able to resolve the replacing address on startup
            // when setting StorageService.replacing, so if it is impossible to resolve now it is probably
            // decommissioned and did not have the same IP address or host id.  Allow the handleStateNormal
            // handling to proceed, otherwise gossip state will be inconistent with some nodes believing the
            // replacement host to be normal, and nodes unable to resolve the hostname will be left in JOINING.
            if (ex.getCause() != null && ex.getCause().getClass() == UnknownHostException.class)
            {
                logger.info("Suppressed exception while checking isReplacingSameHostAddressAndHostId({}). Original host was probably decommissioned. ({})",
                        hostId, ex.getMessage());
                return false;
            }
            throw ex; // otherwise rethrow
        }
    }

    /**
     * Handle node move to normal state. That is, node is entering token ring and participating
     * in reads.
     *
     * @param endpoint node
     */
    private void handleStateNormal(final InetAddressAndPort endpoint, final String status)
    {
        Collection<Token> tokens = getTokensFor(endpoint);
        Set<InetAddressAndPort> endpointsToRemove = new HashSet<>();

        if (logger.isDebugEnabled())
            logger.debug("Node {} state {}, token {}", endpoint, status, tokens);

        if (getTokenMetadata().isMember(endpoint))
            logger.info("Node {} state jump to {}", endpoint, status);

        if (tokens.isEmpty() && status.equals(VersionedValue.STATUS_NORMAL))
            logger.error("Node {} is in state normal but it has no tokens, state: {}",
                         endpoint,
                         Gossiper.instance.getEndpointStateForEndpoint(endpoint));

        Optional<InetAddressAndPort> replacingNode = getTokenMetadata().getReplacingNode(endpoint);
        if (replacingNode.isPresent())
        {
            assert !endpoint.equals(replacingNode.get()) : "Pending replacement endpoint with same address is not supported";
            logger.info("Node {} will complete replacement of {} for tokens {}", endpoint, replacingNode.get(), tokens);
            if (IFailureDetector.instance.isAlive(replacingNode.get()))
            {
                logger.error("Node {} cannot complete replacement of alive node {}.", endpoint, replacingNode.get());
                return;
            }
            endpointsToRemove.add(replacingNode.get());
        }

        Optional<InetAddressAndPort> replacementNode = getTokenMetadata().getReplacementNode(endpoint);
        if (replacementNode.isPresent())
        {
            logger.warn("Node {} is currently being replaced by node {}.", endpoint, replacementNode.get());
        }

        // Order Matters, TM.updateHostID() should be called before TM.updateNormalToken(), (see CASSANDRA-4300).
        UUID hostId = Nodes.getHostId(endpoint, null);
        InetAddressAndPort existing = getTokenMetadata().getEndpointForHostId(hostId);
        if (replacing && isReplacingSameHostAddressAndHostId(hostId))
        {
            logger.warn("Not updating token metadata for {} because I am replacing it", endpoint);
        }
        else
        {
            if (existing != null && !existing.equals(endpoint))
            {
                if (existing.equals(FBUtilities.getBroadcastAddressAndPort()))
                {
                    logger.warn("Not updating host ID {} for {} because it's mine", hostId, endpoint);
                    getTokenMetadata().removeEndpoint(endpoint);
                    endpointsToRemove.add(endpoint);
                }
                else if (Gossiper.instance.compareEndpointStartup(endpoint, existing) > 0)
                {
                    logger.warn("Host ID collision for {} between {} and {}; {} is the new owner", hostId, existing, endpoint, endpoint);
                    getTokenMetadata().removeEndpoint(existing);
                    endpointsToRemove.add(existing);
                    getTokenMetadata().updateHostId(hostId, endpoint);
                }
                else
                {
                    logger.warn("Host ID collision for {} between {} and {}; ignored {}", hostId, existing, endpoint, endpoint);
                    getTokenMetadata().removeEndpoint(endpoint);
                    endpointsToRemove.add(endpoint);
                }
            }
            else
                getTokenMetadata().updateHostId(hostId, endpoint);
        }

        // capture because updateNormalTokens clears moving and member status
        boolean isMember = getTokenMetadata().isMember(endpoint);
        boolean isMoving = getTokenMetadata().isMoving(endpoint);

        updateTokenMetadata(endpoint, tokens, endpointsToRemove);

        if (isMoving || operationMode == Mode.MOVING)
        {
            getTokenMetadata().removeFromMoving(endpoint);
            notifyMoved(endpoint);
        }
        else if (!isMember) // prior to this, the node was not a member
        {
            notifyJoined(endpoint);
        }

        PendingRangeCalculatorService.instance.update();
    }

    /**
     * Handle node preparing to leave the ring
     *
     * @param endpoint node
     */
    private void handleStateLeaving(InetAddressAndPort endpoint)
    {
        // If the node is previously unknown or tokens do not match, update tokenmetadata to
        // have this node as 'normal' (it must have been using this token before the
        // leave). This way we'll get pending ranges right.

        ensureUpToDateTokenMetadata(VersionedValue.STATUS_LEAVING, endpoint);

        // at this point the endpoint is certainly a member with this token, so let's proceed
        // normally
        getTokenMetadata().addLeavingEndpoint(endpoint);
        PendingRangeCalculatorService.instance.update();
    }

    /**
     * Handle node leaving the ring. This will happen when a node is decommissioned
     *
     * @param endpoint If reason for leaving is decommission, endpoint is the leaving node.
     * @param pieces STATE_LEFT,token
     */
    private void handleStateLeft(InetAddressAndPort endpoint, String[] pieces)
    {
        assert pieces.length >= 2;
        Collection<Token> tokens = getTokensFor(endpoint);

        if (logger.isDebugEnabled())
            logger.debug("Node {} state left, tokens {}", endpoint, tokens);

        excise(tokens, endpoint, extractExpireTime(pieces));
    }

    /**
     * Handle node moving inside the ring.
     *
     * @param endpoint moving endpoint address
     * @param pieces STATE_MOVING, token
     */
    private void handleStateMoving(InetAddressAndPort endpoint, String[] pieces)
    {
        ensureUpToDateTokenMetadata(VersionedValue.STATUS_MOVING, endpoint);

        assert pieces.length >= 2;
        Token token = getTokenFactory().fromString(pieces[1]);

        if (logger.isDebugEnabled())
            logger.debug("Node {} state moving, new token {}", endpoint, token);

        getTokenMetadata().addMovingEndpoint(token, endpoint);

        PendingRangeCalculatorService.instance.update();
    }

    /**
     * Handle notification that a node being actively removed from the ring via 'removenode'
     *
     * @param endpoint node
     * @param pieces either REMOVED_TOKEN (node is gone) or REMOVING_TOKEN (replicas need to be restored)
     */
    private void handleStateRemoving(InetAddressAndPort endpoint, String[] pieces)
    {
        assert (pieces.length > 0);

        if (endpoint.equals(FBUtilities.getBroadcastAddressAndPort()))
        {
            logger.info("Received removenode gossip about myself. Is this node rejoining after an explicit removenode?");
            try
            {
                drain();
            }
            catch (Exception e)
            {
                throw new RuntimeException(e);
            }
            return;
        }
        if (getTokenMetadata().isMember(endpoint))
        {
            String state = pieces[0];
            Collection<Token> removeTokens = getTokenMetadata().getTokens(endpoint);

            if (VersionedValue.REMOVED_TOKEN.equals(state))
            {
                excise(removeTokens, endpoint, extractExpireTime(pieces));
            }
            else if (VersionedValue.REMOVING_TOKEN.equals(state))
            {
                ensureUpToDateTokenMetadata(state, endpoint);

                if (logger.isDebugEnabled())
                    logger.debug("Tokens {} removed manually (endpoint was {})", removeTokens, endpoint);

                // Note that the endpoint is being removed
                getTokenMetadata().addLeavingEndpoint(endpoint);
                PendingRangeCalculatorService.instance.update();

                // find the endpoint coordinating this removal that we need to notify when we're done
                String[] coordinator = splitValue(Gossiper.instance.getEndpointStateForEndpoint(endpoint).getApplicationState(ApplicationState.REMOVAL_COORDINATOR));
                UUID hostId = UUID.fromString(coordinator[1]);
                // grab any data we are now responsible for and notify responsible node
                restoreReplicaCount(endpoint, getTokenMetadata().getEndpointForHostId(hostId));
            }
        }
        else // now that the gossiper has told us about this nonexistent member, notify the gossiper to remove it
        {
            if (VersionedValue.REMOVED_TOKEN.equals(pieces[0]))
                addExpireTimeIfFound(endpoint, extractExpireTime(pieces));
            removeEndpoint(endpoint);
        }
    }

    private void excise(Collection<Token> tokens, InetAddressAndPort endpoint)
    {
        logger.info("Removing tokens {} for {}", tokens, endpoint);

        UUID hostId = getTokenMetadata().getHostId(endpoint);
        if (hostId != null && getTokenMetadata().isMember(endpoint))
        {
            // enough time for writes to expire and MessagingService timeout reporter callback to fire, which is where
            // hints are mostly written from - using getMinRpcTimeout() / 2 for the interval.
            long delay = DatabaseDescriptor.getMinRpcTimeout(MILLISECONDS) + DatabaseDescriptor.getWriteRpcTimeout(MILLISECONDS);
            ScheduledExecutors.optionalTasks.schedule(() -> HintsService.instance.excise(hostId), delay, MILLISECONDS);
        }

        removeEndpoint(endpoint);
        getTokenMetadata().removeEndpoint(endpoint);
        if (!tokens.isEmpty())
            getTokenMetadata().removeBootstrapTokens(tokens);
        notifyLeft(endpoint);
        PendingRangeCalculatorService.instance.update();
    }

    private void excise(Collection<Token> tokens, InetAddressAndPort endpoint, long expireTime)
    {
        addExpireTimeIfFound(endpoint, expireTime);
        excise(tokens, endpoint);
    }

    /** unlike excise we just need this endpoint gone without going through any notifications **/
    private void removeEndpoint(InetAddressAndPort endpoint)
    {
        Gossiper.runInGossipStageBlocking(() -> Gossiper.instance.removeEndpoint(endpoint));
        Nodes.peers().remove(endpoint, true, false);
    }

    protected void addExpireTimeIfFound(InetAddressAndPort endpoint, long expireTime)
    {
        if (expireTime != 0L)
        {
            Gossiper.instance.addExpireTimeForEndpoint(endpoint, expireTime);
        }
    }

    protected long extractExpireTime(String[] pieces)
    {
        return Long.parseLong(pieces[2]);
    }

    /**
     * Finds living endpoints responsible for the given ranges
     *
     * @param keyspaceName the keyspace ranges belong to
     * @param leavingReplicas the ranges to find sources for
     * @return multimap of addresses to ranges the address is responsible for
     */
    private Multimap<InetAddressAndPort, FetchReplica> getNewSourceReplicas(String keyspaceName, Set<LeavingReplica> leavingReplicas)
    {
        InetAddressAndPort myAddress = FBUtilities.getBroadcastAddressAndPort();
        EndpointsByRange rangeReplicas = Keyspace.open(keyspaceName).getReplicationStrategy().getRangeAddresses(getTokenMetadata().cloneOnlyTokenMap());

        logger.debug("Getting new source replicas for {}", leavingReplicas);
        return findLiveReplicasForRanges(leavingReplicas, rangeReplicas, myAddress);
    }

    // find alive sources for ranges
    @VisibleForTesting
    public Multimap<InetAddressAndPort, FetchReplica> findLiveReplicasForRanges(Set<LeavingReplica> leavingReplicas, EndpointsByRange rangeReplicas, InetAddressAndPort myAddress)
    {
        Multimap<InetAddressAndPort, FetchReplica> sourceRanges = HashMultimap.create();
        IFailureDetector failureDetector = IFailureDetector.instance;

        for (LeavingReplica leaver : leavingReplicas)
        {
            //We need this to find the replicas from before leaving to supply the data
            Replica leavingReplica = leaver.leavingReplica;
            //We need this to know what to fetch and what the transient status is
            Replica ourReplica = leaver.ourReplica;
            //If we are going to be a full replica only consider full replicas
            Predicate<Replica> replicaFilter = ourReplica.isFull() ? Replica::isFull : Predicates.alwaysTrue();
            Predicate<Replica> notSelf = replica -> !replica.endpoint().equals(myAddress);
            EndpointsForRange possibleReplicas = rangeReplicas.get(leavingReplica.range());
            logger.info("Possible replicas for newReplica {} are {}", ourReplica, possibleReplicas);
            IEndpointSnitch snitch = DatabaseDescriptor.getEndpointSnitch();
            EndpointsForRange sortedPossibleReplicas = snitch.sortedByProximity(myAddress, possibleReplicas);
            logger.info("Sorted possible replicas starts as {}", sortedPossibleReplicas);
            Optional<Replica> myCurrentReplica = tryFind(possibleReplicas, replica -> replica.endpoint().equals(myAddress)).toJavaUtil();

            boolean transientToFull = myCurrentReplica.isPresent() && myCurrentReplica.get().isTransient() && ourReplica.isFull();
            assert !sortedPossibleReplicas.endpoints().contains(myAddress) || transientToFull : String.format("My address %s, sortedPossibleReplicas %s, myCurrentReplica %s, myNewReplica %s", myAddress, sortedPossibleReplicas, myCurrentReplica, ourReplica);

            //Originally this didn't log if it couldn't restore replication and that seems wrong
            boolean foundLiveReplica = false;
            for (Replica possibleReplica : sortedPossibleReplicas.filter(Predicates.and(replicaFilter, notSelf)))
            {
                if (failureDetector.isAlive(possibleReplica.endpoint()))
                {
                    foundLiveReplica = true;
                    sourceRanges.put(possibleReplica.endpoint(), new FetchReplica(ourReplica, possibleReplica));
                    break;
                }
                else
                {
                    logger.debug("Skipping down replica {}", possibleReplica);
                }
            }
            if (!foundLiveReplica)
            {
                logger.warn("Didn't find live replica to restore replication for " + ourReplica);
            }
        }
        return sourceRanges;
    }

    /**
     * Sends a notification to a node indicating we have finished replicating data.
     *
     * @param remote node to send notification to
     */
    private void sendReplicationNotification(InetAddressAndPort remote)
    {
        // notify the remote token
        Message msg = Message.out(REPLICATION_DONE_REQ, noPayload);
        IFailureDetector failureDetector = IFailureDetector.instance;
        if (logger.isDebugEnabled())
            logger.debug("Notifying {} of replication completion\n", remote);
        while (failureDetector.isAlive(remote))
        {
            AsyncOneResponse ior = new AsyncOneResponse();
            MessagingService.instance().sendWithCallback(msg, remote, ior);

            if (!ior.awaitUninterruptibly(DatabaseDescriptor.getRpcTimeout(NANOSECONDS), NANOSECONDS))
                continue; // try again if we timeout

            if (!ior.isSuccess())
                throw new AssertionError(ior.cause());

            return;
        }
    }

    @VisibleForTesting
    public static class LeavingReplica
    {
        //The node that is leaving
        private final Replica leavingReplica;

        //Our range and transient status
        private final Replica ourReplica;

        public LeavingReplica(Replica leavingReplica, Replica ourReplica)
        {
            Preconditions.checkNotNull(leavingReplica);
            Preconditions.checkNotNull(ourReplica);
            this.leavingReplica = leavingReplica;
            this.ourReplica = ourReplica;
        }

        public boolean equals(Object o)
        {
            if (this == o) return true;
            if (o == null || getClass() != o.getClass()) return false;

            LeavingReplica that = (LeavingReplica) o;

            if (!leavingReplica.equals(that.leavingReplica)) return false;
            return ourReplica.equals(that.ourReplica);
        }

        public int hashCode()
        {
            int result = leavingReplica.hashCode();
            result = 31 * result + ourReplica.hashCode();
            return result;
        }

        public String toString()
        {
            return "LeavingReplica{" +
                   "leavingReplica=" + leavingReplica +
                   ", ourReplica=" + ourReplica +
                   '}';
        }
    }

    /**
     * Called when an endpoint is removed from the ring. This function checks
     * whether this node becomes responsible for new ranges as a
     * consequence and streams data if needed.
     *
     * This is rather ineffective, but it does not matter so much
     * since this is called very seldom
     *
     * @param endpoint the node that left
     */
    private void restoreReplicaCount(InetAddressAndPort endpoint, final InetAddressAndPort notifyEndpoint)
    {
        Map<String, Multimap<InetAddressAndPort, FetchReplica>> replicasToFetch = new HashMap<>();

        InetAddressAndPort myAddress = FBUtilities.getBroadcastAddressAndPort();

        for (String keyspaceName : Schema.instance.getNonLocalStrategyKeyspaces().names())
        {
            logger.debug("Restoring replica count for keyspace {}", keyspaceName);
            EndpointsByReplica changedReplicas = getChangedReplicasForLeaving(keyspaceName, endpoint, getTokenMetadata(), Keyspace.open(keyspaceName).getReplicationStrategy());
            Set<LeavingReplica> myNewReplicas = new HashSet<>();
            for (Map.Entry<Replica, Replica> entry : changedReplicas.flattenEntries())
            {
                Replica replica = entry.getValue();
                if (replica.endpoint().equals(myAddress))
                {
                    //Maybe we don't technically need to fetch transient data from somewhere
                    //but it's probably not a lot and it probably makes things a hair more resilient to people
                    //not running repair when they should.
                    myNewReplicas.add(new LeavingReplica(entry.getKey(), entry.getValue()));
                }
            }
            logger.debug("Changed replicas for leaving {}, myNewReplicas {}", changedReplicas, myNewReplicas);
            replicasToFetch.put(keyspaceName, getNewSourceReplicas(keyspaceName, myNewReplicas));
        }

        StreamPlan stream = new StreamPlan(StreamOperation.RESTORE_REPLICA_COUNT);
        replicasToFetch.forEach((keyspaceName, sources) -> {
            logger.debug("Requesting keyspace {} sources", keyspaceName);
            sources.asMap().forEach((sourceAddress, fetchReplicas) -> {
                logger.debug("Source and our replicas are {}", fetchReplicas);
                //Remember whether this node is providing the full or transient replicas for this range. We are going
                //to pass streaming the local instance of Replica for the range which doesn't tell us anything about the source
                //By encoding it as two separate sets we retain this information about the source.
                RangesAtEndpoint full = fetchReplicas.stream()
                                                             .filter(f -> f.remote.isFull())
                                                             .map(f -> f.local)
                                                             .collect(RangesAtEndpoint.collector(myAddress));
                RangesAtEndpoint transientReplicas = fetchReplicas.stream()
                                                                  .filter(f -> f.remote.isTransient())
                                                                  .map(f -> f.local)
                                                                  .collect(RangesAtEndpoint.collector(myAddress));
                if (logger.isDebugEnabled())
                    logger.debug("Requesting from {} full replicas {} transient replicas {}", sourceAddress, StringUtils.join(full, ", "), StringUtils.join(transientReplicas, ", "));

                stream.requestRanges(sourceAddress, keyspaceName, full, transientReplicas);
            });
        });
        StreamResultFuture future = stream.execute();
        Futures.addCallback(future, new FutureCallback<StreamState>()
        {
            public void onSuccess(StreamState finalState)
            {
                sendReplicationNotification(notifyEndpoint);
            }

            public void onFailure(Throwable t)
            {
                logger.warn("Streaming to restore replica count failed", t);
                // We still want to send the notification
                sendReplicationNotification(notifyEndpoint);
            }
        }, MoreExecutors.directExecutor());
    }

    /**
     * This is used in three contexts, graceful decomission, and restoreReplicaCount/removeNode.
     * Graceful decomission should never lose data and it's going to be important that transient data
     * is streamed to at least one other node from this one for each range.
     *
     * For ranges this node replicates its removal should cause a new replica to be selected either as transient or full
     * for every range. So I believe the current code doesn't have to do anything special because it will engage in streaming
     * for every range it replicates to at least one other node and that should propagate the transient data that was here.
     * When I graphed this out on paper the result of removal looked correct and there are no issues such as
     * this node needing to create a full replica for a range it transiently replicates because what is created is just another
     * transient replica to replace this node.
     * @param keyspaceName
     * @param endpoint
     * @return
     */
    // needs to be modified to accept either a keyspace or ARS.
    static EndpointsByReplica getChangedReplicasForLeaving(String keyspaceName, InetAddressAndPort endpoint, TokenMetadata tokenMetadata, AbstractReplicationStrategy strat)
    {
        // First get all ranges the leaving endpoint is responsible for
        RangesAtEndpoint replicas = strat.getAddressReplicas(endpoint);

        if (logger.isDebugEnabled())
            logger.debug("Node {} replicas [{}]", endpoint, StringUtils.join(replicas, ", "));

        Map<Replica, EndpointsForRange> currentReplicaEndpoints = Maps.newHashMapWithExpectedSize(replicas.size());

        // Find (for each range) all nodes that store replicas for these ranges as well
        TokenMetadata metadata = tokenMetadata.cloneOnlyTokenMap(); // don't do this in the loop! #7758
        for (Replica replica : replicas)
            currentReplicaEndpoints.put(replica, strat.calculateNaturalReplicas(replica.range().right, metadata));

        TokenMetadata temp = tokenMetadata.cloneAfterAllLeft();

        // endpoint might or might not be 'leaving'. If it was not leaving (that is, removenode
        // command was used), it is still present in temp and must be removed.
        if (temp.isMember(endpoint))
            temp.removeEndpoint(endpoint);

        EndpointsByReplica.Builder changedRanges = new EndpointsByReplica.Builder();

        // Go through the ranges and for each range check who will be
        // storing replicas for these ranges when the leaving endpoint
        // is gone. Whoever is present in newReplicaEndpoints list, but
        // not in the currentReplicaEndpoints list, will be needing the
        // range.
        for (Replica replica : replicas)
        {
            EndpointsForRange newReplicaEndpoints = strat.calculateNaturalReplicas(replica.range().right, temp);
            newReplicaEndpoints = newReplicaEndpoints.filter(newReplica -> {
                Optional<Replica> currentReplicaOptional =
                    tryFind(currentReplicaEndpoints.get(replica),
                            currentReplica -> newReplica.endpoint().equals(currentReplica.endpoint())
                    ).toJavaUtil();
                //If it is newly replicating then yes we must do something to get the data there
                if (!currentReplicaOptional.isPresent())
                    return true;

                Replica currentReplica = currentReplicaOptional.get();
                //This transition requires streaming to occur
                //Full -> transient is handled by nodetool cleanup
                //transient -> transient and full -> full don't require any action
                if (currentReplica.isTransient() && newReplica.isFull())
                    return true;
                return false;
            });

            if (logger.isDebugEnabled())
                if (newReplicaEndpoints.isEmpty())
                    logger.debug("Replica {} already in all replicas", replica);
                else
                    logger.debug("Replica {} will be responsibility of {}", replica, StringUtils.join(newReplicaEndpoints, ", "));
            changedRanges.putAll(replica, newReplicaEndpoints, Conflict.NONE);
        }

        return changedRanges.build();
    }

    public void onJoin(InetAddressAndPort endpoint, EndpointState epState)
    {
        // Explicitly process STATUS or STATUS_WITH_PORT before the other
        // application states to maintain pre-4.0 semantics with the order
        // they are processed.  Otherwise the endpoint will not be added
        // to TokenMetadata so non-STATUS* appstates will be ignored.
        ApplicationState statusState = ApplicationState.STATUS_WITH_PORT;
        VersionedValue statusValue;
        statusValue = epState.getApplicationState(statusState);
        if (statusValue == null)
        {
            statusState = ApplicationState.STATUS;
            statusValue = epState.getApplicationState(statusState);
        }
        if (statusValue != null)
            Gossiper.instance.doOnChangeNotifications(endpoint, statusState, statusValue);

        for (Map.Entry<ApplicationState, VersionedValue> entry : epState.states())
        {
            if (entry.getKey() == ApplicationState.STATUS_WITH_PORT || entry.getKey() == ApplicationState.STATUS)
                continue;
            Gossiper.instance.doOnChangeNotifications(endpoint, entry.getKey(), entry.getValue());
        }
    }

    public void onAlive(InetAddressAndPort endpoint, EndpointState state)
    {
        if (getTokenMetadata().isMember(endpoint))
            notifyUp(endpoint);
    }

    public void onRemove(InetAddressAndPort endpoint)
    {
        getTokenMetadata().removeEndpoint(endpoint);
        PendingRangeCalculatorService.instance.update();
    }

    public void onDead(InetAddressAndPort endpoint, EndpointState state)
    {
        // interrupt any outbound connection; if the node is failing and we cannot reconnect,
        // this will rapidly lower the number of bytes we are willing to queue to the node
        MessagingService.instance().interruptOutbound(endpoint);
        notifyDown(endpoint);
    }

    public void onRestart(InetAddressAndPort endpoint, EndpointState state)
    {
        // If we have restarted before the node was even marked down, we need to reset the connection pool
        if (state.isAlive())
            onDead(endpoint, state);

        // Then, the node may have been upgraded and changed its messaging protocol version. If so, we
        // want to update that before we mark the node live again to avoid problems like CASSANDRA-11128.
        VersionedValue netVersion = state.getApplicationState(ApplicationState.NET_VERSION);
        if (netVersion != null)
            updateNetVersion(endpoint, netVersion);
    }


    public String getLoadString()
    {
        return FileUtils.stringifyFileSize(StorageMetrics.load.getCount());
    }

    public Map<String, String> getLoadMapWithPort()
    {
        return getLoadMap(true);
    }

    public Map<String, String> getLoadMap()
    {
        return getLoadMap(false);
    }

    private Map<String, String> getLoadMap(boolean withPort)
    {
        Map<String, String> map = new HashMap<>();
        for (Map.Entry<InetAddressAndPort,Double> entry : LoadBroadcaster.instance.getLoadInfo().entrySet())
        {
            map.put(entry.getKey().getHostAddress(withPort), FileUtils.stringifyFileSize(entry.getValue()));
        }
        // gossiper doesn't see its own updates, so we need to special-case the local node
        map.put(FBUtilities.getBroadcastAddressAndPort().getHostAddress(withPort), getLoadString());
        return map;
    }

    // TODO
    public final void deliverHints(String host)
    {
        throw new UnsupportedOperationException();
    }

    public Collection<Token> getLocalTokens()
    {
        Collection<Token> tokens = SystemKeyspace.getSavedTokens();
        assert tokens != null && !tokens.isEmpty(); // should not be called before initServer sets this
        return tokens;
    }

    @Nullable
    public InetAddressAndPort getEndpointForHostId(UUID hostId)
    {
        return getTokenMetadata().getEndpointForHostId(hostId);
    }

    @Nullable
    public UUID getHostIdForEndpoint(InetAddressAndPort address)
    {
        return getTokenMetadata().getHostId(address);
    }

    /* These methods belong to the MBean interface */

    public List<String> getTokens()
    {
        return getTokens(FBUtilities.getBroadcastAddressAndPort());
    }

    public List<String> getTokens(String endpoint) throws UnknownHostException
    {
        return getTokens(InetAddressAndPort.getByName(endpoint));
    }

    private List<String> getTokens(InetAddressAndPort endpoint)
    {
        List<String> strTokens = new ArrayList<>();
        for (Token tok : getTokenMetadata().getTokens(endpoint))
            strTokens.add(tok.toString());
        return strTokens;
    }

    public String getReleaseVersion()
    {
        return FBUtilities.getReleaseVersionString();
    }

    public String getSchemaVersion()
    {
        return Schema.instance.getVersion().toString();
    }

    public String getKeyspaceReplicationInfo(String keyspaceName)
    {
        Keyspace keyspaceInstance = Schema.instance.getKeyspaceInstance(keyspaceName);
        if (keyspaceInstance == null)
            throw new IllegalArgumentException(); // ideally should never happen
        ReplicationParams replicationParams = keyspaceInstance.getMetadata().params.replication;
        String replicationInfo = replicationParams.klass.getSimpleName() + " " + replicationParams.options.toString();
        return replicationInfo;
    }

    @Deprecated
    public List<String> getLeavingNodes()
    {
        return stringify(getTokenMetadata().getLeavingEndpoints(), false);
    }

    public List<String> getLeavingNodesWithPort()
    {
        return stringify(getTokenMetadata().getLeavingEndpoints(), true);
    }

    @Deprecated
    public List<String> getMovingNodes()
    {
        List<String> endpoints = new ArrayList<>();

        for (Pair<Token, InetAddressAndPort> node : getTokenMetadata().getMovingEndpoints())
        {
            endpoints.add(node.right.address.getHostAddress());
        }

        return endpoints;
    }

    public List<String> getMovingNodesWithPort()
    {
        List<String> endpoints = new ArrayList<>();

        for (Pair<Token, InetAddressAndPort> node : getTokenMetadata().getMovingEndpoints())
        {
            endpoints.add(node.right.getHostAddressAndPort());
        }

        return endpoints;
    }

    @Deprecated
    public List<String> getJoiningNodes()
    {
        return stringify(getTokenMetadata().getBootstrapTokens().valueSet(), false);
    }

    public List<String> getJoiningNodesWithPort()
    {
        return stringify(getTokenMetadata().getBootstrapTokens().valueSet(), true);
    }

    @Deprecated
    public List<String> getLiveNodes()
    {
        return stringify(Gossiper.instance.getLiveMembers(), false);
    }

    public List<String> getLiveNodesWithPort()
    {
        return stringify(Gossiper.instance.getLiveMembers(), true);
    }

    public Set<InetAddressAndPort> getLiveRingMembers()
    {
        return getLiveRingMembers(false);
    }

    public Set<InetAddressAndPort> getLiveRingMembers(boolean excludeDeadStates)
    {
        Set<InetAddressAndPort> allRingMembers = getTokenMetadata().getAllRingMembers();
        Set<InetAddressAndPort> ret = new HashSet<>(allRingMembers.size());
        for (InetAddressAndPort ep : getTokenMetadata().getAllRingMembers())
        {
            if (Gossiper.instance.isEnabled())
            {
                EndpointState epState = Gossiper.instance.getEndpointStateForEndpoint(ep);
                if (epState == null)
                    continue;

                if (excludeDeadStates && Gossiper.instance.isDeadState(epState))
                    continue;
            }

            if (!IFailureDetector.instance.isAlive(ep))
                continue;

            ret.add(ep);
        }
        return ret;
    }


    @Deprecated
    public List<String> getUnreachableNodes()
    {
        return stringify(Gossiper.instance.getUnreachableMembers(), false);
    }

    public List<String> getUnreachableNodesWithPort()
    {
        return stringify(Gossiper.instance.getUnreachableMembers(), true);
    }

    @Override
    public String[] getAllDataFileLocations()
    {
        return getCanonicalPaths(DatabaseDescriptor.getAllDataFileLocations());
    }

    private String[] getCanonicalPaths(File[] paths)
    {
        String[] locations = new String[paths.length];
        for (int i = 0; i < paths.length; i++)
            locations[i] = FileUtils.getCanonicalPath(paths[i]);
        return locations;
    }

    @Override
    public String[] getLocalSystemKeyspacesDataFileLocations()
    {
        return getCanonicalPaths(DatabaseDescriptor.getLocalSystemKeyspacesDataFileLocations());
    }

    @Override
    public String[] getNonLocalSystemKeyspacesDataFileLocations()
    {
        return getCanonicalPaths(DatabaseDescriptor.getNonLocalSystemKeyspacesDataFileLocations());
    }

    public String getCommitLogLocation()
    {
        return FileUtils.getCanonicalPath(DatabaseDescriptor.getCommitLogLocation());
    }

    public String getSavedCachesLocation()
    {
        return FileUtils.getCanonicalPath(DatabaseDescriptor.getSavedCachesLocation());
    }

    private List<String> stringify(Iterable<InetAddressAndPort> endpoints, boolean withPort)
    {
        List<String> stringEndpoints = new ArrayList<>();
        for (InetAddressAndPort ep : endpoints)
        {
            stringEndpoints.add(ep.getHostAddress(withPort));
        }
        return stringEndpoints;
    }

    public int getCurrentGenerationNumber()
    {
        return Gossiper.instance.getCurrentGenerationNumber(FBUtilities.getBroadcastAddressAndPort());
    }

    public int forceKeyspaceCleanup(String keyspaceName, String... tables) throws IOException, ExecutionException, InterruptedException
    {
        return forceKeyspaceCleanup(0, keyspaceName, tables);
    }

    public int forceKeyspaceCleanup(int jobs, String keyspaceName, String... tables) throws IOException, ExecutionException, InterruptedException
    {
        if (SchemaConstants.isLocalSystemKeyspace(keyspaceName))
            throw new RuntimeException("Cleanup of the system keyspace is neither necessary nor wise");

        CompactionManager.AllSSTableOpStatus status = CompactionManager.AllSSTableOpStatus.SUCCESSFUL;
        for (ColumnFamilyStore cfStore : getValidColumnFamilies(false, false, keyspaceName, tables))
        {
            CompactionManager.AllSSTableOpStatus oneStatus = cfStore.forceCleanup(jobs);
            if (oneStatus != CompactionManager.AllSSTableOpStatus.SUCCESSFUL)
                status = oneStatus;
        }
        return status.statusCode;
    }

    public int scrub(boolean disableSnapshot, boolean skipCorrupted, String keyspaceName, String... tables) throws IOException, ExecutionException, InterruptedException
    {
        return scrub(disableSnapshot, skipCorrupted, true, 0, keyspaceName, tables);
    }

    public int scrub(boolean disableSnapshot, boolean skipCorrupted, boolean checkData, String keyspaceName, String... tables) throws IOException, ExecutionException, InterruptedException
    {
        return scrub(disableSnapshot, skipCorrupted, checkData, 0, keyspaceName, tables);
    }

    public int scrub(boolean disableSnapshot, boolean skipCorrupted, boolean checkData, int jobs, String keyspaceName, String... tables) throws IOException, ExecutionException, InterruptedException
    {
        return scrub(disableSnapshot, skipCorrupted, checkData, false, jobs, keyspaceName, tables);
    }

    public int scrub(boolean disableSnapshot, boolean skipCorrupted, boolean checkData, boolean reinsertOverflowedTTL, int jobs, String keyspaceName, String... tables) throws IOException, ExecutionException, InterruptedException
    {
        CompactionManager.AllSSTableOpStatus status = CompactionManager.AllSSTableOpStatus.SUCCESSFUL;
        for (ColumnFamilyStore cfStore : getValidColumnFamilies(true, false, keyspaceName, tables))
        {
            CompactionManager.AllSSTableOpStatus oneStatus = cfStore.scrub(disableSnapshot, skipCorrupted, reinsertOverflowedTTL, checkData, jobs);
            if (oneStatus != CompactionManager.AllSSTableOpStatus.SUCCESSFUL)
                status = oneStatus;
        }
        return status.statusCode;
    }

    @Deprecated
    public int verify(boolean extendedVerify, String keyspaceName, String... tableNames) throws IOException, ExecutionException, InterruptedException
    {
        return verify(extendedVerify, false, false, false, false, false, keyspaceName, tableNames);
    }

    public int verify(boolean extendedVerify, boolean checkVersion, boolean diskFailurePolicy, boolean mutateRepairStatus, boolean checkOwnsTokens, boolean quick, String keyspaceName, String... tableNames) throws IOException, ExecutionException, InterruptedException
    {
        CompactionManager.AllSSTableOpStatus status = CompactionManager.AllSSTableOpStatus.SUCCESSFUL;
        Verifier.Options options = Verifier.options().invokeDiskFailurePolicy(diskFailurePolicy)
                                                     .extendedVerification(extendedVerify)
                                                     .checkVersion(checkVersion)
                                                     .mutateRepairStatus(mutateRepairStatus)
                                                     .checkOwnsTokens(checkOwnsTokens)
                                                     .quick(quick).build();
        logger.info("Verifying {}.{} with options = {}", keyspaceName, Arrays.toString(tableNames), options);
        for (ColumnFamilyStore cfStore : getValidColumnFamilies(false, false, keyspaceName, tableNames))
        {
            CompactionManager.AllSSTableOpStatus oneStatus = cfStore.verify(options);
            if (oneStatus != CompactionManager.AllSSTableOpStatus.SUCCESSFUL)
                status = oneStatus;
        }
        return status.statusCode;
    }

    public int upgradeSSTables(String keyspaceName, boolean excludeCurrentVersion, String... tableNames) throws IOException, ExecutionException, InterruptedException
    {
        return upgradeSSTables(keyspaceName, excludeCurrentVersion, 0, tableNames);
    }

    public int upgradeSSTables(String keyspaceName, boolean excludeCurrentVersion, int jobs, String... tableNames) throws IOException, ExecutionException, InterruptedException
    {
        CompactionManager.AllSSTableOpStatus status = CompactionManager.AllSSTableOpStatus.SUCCESSFUL;
        for (ColumnFamilyStore cfStore : getValidColumnFamilies(true, true, keyspaceName, tableNames))
        {
            CompactionManager.AllSSTableOpStatus oneStatus = cfStore.sstablesRewrite(excludeCurrentVersion, jobs);
            if (oneStatus != CompactionManager.AllSSTableOpStatus.SUCCESSFUL)
                status = oneStatus;
        }
        return status.statusCode;
    }

    public List<Pair<String, String>> getPreparedStatements()
    {
        List<Pair<String, String>> statements = new ArrayList<>();
        for (Entry<MD5Digest, QueryHandler.Prepared> e : QueryProcessor.instance.getPreparedStatements().entrySet())
            statements.add(Pair.create(e.getKey().toString(), e.getValue().statement.getRawCQLStatement()));
        return statements;
    }

    public void dropPreparedStatements(boolean memoryOnly)
    {
        QueryProcessor.instance.clearPreparedStatements(memoryOnly);
    }


    public void forceKeyspaceCompaction(boolean splitOutput, String keyspaceName, String... tableNames) throws IOException, ExecutionException, InterruptedException
    {
        for (ColumnFamilyStore cfStore : getValidColumnFamilies(true, false, keyspaceName, tableNames))
        {
            cfStore.forceMajorCompaction(splitOutput);
        }
    }

    public int relocateSSTables(String keyspaceName, String ... columnFamilies) throws IOException, ExecutionException, InterruptedException
    {
        return relocateSSTables(0, keyspaceName, columnFamilies);
    }

    public int relocateSSTables(int jobs, String keyspaceName, String ... columnFamilies) throws IOException, ExecutionException, InterruptedException
    {
        CompactionManager.AllSSTableOpStatus status = CompactionManager.AllSSTableOpStatus.SUCCESSFUL;
        for (ColumnFamilyStore cfs : getValidColumnFamilies(false, false, keyspaceName, columnFamilies))
        {
            CompactionManager.AllSSTableOpStatus oneStatus = cfs.relocateSSTables(jobs);
            if (oneStatus != CompactionManager.AllSSTableOpStatus.SUCCESSFUL)
                status = oneStatus;
        }
        return status.statusCode;
    }

    public int garbageCollect(String tombstoneOptionString, int jobs, String keyspaceName, String ... columnFamilies) throws IOException, ExecutionException, InterruptedException
    {
        TombstoneOption tombstoneOption = TombstoneOption.valueOf(tombstoneOptionString);
        CompactionManager.AllSSTableOpStatus status = CompactionManager.AllSSTableOpStatus.SUCCESSFUL;
        for (ColumnFamilyStore cfs : getValidColumnFamilies(false, false, keyspaceName, columnFamilies))
        {
            CompactionManager.AllSSTableOpStatus oneStatus = cfs.garbageCollect(tombstoneOption, jobs);
            if (oneStatus != CompactionManager.AllSSTableOpStatus.SUCCESSFUL)
                status = oneStatus;
        }
        return status.statusCode;
    }

    /**
     * Takes the snapshot of a multiple column family from different keyspaces. A snapshot name must be specified.
     *
     * @param tag
     *            the tag given to the snapshot; may not be null or empty
     * @param options
     *            Map of options (skipFlush is the only supported option for now)
     * @param entities
     *            list of keyspaces / tables in the form of empty | ks1 ks2 ... | ks1.cf1,ks2.cf2,...
     */
    @Override
    public void takeSnapshot(String tag, Map<String, String> options, String... entities) throws IOException
    {
        boolean skipFlush = Boolean.parseBoolean(options.getOrDefault("skipFlush", "false"));

        if (entities != null && entities.length > 0 && entities[0].contains("."))
        {
            takeMultipleTableSnapshot(tag, skipFlush, entities);
        }
        else
        {
            takeSnapshot(tag, skipFlush, entities);
        }
    }

    /**
     * Takes the snapshot of a specific table. A snapshot name must be
     * specified.
     *
     * @param keyspaceName
     *            the keyspace which holds the specified table
     * @param tableName
     *            the table to snapshot
     * @param tag
     *            the tag given to the snapshot; may not be null or empty
     */
    public void takeTableSnapshot(String keyspaceName, String tableName, String tag)
            throws IOException
    {
        takeMultipleTableSnapshot(tag, false, keyspaceName + "." + tableName);
    }

    public void forceKeyspaceCompactionForTokenRange(String keyspaceName, String startToken, String endToken, String... tableNames) throws IOException, ExecutionException, InterruptedException
    {
        Collection<Range<Token>> tokenRanges = createRepairRangeFrom(startToken, endToken);

        for (ColumnFamilyStore cfStore : getValidColumnFamilies(true, false, keyspaceName, tableNames))
        {
            cfStore.forceCompactionForTokenRange(tokenRanges);
        }
    }

    /**
     * Takes the snapshot for the given keyspaces. A snapshot name must be specified.
     *
     * @param tag the tag given to the snapshot; may not be null or empty
     * @param keyspaceNames the names of the keyspaces to snapshot; empty means "all."
     */
    public void takeSnapshot(String tag, String... keyspaceNames) throws IOException
    {
        takeSnapshot(tag, false, keyspaceNames);
    }

    /**
     * Takes the snapshot of a multiple column family from different keyspaces. A snapshot name must be specified.
     *
     * @param tag
     *            the tag given to the snapshot; may not be null or empty
     * @param tableList
     *            list of tables from different keyspace in the form of ks1.cf1 ks2.cf2
     */
    public void takeMultipleTableSnapshot(String tag, String... tableList)
            throws IOException
    {
        takeMultipleTableSnapshot(tag, false, tableList);
    }

    /**
     * Takes the snapshot for the given keyspaces. A snapshot name must be specified.
     *
     * @param tag the tag given to the snapshot; may not be null or empty
     * @param skipFlush Skip blocking flush of memtable
     * @param keyspaceNames the names of the keyspaces to snapshot; empty means "all."
     */
    private void takeSnapshot(String tag, boolean skipFlush, String... keyspaceNames) throws IOException
    {
        if (operationMode == Mode.JOINING)
            throw new IOException("Cannot snapshot until bootstrap completes");
        if (tag == null || tag.equals(""))
            throw new IOException("You must supply a snapshot name.");

        Iterable<Keyspace> keyspaces;
        if (keyspaceNames.length == 0)
        {
            keyspaces = Keyspace.all();
        }
        else
        {
            ArrayList<Keyspace> t = new ArrayList<>(keyspaceNames.length);
            for (String keyspaceName : keyspaceNames)
                t.add(getValidKeyspace(keyspaceName));
            keyspaces = t;
        }

        // Do a check to see if this snapshot exists before we actually snapshot
        for (Keyspace keyspace : keyspaces)
            if (keyspace.snapshotExists(tag))
                throw new IOException("Snapshot " + tag + " already exists.");


        RateLimiter snapshotRateLimiter = DatabaseDescriptor.getSnapshotRateLimiter();

        for (Keyspace keyspace : keyspaces)
            keyspace.snapshot(tag, null, skipFlush, snapshotRateLimiter);
    }

    /**
     * Takes the snapshot of a multiple column family from different keyspaces. A snapshot name must be specified.
     *
     *
     * @param tag
     *            the tag given to the snapshot; may not be null or empty
     * @param skipFlush
     *            Skip blocking flush of memtable
     * @param tableList
     *            list of tables from different keyspace in the form of ks1.cf1 ks2.cf2
     */
    private void takeMultipleTableSnapshot(String tag, boolean skipFlush, String... tableList)
            throws IOException
    {
        Map<Keyspace, List<String>> keyspaceColumnfamily = new HashMap<Keyspace, List<String>>();
        for (String table : tableList)
        {
            String splittedString[] = StringUtils.split(table, '.');
            if (splittedString.length == 2)
            {
                String keyspaceName = splittedString[0];
                String tableName = splittedString[1];

                if (keyspaceName == null)
                    throw new IOException("You must supply a keyspace name");
                if (operationMode.equals(Mode.JOINING))
                    throw new IOException("Cannot snapshot until bootstrap completes");

                if (tableName == null)
                    throw new IOException("You must supply a table name");
                if (tag == null || tag.equals(""))
                    throw new IOException("You must supply a snapshot name.");

                Keyspace keyspace = getValidKeyspace(keyspaceName);
                ColumnFamilyStore columnFamilyStore = keyspace.getColumnFamilyStore(tableName);
                // As there can be multiple column family from same keyspace check if snapshot exist for that specific
                // columnfamily and not for whole keyspace

                if (columnFamilyStore.snapshotExists(tag))
                    throw new IOException("Snapshot " + tag + " already exists.");
                if (!keyspaceColumnfamily.containsKey(keyspace))
                {
                    keyspaceColumnfamily.put(keyspace, new ArrayList<String>());
                }

                // Add Keyspace columnfamily to map in order to support atomicity for snapshot process.
                // So no snapshot should happen if any one of the above conditions fail for any keyspace or columnfamily
                keyspaceColumnfamily.get(keyspace).add(tableName);

            }
            else
            {
                throw new IllegalArgumentException(
                        "Cannot take a snapshot on secondary index or invalid column family name. You must supply a column family name in the form of keyspace.columnfamily");
            }
        }

        RateLimiter snapshotRateLimiter = DatabaseDescriptor.getSnapshotRateLimiter();

        for (Entry<Keyspace, List<String>> entry : keyspaceColumnfamily.entrySet())
        {
            for (String table : entry.getValue())
                entry.getKey().snapshot(tag, table, skipFlush, snapshotRateLimiter);
        }

    }

    private void verifyKeyspaceIsValid(String keyspaceName)
    {
        if (null != VirtualKeyspaceRegistry.instance.getKeyspaceNullable(keyspaceName))
            throw new IllegalArgumentException("Cannot perform any operations against virtual keyspace " + keyspaceName);

        if (!Schema.instance.getKeyspaces().contains(keyspaceName))
            throw new IllegalArgumentException("Keyspace " + keyspaceName + " does not exist");
    }

    private Keyspace getValidKeyspace(String keyspaceName)
    {
        verifyKeyspaceIsValid(keyspaceName);
        return Keyspace.open(keyspaceName);
    }

    /**
     * Remove the snapshot with the given name from the given keyspaces.
     * If no tag is specified we will remove all snapshots.
     */
    public void clearSnapshot(String tag, String... keyspaceNames) throws IOException
    {
        if(tag == null)
            tag = "";

        Set<String> keyspaces = new HashSet<>();
        for (File dataDir : DatabaseDescriptor.getAllDataFileLocations())
        {
            for(String keyspaceDir : dataDir.tryListNames())
            {
                // Only add a ks if it has been specified as a param, assuming params were actually provided.
                if (keyspaceNames.length > 0 && !Arrays.asList(keyspaceNames).contains(keyspaceDir))
                    continue;
                keyspaces.add(keyspaceDir);
            }
        }

        for (String keyspace : keyspaces)
            Keyspace.clearSnapshot(tag, keyspace);

        if (logger.isDebugEnabled())
            logger.debug("Cleared out snapshot directories");
    }

    public Map<String, TabularData> getSnapshotDetails()
    {
        Map<String, TabularData> snapshotMap = new HashMap<>();
        for (Keyspace keyspace : Keyspace.all())
        {
            for (ColumnFamilyStore cfStore : keyspace.getColumnFamilyStores())
            {
                for (Map.Entry<String, Directories.SnapshotSizeDetails> snapshotDetail : cfStore.getSnapshotDetails().entrySet())
                {
                    TabularDataSupport data = (TabularDataSupport)snapshotMap.get(snapshotDetail.getKey());
                    if (data == null)
                    {
                        data = new TabularDataSupport(SnapshotDetailsTabularData.TABULAR_TYPE);
                        snapshotMap.put(snapshotDetail.getKey(), data);
                    }

                    SnapshotDetailsTabularData.from(snapshotDetail.getKey(), keyspace.getName(), cfStore.getTableName(), snapshotDetail, data);
                }
            }
        }
        return snapshotMap;
    }

    public long trueSnapshotsSize()
    {
        long total = 0;
        for (Keyspace keyspace : Keyspace.all())
        {
            if (SchemaConstants.isLocalSystemKeyspace(keyspace.getName()))
                continue;

            for (ColumnFamilyStore cfStore : keyspace.getColumnFamilyStores())
            {
                total += cfStore.trueSnapshotsSize();
            }
        }

        return total;
    }

    public void setSnapshotLinksPerSecond(long throttle)
    {
        logger.info("Setting snapshot throttle to {}", throttle);
        DatabaseDescriptor.setSnapshotLinksPerSecond(throttle);
    }

    public long getSnapshotLinksPerSecond()
    {
        return DatabaseDescriptor.getSnapshotLinksPerSecond();
    }

    public void refreshSizeEstimates() throws ExecutionException
    {
        cleanupSizeEstimates();
        FBUtilities.waitOnFuture(ScheduledExecutors.optionalTasks.submit(SizeEstimatesRecorder.instance));
    }

    public void cleanupSizeEstimates()
    {
        SystemKeyspace.clearAllEstimates();
    }

    /**
     * @param allowIndexes Allow index CF names to be passed in
     * @param autoAddIndexes Automatically add secondary indexes if a CF has them
     * @param keyspaceName keyspace
     * @param cfNames CFs
     * @throws java.lang.IllegalArgumentException when given CF name does not exist
     */
    public Iterable<ColumnFamilyStore> getValidColumnFamilies(boolean allowIndexes, boolean autoAddIndexes, String keyspaceName, String... cfNames) throws IOException
    {
        Keyspace keyspace = getValidKeyspace(keyspaceName);
        return keyspace.getValidColumnFamilies(allowIndexes, autoAddIndexes, cfNames);
    }

    /**
     * Flush all memtables for a keyspace and column families.
     * @param keyspaceName
     * @param tableNames
     * @throws IOException
     */
    public void forceKeyspaceFlush(String keyspaceName, String... tableNames) throws IOException
    {
        for (ColumnFamilyStore cfStore : getValidColumnFamilies(true, false, keyspaceName, tableNames))
        {
            logger.debug("Forcing flush on keyspace {}, CF {}", keyspaceName, cfStore.name);
            cfStore.forceBlockingFlush(ColumnFamilyStore.FlushReason.USER_FORCED);
        }
    }

    public int repairAsync(String keyspace, Map<String, String> repairSpec)
    {
        return repair(keyspace, repairSpec, Collections.emptyList()).left;
    }

    public Pair<Integer, Future<?>> repair(String keyspace, Map<String, String> repairSpec, List<ProgressListener> listeners)
    {
        RepairOption option = RepairOption.parse(repairSpec, getTokenMetadata().partitioner);
        // if ranges are not specified
        if (option.getRanges().isEmpty())
        {
            if (option.isPrimaryRange())
            {
                // when repairing only primary range, neither dataCenters nor hosts can be set
                if (option.getDataCenters().isEmpty() && option.getHosts().isEmpty())
                    option.getRanges().addAll(getPrimaryRanges(keyspace));
                    // except dataCenters only contain local DC (i.e. -local)
                else if (option.isInLocalDCOnly())
                    option.getRanges().addAll(getPrimaryRangesWithinDC(keyspace));
                else
                    throw new IllegalArgumentException("You need to run primary range repair on all nodes in the cluster.");
            }
            else
            {
                Iterables.addAll(option.getRanges(), getLocalReplicas(keyspace).onlyFull().ranges());
            }
        }
        if (option.getRanges().isEmpty() || Keyspace.open(keyspace).getReplicationStrategy().getReplicationFactor().allReplicas < 2
            || getTokenMetadata().getAllEndpoints().size() < 2)
        {
            return Pair.create(0, Futures.immediateFuture(null));
        }

        int cmd = nextRepairCommand.incrementAndGet();
        return Pair.create(cmd, ActiveRepairService.repairCommandExecutor().submit(createRepairTask(cmd, keyspace, option, listeners)));
    }

    /**
     * Create collection of ranges that match ring layout from given tokens.
     *
     * @param beginToken beginning token of the range
     * @param endToken end token of the range
     * @return collection of ranges that match ring layout in TokenMetadata
     */
    @VisibleForTesting
    Collection<Range<Token>> createRepairRangeFrom(String beginToken, String endToken)
    {
        Token parsedBeginToken = getTokenFactory().fromString(beginToken);
        Token parsedEndToken = getTokenFactory().fromString(endToken);

        // Break up given range to match ring layout in TokenMetadata
        ArrayList<Range<Token>> repairingRange = new ArrayList<>();

        ArrayList<Token> tokens = new ArrayList<>(getTokenMetadata().sortedTokens());
        if (!tokens.contains(parsedBeginToken))
        {
            tokens.add(parsedBeginToken);
        }
        if (!tokens.contains(parsedEndToken))
        {
            tokens.add(parsedEndToken);
        }
        // tokens now contain all tokens including our endpoints
        Collections.sort(tokens);

        int start = tokens.indexOf(parsedBeginToken), end = tokens.indexOf(parsedEndToken);
        for (int i = start; i != end; i = (i+1) % tokens.size())
        {
            Range<Token> range = new Range<>(tokens.get(i), tokens.get((i+1) % tokens.size()));
            repairingRange.add(range);
        }

        return repairingRange;
    }

    public TokenFactory getTokenFactory()
    {
        return getTokenMetadata().partitioner.getTokenFactory();
    }

    private FutureTask<Object> createRepairTask(final int cmd, final String keyspace, final RepairOption options, List<ProgressListener> listeners)
    {
        if (!options.getDataCenters().isEmpty() && !options.getDataCenters().contains(DatabaseDescriptor.getLocalDataCenter()))
        {
            throw new IllegalArgumentException("the local data center must be part of the repair");
        }
        Set<String> existingDatacenters = tokenMetadata.cloneOnlyTokenMap().getTopology().getDatacenterEndpoints().keys().elementSet();
        List<String> datacenters = new ArrayList<>(options.getDataCenters());
        if (!existingDatacenters.containsAll(datacenters))
        {
            datacenters.removeAll(existingDatacenters);
            throw new IllegalArgumentException("data center(s) " + datacenters.toString() + " not found");
        }

        RepairRunnable task = new RepairRunnable(this, cmd, options, keyspace);
        task.addProgressListener(progressSupport);
        for (ProgressListener listener : listeners)
            task.addProgressListener(listener);

        if (options.isTraced())
        {
            Runnable r = () ->
            {
                try
                {
                    task.run();
                }
                finally
                {
                    ExecutorLocals.set(null);
                }
            };
            return new FutureTask<>(r, null);
        }
        return new FutureTask<>(task, null);
    }

    public void forceTerminateAllRepairSessions()
    {
        ActiveRepairService.instance.terminateSessions();
    }

    @Nullable
    public List<String> getParentRepairStatus(int cmd)
    {
        Pair<ActiveRepairService.ParentRepairStatus, List<String>> pair = ActiveRepairService.instance.getRepairStatus(cmd);
        return pair == null ? null :
               ImmutableList.<String>builder().add(pair.left.name()).addAll(pair.right).build();
    }

    public void setRepairSessionMaxTreeDepth(int depth)
    {
        DatabaseDescriptor.setRepairSessionMaxTreeDepth(depth);
    }

    public int getRepairSessionMaxTreeDepth()
    {
        return DatabaseDescriptor.getRepairSessionMaxTreeDepth();
    }

    /* End of MBean interface methods */

    /**
     * Get the "primary ranges" for the specified keyspace and endpoint.
     * "Primary ranges" are the ranges that the node is responsible for storing replica primarily.
     * The node that stores replica primarily is defined as the first node returned
     * by {@link AbstractReplicationStrategy#calculateNaturalReplicas}.
     *
     * @param keyspace Keyspace name to check primary ranges
     * @param ep endpoint we are interested in.
     * @return primary ranges for the specified endpoint.
     */
    public Collection<Range<Token>> getPrimaryRangesForEndpoint(String keyspace, InetAddressAndPort ep)
    {
        AbstractReplicationStrategy strategy = Keyspace.open(keyspace).getReplicationStrategy();
        Collection<Range<Token>> primaryRanges = new HashSet<>();
        TokenMetadata metadata = strategy.getTokenMetadata().cloneOnlyTokenMap();
        for (Token token : metadata.sortedTokens())
        {
            EndpointsForRange replicas = strategy.calculateNaturalReplicas(token, metadata);
            if (replicas.size() > 0 && replicas.get(0).endpoint().equals(ep))
            {
                Preconditions.checkState(replicas.get(0).isFull());
                primaryRanges.add(new Range<>(metadata.getPredecessor(token), token));
            }
        }
        return primaryRanges;
    }

    /**
     * Get the "primary ranges" within local DC for the specified keyspace and endpoint.
     *
     * @see #getPrimaryRangesForEndpoint(String, InetAddressAndPort)
     * @param keyspace Keyspace name to check primary ranges
     * @param referenceEndpoint endpoint we are interested in.
     * @return primary ranges within local DC for the specified endpoint.
     */
    public Collection<Range<Token>> getPrimaryRangeForEndpointWithinDC(String keyspace, InetAddressAndPort referenceEndpoint)
    {
        AbstractReplicationStrategy strategy = Keyspace.open(keyspace).getReplicationStrategy();
        TokenMetadata metadata = strategy.getTokenMetadata().cloneOnlyTokenMap();
        String localDC = DatabaseDescriptor.getEndpointSnitch().getDatacenter(referenceEndpoint);
        Collection<InetAddressAndPort> localDcNodes = metadata.getTopology().getDatacenterEndpoints().get(localDC);

        Collection<Range<Token>> localDCPrimaryRanges = new HashSet<>();
        for (Token token : metadata.sortedTokens())
        {
            EndpointsForRange replicas = strategy.calculateNaturalReplicas(token, metadata);
            for (Replica replica : replicas)
            {
                if (localDcNodes.contains(replica.endpoint()))
                {
                    if (replica.endpoint().equals(referenceEndpoint))
                    {
                        localDCPrimaryRanges.add(new Range<>(metadata.getPredecessor(token), token));
                    }
                    break;
                }
            }
        }

        return localDCPrimaryRanges;
    }

    public Collection<Range<Token>> getLocalPrimaryRange()
    {
        return getLocalPrimaryRangeForEndpoint(FBUtilities.getBroadcastAddressAndPort());
    }

    public Collection<Range<Token>> getLocalPrimaryRangeForEndpoint(InetAddressAndPort referenceEndpoint)
    {
        IEndpointSnitch snitch = DatabaseDescriptor.getEndpointSnitch();
        TokenMetadata tokenMetadata = this.getTokenMetadata().cloneOnlyTokenMap();
        String dc = snitch.getDatacenter(referenceEndpoint);
        Set<Token> tokens = new HashSet<>(tokenMetadata.getTokens(referenceEndpoint));

        // filter tokens to the single DC
        List<Token> filteredTokens = Lists.newArrayList();
        for (Token token : tokenMetadata.sortedTokens())
        {
            InetAddressAndPort endpoint = tokenMetadata.getEndpoint(token);
            if (dc.equals(snitch.getDatacenter(endpoint)))
                filteredTokens.add(token);
        }

        return getAllRanges(filteredTokens).stream()
                                           .filter(t -> tokens.contains(t.right))
                                           .collect(Collectors.toList());
    }

    /**
     * Get all ranges that span the ring given a set
     * of tokens. All ranges are in sorted order of
     * ranges.
     * @return ranges in sorted order
    */
    public List<Range<Token>> getAllRanges(List<Token> sortedTokens)
    {
        if (logger.isTraceEnabled())
            logger.trace("computing ranges for {}", StringUtils.join(sortedTokens, ", "));

        if (sortedTokens.isEmpty())
            return Collections.emptyList();
        int size = sortedTokens.size();
        List<Range<Token>> ranges = new ArrayList<>(size + 1);
        for (int i = 1; i < size; ++i)
        {
            Range<Token> range = new Range<>(sortedTokens.get(i - 1), sortedTokens.get(i));
            ranges.add(range);
        }
        Range<Token> range = new Range<>(sortedTokens.get(size - 1), sortedTokens.get(0));
        ranges.add(range);

        return ranges;
    }

    /**
     * This method returns the N endpoints that are responsible for storing the
     * specified key i.e for replication.
     *
     * @param keyspaceName keyspace name also known as keyspace
     * @param cf Column family name
     * @param key key for which we need to find the endpoint
     * @return the endpoint responsible for this key
     */
    @Deprecated
    public List<InetAddress> getNaturalEndpoints(String keyspaceName, String cf, String key)
    {
        EndpointsForToken replicas = getNaturalReplicasForToken(keyspaceName, cf, key);
        List<InetAddress> inetList = new ArrayList<>(replicas.size());
        replicas.forEach(r -> inetList.add(r.endpoint().address));
        return inetList;
    }

    public List<String> getNaturalEndpointsWithPort(String keyspaceName, String cf, String key)
    {
        return Replicas.stringify(getNaturalReplicasForToken(keyspaceName, cf, key), true);
    }

    @Deprecated
    public List<InetAddress> getNaturalEndpoints(String keyspaceName, ByteBuffer key)
    {
        EndpointsForToken replicas = getNaturalReplicasForToken(keyspaceName, key);
        List<InetAddress> inetList = new ArrayList<>(replicas.size());
        replicas.forEach(r -> inetList.add(r.endpoint().address));
        return inetList;
    }

    public List<String> getNaturalEndpointsWithPort(String keyspaceName, ByteBuffer key)
    {
        EndpointsForToken replicas = getNaturalReplicasForToken(keyspaceName, key);
        return Replicas.stringify(replicas, true);
    }

    public EndpointsForToken getNaturalReplicasForToken(String keyspaceName, String cf, String key)
    {
        KeyspaceMetadata ksMetaData = Schema.instance.getKeyspaceMetadata(keyspaceName);
        if (ksMetaData == null)
            throw new IllegalArgumentException("Unknown keyspace '" + keyspaceName + "'");

        TableMetadata metadata = ksMetaData.getTableOrViewNullable(cf);
        if (metadata == null)
            throw new IllegalArgumentException("Unknown table '" + cf + "' in keyspace '" + keyspaceName + "'");

        return getNaturalReplicasForToken(keyspaceName, metadata.partitionKeyType.fromString(key));
    }

    public EndpointsForToken getNaturalReplicasForToken(String keyspaceName, ByteBuffer key)
    {
        Token token = getTokenMetadata().partitioner.getToken(key);
        return Keyspace.open(keyspaceName).getReplicationStrategy().getNaturalReplicasForToken(token);
    }

    public void setLoggingLevel(String classQualifier, String rawLevel) throws Exception
    {
        LoggingSupportFactory.getLoggingSupport().setLoggingLevel(classQualifier, rawLevel);
    }

    /**
     * @return the runtime logging levels for all the configured loggers
     */
    @Override
    public Map<String,String> getLoggingLevels()
    {
        return LoggingSupportFactory.getLoggingSupport().getLoggingLevels();
    }

    /**
     * @return list of Token ranges (_not_ keys!) together with estimated key count,
     *      breaking up the data this node is responsible for into pieces of roughly keysPerSplit
     */
    public List<Pair<Range<Token>, Long>> getSplits(String keyspaceName, String cfName, Range<Token> range, int keysPerSplit)
    {
        Keyspace t = Keyspace.open(keyspaceName);
        ColumnFamilyStore cfs = t.getColumnFamilyStore(cfName);
        List<DecoratedKey> keys = keySamples(Collections.singleton(cfs), range);

        long totalRowCountEstimate = cfs.estimatedKeysForRange(range);

        // splitCount should be much smaller than number of key samples, to avoid huge sampling error
        int minSamplesPerSplit = 4;
        int maxSplitCount = keys.size() / minSamplesPerSplit + 1;
        int splitCount = Math.max(1, Math.min(maxSplitCount, (int)(totalRowCountEstimate / keysPerSplit)));

        List<Token> tokens = keysToTokens(range, keys);
        return getSplits(tokens, splitCount, cfs);
    }

    private List<Pair<Range<Token>, Long>> getSplits(List<Token> tokens, int splitCount, ColumnFamilyStore cfs)
    {
        double step = (double) (tokens.size() - 1) / splitCount;
        Token prevToken = tokens.get(0);
        List<Pair<Range<Token>, Long>> splits = Lists.newArrayListWithExpectedSize(splitCount);
        for (int i = 1; i <= splitCount; i++)
        {
            int index = (int) Math.round(i * step);
            Token token = tokens.get(index);
            Range<Token> range = new Range<>(prevToken, token);
            // always return an estimate > 0 (see CASSANDRA-7322)
            splits.add(Pair.create(range, Math.max(cfs.metadata().params.minIndexInterval, cfs.estimatedKeysForRange(range))));
            prevToken = token;
        }
        return splits;
    }

    private List<Token> keysToTokens(Range<Token> range, List<DecoratedKey> keys)
    {
        List<Token> tokens = Lists.newArrayListWithExpectedSize(keys.size() + 2);
        tokens.add(range.left);
        for (DecoratedKey key : keys)
            tokens.add(key.getToken());
        tokens.add(range.right);
        return tokens;
    }

    private List<DecoratedKey> keySamples(Iterable<ColumnFamilyStore> cfses, Range<Token> range)
    {
        List<DecoratedKey> keys = new ArrayList<>();
        for (ColumnFamilyStore cfs : cfses)
            Iterables.addAll(keys, cfs.keySamples(range));
        FBUtilities.sortSampledKeys(keys, range);
        return keys;
    }

    /**
     * Broadcast leaving status and update local getTokenMetadata() accordingly
     */
    private void startLeaving()
    {
        Gossiper.instance.addLocalApplicationState(ApplicationState.STATUS_WITH_PORT, valueFactory.leaving(getLocalTokens()));
        Gossiper.instance.addLocalApplicationState(ApplicationState.STATUS, valueFactory.leaving(getLocalTokens()));
        getTokenMetadata().addLeavingEndpoint(FBUtilities.getBroadcastAddressAndPort());
        PendingRangeCalculatorService.instance.update();
    }

    public void decommission(boolean force) throws InterruptedException
    {
        TokenMetadata metadata = getTokenMetadata().cloneAfterAllLeft();
        if (operationMode != Mode.LEAVING)
        {
            if (!getTokenMetadata().isMember(FBUtilities.getBroadcastAddressAndPort()))
                throw new UnsupportedOperationException("local node is not a member of the token ring yet");
            if (metadata.getAllEndpoints().size() < 2)
                    throw new UnsupportedOperationException("no other normal nodes in the ring; decommission would be pointless");
            if (operationMode != Mode.NORMAL)
                throw new UnsupportedOperationException("Node in " + operationMode + " state; wait for status to become normal or restart");
        }
        if (!isDecommissioning.compareAndSet(false, true))
            throw new IllegalStateException("Node is still decommissioning. Check nodetool netstats.");

        if (logger.isDebugEnabled())
            logger.debug("DECOMMISSIONING");

        try
        {
            PendingRangeCalculatorService.instance.blockUntilFinished();

            String dc = DatabaseDescriptor.getEndpointSnitch().getLocalDatacenter();

            if (operationMode != Mode.LEAVING) // If we're already decommissioning there is no point checking RF/pending ranges
            {
                int rf, numNodes;
                for (String keyspaceName : Schema.instance.getPartitionedKeyspaces().names())
                {
                    if (!force)
                    {
                        Keyspace keyspace = Keyspace.open(keyspaceName);
                        if (keyspace.getReplicationStrategy() instanceof NetworkTopologyStrategy)
                        {
                            NetworkTopologyStrategy strategy = (NetworkTopologyStrategy) keyspace.getReplicationStrategy();
                            rf = strategy.getReplicationFactor(dc).allReplicas;
                            numNodes = metadata.getTopology().getDatacenterEndpoints().get(dc).size();
                        }
                        else
                        {
                            numNodes = metadata.getAllEndpoints().size();
                            rf = keyspace.getReplicationStrategy().getReplicationFactor().allReplicas;
                        }

                        if (numNodes <= rf)
                            throw new UnsupportedOperationException("Not enough live nodes to maintain replication factor in keyspace "
                                                                    + keyspaceName + " (RF = " + rf + ", N = " + numNodes + ")."
                                                                    + " Perform a forceful decommission to ignore.");
                    }
                    // TODO: do we care about fixing transient/full self-movements here? probably
                    if (getTokenMetadata().getPendingRanges(keyspaceName, FBUtilities.getBroadcastAddressAndPort()).size() > 0)
                        throw new UnsupportedOperationException("data is currently moving to this node; unable to leave the ring");
                }
            }

            startLeaving();
            long timeout = Math.max(RING_DELAY_MILLIS, BatchlogManager.instance.getBatchlogTimeout());
            setMode(Mode.LEAVING, "sleeping " + timeout + " ms for batch processing and pending range setup", true);
            Thread.sleep(timeout);

            Runnable finishLeaving = new Runnable()
            {
                public void run()
                {
                    shutdownClientServers();
                    Gossiper.instance.stop();
                    try
                    {
                        MessagingService.instance().shutdown();
                    }
                    catch (IOError ioe)
                    {
                        logger.info("failed to shutdown message service: {}", ioe);
                    }

                    Stage.shutdownNow();
                    SystemKeyspace.setBootstrapState(SystemKeyspace.BootstrapState.DECOMMISSIONED);
                    setMode(Mode.DECOMMISSIONED, true);
                    // let op be responsible for killing the process
                }
            };
            unbootstrap(finishLeaving);
        }
        catch (InterruptedException e)
        {
            throw new RuntimeException("Node interrupted while decommissioning");
        }
        catch (ExecutionException e)
        {
            logger.error("Error while decommissioning node ", e.getCause());
            throw new RuntimeException("Error while decommissioning node: " + e.getCause().getMessage());
        }
        finally
        {
            isDecommissioning.set(false);
        }
    }

    private void leaveRing()
    {
        SystemKeyspace.setBootstrapState(SystemKeyspace.BootstrapState.NEEDS_BOOTSTRAP);
        getTokenMetadata().removeEndpoint(FBUtilities.getBroadcastAddressAndPort());
        PendingRangeCalculatorService.instance.update();

        Gossiper.instance.addLocalApplicationState(ApplicationState.STATUS_WITH_PORT, valueFactory.left(getLocalTokens(),Gossiper.computeExpireTime()));
        Gossiper.instance.addLocalApplicationState(ApplicationState.STATUS, valueFactory.left(getLocalTokens(),Gossiper.computeExpireTime()));
        int delay = Math.max(RING_DELAY_MILLIS, Gossiper.intervalInMillis * 2);
        logger.info("Announcing that I have left the ring for {}ms", delay);
        Uninterruptibles.sleepUninterruptibly(delay, MILLISECONDS);
    }

    private void unbootstrap(Runnable onFinish) throws ExecutionException, InterruptedException
    {
        Map<String, EndpointsByReplica> rangesToStream = new HashMap<>();

        for (String keyspaceName : Schema.instance.getNonLocalStrategyKeyspaces().names())
        {
            EndpointsByReplica rangesMM = getChangedReplicasForLeaving(keyspaceName, FBUtilities.getBroadcastAddressAndPort(), getTokenMetadata(), Keyspace.open(keyspaceName).getReplicationStrategy());

            if (logger.isDebugEnabled())
                logger.debug("Ranges needing transfer are [{}]", StringUtils.join(rangesMM.keySet(), ","));

            rangesToStream.put(keyspaceName, rangesMM);
        }

        setMode(Mode.LEAVING, "replaying batch log and streaming data to other nodes", true);

        // Start with BatchLog replay, which may create hints but no writes since this is no longer a valid endpoint.
        Future<?> batchlogReplay = BatchlogManager.instance.startBatchlogReplay();
        Future<StreamState> streamSuccess = streamRanges(rangesToStream);

        // Wait for batch log to complete before streaming hints.
        logger.debug("waiting for batch log processing.");
        batchlogReplay.get();

        setMode(Mode.LEAVING, "streaming hints to other nodes", true);

        Future hintsSuccess = streamHints();

        // wait for the transfer runnables to signal the latch.
        logger.debug("waiting for stream acks.");
        streamSuccess.get();
        hintsSuccess.get();
        logger.debug("stream acks all received.");
        leaveRing();
        onFinish.run();
    }

    private Future streamHints()
    {
        return HintsService.instance.transferHints(this::getPreferredHintsStreamTarget);
    }

    @VisibleForTesting
    public static EndpointsForRange getStreamCandidates(Collection<InetAddressAndPort> endpoints)
    {
        endpoints = endpoints.stream()
                             .filter(endpoint -> IFailureDetector.instance.isAlive(endpoint) && !FBUtilities.getBroadcastAddressAndPort().equals(endpoint))
                             .collect(Collectors.toList());

        return SystemReplicas.getSystemReplicas(endpoints);
    }
    /**
     * Find the best target to stream hints to. Currently the closest peer according to the snitch
     */
    private UUID getPreferredHintsStreamTarget()
    {
        Set<InetAddressAndPort> endpoints = StorageService.instance.getTokenMetadata().cloneAfterAllLeft().getAllEndpoints();

        EndpointsForRange candidates = getStreamCandidates(endpoints);
        if (candidates.isEmpty())
        {
            logger.warn("Unable to stream hints since no live endpoints seen");
            throw new RuntimeException("Unable to stream hints since no live endpoints seen");
        }
        else
        {
            // stream to the closest peer as chosen by the snitch
            candidates = DatabaseDescriptor.getEndpointSnitch().sortedByProximity(FBUtilities.getBroadcastAddressAndPort(), candidates);
            InetAddressAndPort hintsDestinationHost = candidates.get(0).endpoint();
            return getTokenMetadata().getHostId(hintsDestinationHost);
        }
    }

    public void move(String newToken) throws IOException
    {
        try
        {
            getTokenFactory().validate(newToken);
        }
        catch (ConfigurationException e)
        {
            throw new IOException(e.getMessage());
        }
        move(getTokenFactory().fromString(newToken));
    }

    /**
     * move the node to new token or find a new token to boot to according to load
     *
     * @param newToken new token to boot to, or if null, find balanced token to boot to
     *
     * @throws IOException on any I/O operation error
     */
    private void move(Token newToken) throws IOException
    {
        if (newToken == null)
            throw new IOException("Can't move to the undefined (null) token.");

        if (getTokenMetadata().sortedTokens().contains(newToken))
            throw new IOException("target token " + newToken + " is already owned by another node.");

        // address of the current node
        InetAddressAndPort localAddress = FBUtilities.getBroadcastAddressAndPort();

        // This doesn't make any sense in a vnodes environment.
        if (getTokenMetadata().getTokens(localAddress).size() > 1)
        {
            logger.error("Invalid request to move(Token); This node has more than one token and cannot be moved thusly.");
            throw new UnsupportedOperationException("This node has more than one token and cannot be moved thusly.");
        }

        List<String> keyspacesToProcess = ImmutableList.copyOf(Schema.instance.getNonLocalStrategyKeyspaces().names());

        PendingRangeCalculatorService.instance.blockUntilFinished();
        // checking if data is moving to this node
        for (String keyspaceName : keyspacesToProcess)
        {
            // TODO: do we care about fixing transient/full self-movements here?
            if (getTokenMetadata().getPendingRanges(keyspaceName, localAddress).size() > 0)
                throw new UnsupportedOperationException("data is currently moving to this node; unable to leave the ring");
        }

        Gossiper.instance.addLocalApplicationState(ApplicationState.STATUS_WITH_PORT, valueFactory.moving(newToken));
        Gossiper.instance.addLocalApplicationState(ApplicationState.STATUS, valueFactory.moving(newToken));
        setMode(Mode.MOVING, String.format("Moving %s from %s to %s.", localAddress, getLocalTokens().iterator().next(), newToken), true);

        setMode(Mode.MOVING, String.format("Sleeping %s ms before start streaming/fetching ranges", RING_DELAY_MILLIS), true);
        Uninterruptibles.sleepUninterruptibly(RING_DELAY_MILLIS, MILLISECONDS);

        RangeRelocator relocator = new RangeRelocator(Collections.singleton(newToken), keyspacesToProcess, getTokenMetadata());
        relocator.calculateToFromStreams();

        if (relocator.streamsNeeded())
        {
            setMode(Mode.MOVING, "fetching new ranges and streaming old ranges", true);
            try
            {
                relocator.stream().get();
            }
            catch (ExecutionException | InterruptedException e)
            {
                throw new RuntimeException("Interrupted while waiting for stream/fetch ranges to finish: " + e.getMessage());
            }
        }
        else
        {
            setMode(Mode.MOVING, "No ranges to fetch/stream", true);
        }

        setTokens(Collections.singleton(newToken)); // setting new token as we have everything settled

        if (logger.isDebugEnabled())
            logger.debug("Successfully moved to new token {}", getLocalTokens().iterator().next());
    }

    public String getRemovalStatus()
    {
        return getRemovalStatus(false);
    }

    public String getRemovalStatusWithPort()
    {
        return getRemovalStatus(true);
    }

    /**
     * Get the status of a token removal.
     */
    private String getRemovalStatus(boolean withPort)
    {
        if (removingNode == null)
        {
            return "No token removals in process.";
        }

        Collection toFormat = replicatingNodes;
        if (!withPort)
        {
            toFormat = new ArrayList(replicatingNodes.size());
            for (InetAddressAndPort node : replicatingNodes)
            {
                toFormat.add(node.toString(false));
            }
        }

        return String.format("Removing token (%s). Waiting for replication confirmation from [%s].",
                             getTokenMetadata().getToken(removingNode),
                             StringUtils.join(toFormat, ","));
    }

    /**
     * Force a remove operation to complete. This may be necessary if a remove operation
     * blocks forever due to node/stream failure. removeNode() must be called
     * first, this is a last resort measure.  No further attempt will be made to restore replicas.
     */
    public void forceRemoveCompletion()
    {
        if (!replicatingNodes.isEmpty()  || getTokenMetadata().getSizeOfLeavingEndpoints() > 0)
        {
            logger.warn("Removal not confirmed for for {}", StringUtils.join(this.replicatingNodes, ","));
            for (InetAddressAndPort endpoint : getTokenMetadata().getLeavingEndpoints())
            {
                UUID hostId = getTokenMetadata().getHostId(endpoint);
                Gossiper.instance.advertiseTokenRemoved(endpoint, hostId);
                excise(getTokenMetadata().getTokens(endpoint), endpoint);
            }
            replicatingNodes.clear();
            removingNode = null;
        }
        else
        {
            logger.warn("No nodes to force removal on, call 'removenode' first");
        }
    }

    /**
     * Remove a node that has died, attempting to restore the replica count.
     * If the node is alive, decommission should be attempted.  If decommission
     * fails, then removeNode should be called.  If we fail while trying to
     * restore the replica count, finally forceRemoveCompleteion should be
     * called to forcibly remove the node without regard to replica count.
     *
     * @param hostIdString Host ID for the node
     */
    public void removeNode(String hostIdString)
    {
        InetAddressAndPort myAddress = FBUtilities.getBroadcastAddressAndPort();
        UUID localHostId = getTokenMetadata().getHostId(myAddress);
        UUID hostId = UUID.fromString(hostIdString);
        InetAddressAndPort endpoint = getTokenMetadata().getEndpointForHostId(hostId);

        if (endpoint == null)
            throw new UnsupportedOperationException("Host ID not found.");

        if (!getTokenMetadata().isMember(endpoint))
            throw new UnsupportedOperationException("Node to be removed is not a member of the token ring");

        if (endpoint.equals(myAddress))
             throw new UnsupportedOperationException("Cannot remove self");

        if (Gossiper.instance.getLiveMembers().contains(endpoint))
            throw new UnsupportedOperationException("Node " + endpoint + " is alive and owns this ID. Use decommission command to remove it from the ring");

        // A leaving endpoint that is dead is already being removed.
        if (getTokenMetadata().isLeaving(endpoint))
            logger.warn("Node {} is already being removed, continuing removal anyway", endpoint);

        if (!replicatingNodes.isEmpty())
            throw new UnsupportedOperationException("This node is already processing a removal. Wait for it to complete, or use 'removenode force' if this has failed.");

        Collection<Token> tokens = getTokenMetadata().getTokens(endpoint);

        // Find the endpoints that are going to become responsible for data
        for (String keyspaceName : Schema.instance.getNonLocalStrategyKeyspaces().names())
        {
            // if the replication factor is 1 the data is lost so we shouldn't wait for confirmation
            if (Keyspace.open(keyspaceName).getReplicationStrategy().getReplicationFactor().allReplicas == 1)
                continue;

            // get all ranges that change ownership (that is, a node needs
            // to take responsibility for new range)
            EndpointsByReplica changedRanges = getChangedReplicasForLeaving(keyspaceName, endpoint, getTokenMetadata(), Keyspace.open(keyspaceName).getReplicationStrategy());
            IFailureDetector failureDetector = IFailureDetector.instance;
            for (InetAddressAndPort ep : transform(changedRanges.flattenValues(), Replica::endpoint))
            {
                if (failureDetector.isAlive(ep))
                    replicatingNodes.add(ep);
                else
                    logger.warn("Endpoint {} is down and will not receive data for re-replication of {}", ep, endpoint);
            }
        }
        removingNode = endpoint;

        getTokenMetadata().addLeavingEndpoint(endpoint);
        PendingRangeCalculatorService.instance.update();

        // the gossiper will handle spoofing this node's state to REMOVING_TOKEN for us
        // we add our own token so other nodes to let us know when they're done
        Gossiper.instance.advertiseRemoving(endpoint, hostId, localHostId);

        // kick off streaming commands
        restoreReplicaCount(endpoint, myAddress);

        // wait for ReplicationDoneVerbHandler to signal we're done
        while (!replicatingNodes.isEmpty())
        {
            Uninterruptibles.sleepUninterruptibly(100, MILLISECONDS);
        }

        excise(tokens, endpoint);

        // gossiper will indicate the token has left
        Gossiper.instance.advertiseTokenRemoved(endpoint, hostId);

        replicatingNodes.clear();
        removingNode = null;
    }

    public void confirmReplication(InetAddressAndPort node)
    {
        // replicatingNodes can be empty in the case where this node used to be a removal coordinator,
        // but restarted before all 'replication finished' messages arrived. In that case, we'll
        // still go ahead and acknowledge it.
        if (!replicatingNodes.isEmpty())
        {
            replicatingNodes.remove(node);
        }
        else
        {
            logger.info("Received unexpected REPLICATION_FINISHED message from {}. Was this node recently a removal coordinator?", node);
        }
    }

    public String getOperationMode()
    {
        return operationMode.toString();
    }

    public boolean isStarting()
    {
        return operationMode == Mode.STARTING;
    }

    public boolean isMoving()
    {
        return operationMode == Mode.MOVING;
    }

    public boolean isJoining()
    {
        return operationMode == Mode.JOINING;
    }

    public boolean isDrained()
    {
        return operationMode == Mode.DRAINED;
    }

    public boolean isDraining()
    {
        return operationMode == Mode.DRAINING;
    }

    public boolean isNormal()
    {
        return operationMode == Mode.NORMAL;
    }

    public String getDrainProgress()
    {
        return String.format("Drained %s/%s ColumnFamilies", remainingCFs, totalCFs);
    }

    /**
     * Shuts node off to writes, empties memtables and the commit log.
     */
    public synchronized void drain() throws IOException, InterruptedException, ExecutionException
    {
        drain(false);
    }

    protected synchronized void drain(boolean isFinalShutdown) throws IOException, InterruptedException, ExecutionException
    {
        if (Stage.areMutationExecutorsTerminated())
        {
            if (!isFinalShutdown)
                logger.warn("Cannot drain node (did it already happen?)");
            return;
        }

        assert !isShutdown;
        isShutdown = true;

        Throwable preShutdownHookThrowable = Throwables.perform(null, preShutdownHooks.stream().map(h -> h::run));
        if (preShutdownHookThrowable != null)
            logger.error("Attempting to continue draining after pre-shutdown hooks returned exception", preShutdownHookThrowable);

        try
        {
            setMode(Mode.DRAINING, "starting drain process", !isFinalShutdown);

            try
            {
                /* not clear this is reasonable time, but propagated from prior embedded behaviour */
                BatchlogManager.instance.shutdownAndWait(1L, MINUTES);
            }
            catch (TimeoutException t)
            {
                logger.error("Batchlog manager timed out shutting down", t);
            }

            HintsService.instance.pauseDispatch();

            if (daemon != null)
                shutdownClientServers();
            ScheduledExecutors.optionalTasks.shutdown();
            Gossiper.instance.stop();
            ActiveRepairService.instance.stop();

            if (!isFinalShutdown)
                setMode(Mode.DRAINING, "shutting down MessageService", false);

            // In-progress writes originating here could generate hints to be written,
            // which is currently scheduled on the mutation stage. So shut down MessagingService
            // before mutation stage, so we can get all the hints saved before shutting down.
            try
            {
                MessagingService.instance().shutdown();
            }
            catch (Throwable t)
            {
                // prevent messaging service timing out shutdown from aborting
                // drain process; otherwise drain and/or shutdown might throw
                logger.error("Messaging service timed out shutting down", t);
            }

            if (!isFinalShutdown)
<<<<<<< HEAD
=======
                setMode(Mode.DRAINING, "clearing mutation stage", false);
            Stage.shutdownAndAwaitMutatingExecutors(false,
                                                    DRAIN_EXECUTOR_TIMEOUT_MS.getInt(), TimeUnit.MILLISECONDS);

            StorageProxy.instance.verifyNoHintsInProgress();

            if (!isFinalShutdown)
>>>>>>> 7ea24711
                setMode(Mode.DRAINING, "flushing column families", false);

            // we don't want to start any new compactions while we are draining
            disableAutoCompaction();

            // count CFs first, since forceFlush could block for the flushWriter to get a queue slot empty
            totalCFs = 0;
            for (Keyspace keyspace : Keyspace.nonSystem())
                totalCFs += keyspace.getColumnFamilyStores().size();
            remainingCFs = totalCFs;
            // flush
            List<Future<?>> flushes = new ArrayList<>();
            for (Keyspace keyspace : Keyspace.nonSystem())
            {
                for (ColumnFamilyStore cfs : keyspace.getColumnFamilyStores())
                    flushes.add(cfs.forceFlush(ColumnFamilyStore.FlushReason.SHUTDOWN));
            }
            // wait for the flushes.
            // TODO this is a godawful way to track progress, since they flush in parallel.  a long one could
            // thus make several short ones "instant" if we wait for them later.
            for (Future f : flushes)
            {
                try
                {
                    FBUtilities.waitOnFuture(f);
                }
                catch (Throwable t)
                {
                    JVMStabilityInspector.inspectThrowable(t);
                    // don't let this stop us from shutting down the commitlog and other thread pools
                    logger.warn("Caught exception while waiting for memtable flushes during shutdown hook", t);
                }

                remainingCFs--;
            }

            // Interrupt ongoing compactions and shutdown CM to prevent further compactions.
            CompactionManager.instance.forceShutdown();
            // Flush the system tables after all other tables are flushed, just in case flushing modifies any system state
            // like CASSANDRA-5151. Don't bother with progress tracking since system data is tiny.
            // Flush system tables after stopping compactions since they modify
            // system tables (for example compactions can obsolete sstables and the tidiers in SSTableReader update
            // system tables, see SSTableReader.GlobalTidy)
            flushes.clear();
            for (Keyspace keyspace : Keyspace.system())
            {
                for (ColumnFamilyStore cfs : keyspace.getColumnFamilyStores())
                    flushes.add(cfs.forceFlush(ColumnFamilyStore.FlushReason.SHUTDOWN));
            }
            FBUtilities.waitOnFutures(flushes);

            // Now that client requests, messaging service and compactions are shutdown, there shouldn't be any more
            // mutations so let's wait for any pending mutations and then clear the stages. Note that the compaction
            // manager can generated mutations, for example because of the view builder or the sstable_activity updates
            // in the SSTableReader.GlobalTidy, so we do this step quite late, but before shutting down the CL
            if (!isFinalShutdown)
                setMode(Mode.DRAINING, "stopping mutations", false);

            List<OpOrder.Barrier> barriers = StreamSupport.stream(Keyspace.all().spliterator(), false)
                                                          .map(ks -> ks.stopMutations())
                                                          .collect(Collectors.toList());
            barriers.forEach(OpOrder.Barrier::await); // we could parallelize this...

            if (!isFinalShutdown)
                setMode(Mode.DRAINING, "clearing mutation stages", false);

            viewMutationStage.shutdown();
            counterMutationStage.shutdown();
            mutationStage.shutdown();
            // FIXME? should these *really* take up to one hour?
            viewMutationStage.awaitTermination(3600, TimeUnit.SECONDS);
            counterMutationStage.awaitTermination(3600, TimeUnit.SECONDS);
            mutationStage.awaitTermination(3600, TimeUnit.SECONDS);

            StorageProxy.instance.verifyNoHintsInProgress();

            HintsService.instance.shutdownBlocking();

            // Interrupt ongoing compactions and shutdown CM to prevent further compactions.
            CompactionManager.instance.forceShutdown();

            // whilst we've flushed all the CFs, which will have recycled all completed segments, we want to ensure
            // there are no segments to replay, so we force the recycling of any remaining (should be at most one)
            CommitLog.instance.forceRecycleAllSegments();

            CommitLog.instance.shutdownBlocking();

            // wait for miscellaneous tasks like sstable and commitlog segment deletion
            ScheduledExecutors.nonPeriodicTasks.shutdown();
            if (!ScheduledExecutors.nonPeriodicTasks.awaitTermination(1, MINUTES))
                logger.warn("Unable to terminate non-periodic tasks within 1 minute.");

            ColumnFamilyStore.shutdownPostFlushExecutor();
            setMode(Mode.DRAINED, !isFinalShutdown);
        }
        catch (Throwable t)
        {
            logger.error("Caught an exception while draining ", t);
        }
        finally
        {
            Throwable postShutdownHookThrowable = Throwables.perform(null, postShutdownHooks.stream().map(h -> h::run));
            if (postShutdownHookThrowable != null)
                logger.error("Post-shutdown hooks returned exception", postShutdownHookThrowable);
        }
    }

    @VisibleForTesting
    public void disableAutoCompaction()
    {
        for (Keyspace keyspace : Keyspace.all())
            for (ColumnFamilyStore cfs : keyspace.getColumnFamilyStores())
                cfs.disableAutoCompaction();
    }

    /**
     * Add a runnable which will be called before shut down or drain. This is useful for other
     * applications running in the same JVM which may want to shut down first rather than time
     * out attempting to use Cassandra calls which will no longer work.
     * @param hook: the code to run
     * @return true on success, false if Cassandra is already shutting down, in which case the runnable
     * has NOT been added.
     */
    public synchronized boolean addPreShutdownHook(Runnable hook)
    {
        if (!isDraining() && !isDrained())
            return preShutdownHooks.add(hook);

        return false;
    }

    /**
     * Remove a preshutdown hook
     */
    public synchronized boolean removePreShutdownHook(Runnable hook)
    {
        return preShutdownHooks.remove(hook);
    }

    /**
     * Add a runnable which will be called after shutdown or drain. This is useful for other applications
     * running in the same JVM that Cassandra needs to work and should shut down later.
     * @param hook: the code to run
     * @return true on success, false if Cassandra is already shutting down, in which case the runnable has NOT been
     * added.
     */
    public synchronized boolean addPostShutdownHook(Runnable hook)
    {
        if (!isDraining() && !isDrained())
            return postShutdownHooks.add(hook);

        return false;
    }

    /**
     * Remove a postshutdownhook
     */
    public synchronized boolean removePostShutdownHook(Runnable hook)
    {
        return postShutdownHooks.remove(hook);
    }

    /**
     * Some services are shutdown during draining and we should not attempt to start them again.
     *
     * @param service - the name of the service we are trying to start.
     * @throws IllegalStateException - an exception that nodetool is able to convert into a message to display to the user
     */
    synchronized void checkServiceAllowedToStart(String service)
    {
        if (isDraining()) // when draining isShutdown is also true, so we check first to return a more accurate message
            throw new IllegalStateException(String.format("Unable to start %s because the node is draining.", service));

        if (isShutdown()) // do not rely on operationMode in case it gets changed to decomissioned or other
            throw new IllegalStateException(String.format("Unable to start %s because the node was drained.", service));

        if (!isNormal())
            throw new IllegalStateException(String.format("Unable to start %s because the node is not in the normal state.", service));
    }

    // Never ever do this at home. Used by tests.
    @VisibleForTesting
    public IPartitioner setPartitionerUnsafe(IPartitioner newPartitioner)
    {
        IPartitioner oldPartitioner = DatabaseDescriptor.setPartitionerUnsafe(newPartitioner);
        TokenMetadataProvider.instance.replaceTokenMetadata(getTokenMetadata().cloneWithNewPartitioner(newPartitioner));
        valueFactory = new VersionedValue.VersionedValueFactory(newPartitioner);
        return oldPartitioner;
    }

    TokenMetadata setTokenMetadataUnsafe(TokenMetadata tmd)
    {
        TokenMetadata old = getTokenMetadata();
        TokenMetadataProvider.instance.replaceTokenMetadata(tmd);
        return old;
    }

    public void truncate(String keyspace, String table) throws TimeoutException, IOException
    {
        verifyKeyspaceIsValid(keyspace);

        try
        {
            StorageProxy.instance.truncateBlocking(keyspace, table);
        }
        catch (UnavailableException e)
        {
            throw new IOException(e.getMessage());
        }
    }

    public Map<InetAddress, Float> getOwnership()
    {
        List<Token> sortedTokens = getTokenMetadata().sortedTokens();
        // describeOwnership returns tokens in an unspecified order, let's re-order them
        Map<Token, Float> tokenMap = new TreeMap<Token, Float>(getTokenMetadata().partitioner.describeOwnership(sortedTokens));
        Map<InetAddress, Float> nodeMap = new LinkedHashMap<>();
        for (Map.Entry<Token, Float> entry : tokenMap.entrySet())
        {
            InetAddressAndPort endpoint = getTokenMetadata().getEndpoint(entry.getKey());
            Float tokenOwnership = entry.getValue();
            if (nodeMap.containsKey(endpoint.address))
                nodeMap.put(endpoint.address, nodeMap.get(endpoint.address) + tokenOwnership);
            else
                nodeMap.put(endpoint.address, tokenOwnership);
        }
        return nodeMap;
    }

    public Map<String, Float> getOwnershipWithPort()
    {
        List<Token> sortedTokens = getTokenMetadata().sortedTokens();
        // describeOwnership returns tokens in an unspecified order, let's re-order them
        Map<Token, Float> tokenMap = new TreeMap<Token, Float>(getTokenMetadata().partitioner.describeOwnership(sortedTokens));
        Map<String, Float> nodeMap = new LinkedHashMap<>();
        for (Map.Entry<Token, Float> entry : tokenMap.entrySet())
        {
            InetAddressAndPort endpoint = getTokenMetadata().getEndpoint(entry.getKey());
            Float tokenOwnership = entry.getValue();
            if (nodeMap.containsKey(endpoint.toString()))
                nodeMap.put(endpoint.toString(), nodeMap.get(endpoint.toString()) + tokenOwnership);
            else
                nodeMap.put(endpoint.toString(), tokenOwnership);
        }
        return nodeMap;
    }

    /**
     * Calculates ownership. If there are multiple DC's and the replication strategy is DC aware then ownership will be
     * calculated per dc, i.e. each DC will have total ring ownership divided amongst its nodes. Without replication
     * total ownership will be a multiple of the number of DC's and this value will then go up within each DC depending
     * on the number of replicas within itself. For DC unaware replication strategies, ownership without replication
     * will be 100%.
     *
     * @throws IllegalStateException when node is not configured properly.
     */
    private LinkedHashMap<InetAddressAndPort, Float> getEffectiveOwnership(String keyspace)
    {
        AbstractReplicationStrategy strategy;
        if (keyspace != null)
        {
            Keyspace keyspaceInstance = Schema.instance.getKeyspaceInstance(keyspace);
            if (keyspaceInstance == null)
                throw new IllegalArgumentException("The keyspace " + keyspace + ", does not exist");

            if (keyspaceInstance.getReplicationStrategy() instanceof LocalStrategy)
                throw new IllegalStateException("Ownership values for keyspaces with LocalStrategy are meaningless");
            strategy = keyspaceInstance.getReplicationStrategy();
        }
        else
        {
            Collection<String> userKeyspaces = Schema.instance.getUserKeyspaces().names();

            if (userKeyspaces.size() > 0)
            {
                keyspace = userKeyspaces.iterator().next();
                AbstractReplicationStrategy replicationStrategy = Schema.instance.getKeyspaceInstance(keyspace).getReplicationStrategy();
                for (String keyspaceName : userKeyspaces)
                {
                    if (!Schema.instance.getKeyspaceInstance(keyspaceName).getReplicationStrategy().hasSameSettings(replicationStrategy))
                        throw new IllegalStateException("Non-system keyspaces don't have the same replication settings, effective ownership information is meaningless");
                }
            }
            else
            {
                keyspace = "system_traces";
            }

            Keyspace keyspaceInstance = Schema.instance.getKeyspaceInstance(keyspace);
            if (keyspaceInstance == null)
                throw new IllegalStateException("The node does not have " + keyspace + " yet, probably still bootstrapping. Effective ownership information is meaningless.");
            strategy = keyspaceInstance.getReplicationStrategy();
        }

        TokenMetadata metadata = getTokenMetadata().cloneOnlyTokenMap();

        Collection<Collection<InetAddressAndPort>> endpointsGroupedByDc = new ArrayList<>();
        // mapping of dc's to nodes, use sorted map so that we get dcs sorted
        SortedMap<String, Collection<InetAddressAndPort>> sortedDcsToEndpoints = new TreeMap<>(metadata.getTopology().getDatacenterEndpoints().asMap());
        for (Collection<InetAddressAndPort> endpoints : sortedDcsToEndpoints.values())
            endpointsGroupedByDc.add(endpoints);

        Map<Token, Float> tokenOwnership = getTokenMetadata().partitioner.describeOwnership(getTokenMetadata().sortedTokens());
        LinkedHashMap<InetAddressAndPort, Float> finalOwnership = Maps.newLinkedHashMap();

        RangesByEndpoint endpointToRanges = strategy.getAddressReplicas();
        // calculate ownership per dc
        for (Collection<InetAddressAndPort> endpoints : endpointsGroupedByDc)
        {
            // calculate the ownership with replication and add the endpoint to the final ownership map
            for (InetAddressAndPort endpoint : endpoints)
            {
                float ownership = 0.0f;
                for (Replica replica : endpointToRanges.get(endpoint))
                {
                    if (tokenOwnership.containsKey(replica.range().right))
                        ownership += tokenOwnership.get(replica.range().right);
                }
                finalOwnership.put(endpoint, ownership);
            }
        }
        return finalOwnership;
    }

    public LinkedHashMap<InetAddress, Float> effectiveOwnership(String keyspace) throws IllegalStateException
    {
        LinkedHashMap<InetAddressAndPort, Float> result = getEffectiveOwnership(keyspace);
        LinkedHashMap<InetAddress, Float> asInets = new LinkedHashMap<>();
        result.entrySet().stream().forEachOrdered(entry -> asInets.put(entry.getKey().address, entry.getValue()));
        return asInets;
    }

    public LinkedHashMap<String, Float> effectiveOwnershipWithPort(String keyspace) throws IllegalStateException
    {
        LinkedHashMap<InetAddressAndPort, Float> result = getEffectiveOwnership(keyspace);
        LinkedHashMap<String, Float> asStrings = new LinkedHashMap<>();
        result.entrySet().stream().forEachOrdered(entry -> asStrings.put(entry.getKey().getHostAddressAndPort(), entry.getValue()));
        return asStrings;
    }

    public List<String> getKeyspaces()
    {
        return Lists.newArrayList(Schema.instance.distributedAndLocalKeyspaces().names());
    }

    public List<String> getNonSystemKeyspaces()
    {
        return Lists.newArrayList(Schema.instance.distributedKeyspaces().names());
    }

    public List<String> getNonLocalStrategyKeyspaces()
    {
        return Lists.newArrayList(Schema.instance.getNonLocalStrategyKeyspaces().names());
    }

    public Map<String, String> getViewBuildStatuses(String keyspace, String view, boolean withPort)
    {
        Map<UUID, String> coreViewStatus = SystemDistributedKeyspace.viewStatus(keyspace, view);
        Map<InetAddressAndPort, UUID> hostIdToEndpoint = getTokenMetadata().getEndpointToHostIdMapForReading();
        Map<String, String> result = new HashMap<>();

        for (Map.Entry<InetAddressAndPort, UUID> entry : hostIdToEndpoint.entrySet())
        {
            UUID hostId = entry.getValue();
            InetAddressAndPort endpoint = entry.getKey();
            result.put(endpoint.toString(withPort),
                       coreViewStatus.getOrDefault(hostId, "UNKNOWN"));
        }

        return Collections.unmodifiableMap(result);
    }

    public Map<String, String> getViewBuildStatuses(String keyspace, String view)
    {
        return getViewBuildStatuses(keyspace, view, false);
    }

    public Map<String, String> getViewBuildStatusesWithPort(String keyspace, String view)
    {
        return getViewBuildStatuses(keyspace, view, true);
    }

    public void setDynamicUpdateInterval(int dynamicUpdateInterval)
    {
        if (DatabaseDescriptor.getEndpointSnitch() instanceof DynamicEndpointSnitch)
        {

            try
            {
                updateSnitch(null, true, dynamicUpdateInterval, null, null);
            }
            catch (ClassNotFoundException e)
            {
                throw new RuntimeException(e);
            }
        }
    }

    public int getDynamicUpdateInterval()
    {
        return DatabaseDescriptor.getDynamicUpdateInterval();
    }

    public void updateSnitch(String epSnitchClassName, Boolean dynamic, Integer dynamicUpdateInterval, Integer dynamicResetInterval, Double dynamicBadnessThreshold) throws ClassNotFoundException
    {
        // apply dynamic snitch configuration
        if (dynamicUpdateInterval != null)
            DatabaseDescriptor.setDynamicUpdateInterval(dynamicUpdateInterval);
        if (dynamicResetInterval != null)
            DatabaseDescriptor.setDynamicResetInterval(dynamicResetInterval);
        if (dynamicBadnessThreshold != null)
            DatabaseDescriptor.setDynamicBadnessThreshold(dynamicBadnessThreshold);

        IEndpointSnitch oldSnitch = DatabaseDescriptor.getEndpointSnitch();

        // new snitch registers mbean during construction
        if(epSnitchClassName != null)
        {

            // need to unregister the mbean _before_ the new dynamic snitch is instantiated (and implicitly initialized
            // and its mbean registered)
            if (oldSnitch instanceof DynamicEndpointSnitch)
                ((DynamicEndpointSnitch)oldSnitch).close();

            IEndpointSnitch newSnitch;
            try
            {
                newSnitch = DatabaseDescriptor.createEndpointSnitch(dynamic != null && dynamic, epSnitchClassName);
            }
            catch (ConfigurationException e)
            {
                throw new ClassNotFoundException(e.getMessage());
            }

            if (newSnitch instanceof DynamicEndpointSnitch)
            {
                logger.info("Created new dynamic snitch {} with update-interval={}, reset-interval={}, badness-threshold={}",
                            ((DynamicEndpointSnitch)newSnitch).subsnitch.getClass().getName(), DatabaseDescriptor.getDynamicUpdateInterval(),
                            DatabaseDescriptor.getDynamicResetInterval(), DatabaseDescriptor.getDynamicBadnessThreshold());
            }
            else
            {
                logger.info("Created new non-dynamic snitch {}", newSnitch.getClass().getName());
            }

            // point snitch references to the new instance
            DatabaseDescriptor.setEndpointSnitch(newSnitch);
            for (String ks : Schema.instance.getKeyspaces())
            {
                Keyspace.open(ks).getReplicationStrategy().snitch = newSnitch;
            }
        }
        else
        {
            if (oldSnitch instanceof DynamicEndpointSnitch)
            {
                logger.info("Applying config change to dynamic snitch {} with update-interval={}, reset-interval={}, badness-threshold={}",
                            ((DynamicEndpointSnitch)oldSnitch).subsnitch.getClass().getName(), DatabaseDescriptor.getDynamicUpdateInterval(),
                            DatabaseDescriptor.getDynamicResetInterval(), DatabaseDescriptor.getDynamicBadnessThreshold());

                DynamicEndpointSnitch snitch = (DynamicEndpointSnitch)oldSnitch;
                snitch.applyConfigChanges();
            }
        }

        updateTopology();
    }

    /**
     * Send data to the endpoints that will be responsible for it in the future
     *
     * @param rangesToStreamByKeyspace keyspaces and data ranges with endpoints included for each
     * @return async Future for whether stream was success
     */
    private Future<StreamState> streamRanges(Map<String, EndpointsByReplica> rangesToStreamByKeyspace)
    {
        // First, we build a list of ranges to stream to each host, per table
        Map<String, RangesByEndpoint> sessionsToStreamByKeyspace = new HashMap<>();

        for (Map.Entry<String, EndpointsByReplica> entry : rangesToStreamByKeyspace.entrySet())
        {
            String keyspace = entry.getKey();
            EndpointsByReplica rangesWithEndpoints = entry.getValue();

            if (rangesWithEndpoints.isEmpty())
                continue;

            //Description is always Unbootstrap? Is that right?
            Map<InetAddressAndPort, Set<Range<Token>>> transferredRangePerKeyspace = SystemKeyspace.getTransferredRanges("Unbootstrap",
                                                                                                                         keyspace,
                                                                                                                         StorageService.instance.getTokenMetadata().partitioner);
            RangesByEndpoint.Builder replicasPerEndpoint = new RangesByEndpoint.Builder();
            for (Map.Entry<Replica, Replica> endPointEntry : rangesWithEndpoints.flattenEntries())
            {
                Replica local = endPointEntry.getKey();
                Replica remote = endPointEntry.getValue();
                Set<Range<Token>> transferredRanges = transferredRangePerKeyspace.get(remote.endpoint());
                if (transferredRanges != null && transferredRanges.contains(local.range()))
                {
                    logger.debug("Skipping transferred range {} of keyspace {}, endpoint {}", local, keyspace, remote);
                    continue;
                }

                replicasPerEndpoint.put(remote.endpoint(), remote.decorateSubrange(local.range()));
            }

            sessionsToStreamByKeyspace.put(keyspace, replicasPerEndpoint.build());
        }

        StreamPlan streamPlan = new StreamPlan(StreamOperation.DECOMMISSION);

        // Vinculate StreamStateStore to current StreamPlan to update transferred rangeas per StreamSession
        streamPlan.listeners(streamStateStore);

        for (Map.Entry<String, RangesByEndpoint> entry : sessionsToStreamByKeyspace.entrySet())
        {
            String keyspaceName = entry.getKey();
            RangesByEndpoint replicasPerEndpoint = entry.getValue();

            for (Map.Entry<InetAddressAndPort, RangesAtEndpoint> rangesEntry : replicasPerEndpoint.asMap().entrySet())
            {
                RangesAtEndpoint replicas = rangesEntry.getValue();
                InetAddressAndPort newEndpoint = rangesEntry.getKey();

                // TODO each call to transferRanges re-flushes, this is potentially a lot of waste
                streamPlan.transferRanges(newEndpoint, keyspaceName, replicas);
            }
        }
        return streamPlan.execute();
    }

    public void bulkLoad(String directory)
    {
        try
        {
            bulkLoadInternal(directory).get();
        }
        catch (Exception e)
        {
            throw new RuntimeException(e);
        }
    }

    public String bulkLoadAsync(String directory)
    {
        return bulkLoadInternal(directory).planId.toString();
    }

    private StreamResultFuture bulkLoadInternal(String directory)
    {
        File dir = new File(directory);

        if (!dir.exists() || !dir.isDirectory())
            throw new IllegalArgumentException("Invalid directory " + directory);

        SSTableLoader.Client client = new SSTableLoader.Client()
        {
            private String keyspace;

            public void init(String keyspace)
            {
                this.keyspace = keyspace;
                try
                {
                    for (Map.Entry<Range<Token>, EndpointsForRange> entry : StorageService.instance.getRangeToAddressMap(keyspace).entrySet())
                    {
                        Range<Token> range = entry.getKey();
                        EndpointsForRange replicas = entry.getValue();
                        Replicas.temporaryAssertFull(replicas);
                        for (InetAddressAndPort endpoint : replicas.endpoints())
                            addRangeForEndpoint(range, endpoint);
                    }
                }
                catch (Exception e)
                {
                    throw new RuntimeException(e);
                }
            }

            public TableMetadataRef getTableMetadata(String tableName)
            {
                return Schema.instance.getTableMetadataRef(keyspace, tableName);
            }
        };

        return new SSTableLoader(dir, client, new OutputHandler.LogOutput()).stream();
    }

    public void rescheduleFailedDeletions()
    {
        LifecycleTransaction.rescheduleFailedDeletions();
    }

    /**
     * #{@inheritDoc}
     */
    @Deprecated
    public void loadNewSSTables(String ksName, String cfName)
    {
        if (!isInitialized())
            throw new RuntimeException("Not yet initialized, can't load new sstables");
        verifyKeyspaceIsValid(ksName);
        ColumnFamilyStore.loadNewSSTables(ksName, cfName);
    }

    /**
     * #{@inheritDoc}
     */
    public List<String> sampleKeyRange() // do not rename to getter - see CASSANDRA-4452 for details
    {
        List<DecoratedKey> keys = new ArrayList<>();
        for (Keyspace keyspace : Keyspace.nonLocalStrategy())
        {
            for (Range<Token> range : getPrimaryRangesForEndpoint(keyspace.getName(), FBUtilities.getBroadcastAddressAndPort()))
                keys.addAll(keySamples(keyspace.getColumnFamilyStores(), range));
        }

        List<String> sampledKeys = new ArrayList<>(keys.size());
        for (DecoratedKey key : keys)
            sampledKeys.add(key.getToken().toString());
        return sampledKeys;
    }

    /*
     * { "sampler_name": [ {table: "", count: i, error: i, value: ""}, ... ] }
     */
    @Override
    public Map<String, List<CompositeData>> samplePartitions(int durationMillis, int capacity, int count,
            List<String> samplers) throws OpenDataException
    {
        ConcurrentHashMap<String, List<CompositeData>> result = new ConcurrentHashMap<>();
        for (String sampler : samplers)
        {
            for (ColumnFamilyStore table : ColumnFamilyStore.all())
            {
                table.beginLocalSampling(sampler, capacity, durationMillis);
            }
        }
        Uninterruptibles.sleepUninterruptibly(durationMillis, MILLISECONDS);

        for (String sampler : samplers)
        {
            List<CompositeData> topk = new ArrayList<>();
            for (ColumnFamilyStore table : ColumnFamilyStore.all())
            {
                topk.addAll(table.finishLocalSampling(sampler, count));
            }
            Collections.sort(topk, new Ordering<CompositeData>()
            {
                public int compare(CompositeData left, CompositeData right)
                {
                    return Long.compare((long) right.get("count"), (long) left.get("count"));
                }
            });
            // sublist is not serializable for jmx
            topk = new ArrayList<>(topk.subList(0, Math.min(topk.size(), count)));
            result.put(sampler, topk);
        }
        return result;
    }

    public void rebuildSecondaryIndex(String ksName, String cfName, String... idxNames)
    {
        String[] indices = asList(idxNames).stream()
                                           .map(p -> isIndexColumnFamily(p) ? getIndexName(p) : p)
                                           .collect(toList())
                                           .toArray(new String[idxNames.length]);

        ColumnFamilyStore.rebuildSecondaryIndex(ksName, cfName, indices);
    }

    public void resetLocalSchema() throws IOException
    {
        Schema.instance.resetLocalSchema();
    }

    public void reloadLocalSchema()
    {
        Schema.instance.reloadSchemaAndAnnounceVersion();
    }

    public void setTraceProbability(double probability)
    {
        this.traceProbability = probability;
    }

    public double getTraceProbability()
    {
        return traceProbability;
    }

    public boolean shouldTraceProbablistically()
    {
        return traceProbability != 0 && ThreadLocalRandom.current().nextDouble() < traceProbability;
    }

    public void disableAutoCompaction(String ks, String... tables) throws IOException
    {
        for (ColumnFamilyStore cfs : getValidColumnFamilies(true, true, ks, tables))
        {
            cfs.disableAutoCompaction();
        }
    }

    public synchronized void enableAutoCompaction(String ks, String... tables) throws IOException
    {
        checkServiceAllowedToStart("auto compaction");

        for (ColumnFamilyStore cfs : getValidColumnFamilies(true, true, ks, tables))
        {
            cfs.enableAutoCompaction();
        }
    }

    public Map<String, Boolean> getAutoCompactionStatus(String ks, String... tables) throws IOException
    {
        Map<String, Boolean> status = new HashMap<String, Boolean>();
        for (ColumnFamilyStore cfs : getValidColumnFamilies(true, true, ks, tables))
            status.put(cfs.getTableName(), cfs.isAutoCompactionDisabled());
        return status;
    }

    /** Returns the name of the cluster */
    public String getClusterName()
    {
        return DatabaseDescriptor.getClusterName();
    }

    /** Returns the cluster partitioner */
    public String getPartitionerName()
    {
        return DatabaseDescriptor.getPartitionerName();
    }

    public void setSSTablePreemptiveOpenIntervalInMB(int intervalInMB)
    {
        DatabaseDescriptor.setSSTablePreemptiveOpenIntervalInMB(intervalInMB);
    }

    public int getSSTablePreemptiveOpenIntervalInMB()
    {
        return DatabaseDescriptor.getSSTablePreemptiveOpenIntervalInMB();
    }

    @Deprecated // CPU-intensive optimization that visibly slows down compaction but does not provide a clear benefit (see STAR-782)
    public boolean getMigrateKeycacheOnCompaction()
    {
        return DatabaseDescriptor.shouldMigrateKeycacheOnCompaction();
    }

    @Deprecated // CPU-intensive optimization that visibly slows down compaction but does not provide a clear benefit (see STAR-782)
    public void setMigrateKeycacheOnCompaction(boolean invalidateKeyCacheOnCompaction)
    {
        DatabaseDescriptor.setMigrateKeycacheOnCompaction(invalidateKeyCacheOnCompaction);
    }

    public int getTombstoneWarnThreshold()
    {
        return DatabaseDescriptor.getGuardrailsConfig().tombstone_warn_threshold;
    }

    public void setTombstoneWarnThreshold(int threshold)
    {
        DatabaseDescriptor.getGuardrailsConfig().setTombstoneWarnThreshold(threshold);
        logger.info("updated tombstone_warn_threshold to {}", threshold);
    }

    public int getTombstoneFailureThreshold()
    {
        return DatabaseDescriptor.getGuardrailsConfig().tombstone_failure_threshold;
    }

    public void setTombstoneFailureThreshold(int threshold)
    {
        DatabaseDescriptor.getGuardrailsConfig().setTombstoneFailureThreshold(threshold);
        logger.info("updated tombstone_failure_threshold to {}", threshold);
    }

    public int getCachedReplicaRowsWarnThreshold()
    {
        return DatabaseDescriptor.getCachedReplicaRowsWarnThreshold();
    }

    public void setCachedReplicaRowsWarnThreshold(int threshold)
    {
        DatabaseDescriptor.setCachedReplicaRowsWarnThreshold(threshold);
        logger.info("updated replica_filtering_protection.cached_rows_warn_threshold to {}", threshold);
    }

    public int getCachedReplicaRowsFailThreshold()
    {
        return DatabaseDescriptor.getCachedReplicaRowsFailThreshold();
    }

    public void setCachedReplicaRowsFailThreshold(int threshold)
    {
        DatabaseDescriptor.setCachedReplicaRowsFailThreshold(threshold);
        logger.info("updated replica_filtering_protection.cached_rows_fail_threshold to {}", threshold);
    }

    public int getColumnIndexCacheSize()
    {
        return DatabaseDescriptor.getColumnIndexCacheSizeInKB();
    }

    public void setColumnIndexCacheSize(int cacheSizeInKB)
    {
        DatabaseDescriptor.setColumnIndexCacheSizeInKB(cacheSizeInKB);
        logger.info("Updated column_index_cache_size_in_kb to {}", cacheSizeInKB);
    }

    public int getBatchSizeFailureThreshold()
    {
        return DatabaseDescriptor.getGuardrailsConfig().batch_size_fail_threshold_in_kb;
    }

    public void setBatchSizeFailureThreshold(int threshold)
    {
        DatabaseDescriptor.getGuardrailsConfig().setBatchSizeFailThresholdInKB(threshold);
        logger.info("updated batch_size_fail_threshold_in_kb to {}", threshold);
    }

    public int getBatchSizeWarnThreshold()
    {
        return DatabaseDescriptor.getGuardrailsConfig().batch_size_warn_threshold_in_kb;
    }

    public void setBatchSizeWarnThreshold(int threshold)
    {
        DatabaseDescriptor.getGuardrailsConfig().setBatchSizeWarnThresholdInKB(threshold);
        logger.info("Updated batch_size_warn_threshold_in_kb to {}", threshold);
    }

    public int getInitialRangeTombstoneListAllocationSize()
    {
        return DatabaseDescriptor.getInitialRangeTombstoneListAllocationSize();
    }

    public void setInitialRangeTombstoneListAllocationSize(int size)
    {
        if (size < 0 || size > 1024)
        {
            throw new IllegalStateException("Not updating initial_range_tombstone_allocation_size as it must be in the range [0, 1024] inclusive");
        }
        int originalSize = DatabaseDescriptor.getInitialRangeTombstoneListAllocationSize();
        DatabaseDescriptor.setInitialRangeTombstoneListAllocationSize(size);
        logger.info("Updated initial_range_tombstone_allocation_size from {} to {}", originalSize, size);
    }

    public double getRangeTombstoneResizeListGrowthFactor()
    {
        return DatabaseDescriptor.getRangeTombstoneListGrowthFactor();
    }

    public void setRangeTombstoneListResizeGrowthFactor(double growthFactor) throws IllegalStateException
    {
        if (growthFactor < 1.2 || growthFactor > 5)
        {
            throw new IllegalStateException("Not updating range_tombstone_resize_factor as growth factor must be in the range [1.2, 5.0] inclusive");
        }
        else
        {
            double originalGrowthFactor = DatabaseDescriptor.getRangeTombstoneListGrowthFactor();
            DatabaseDescriptor.setRangeTombstoneListGrowthFactor(growthFactor);
            logger.info("Updated range_tombstone_resize_factor from {} to {}", originalGrowthFactor, growthFactor);
        }
    }

    public void setHintedHandoffThrottleInKB(int throttleInKB)
    {
        DatabaseDescriptor.setHintedHandoffThrottleInKB(throttleInKB);
        logger.info("updated hinted_handoff_throttle_in_kb to {}", throttleInKB);
    }

    @Override
    public void clearConnectionHistory()
    {
        daemon.clearConnectionHistory();
        logger.info("Cleared connection history");
    }
    public void disableAuditLog()
    {
        AuditLogManager.instance.disableAuditLog();
        logger.info("Auditlog is disabled");
    }

    public void enableAuditLog(String loggerName, String includedKeyspaces, String excludedKeyspaces, String includedCategories, String excludedCategories,
                               String includedUsers, String excludedUsers) throws ConfigurationException, IllegalStateException
    {
        enableAuditLog(loggerName, Collections.emptyMap(), includedKeyspaces, excludedKeyspaces, includedCategories, excludedCategories, includedUsers, excludedUsers);
    }

    public void enableAuditLog(String loggerName, Map<String, String> parameters, String includedKeyspaces, String excludedKeyspaces, String includedCategories, String excludedCategories,
                               String includedUsers, String excludedUsers) throws ConfigurationException, IllegalStateException
    {
        loggerName = loggerName != null ? loggerName : DatabaseDescriptor.getAuditLoggingOptions().logger.class_name;

        Preconditions.checkNotNull(loggerName, "cassandra.yaml did not have logger in audit_logging_option and not set as parameter");
        Preconditions.checkState(FBUtilities.isAuditLoggerClassExists(loggerName), "Unable to find AuditLogger class: "+loggerName);

        AuditLogOptions auditLogOptions = new AuditLogOptions();
        auditLogOptions.enabled = true;
        auditLogOptions.logger = new ParameterizedClass(loggerName, parameters);
        auditLogOptions.included_keyspaces = includedKeyspaces != null ? includedKeyspaces : DatabaseDescriptor.getAuditLoggingOptions().included_keyspaces;
        auditLogOptions.excluded_keyspaces = excludedKeyspaces != null ? excludedKeyspaces : DatabaseDescriptor.getAuditLoggingOptions().excluded_keyspaces;
        auditLogOptions.included_categories = includedCategories != null ? includedCategories : DatabaseDescriptor.getAuditLoggingOptions().included_categories;
        auditLogOptions.excluded_categories = excludedCategories != null ? excludedCategories : DatabaseDescriptor.getAuditLoggingOptions().excluded_categories;
        auditLogOptions.included_users = includedUsers != null ? includedUsers : DatabaseDescriptor.getAuditLoggingOptions().included_users;
        auditLogOptions.excluded_users = excludedUsers != null ? excludedUsers : DatabaseDescriptor.getAuditLoggingOptions().excluded_users;

        AuditLogManager.instance.enable(auditLogOptions);

        logger.info("AuditLog is enabled with logger: [{}], included_keyspaces: [{}], excluded_keyspaces: [{}], " +
                    "included_categories: [{}], excluded_categories: [{}], included_users: [{}], "
                    + "excluded_users: [{}], archive_command: [{}]", auditLogOptions.logger, auditLogOptions.included_keyspaces, auditLogOptions.excluded_keyspaces,
                    auditLogOptions.included_categories, auditLogOptions.excluded_categories, auditLogOptions.included_users, auditLogOptions.excluded_users,
                    auditLogOptions.archive_command);

    }

    public boolean isAuditLogEnabled()
    {
        return AuditLogManager.instance.isEnabled();
    }

    public String getCorruptedTombstoneStrategy()
    {
        return DatabaseDescriptor.getCorruptedTombstoneStrategy().toString();
    }

    public void setCorruptedTombstoneStrategy(String strategy)
    {
        DatabaseDescriptor.setCorruptedTombstoneStrategy(Config.CorruptedTombstoneStrategy.valueOf(strategy));
        logger.info("Setting corrupted tombstone strategy to {}", strategy);
    }

    @Override
    public long getNativeTransportMaxConcurrentRequestsInBytes()
    {
        return ClientResourceLimits.getGlobalLimit();
    }

    @Override
    public void setNativeTransportMaxConcurrentRequestsInBytes(long newLimit)
    {
        ClientResourceLimits.setGlobalLimit(newLimit);
    }

    @Override
    public long getNativeTransportMaxConcurrentRequestsInBytesPerIp()
    {
        return ClientResourceLimits.getEndpointLimit();
    }

    @Override
    public void setNativeTransportMaxConcurrentRequestsInBytesPerIp(long newLimit)
    {
        ClientResourceLimits.setEndpointLimit(newLimit);
    }

    @Override
    public int getNativeTransportMaxRequestsPerSecond()
    {
        return ClientResourceLimits.getNativeTransportMaxRequestsPerSecond();
    }

    @Override
    public void setNativeTransportMaxRequestsPerSecond(int newPerSecond)
    {
        ClientResourceLimits.setNativeTransportMaxRequestsPerSecond(newPerSecond);
    }

    @Override
    public void setNativeTransportRateLimitingEnabled(boolean enabled)
    {
        DatabaseDescriptor.setNativeTransportRateLimitingEnabled(enabled);
    }

    @Override
    public boolean getNativeTransportRateLimitingEnabled()
    {
        return DatabaseDescriptor.getNativeTransportRateLimitingEnabled();
    }

    @Override
    public void enableFullQueryLogger(String path, String rollCycle, Boolean blocking, int maxQueueWeight, long maxLogSize, String archiveCommand, int maxArchiveRetries)
    {
        FullQueryLoggerOptions fqlOptions = DatabaseDescriptor.getFullQueryLogOptions();
        path = path != null ? path : fqlOptions.log_dir;
        rollCycle = rollCycle != null ? rollCycle : fqlOptions.roll_cycle;
        blocking = blocking != null ? blocking : fqlOptions.block;
        maxQueueWeight = maxQueueWeight != Integer.MIN_VALUE ? maxQueueWeight : fqlOptions.max_queue_weight;
        maxLogSize = maxLogSize != Long.MIN_VALUE ? maxLogSize : fqlOptions.max_log_size;
        archiveCommand = archiveCommand != null ? archiveCommand : fqlOptions.archive_command;
        maxArchiveRetries = maxArchiveRetries != Integer.MIN_VALUE ? maxArchiveRetries : fqlOptions.max_archive_retries;

        Preconditions.checkNotNull(path, "cassandra.yaml did not set log_dir and not set as parameter");
        FullQueryLogger.instance.enableWithoutClean(Paths.get(path), rollCycle, blocking, maxQueueWeight, maxLogSize, archiveCommand, maxArchiveRetries);
    }

    @Override
    public void resetFullQueryLogger()
    {
        FullQueryLogger.instance.reset(DatabaseDescriptor.getFullQueryLogOptions().log_dir);
    }

    @Override
    public void stopFullQueryLogger()
    {
        FullQueryLogger.instance.stop();
    }

    @Override
    public boolean isFullQueryLogEnabled()
    {
        return FullQueryLogger.instance.isEnabled();
    }

    @Override
    public CompositeData getFullQueryLoggerOptions()
    {
        return FullQueryLoggerOptionsCompositeData.toCompositeData(FullQueryLogger.instance.getFullQueryLoggerOptions());
    }

    @Override
    public Map<String, Set<InetAddress>> getOutstandingSchemaVersions()
    {
        Map<UUID, Set<InetAddressAndPort>> outstanding = Schema.instance.getOutstandingSchemaVersions();
        return outstanding.entrySet().stream().collect(Collectors.toMap(e -> e.getKey().toString(),
                                                                        e -> e.getValue().stream().map(i -> i.address).collect(Collectors.toSet())));
    }

    @Override
    public Map<String, Set<String>> getOutstandingSchemaVersionsWithPort()
    {
        Map<UUID, Set<InetAddressAndPort>> outstanding = Schema.instance.getOutstandingSchemaVersions();
        return outstanding.entrySet().stream().collect(Collectors.toMap(e -> e.getKey().toString(),
                                                                        e -> e.getValue().stream().map(InetAddressAndPort::toString).collect(Collectors.toSet())));
    }

    public boolean autoOptimiseIncRepairStreams()
    {
        return DatabaseDescriptor.autoOptimiseIncRepairStreams();
    }

    public void setAutoOptimiseIncRepairStreams(boolean enabled)
    {
        DatabaseDescriptor.setAutoOptimiseIncRepairStreams(enabled);
    }

    public boolean autoOptimiseFullRepairStreams()
    {
        return DatabaseDescriptor.autoOptimiseFullRepairStreams();
    }

    public void setAutoOptimiseFullRepairStreams(boolean enabled)
    {
        DatabaseDescriptor.setAutoOptimiseFullRepairStreams(enabled);
    }

    public boolean autoOptimisePreviewRepairStreams()
    {
        return DatabaseDescriptor.autoOptimisePreviewRepairStreams();
    }

    public void setAutoOptimisePreviewRepairStreams(boolean enabled)
    {
        DatabaseDescriptor.setAutoOptimisePreviewRepairStreams(enabled);
    }

    public int getTableCountWarnThreshold()
    {
        return DatabaseDescriptor.tableCountWarnThreshold();
    }

    public void setTableCountWarnThreshold(int value)
    {
        if (value < 0)
            throw new IllegalStateException("Table count warn threshold should be positive, not "+value);
        logger.info("Changing table count warn threshold from {} to {}", getTableCountWarnThreshold(), value);
        DatabaseDescriptor.setTableCountWarnThreshold(value);
    }

    public int getKeyspaceCountWarnThreshold()
    {
        return DatabaseDescriptor.keyspaceCountWarnThreshold();
    }

    public void setKeyspaceCountWarnThreshold(int value)
    {
        if (value < 0)
            throw new IllegalStateException("Keyspace count warn threshold should be positive, not "+value);
        logger.info("Changing keyspace count warn threshold from {} to {}", getKeyspaceCountWarnThreshold(), value);
        DatabaseDescriptor.setKeyspaceCountWarnThreshold(value);
    }
}<|MERGE_RESOLUTION|>--- conflicted
+++ resolved
@@ -4110,7 +4110,7 @@
         {
             throw new IllegalArgumentException("the local data center must be part of the repair");
         }
-        Set<String> existingDatacenters = tokenMetadata.cloneOnlyTokenMap().getTopology().getDatacenterEndpoints().keys().elementSet();
+        Set<String> existingDatacenters = getTokenMetadata().cloneOnlyTokenMap().getTopology().getDatacenterEndpoints().keys().elementSet();
         List<String> datacenters = new ArrayList<>(options.getDataCenters());
         if (!existingDatacenters.containsAll(datacenters))
         {
@@ -4947,16 +4947,6 @@
             }
 
             if (!isFinalShutdown)
-<<<<<<< HEAD
-=======
-                setMode(Mode.DRAINING, "clearing mutation stage", false);
-            Stage.shutdownAndAwaitMutatingExecutors(false,
-                                                    DRAIN_EXECUTOR_TIMEOUT_MS.getInt(), TimeUnit.MILLISECONDS);
-
-            StorageProxy.instance.verifyNoHintsInProgress();
-
-            if (!isFinalShutdown)
->>>>>>> 7ea24711
                 setMode(Mode.DRAINING, "flushing column families", false);
 
             // we don't want to start any new compactions while we are draining
@@ -5021,15 +5011,9 @@
             barriers.forEach(OpOrder.Barrier::await); // we could parallelize this...
 
             if (!isFinalShutdown)
-                setMode(Mode.DRAINING, "clearing mutation stages", false);
-
-            viewMutationStage.shutdown();
-            counterMutationStage.shutdown();
-            mutationStage.shutdown();
-            // FIXME? should these *really* take up to one hour?
-            viewMutationStage.awaitTermination(3600, TimeUnit.SECONDS);
-            counterMutationStage.awaitTermination(3600, TimeUnit.SECONDS);
-            mutationStage.awaitTermination(3600, TimeUnit.SECONDS);
+                setMode(Mode.DRAINING, "clearing mutation stage", false);
+            Stage.shutdownAndAwaitMutatingExecutors(false,
+                                                    DRAIN_EXECUTOR_TIMEOUT_MS.getInt(), TimeUnit.MILLISECONDS);
 
             StorageProxy.instance.verifyNoHintsInProgress();
 
