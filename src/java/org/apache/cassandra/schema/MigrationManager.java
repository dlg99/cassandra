/*
 * Licensed to the Apache Software Foundation (ASF) under one
 * or more contributor license agreements.  See the NOTICE file
 * distributed with this work for additional information
 * regarding copyright ownership.  The ASF licenses this file
 * to you under the Apache License, Version 2.0 (the
 * "License"); you may not use this file except in compliance
 * with the License.  You may obtain a copy of the License at
 *
 *     http://www.apache.org/licenses/LICENSE-2.0
 *
 * Unless required by applicable law or agreed to in writing, software
 * distributed under the License is distributed on an "AS IS" BASIS,
 * WITHOUT WARRANTIES OR CONDITIONS OF ANY KIND, either express or implied.
 * See the License for the specific language governing permissions and
 * limitations under the License.
 */
package org.apache.cassandra.schema;

import java.net.InetAddress;
import java.util.*;
import java.util.concurrent.*;
import java.lang.management.ManagementFactory;
import java.lang.management.RuntimeMXBean;

import io.reactivex.Completable;
import org.slf4j.Logger;
import org.slf4j.LoggerFactory;

import io.reactivex.internal.schedulers.ImmediateThinScheduler;
import io.reactivex.schedulers.Schedulers;
import org.apache.cassandra.concurrent.NettyRxScheduler;
import org.apache.cassandra.concurrent.ScheduledExecutors;
import org.apache.cassandra.concurrent.Stage;
import org.apache.cassandra.concurrent.StageManager;
import org.apache.cassandra.cql3.functions.UDAggregate;
import org.apache.cassandra.cql3.functions.UDFunction;
import org.apache.cassandra.db.*;
import org.apache.cassandra.db.marshal.UserType;
import org.apache.cassandra.exceptions.AlreadyExistsException;
import org.apache.cassandra.exceptions.ConfigurationException;
import org.apache.cassandra.gms.*;
import org.apache.cassandra.net.Verbs;
import org.apache.cassandra.net.MessagingService;
import org.apache.cassandra.service.StorageService;
import org.apache.cassandra.utils.FBUtilities;
import org.apache.cassandra.utils.WrappedRunnable;

public class MigrationManager
{
    private static final Logger logger = LoggerFactory.getLogger(MigrationManager.class);

    public static final MigrationManager instance = new MigrationManager();

    private static final RuntimeMXBean runtimeMXBean = ManagementFactory.getRuntimeMXBean();

    private static final int MIGRATION_DELAY_IN_MS = 60000;

    private static final int MIGRATION_TASK_WAIT_IN_SECONDS = Integer.parseInt(System.getProperty("cassandra.migration_task_wait_in_seconds", "1"));

    private MigrationManager() {}

    public static void scheduleSchemaPull(InetAddress endpoint, EndpointState state)
    {
        VersionedValue value = state.getApplicationState(ApplicationState.SCHEMA);

        if (!endpoint.equals(FBUtilities.getBroadcastAddress()) && value != null)
            maybeScheduleSchemaPull(UUID.fromString(value.value), endpoint);
    }

    /**
     * If versions differ this node sends request with local migration list to the endpoint
     * and expecting to receive a list of migrations to apply locally.
     */
    private static void maybeScheduleSchemaPull(final UUID theirVersion, final InetAddress endpoint)
    {
        if ((Schema.instance.getVersion() != null && Schema.instance.getVersion().equals(theirVersion)) || !shouldPullSchemaFrom(endpoint))
        {
            logger.debug("Not pulling schema because versions match or shouldPullSchemaFrom returned false");
            return;
        }

        if (SchemaConstants.emptyVersion.equals(Schema.instance.getVersion()) || runtimeMXBean.getUptime() < MIGRATION_DELAY_IN_MS)
        {
            // If we think we may be bootstrapping or have recently started, submit MigrationTask immediately
            logger.debug("Submitting migration task for {}", endpoint);
            submitMigrationTask(endpoint);
        }
        else
        {
            // Include a delay to make sure we have a chance to apply any changes being
            // pushed out simultaneously. See CASSANDRA-5025
            Runnable runnable = () ->
            {
                // grab the latest version of the schema since it may have changed again since the initial scheduling
                EndpointState epState = Gossiper.instance.getEndpointStateForEndpoint(endpoint);
                if (epState == null)
                {
                    logger.debug("epState vanished for {}, not submitting migration task", endpoint);
                    return;
                }
                VersionedValue value = epState.getApplicationState(ApplicationState.SCHEMA);
                UUID currentVersion = UUID.fromString(value.value);
                if (Schema.instance.getVersion().equals(currentVersion))
                {
                    logger.debug("not submitting migration task for {} because our versions match", endpoint);
                    return;
                }
                logger.debug("submitting migration task for {}", endpoint);
                submitMigrationTask(endpoint);
            };
            ScheduledExecutors.nonPeriodicTasks.schedule(runnable, MIGRATION_DELAY_IN_MS, TimeUnit.MILLISECONDS);
        }
    }

    private static Future<?> submitMigrationTask(InetAddress endpoint)
    {
        /*
         * Do not de-ref the future because that causes distributed deadlock (CASSANDRA-3832) because we are
         * running in the gossip stage.
         */
        return StageManager.getStage(Stage.MIGRATION).submit(new MigrationTask(endpoint));
    }

    static boolean shouldPullSchemaFrom(InetAddress endpoint)
    {
        /*
         * Don't request schema from nodes with a differnt or unknonw major version (may have incompatible schema)
         * Don't request schema from fat clients
         */
        return MessagingService.instance().knowsVersion(endpoint)
                && MessagingService.instance().getRawVersion(endpoint) == MessagingService.current_version
                && !Gossiper.instance.isGossipOnlyMember(endpoint);
    }

    public static boolean isReadyForBootstrap()
    {
        return MigrationTask.getInflightTasks().isEmpty();
    }

    public static void waitUntilReadyForBootstrap()
    {
        CountDownLatch completionLatch;
        while ((completionLatch = MigrationTask.getInflightTasks().poll()) != null)
        {
            try
            {
                if (!completionLatch.await(MIGRATION_TASK_WAIT_IN_SECONDS, TimeUnit.SECONDS))
                    logger.error("Migration task failed to complete");
            }
            catch (InterruptedException e)
            {
                Thread.currentThread().interrupt();
                logger.error("Migration task was interrupted");
            }
        }
    }

    public static Completable announceNewKeyspace(KeyspaceMetadata ksm) throws ConfigurationException
    {
        return announceNewKeyspace(ksm, false);
    }

    public static Completable announceNewKeyspace(KeyspaceMetadata ksm, boolean announceLocally) throws ConfigurationException
    {
        return announceNewKeyspace(ksm, FBUtilities.timestampMicros(), announceLocally);
    }

    public static Completable announceNewKeyspace(KeyspaceMetadata ksm, long timestamp, boolean announceLocally) throws ConfigurationException
    {
        ksm.validate();

        if (Schema.instance.getKeyspaceMetadata(ksm.name) != null)
            return Completable.error(new AlreadyExistsException(ksm.name));

        logger.info("Create new Keyspace: {}", ksm);
        return announce(SchemaKeyspace.makeCreateKeyspaceMutation(ksm, timestamp), announceLocally);
    }

    public static Completable announceNewTable(TableMetadata cfm) throws ConfigurationException
    {
        return announceNewTable(cfm, false);
    }

    public static Completable announceNewTable(TableMetadata cfm, boolean announceLocally)
    {
        return announceNewTable(cfm, announceLocally, true);
    }

    /**
     * Announces the table even if the definition is already know locally.
     * This should generally be avoided but is used internally when we want to force the most up to date version of
     * a system table schema (Note that we don't know if the schema we force _is_ the most recent version or not, we
     * just rely on idempotency to basically ignore that announce if it's not. That's why we can't use announceUpdateColumnFamily,
     * it would for instance delete new columns if this is not called with the most up-to-date version)
     *
     * Note that this is only safe for system tables where we know the id is fixed and will be the same whatever version
     * of the definition is used.
     */
    public static Completable forceAnnounceNewTable(TableMetadata cfm)
    {
<<<<<<< HEAD
        return announceNewTable(cfm, false, false);
=======
        announceNewTable(cfm, false, false, 0);
>>>>>>> db893e33
    }

    private static Completable announceNewTable(TableMetadata cfm, boolean announceLocally, boolean throwOnDuplicate)
    {
        announceNewTable(cfm, announceLocally, throwOnDuplicate, FBUtilities.timestampMicros());
    }

    private static void announceNewTable(TableMetadata cfm, boolean announceLocally, boolean throwOnDuplicate, long timestamp)
    {
        cfm.validate();

        KeyspaceMetadata ksm = Schema.instance.getKeyspaceMetadata(cfm.keyspace);
        if (ksm == null)
            return Completable.error(new ConfigurationException(String.format("Cannot add table '%s' to non existing keyspace '%s'.", cfm.name, cfm.keyspace)));

        // If we have a table or a view which has the same name, we can't add a new one
        else if (throwOnDuplicate && ksm.getTableOrViewNullable(cfm.name) != null)
            return Completable.error(new AlreadyExistsException(cfm.keyspace, cfm.name));

        logger.info("Create new table: {}", cfm);
<<<<<<< HEAD
        return announce(SchemaKeyspace.makeCreateTableMutation(ksm, cfm, FBUtilities.timestampMicros()), announceLocally);
=======
        announce(SchemaKeyspace.makeCreateTableMutation(ksm, cfm, timestamp), announceLocally);
>>>>>>> db893e33
    }

    public static Completable announceNewView(ViewMetadata view, boolean announceLocally) throws ConfigurationException
    {
        view.metadata.validate();

        KeyspaceMetadata ksm = Schema.instance.getKeyspaceMetadata(view.keyspace);
        if (ksm == null)
            return Completable.error(new ConfigurationException(String.format("Cannot add table '%s' to non existing keyspace '%s'.", view.name, view.keyspace)));
        else if (ksm.getTableOrViewNullable(view.name) != null)
            return Completable.error(new AlreadyExistsException(view.keyspace, view.name));

        logger.info("Create new view: {}", view);
        return announce(SchemaKeyspace.makeCreateViewMutation(ksm, view, FBUtilities.timestampMicros()), announceLocally);
    }

    public static Completable announceNewType(UserType newType, boolean announceLocally)
    {
        KeyspaceMetadata ksm = Schema.instance.getKeyspaceMetadata(newType.keyspace);
        return announce(SchemaKeyspace.makeCreateTypeMutation(ksm, newType, FBUtilities.timestampMicros()), announceLocally);
    }

    public static Completable announceNewFunction(UDFunction udf, boolean announceLocally)
    {
        logger.info("Create scalar function '{}'", udf.name());
        KeyspaceMetadata ksm = Schema.instance.getKeyspaceMetadata(udf.name().keyspace);
        return announce(SchemaKeyspace.makeCreateFunctionMutation(ksm, udf, FBUtilities.timestampMicros()), announceLocally);
    }

    public static Completable announceNewAggregate(UDAggregate udf, boolean announceLocally)
    {
        logger.info("Create aggregate function '{}'", udf.name());
        KeyspaceMetadata ksm = Schema.instance.getKeyspaceMetadata(udf.name().keyspace);
        return announce(SchemaKeyspace.makeCreateAggregateMutation(ksm, udf, FBUtilities.timestampMicros()), announceLocally);
    }

    public static Completable announceKeyspaceUpdate(KeyspaceMetadata ksm) throws ConfigurationException
    {
        return announceKeyspaceUpdate(ksm, false);
    }

    public static Completable announceKeyspaceUpdate(KeyspaceMetadata ksm, boolean announceLocally) throws ConfigurationException
    {
        ksm.validate();

        KeyspaceMetadata oldKsm = Schema.instance.getKeyspaceMetadata(ksm.name);
        if (oldKsm == null)
            return Completable.error(new ConfigurationException(String.format("Cannot update non existing keyspace '%s'.", ksm.name)));

        logger.info("Update Keyspace '{}' From {} To {}", ksm.name, oldKsm, ksm);
        return announce(SchemaKeyspace.makeCreateKeyspaceMutation(ksm.name, ksm.params, FBUtilities.timestampMicros()), announceLocally);
    }

    public static Completable announceTableUpdate(TableMetadata tm) throws ConfigurationException
    {
        return announceTableUpdate(tm, false);
    }

    public static Completable announceTableUpdate(TableMetadata updated, boolean announceLocally) throws ConfigurationException
    {
        updated.validate();

        TableMetadata current = Schema.instance.getTableMetadata(updated.keyspace, updated.name);
        if (current == null)
            return Completable.error(new ConfigurationException(String.format("Cannot update non existing table '%s' in keyspace '%s'.", updated.name, updated.keyspace)));

        KeyspaceMetadata ksm = Schema.instance.getKeyspaceMetadata(current.keyspace);

        current.validateCompatibility(updated);

        logger.info("Update table '{}/{}' From {} To {}", current.keyspace, current.name, current, updated);
        return announce(SchemaKeyspace.makeUpdateTableMutation(ksm, current, updated, FBUtilities.timestampMicros()), announceLocally);
    }

    public static Completable announceViewUpdate(ViewMetadata view, boolean announceLocally) throws ConfigurationException
    {
        view.metadata.validate();

        ViewMetadata oldView = Schema.instance.getView(view.keyspace, view.name);
        if (oldView == null)
            return Completable.error(new ConfigurationException(String.format("Cannot update non existing materialized view '%s' in keyspace '%s'.", view.name, view.keyspace)));

        KeyspaceMetadata ksm = Schema.instance.getKeyspaceMetadata(view.keyspace);

        oldView.metadata.validateCompatibility(view.metadata);

        logger.info("Update view '{}/{}' From {} To {}", view.keyspace, view.name, oldView, view);
        return announce(SchemaKeyspace.makeUpdateViewMutation(ksm, oldView, view, FBUtilities.timestampMicros()), announceLocally);
    }

    public static Completable announceTypeUpdate(UserType updatedType, boolean announceLocally)
    {
        logger.info("Update type '{}.{}' to {}", updatedType.keyspace, updatedType.getNameAsString(), updatedType);
        return announceNewType(updatedType, announceLocally);
    }

    public static Completable announceKeyspaceDrop(String ksName) throws ConfigurationException
    {
        return announceKeyspaceDrop(ksName, false);
    }

    public static Completable announceKeyspaceDrop(String ksName, boolean announceLocally) throws ConfigurationException
    {
        KeyspaceMetadata oldKsm = Schema.instance.getKeyspaceMetadata(ksName);
        if (oldKsm == null)
            return Completable.error(new ConfigurationException(String.format("Cannot drop non existing keyspace '%s'.", ksName)));

        logger.info("Drop Keyspace '{}'", oldKsm.name);
        return announce(SchemaKeyspace.makeDropKeyspaceMutation(oldKsm, FBUtilities.timestampMicros()), announceLocally);
    }

    public static Completable announceTableDrop(String ksName, String cfName) throws ConfigurationException
    {
        return announceTableDrop(ksName, cfName, false);
    }

    public static Completable announceTableDrop(String ksName, String cfName, boolean announceLocally) throws ConfigurationException
    {
        TableMetadata tm = Schema.instance.getTableMetadata(ksName, cfName);
        if (tm == null)
            return Completable.error(new ConfigurationException(String.format("Cannot drop non existing table '%s' in keyspace '%s'.", cfName, ksName)));
        KeyspaceMetadata ksm = Schema.instance.getKeyspaceMetadata(ksName);

        logger.info("Drop table '{}/{}'", tm.keyspace, tm.name);
        return announce(SchemaKeyspace.makeDropTableMutation(ksm, tm, FBUtilities.timestampMicros()), announceLocally);
    }

    public static Completable announceViewDrop(String ksName, String viewName, boolean announceLocally) throws ConfigurationException
    {
        ViewMetadata view = Schema.instance.getView(ksName, viewName);
        if (view == null)
            return Completable.error(new ConfigurationException(String.format("Cannot drop non existing materialized view '%s' in keyspace '%s'.", viewName, ksName)));
        KeyspaceMetadata ksm = Schema.instance.getKeyspaceMetadata(ksName);

        logger.info("Drop table '{}/{}'", view.keyspace, view.name);
        return announce(SchemaKeyspace.makeDropViewMutation(ksm, view, FBUtilities.timestampMicros()), announceLocally);
    }

    public static Completable announceTypeDrop(UserType droppedType, boolean announceLocally)
    {
        KeyspaceMetadata ksm = Schema.instance.getKeyspaceMetadata(droppedType.keyspace);
        return announce(SchemaKeyspace.dropTypeFromSchemaMutation(ksm, droppedType, FBUtilities.timestampMicros()), announceLocally);
    }

    public static Completable announceFunctionDrop(UDFunction udf, boolean announceLocally)
    {
        logger.info("Drop scalar function overload '{}' args '{}'", udf.name(), udf.argTypes());
        KeyspaceMetadata ksm = Schema.instance.getKeyspaceMetadata(udf.name().keyspace);
        return announce(SchemaKeyspace.makeDropFunctionMutation(ksm, udf, FBUtilities.timestampMicros()), announceLocally);
    }

    public static Completable announceAggregateDrop(UDAggregate udf, boolean announceLocally)
    {
        logger.info("Drop aggregate function overload '{}' args '{}'", udf.name(), udf.argTypes());
        KeyspaceMetadata ksm = Schema.instance.getKeyspaceMetadata(udf.name().keyspace);
        return announce(SchemaKeyspace.makeDropAggregateMutation(ksm, udf, FBUtilities.timestampMicros()), announceLocally);
    }

    /**
     * actively announce a new version to active hosts via rpc
     * @param schema The schema mutation to be applied
     */
    private static Completable announce(Mutation.SimpleBuilder schema, boolean announceLocally)
    {
        SchemaMigration migration = new SchemaMigration(Collections.singletonList(schema.build()));

        if (announceLocally)
            return Completable.fromRunnable(() -> Schema.instance.merge(migration))
                              .subscribeOn(NettyRxScheduler.isTPCThread() ? StageManager.getScheduler(Stage.MIGRATION) :
                                           ImmediateThinScheduler.INSTANCE);
        else
            return announce(migration);
    }

    private static void pushSchemaMutation(InetAddress endpoint, SchemaMigration schema)
    {
        MessagingService.instance().send(Verbs.SCHEMA.PUSH.newRequest(endpoint, schema));
    }

    // Returns a future on the local application of the schema
    private static Completable announce(final SchemaMigration schema)
    {
        return Completable.defer(() ->
                                 {

                                     Completable observable = Completable.fromRunnable(() -> Schema.instance.mergeAndAnnounceVersion(schema))
                                                                         .subscribeOn(StageManager.getScheduler(Stage.MIGRATION));

                                     for (InetAddress endpoint : Gossiper.instance.getLiveMembers())
                                     {
                                         // only push schema to nodes with known and equal versions
                                         if (!endpoint.equals(FBUtilities.getBroadcastAddress()) &&
                                             MessagingService.instance().knowsVersion(endpoint) &&
                                             MessagingService.instance().getRawVersion(endpoint) == MessagingService.current_version)
                                             pushSchemaMutation(endpoint, schema);
                                     }

                                     return observable;
                                 });

    }

    /**
     * Announce my version passively over gossip.
     * Used to notify nodes as they arrive in the cluster.
     *
     * @param version The schema version to announce
     */
    static void passiveAnnounce(UUID version)
    {
        Gossiper.instance.addLocalApplicationState(ApplicationState.SCHEMA, StorageService.instance.valueFactory.schema(version));
        logger.debug("Gossiping my schema version {}", version);
    }

    /**
     * Clear all locally stored schema information and reset schema to initial state.
     * Called by user (via JMX) who wants to get rid of schema disagreement.
     */
    public static void resetLocalSchema()
    {
        logger.info("Starting local schema reset...");

        logger.debug("Truncating schema tables...");

        SchemaKeyspace.truncate();

        logger.debug("Clearing local schema keyspace definitions...");

        Schema.instance.clear();

        Set<InetAddress> liveEndpoints = Gossiper.instance.getLiveMembers();
        liveEndpoints.remove(FBUtilities.getBroadcastAddress());

        // force migration if there are nodes around
        for (InetAddress node : liveEndpoints)
        {
            if (shouldPullSchemaFrom(node))
            {
                logger.debug("Requesting schema from {}", node);
                FBUtilities.waitOnFuture(submitMigrationTask(node));
                break;
            }
        }

        logger.info("Local schema reset is complete.");
    }

}<|MERGE_RESOLUTION|>--- conflicted
+++ resolved
@@ -199,11 +199,7 @@
      */
     public static Completable forceAnnounceNewTable(TableMetadata cfm)
     {
-<<<<<<< HEAD
-        return announceNewTable(cfm, false, false);
-=======
-        announceNewTable(cfm, false, false, 0);
->>>>>>> db893e33
+        return announceNewTable(cfm, false, false, 0);
     }
 
     private static Completable announceNewTable(TableMetadata cfm, boolean announceLocally, boolean throwOnDuplicate)
@@ -224,11 +220,7 @@
             return Completable.error(new AlreadyExistsException(cfm.keyspace, cfm.name));
 
         logger.info("Create new table: {}", cfm);
-<<<<<<< HEAD
-        return announce(SchemaKeyspace.makeCreateTableMutation(ksm, cfm, FBUtilities.timestampMicros()), announceLocally);
-=======
-        announce(SchemaKeyspace.makeCreateTableMutation(ksm, cfm, timestamp), announceLocally);
->>>>>>> db893e33
+        return announce(SchemaKeyspace.makeCreateTableMutation(ksm, cfm, timestamp), announceLocally);
     }
 
     public static Completable announceNewView(ViewMetadata view, boolean announceLocally) throws ConfigurationException
