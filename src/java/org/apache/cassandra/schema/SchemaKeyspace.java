--- conflicted
+++ resolved
@@ -1035,13 +1035,8 @@
         }
 
         return TableMetadata.builder(keyspaceName, tableName, TableId.fromUUID(row.getUUID("id")))
-<<<<<<< HEAD
                             .flags(TableMetadata.Flag.fromStringSet(row.getFrozenSet("flags", UTF8Type.instance)))
                             .params(createTableParamsFromRow(keyspaceName, tableName, row))
-=======
-                            .flags(flags)
-                            .params(createTableParamsFromRow(row))
->>>>>>> 07fbd8ee
                             .addColumns(fetchColumns(keyspaceName, tableName, types))
                             .droppedColumns(fetchDroppedColumns(keyspaceName, tableName))
                             .indexes(fetchIndexes(keyspaceName, tableName))
