--- conflicted
+++ resolved
@@ -979,45 +979,41 @@
             }
             catch (MarshalException | MissingColumns | DuplicateException exc)
             {
-                String errorMsg = String.format("No partition columns found for table %s.%s in %s.%s.  This may be due to " +
-                                                "corruption or concurrent dropping and altering of a table. If this table is supposed " +
-                                                "to be dropped, {}run the following query to cleanup: " +
-                                                "\"DELETE FROM %s.%s WHERE keyspace_name = '%s' AND table_name = '%s'; " +
-                                                "DELETE FROM %s.%s WHERE keyspace_name = '%s' AND table_name = '%s';\" " +
-                                                "If the table is not supposed to be dropped, restore %s.%s sstables from backups.",
-                                                keyspaceName, tableName, NAME, COLUMNS,
-                                                NAME, TABLES, keyspaceName, tableName,
-                                                NAME, COLUMNS, keyspaceName, tableName,
-                                                NAME, COLUMNS);
-
-                if (IGNORE_CORRUPTED_SCHEMA_TABLES)
+                if (tableName == null)
                 {
-<<<<<<< HEAD
-                    if (tableName == null)
+                    if (IGNORE_CORRUPTED_SCHEMA_TABLES)
+                    {
+                        logger.warn("Skipping table in the keyspace {}, because cassandra.ignore_corrupted_schema_tables is set to true.", keyspaceName);
+                    }
+                    else
+                    {
                         logger.error("Can not decode the table name in {} keyspace. This may be due to the sstable corruption." +
                                      "In order to start Cassandra ignoring this error, run it with -Dcassandra.ignore_corrupted_schema_tables=true", keyspaceName);
-                    else
-                        logger.error("No columns found for table {}.{} in {}.{}.  This may be due to " +
-                                     "corruption or concurrent dropping and altering of a table.  If this table " +
-                                     "is supposed to be dropped, restart cassandra with -Dcassandra.ignore_corrupted_schema_tables=true " +
-                                     "and run the following query: \"DELETE FROM {}.{} WHERE keyspace_name = '{}' AND table_name = '{}';\"." +
-                                     "If the table is not supposed to be dropped, restore {}.{} sstables from backups.",
-                                     keyspaceName, tableName, NAME, COLUMNS, NAME, TABLES, keyspaceName, tableName, NAME, COLUMNS);
-=======
-                    logger.error(errorMsg, "", exc);
+                        throw exc;
+                    }
                 }
                 else
                 {
-                    logger.error(errorMsg, "restart cassandra with -Dcassandra.ignore_corrupted_schema_tables=true and ");
->>>>>>> eb68c312
-                    throw exc;
-                }
-                else
-                {
-                    if (tableName == null)
-                        logger.warn("Skipping table in the keyspace {}, because cassandra.ignore_corrupted_schema_tables is set to true.", keyspaceName);
+                    String errorMsg = String.format("No partition columns found for table %s.%s in %s.%s.  This may be due to " +
+                                                    "corruption or concurrent dropping and altering of a table. If this table is supposed " +
+                                                    "to be dropped, {}run the following query to cleanup: " +
+                                                    "\"DELETE FROM %s.%s WHERE keyspace_name = '%s' AND table_name = '%s'; " +
+                                                    "DELETE FROM %s.%s WHERE keyspace_name = '%s' AND table_name = '%s';\" " +
+                                                    "If the table is not supposed to be dropped, restore %s.%s sstables from backups.",
+                                                    keyspaceName, tableName, NAME, COLUMNS,
+                                                    NAME, TABLES, keyspaceName, tableName,
+                                                    NAME, COLUMNS, keyspaceName, tableName,
+                                                    NAME, COLUMNS);
+
+                    if (IGNORE_CORRUPTED_SCHEMA_TABLES)
+                    {
+                        logger.warn(errorMsg, "", exc);
+                    }
                     else
-                        logger.warn("Skipping {}.{} table, because cassandra.ignore_corrupted_schema_tables is set to true.", keyspaceName, tableName);
+                    {
+                        logger.error(errorMsg, "restart cassandra with -Dcassandra.ignore_corrupted_schema_tables=true and ");
+                        throw exc;
+                    }
                 }
             }
         }
