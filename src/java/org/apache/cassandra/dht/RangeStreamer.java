/*
 * Licensed to the Apache Software Foundation (ASF) under one
 * or more contributor license agreements.  See the NOTICE file
 * distributed with this work for additional information
 * regarding copyright ownership.  The ASF licenses this file
 * to you under the Apache License, Version 2.0 (the
 * "License"); you may not use this file except in compliance
 * with the License.  You may obtain a copy of the License at
 *
 *     http://www.apache.org/licenses/LICENSE-2.0
 *
 * Unless required by applicable law or agreed to in writing, software
 * distributed under the License is distributed on an "AS IS" BASIS,
 * WITHOUT WARRANTIES OR CONDITIONS OF ANY KIND, either express or implied.
 * See the License for the specific language governing permissions and
 * limitations under the License.
 */
package org.apache.cassandra.dht;

import java.util.ArrayList;
import java.util.Collection;
import java.util.HashMap;
import java.util.List;
import java.util.Map;
import java.util.Optional;
import java.util.Set;
import java.util.function.BiFunction;
import java.util.function.Function;
import java.util.stream.Collectors;

import com.google.common.annotations.VisibleForTesting;
import com.google.common.base.Preconditions;
import com.google.common.base.Predicate;
import com.google.common.collect.HashMultimap;
import com.google.common.collect.ImmutableMultimap;
import com.google.common.collect.Iterables;
import com.google.common.collect.Multimap;

import org.apache.commons.lang3.StringUtils;

import org.slf4j.Logger;
import org.slf4j.LoggerFactory;

import org.apache.cassandra.db.Keyspace;
import org.apache.cassandra.db.SystemKeyspace;
import org.apache.cassandra.gms.IFailureDetector;
import org.apache.cassandra.gms.Gossiper;
import org.apache.cassandra.locator.AbstractReplicationStrategy;
import org.apache.cassandra.locator.Endpoints;
import org.apache.cassandra.locator.EndpointsByRange;
import org.apache.cassandra.locator.EndpointsByReplica;
import org.apache.cassandra.locator.EndpointsForRange;
import org.apache.cassandra.locator.IEndpointSnitch;
import org.apache.cassandra.locator.InetAddressAndPort;
import org.apache.cassandra.locator.LocalStrategy;
import org.apache.cassandra.locator.NetworkTopologyStrategy;
import org.apache.cassandra.locator.RangesAtEndpoint;
import org.apache.cassandra.locator.Replica;
import org.apache.cassandra.locator.ReplicaCollection;
import org.apache.cassandra.locator.ReplicaCollection.Builder.Conflict;
import org.apache.cassandra.locator.Replicas;
import org.apache.cassandra.locator.TokenMetadata;
import org.apache.cassandra.streaming.PreviewKind;
import org.apache.cassandra.streaming.StreamOperation;
import org.apache.cassandra.streaming.StreamPlan;
import org.apache.cassandra.streaming.StreamResultFuture;
import org.apache.cassandra.utils.FBUtilities;

import static com.google.common.base.Predicates.and;
import static com.google.common.base.Predicates.not;
import static com.google.common.collect.Iterables.all;
import static com.google.common.collect.Iterables.any;
import static org.apache.cassandra.locator.Replica.fullReplica;

/**
 * Assists in streaming ranges to this node.
 */
public class RangeStreamer
{
    private static final Logger logger = LoggerFactory.getLogger(RangeStreamer.class);

    public static Predicate<Replica> ALIVE_PREDICATE = replica ->
                                                             (!Gossiper.instance.isEnabled() ||
                                                              (Gossiper.instance.getEndpointStateForEndpoint(replica.endpoint()) == null ||
                                                               Gossiper.instance.getEndpointStateForEndpoint(replica.endpoint()).isAlive())) &&
                                                             IFailureDetector.instance.isAlive(replica.endpoint());

    /* bootstrap tokens. can be null if replacing the node. */
    private final Collection<Token> tokens;
    /* current token ring */
    private final TokenMetadata metadata;
    /* address of this node */
    private final InetAddressAndPort address;
    /* streaming description */
    private final String description;
    private final Map<String, Multimap<InetAddressAndPort, FetchReplica>> toFetch = new HashMap<>();
    private final List<SourceFilter> sourceFilters = new ArrayList<>();
    private final StreamPlan streamPlan;
    private final boolean useStrictConsistency;
    private final IEndpointSnitch snitch;
    private final StreamStateStore stateStore;

    public static class FetchReplica
    {
        public final Replica local;
        // Source replica
        public final Replica remote;

        public FetchReplica(Replica local, Replica remote)
        {
            Preconditions.checkNotNull(local);
            Preconditions.checkNotNull(remote);
            assert local.isSelf() && !remote.isSelf();
            this.local = local;
            this.remote = remote;
        }

        public String toString()
        {
            return "FetchReplica{" +
                   "local=" + local +
                   ", remote=" + remote +
                   '}';
        }

        public boolean equals(Object o)
        {
            if (this == o) return true;
            if (o == null || getClass() != o.getClass()) return false;

            FetchReplica that = (FetchReplica) o;

            if (!local.equals(that.local)) return false;
            return remote.equals(that.remote);
        }

        public int hashCode()
        {
            int result = local.hashCode();
            result = 31 * result + remote.hashCode();
            return result;
        }
    }

    public interface SourceFilter extends Predicate<Replica>
    {
        public boolean apply(Replica replica);
        public String message(Replica replica);
    }

    /**
     * Source filter which excludes any endpoints that are not alive according to a
     * failure detector.
     */
    public static class FailureDetectorSourceFilter implements SourceFilter
    {
        private final IFailureDetector fd;

        public FailureDetectorSourceFilter(IFailureDetector fd)
        {
            this.fd = fd;
        }

        @Override
        public boolean apply(Replica replica)
        {
            return fd.isAlive(replica.endpoint());
        }

        @Override
        public String message(Replica replica)
        {
            return "Filtered " + replica + " out because it was down";
        }
    }

    /**
     * Source filter which excludes any endpoints that are not in a specific data center.
     */
    public static class SingleDatacenterFilter implements SourceFilter
    {
        private final String sourceDc;
        private final IEndpointSnitch snitch;

        public SingleDatacenterFilter(IEndpointSnitch snitch, String sourceDc)
        {
            this.sourceDc = sourceDc;
            this.snitch = snitch;
        }

        @Override
        public boolean apply(Replica replica)
        {
            return snitch.getDatacenter(replica).equals(sourceDc);
        }

        @Override
        public String message(Replica replica)
        {
            return "Filtered " + replica + " out because it does not belong to " + sourceDc + " datacenter";
        }
    }

    /**
     * Source filter which excludes the current node from source calculations
     */
    public static class ExcludeLocalNodeFilter implements SourceFilter
    {
        @Override
        public boolean apply(Replica replica)
        {
            return !replica.isSelf();
        }

        @Override
        public String message(Replica replica)
        {
            return "Filtered " + replica + " out because it is local";
        }
    }

    /**
     * Source filter which only includes endpoints contained within a provided set.
     */
    public static class AllowedSourcesFilter implements SourceFilter
    {
        private final Set<InetAddressAndPort> allowedSources;

        public AllowedSourcesFilter(Set<InetAddressAndPort> allowedSources)
        {
            this.allowedSources = allowedSources;
        }

        public boolean apply(Replica replica)
        {
            return allowedSources.contains(replica.endpoint());
        }

        @Override
        public String message(Replica replica)
        {
            return "Filtered " + replica + " out because it was not in the allowed set: " + allowedSources;
        }
    }

    public RangeStreamer(TokenMetadata metadata,
                         Collection<Token> tokens,
                         InetAddressAndPort address,
                         StreamOperation streamOperation,
                         boolean useStrictConsistency,
                         IEndpointSnitch snitch,
                         StreamStateStore stateStore,
                         boolean connectSequentially,
                         int connectionsPerHost)
    {
        this(metadata, tokens, address, streamOperation, useStrictConsistency, snitch, stateStore,
             IFailureDetector.instance, connectSequentially, connectionsPerHost);
    }

    RangeStreamer(TokenMetadata metadata,
                  Collection<Token> tokens,
                  InetAddressAndPort address,
                  StreamOperation streamOperation,
                  boolean useStrictConsistency,
                  IEndpointSnitch snitch,
                  StreamStateStore stateStore,
                  IFailureDetector failureDetector,
                  boolean connectSequentially,
                  int connectionsPerHost)
    {
        Preconditions.checkArgument(streamOperation == StreamOperation.BOOTSTRAP || streamOperation == StreamOperation.REBUILD, streamOperation);
        this.metadata = metadata;
        this.tokens = tokens;
        this.address = address;
        this.description = streamOperation.getDescription();
        this.streamPlan = new StreamPlan(streamOperation, connectionsPerHost, connectSequentially, null, PreviewKind.NONE);
        this.useStrictConsistency = useStrictConsistency;
        this.snitch = snitch;
        this.stateStore = stateStore;
        streamPlan.listeners(this.stateStore);

        // We're _always_ filtering out a local node and down sources
        addSourceFilter(new RangeStreamer.FailureDetectorSourceFilter(failureDetector));
        addSourceFilter(new RangeStreamer.ExcludeLocalNodeFilter());
    }

    public void addSourceFilter(SourceFilter filter)
    {
        sourceFilters.add(filter);
    }

    // Creates error message from source filters
    private static String buildErrorMessage(Collection<SourceFilter> sourceFilters, ReplicaCollection<?> replicas)
    {
        StringBuilder failureMessage = new StringBuilder();
        for (Replica r : replicas)
        {
            for (SourceFilter filter : sourceFilters)
            {
                if (!filter.apply(r))
                {
                    failureMessage.append(filter.message(r));
                    break;
                }
            }
        }
        return failureMessage.toString();
    }
    /**
     * Add ranges to be streamed for given keyspace.
     *
     * @param keyspaceName keyspace name
     * @param replicas ranges to be streamed
     */
    public void addRanges(String keyspaceName, ReplicaCollection<?> replicas)
    {
        Keyspace keyspace = Keyspace.open(keyspaceName);
        AbstractReplicationStrategy strat = keyspace.getReplicationStrategy();
        if(strat instanceof LocalStrategy)
        {
            logger.info("Not adding ranges for Local Strategy keyspace={}", keyspaceName);
            return;
        }

        boolean useStrictSource = useStrictSourcesForRanges(strat);
        EndpointsByReplica fetchMap = calculateRangesToFetchWithPreferredEndpoints(replicas, keyspace, useStrictSource);

        for (Map.Entry<Replica, Replica> entry : fetchMap.flattenEntries())
            logger.info("{}: range {} exists on {} for keyspace {}", description, entry.getKey(), entry.getValue(), keyspaceName);

        Multimap<InetAddressAndPort, FetchReplica> workMap;
        //Only use the optimized strategy if we don't care about strict sources, have a replication factor > 1, and no
        //transient replicas.
        if (useStrictSource || strat == null || strat.getReplicationFactor().allReplicas == 1 || strat.getReplicationFactor().hasTransientReplicas())
        {
            workMap = convertPreferredEndpointsToWorkMap(fetchMap);
        }
        else
        {
            workMap = getOptimizedWorkMap(fetchMap, sourceFilters, keyspaceName);
        }

        if (toFetch.put(keyspaceName, workMap) != null)
            throw new IllegalArgumentException("Keyspace is already added to fetch map");

        if (logger.isTraceEnabled())
        {
            for (Map.Entry<InetAddressAndPort, Collection<FetchReplica>> entry : workMap.asMap().entrySet())
            {
                for (FetchReplica r : entry.getValue())
                    logger.trace("{}: range source {} local range {} for keyspace {}", description, r.remote, r.local, keyspaceName);
            }
        }
    }

    /**
     * @param strat AbstractReplicationStrategy of keyspace to check
     * @return true when the node is bootstrapping, useStrictConsistency is true and # of nodes in the cluster is more than # of replica
     */
    private boolean useStrictSourcesForRanges(AbstractReplicationStrategy strat)
    {
        boolean res = useStrictConsistency && tokens != null;
        
        if (res)
        {
            int nodes = 0;

            if (strat instanceof NetworkTopologyStrategy)
            {
                ImmutableMultimap<String, InetAddressAndPort> dc2Nodes = metadata.getDC2AllEndpoints(snitch);

                NetworkTopologyStrategy ntps = (NetworkTopologyStrategy) strat;
                for (String dc : dc2Nodes.keySet())
                    nodes += ntps.getReplicationFactor(dc).allReplicas > 0 ? dc2Nodes.get(dc).size() : 0;
            }
            else
                nodes = metadata.getSizeOfAllEndpoints();
    
            res = nodes > strat.getReplicationFactor().allReplicas;
        }
        
        return res;
    }

    /**
     * Wrapper method to assemble the arguments for invoking the implementation with RangeStreamer's parameters
     */
    private EndpointsByReplica calculateRangesToFetchWithPreferredEndpoints(ReplicaCollection<?> fetchRanges, Keyspace keyspace, boolean useStrictConsistency)
    {
        AbstractReplicationStrategy strat = keyspace.getReplicationStrategy();

        TokenMetadata tmd = metadata.cloneOnlyTokenMap();

        TokenMetadata tmdAfter = null;

        if (tokens != null)
        {
            // Pending ranges
            tmdAfter = tmd.cloneOnlyTokenMap();
            tmdAfter.updateNormalTokens(tokens, address);
        }
        else if (useStrictConsistency)
        {
            throw new IllegalArgumentException("Can't ask for strict consistency and not supply tokens");
        }

        return calculateRangesToFetchWithPreferredEndpoints(snitch::sortedByProximity,
                                                            strat,
                                                            fetchRanges,
                                                            useStrictConsistency,
                                                            tmd,
                                                            tmdAfter,
                                                            keyspace.getName(),
                                                            sourceFilters);

    }

    /**
     * Get a map of all ranges and the source that will be cleaned up once this bootstrapped node is added for the given ranges.
     * For each range, the list should only contain a single source. This allows us to consistently migrate data without violating
     * consistency.
     **/
     public static EndpointsByReplica
     calculateRangesToFetchWithPreferredEndpoints(BiFunction<InetAddressAndPort, EndpointsForRange, EndpointsForRange> snitchGetSortedListByProximity,
                                                  AbstractReplicationStrategy strat,
                                                  ReplicaCollection<?> fetchRanges,
                                                  boolean useStrictConsistency,
                                                  TokenMetadata tmdBefore,
                                                  TokenMetadata tmdAfter,
                                                  String keyspace,
                                                  Collection<SourceFilter> sourceFilters)
     {
         EndpointsByRange rangeAddresses = strat.getRangeAddresses(tmdBefore);

         InetAddressAndPort localAddress = FBUtilities.getBroadcastAddressAndPort();
         logger.debug ("Keyspace: {}", keyspace);
         logger.debug("To fetch RN: {}", fetchRanges);
         logger.debug("Fetch ranges: {}", rangeAddresses);

         Predicate<Replica> testSourceFilters = and(sourceFilters);
         Function<EndpointsForRange, EndpointsForRange> sorted =
         endpoints -> snitchGetSortedListByProximity.apply(localAddress, endpoints);

         //This list of replicas is just candidates. With strict consistency it's going to be a narrow list.
         EndpointsByReplica.Builder rangesToFetchWithPreferredEndpoints = new EndpointsByReplica.Builder();
         for (Replica toFetch : fetchRanges)
         {
             //Replica that is sufficient to provide the data we need
             //With strict consistency and transient replication we may end up with multiple types
             //so this isn't used with strict consistency
             Predicate<Replica> isSufficient = r -> toFetch.isTransient() || r.isFull();

             logger.debug("To fetch {}", toFetch);
             for (Range<Token> range : rangeAddresses.keySet())
             {
                 if (!range.contains(toFetch.range()))
                     continue;

                 final EndpointsForRange oldEndpoints = sorted.apply(rangeAddresses.get(range));

                 //Ultimately we populate this with whatever is going to be fetched from to satisfy toFetch
                 //It could be multiple endpoints and we must fetch from all of them if they are there
                 //With transient replication and strict consistency this is to get the full data from a full replica and
                 //transient data from the transient replica losing data
                 EndpointsForRange sources;
                 //Due to CASSANDRA-5953 we can have a higher RF than we have endpoints.
                 //So we need to be careful to only be strict when endpoints == RF
                 boolean isStrictConsistencyApplicable = useStrictConsistency && (oldEndpoints.size() == strat.getReplicationFactor().allReplicas);
                 if (isStrictConsistencyApplicable)
                 {
                     EndpointsForRange strictEndpoints;

                     //Start with two sets of who replicates the range before and who replicates it after
                     EndpointsForRange newEndpoints = strat.calculateNaturalReplicas(toFetch.range().right, tmdAfter);
<<<<<<< HEAD

                     //Due to CASSANDRA-5953 we can have a higher RF than we have endpoints.
                     //So we need to be careful to only be strict when endpoints == RF
                     if (!oldEndpoints.stream().allMatch(newEndpoints::contains))
                     {
                         logger.debug("Old endpoints {}", oldEndpoints);
                         logger.debug("New endpoints {}", newEndpoints);

                         // Remove new endpoints from old endpoints based on address
                         strictEndpoints = oldEndpoints.without(newEndpoints.endpoints());

                         if (strictEndpoints.size() > 1)
                             throw new AssertionError("Expected <= 1 endpoint but found " + strictEndpoints);

                         //We have to check the source filters here to see if they will remove any replicas
                         //required for strict consistency
                         if (!all(strictEndpoints, testSourceFilters))
                             throw new IllegalStateException("Necessary replicas for strict consistency were removed by source filters: " + buildErrorMessage(sourceFilters, strictEndpoints));

                         //If we are transitioning from transient to full and and the set of replicas for the range is not changing
                         //we might end up with no endpoints to fetch from by address. In that case we can pick any full replica safely
                         //since we are already a transient replica and the existing replica remains.
                         //The old behavior where we might be asked to fetch ranges we don't need shouldn't occur anymore.
                         //So it's an error if we don't find what we need.
                         if (strictEndpoints.isEmpty() && toFetch.isTransient())
                             throw new AssertionError("If there are no endpoints to fetch from then we must be transitioning from transient to full for range " + toFetch);

                         if (!any(strictEndpoints, isSufficient))
                         {
                             // need an additional replica; include all our filters, to ensure we include a matching node
                             Optional<Replica> fullReplica = Iterables.<Replica>tryFind(oldEndpoints, and(isSufficient, testSourceFilters)).toJavaUtil();
                             if (fullReplica.isPresent())
                                 strictEndpoints = Endpoints.concat(strictEndpoints, EndpointsForRange.of(fullReplica.get()));
                             else
                                 throw new IllegalStateException("Couldn't find any matching sufficient replica out of " + buildErrorMessage(sourceFilters, oldEndpoints));
                         }
                     }
                     else
=======
                     logger.debug("Old endpoints {}", oldEndpoints);
                     logger.debug("New endpoints {}", newEndpoints);

                     // Remove new endpoints from old endpoints based on address
                     strictEndpoints = oldEndpoints.without(newEndpoints.endpoints());

                     if (strictEndpoints.size() > 1)
                         throw new AssertionError("Expected <= 1 endpoint but found " + strictEndpoints);

                     //We have to check the source filters here to see if they will remove any replicas
                     //required for strict consistency
                     if (!all(strictEndpoints, testSourceFilters))
                         throw new IllegalStateException("Necessary replicas for strict consistency were removed by source filters: " + buildErrorMessage(sourceFilters, strictEndpoints));

                     //If we are transitioning from transient to full and and the set of replicas for the range is not changing
                     //we might end up with no endpoints to fetch from by address. In that case we can pick any full replica safely
                     //since we are already a transient replica and the existing replica remains.
                     //The old behavior where we might be asked to fetch ranges we don't need shouldn't occur anymore.
                     //So it's an error if we don't find what we need.
                     if (strictEndpoints.isEmpty() && toFetch.isTransient())
                         throw new AssertionError("If there are no endpoints to fetch from then we must be transitioning from transient to full for range " + toFetch);

                     if (!any(strictEndpoints, isSufficient))
>>>>>>> 5bc9f7c7
                     {
                         // need an additional replica; include all our filters, to ensure we include a matching node
                         Optional<Replica> fullReplica = Iterables.<Replica>tryFind(oldEndpoints, and(isSufficient, testSourceFilters)).toJavaUtil();
                         if (fullReplica.isPresent())
                             strictEndpoints = Endpoints.concat(strictEndpoints, EndpointsForRange.of(fullReplica.get()));
                         else
                             throw new IllegalStateException("Couldn't find any matching sufficient replica out of " + buildErrorMessage(sourceFilters, oldEndpoints));
                     }

                     sources = strictEndpoints;
                 }
                 else
                 {
                     //Without strict consistency we have given up on correctness so no point in fetching from
                     //a random full + transient replica since it's also likely to lose data
                     //Also apply testSourceFilters that were given to us so we can safely select a single source
                     sources = sorted.apply(oldEndpoints.filter(and(isSufficient, testSourceFilters)));
                     //Limit it to just the first possible source, we don't need more than one and downstream
                     //will fetch from every source we supply
                     sources = sources.size() > 0 ? sources.subList(0, 1) : sources;
                 }

                 // storing range and preferred endpoint set
                 rangesToFetchWithPreferredEndpoints.putAll(toFetch, sources, Conflict.NONE);
                 logger.debug("Endpoints to fetch for {} are {}", toFetch, sources);
             }

             EndpointsForRange addressList = rangesToFetchWithPreferredEndpoints.getIfPresent(toFetch);
             if (addressList == null)
                 throw new IllegalStateException("Failed to find endpoints to fetch " + toFetch);

             /*
              * When we move forwards (shrink our bucket) we are the one losing a range and no one else loses
              * from that action (we also don't gain). When we move backwards there are two people losing a range. One is a full replica
              * and the other is a transient replica. So we must need fetch from two places in that case for the full range we gain.
              * For a transient range we only need to fetch from one.
              */
             if (useStrictConsistency && addressList.size() > 1 && (addressList.filter(Replica::isFull).size() > 1 || addressList.filter(Replica::isTransient).size() > 1))
                 throw new IllegalStateException(String.format("Multiple strict sources found for %s, sources: %s", toFetch, addressList));

             //We must have enough stuff to fetch from
             if (!any(addressList, isSufficient))
             {
                 if (strat.getReplicationFactor().allReplicas == 1)
                 {
                     if (useStrictConsistency)
                     {
                         logger.warn("A node required to move the data consistently is down");
                         throw new IllegalStateException("Unable to find sufficient sources for streaming range " + toFetch + " in keyspace " + keyspace + " with RF=1. " +
                                                         "Ensure this keyspace contains replicas in the source datacenter.");
                     }
                     else
                         logger.warn("Unable to find sufficient sources for streaming range {} in keyspace {} with RF=1. " +
                                     "Keyspace might be missing data.", toFetch, keyspace);
                 }
                 else
                 {
                     if (useStrictConsistency)
                         logger.warn("A node required to move the data consistently is down");
                     throw new IllegalStateException("Unable to find sufficient sources for streaming range " + toFetch + " in keyspace " + keyspace);
                 }
             }
         }
         return rangesToFetchWithPreferredEndpoints.build();
     }

    /**
     * The preferred endpoint list is the wrong format because it is keyed by Replica (this node) rather than the source
     * endpoint we will fetch from which streaming wants.
     */
    public static Multimap<InetAddressAndPort, FetchReplica> convertPreferredEndpointsToWorkMap(EndpointsByReplica preferredEndpoints)
    {
        Multimap<InetAddressAndPort, FetchReplica> workMap = HashMultimap.create();
        for (Map.Entry<Replica, EndpointsForRange> e : preferredEndpoints.entrySet())
        {
            for (Replica source : e.getValue())
            {
                assert (e.getKey()).isSelf();
                assert !source.isSelf();
                workMap.put(source.endpoint(), new FetchReplica(e.getKey(), source));
            }
        }
        logger.debug("Work map {}", workMap);
        return workMap;
    }

    /**
     * Optimized version that also outputs the final work map
     */
    private static Multimap<InetAddressAndPort, FetchReplica> getOptimizedWorkMap(EndpointsByReplica rangesWithSources,
                                                                                  Collection<SourceFilter> sourceFilters,
                                                                                  String keyspace)
    {
        //For now we just aren't going to use the optimized range fetch map with transient replication to shrink
        //the surface area to test and introduce bugs.
        //In the future it's possible we could run it twice once for full ranges with only full replicas
        //and once with transient ranges and all replicas. Then merge the result.
        EndpointsByRange.Builder unwrapped = new EndpointsByRange.Builder();
        for (Map.Entry<Replica, Replica> entry : rangesWithSources.flattenEntries())
        {
            Replicas.temporaryAssertFull(entry.getValue());
            unwrapped.put(entry.getKey().range(), entry.getValue());
        }

        EndpointsByRange unwrappedView = unwrapped.build();
        RangeFetchMapCalculator calculator = new RangeFetchMapCalculator(unwrappedView, sourceFilters, keyspace);
        Multimap<InetAddressAndPort, Range<Token>> rangeFetchMapMap = calculator.getRangeFetchMap();
        logger.info("Output from RangeFetchMapCalculator for keyspace {}", keyspace);
        validateRangeFetchMap(unwrappedView, rangeFetchMapMap, keyspace);

        //Need to rewrap as Replicas
        Multimap<InetAddressAndPort, FetchReplica> wrapped = HashMultimap.create();
        for (Map.Entry<InetAddressAndPort, Range<Token>> entry : rangeFetchMapMap.entries())
        {
            Replica toFetch = null;
            for (Replica r : rangesWithSources.keySet())
            {
                if (r.range().equals(entry.getValue()))
                {
                    if (toFetch != null)
                        throw new AssertionError(String.format("There shouldn't be multiple replicas for range %s, replica %s and %s here", r.range(), r, toFetch));
                    toFetch = r;
                }
            }
            if (toFetch == null)
                throw new AssertionError("Shouldn't be possible for the Replica we fetch to be null here");
            //Committing the cardinal sin of synthesizing a Replica, but it's ok because we assert earlier all of them
            //are full and optimized range fetch map doesn't support transient replication yet.
            wrapped.put(entry.getKey(), new FetchReplica(toFetch, fullReplica(entry.getKey(), entry.getValue())));
        }

        return wrapped;
    }

    /**
     * Verify that source returned for each range is correct
     */
    @VisibleForTesting
    static void validateRangeFetchMap(EndpointsByRange rangesWithSources, Multimap<InetAddressAndPort, Range<Token>> rangeFetchMapMap, String keyspace)
    {
        for (Map.Entry<InetAddressAndPort, Range<Token>> entry : rangeFetchMapMap.entries())
        {
            if(entry.getKey().equals(FBUtilities.getBroadcastAddressAndPort()))
            {
                throw new IllegalStateException("Trying to stream locally. Range: " + entry.getValue()
                                        + " in keyspace " + keyspace);
            }

            if (!rangesWithSources.get(entry.getValue()).endpoints().contains(entry.getKey()))
            {
                throw new IllegalStateException("Trying to stream from wrong endpoint. Range: " + entry.getValue()
                                                + " in keyspace " + keyspace + " from endpoint: " + entry.getKey());
            }

            logger.info("Streaming range {} from endpoint {} for keyspace {}", entry.getValue(), entry.getKey(), keyspace);
        }
    }

    // For testing purposes
    @VisibleForTesting
    Map<String, Multimap<InetAddressAndPort, FetchReplica>> toFetch()
    {
        return toFetch;
    }

    public StreamResultFuture fetchAsync()
    {
        toFetch.forEach((keyspace, sources) -> {
            logger.debug("Keyspace {} Sources {}", keyspace, sources);
            sources.asMap().forEach((source, fetchReplicas) -> {

                // filter out already streamed ranges
                SystemKeyspace.AvailableRanges available = stateStore.getAvailableRanges(keyspace, metadata.partitioner);

                Predicate<FetchReplica> isAvailable = fetch -> {
                    boolean isInFull = available.full.contains(fetch.local.range());
                    boolean isInTrans = available.trans.contains(fetch.local.range());

                    if (!isInFull && !isInTrans)
                        //Range is unavailable
                        return false;

                    if (fetch.local.isFull())
                        //For full, pick only replicas with matching transientness
                        return isInFull == fetch.remote.isFull();

                    // Any transient or full will do
                    return true;
                };

                List<FetchReplica> remaining = fetchReplicas.stream().filter(not(isAvailable)).collect(Collectors.toList());

                if (remaining.size() < available.full.size() + available.trans.size())
                {
                    List<FetchReplica> skipped = fetchReplicas.stream().filter(isAvailable).collect(Collectors.toList());
                    logger.info("Some ranges of {} are already available. Skipping streaming those ranges. Skipping {}. Fully available {} Transiently available {}",
                                fetchReplicas, skipped, available.full, available.trans);
                }

                if (logger.isTraceEnabled())
                    logger.trace("{}ing from {} ranges {}", description, source, StringUtils.join(remaining, ", "));

                InetAddressAndPort self = FBUtilities.getBroadcastAddressAndPort();
                RangesAtEndpoint full = remaining.stream()
                        .filter(pair -> pair.remote.isFull())
                        .map(pair -> pair.local)
                        .collect(RangesAtEndpoint.collector(self));
                RangesAtEndpoint transientReplicas = remaining.stream()
                        .filter(pair -> pair.remote.isTransient())
                        .map(pair -> pair.local)
                        .collect(RangesAtEndpoint.collector(self));

                logger.debug("Source and our replicas {}", fetchReplicas);
                logger.debug("Source {} Keyspace {}  streaming full {} transient {}", source, keyspace, full, transientReplicas);

                /* Send messages to respective folks to stream data over to me */
                streamPlan.requestRanges(source, keyspace, full, transientReplicas);
            });
        });

        return streamPlan.execute();
    }
}<|MERGE_RESOLUTION|>--- conflicted
+++ resolved
@@ -360,7 +360,7 @@
     private boolean useStrictSourcesForRanges(AbstractReplicationStrategy strat)
     {
         boolean res = useStrictConsistency && tokens != null;
-        
+
         if (res)
         {
             int nodes = 0;
@@ -375,10 +375,10 @@
             }
             else
                 nodes = metadata.getSizeOfAllEndpoints();
-    
+
             res = nodes > strat.getReplicationFactor().allReplicas;
         }
-        
+
         return res;
     }
 
@@ -459,59 +459,21 @@
                  final EndpointsForRange oldEndpoints = sorted.apply(rangeAddresses.get(range));
 
                  //Ultimately we populate this with whatever is going to be fetched from to satisfy toFetch
-                 //It could be multiple endpoints and we must fetch from all of them if they are there
+                 //It could be multiple endpoints, and we must fetch from all of them if they are there
                  //With transient replication and strict consistency this is to get the full data from a full replica and
                  //transient data from the transient replica losing data
                  EndpointsForRange sources;
+
                  //Due to CASSANDRA-5953 we can have a higher RF than we have endpoints.
                  //So we need to be careful to only be strict when endpoints == RF
                  boolean isStrictConsistencyApplicable = useStrictConsistency && (oldEndpoints.size() == strat.getReplicationFactor().allReplicas);
+
                  if (isStrictConsistencyApplicable)
                  {
                      EndpointsForRange strictEndpoints;
 
                      //Start with two sets of who replicates the range before and who replicates it after
                      EndpointsForRange newEndpoints = strat.calculateNaturalReplicas(toFetch.range().right, tmdAfter);
-<<<<<<< HEAD
-
-                     //Due to CASSANDRA-5953 we can have a higher RF than we have endpoints.
-                     //So we need to be careful to only be strict when endpoints == RF
-                     if (!oldEndpoints.stream().allMatch(newEndpoints::contains))
-                     {
-                         logger.debug("Old endpoints {}", oldEndpoints);
-                         logger.debug("New endpoints {}", newEndpoints);
-
-                         // Remove new endpoints from old endpoints based on address
-                         strictEndpoints = oldEndpoints.without(newEndpoints.endpoints());
-
-                         if (strictEndpoints.size() > 1)
-                             throw new AssertionError("Expected <= 1 endpoint but found " + strictEndpoints);
-
-                         //We have to check the source filters here to see if they will remove any replicas
-                         //required for strict consistency
-                         if (!all(strictEndpoints, testSourceFilters))
-                             throw new IllegalStateException("Necessary replicas for strict consistency were removed by source filters: " + buildErrorMessage(sourceFilters, strictEndpoints));
-
-                         //If we are transitioning from transient to full and and the set of replicas for the range is not changing
-                         //we might end up with no endpoints to fetch from by address. In that case we can pick any full replica safely
-                         //since we are already a transient replica and the existing replica remains.
-                         //The old behavior where we might be asked to fetch ranges we don't need shouldn't occur anymore.
-                         //So it's an error if we don't find what we need.
-                         if (strictEndpoints.isEmpty() && toFetch.isTransient())
-                             throw new AssertionError("If there are no endpoints to fetch from then we must be transitioning from transient to full for range " + toFetch);
-
-                         if (!any(strictEndpoints, isSufficient))
-                         {
-                             // need an additional replica; include all our filters, to ensure we include a matching node
-                             Optional<Replica> fullReplica = Iterables.<Replica>tryFind(oldEndpoints, and(isSufficient, testSourceFilters)).toJavaUtil();
-                             if (fullReplica.isPresent())
-                                 strictEndpoints = Endpoints.concat(strictEndpoints, EndpointsForRange.of(fullReplica.get()));
-                             else
-                                 throw new IllegalStateException("Couldn't find any matching sufficient replica out of " + buildErrorMessage(sourceFilters, oldEndpoints));
-                         }
-                     }
-                     else
-=======
                      logger.debug("Old endpoints {}", oldEndpoints);
                      logger.debug("New endpoints {}", newEndpoints);
 
@@ -535,7 +497,6 @@
                          throw new AssertionError("If there are no endpoints to fetch from then we must be transitioning from transient to full for range " + toFetch);
 
                      if (!any(strictEndpoints, isSufficient))
->>>>>>> 5bc9f7c7
                      {
                          // need an additional replica; include all our filters, to ensure we include a matching node
                          Optional<Replica> fullReplica = Iterables.<Replica>tryFind(oldEndpoints, and(isSufficient, testSourceFilters)).toJavaUtil();
