--- conflicted
+++ resolved
@@ -49,18 +49,10 @@
 import org.apache.cassandra.io.util.DataOutputBuffer;
 import org.apache.cassandra.locator.IEndpointSnitch;
 import org.apache.cassandra.service.StorageService;
-<<<<<<< HEAD
 import org.apache.cassandra.service.paxos.Commit;
 import org.apache.cassandra.service.paxos.PaxosState;
 import org.apache.cassandra.thrift.cassandraConstants;
 import org.apache.cassandra.utils.*;
-=======
-import org.apache.cassandra.thrift.Constants;
-import org.apache.cassandra.utils.ByteBufferUtil;
-import org.apache.cassandra.utils.CounterId;
-import org.apache.cassandra.utils.FBUtilities;
-import org.apache.cassandra.utils.Pair;
->>>>>>> 44c462cb
 
 import static org.apache.cassandra.cql3.QueryProcessor.processInternal;
 
@@ -189,34 +181,16 @@
         return unfinishedCompactions;
     }
 
-<<<<<<< HEAD
     public static void discardCompactionsInProgress()
     {
         ColumnFamilyStore compactionLog = Table.open(Table.SYSTEM_KS).getColumnFamilyStore(COMPACTION_LOG);
         compactionLog.truncateBlocking();
     }
 
-=======
->>>>>>> 44c462cb
     public static void saveTruncationRecord(ColumnFamilyStore cfs, long truncatedAt, ReplayPosition position)
     {
         String req = "UPDATE system.%s SET truncated_at = truncated_at + %s WHERE key = '%s'";
         processInternal(String.format(req, LOCAL_CF, truncationAsMapEntry(cfs, truncatedAt, position), LOCAL_KEY));
-<<<<<<< HEAD
-        forceBlockingFlush(LOCAL_CF);
-    }
-
-    /**
-     * This method is used to remove information about truncation time for specified column family
-     */
-    public static void removeTruncationRecord(UUID cfId)
-    {
-        String req = "DELETE truncation_time['%s'] from system.%s WHERE key = '%s'";
-        processInternal(String.format(req, cfId, LOCAL_CF, LOCAL_KEY));
-        forceBlockingFlush(LOCAL_CF);
-    }
-
-=======
         forceBlockingFlush(LOCAL_CF);
     }
 
@@ -230,7 +204,6 @@
         forceBlockingFlush(LOCAL_CF);
     }
 
->>>>>>> 44c462cb
     private static String truncationAsMapEntry(ColumnFamilyStore cfs, long truncatedAt, ReplayPosition position)
     {
         DataOutputBuffer out = new DataOutputBuffer();
