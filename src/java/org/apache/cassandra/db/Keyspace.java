/*
 * Licensed to the Apache Software Foundation (ASF) under one
 * or more contributor license agreements.  See the NOTICE file
 * distributed with this work for additional information
 * regarding copyright ownership.  The ASF licenses this file
 * to you under the Apache License, Version 2.0 (the
 * "License"); you may not use this file except in compliance
 * with the License.  You may obtain a copy of the License at
 *
 *     http://www.apache.org/licenses/LICENSE-2.0
 *
 * Unless required by applicable law or agreed to in writing, software
 * distributed under the License is distributed on an "AS IS" BASIS,
 * WITHOUT WARRANTIES OR CONDITIONS OF ANY KIND, either express or implied.
 * See the License for the specific language governing permissions and
 * limitations under the License.
 */
package org.apache.cassandra.db;

import java.io.File;
import java.io.IOException;
import java.util.*;
import java.util.concurrent.*;
import java.util.concurrent.atomic.AtomicLong;
import java.util.concurrent.locks.Lock;
import java.util.stream.Collectors;

import com.google.common.base.Function;
import com.google.common.collect.Iterables;
import org.slf4j.Logger;
import org.slf4j.LoggerFactory;

import org.apache.cassandra.concurrent.Stage;
import org.apache.cassandra.concurrent.StageManager;
import org.apache.cassandra.config.*;
import org.apache.cassandra.db.commitlog.CommitLog;
import org.apache.cassandra.db.commitlog.CommitLogPosition;
import org.apache.cassandra.db.compaction.CompactionManager;
import org.apache.cassandra.db.lifecycle.SSTableSet;
import org.apache.cassandra.db.partitions.PartitionUpdate;
import org.apache.cassandra.db.view.ViewManager;
import org.apache.cassandra.exceptions.UnknownKeyspaceException;
import org.apache.cassandra.exceptions.WriteTimeoutException;
import org.apache.cassandra.index.Index;
import org.apache.cassandra.index.SecondaryIndexManager;
import org.apache.cassandra.index.transactions.UpdateTransaction;
import org.apache.cassandra.io.sstable.format.SSTableReader;
import org.apache.cassandra.locator.AbstractReplicationStrategy;
import org.apache.cassandra.metrics.KeyspaceMetrics;
import org.apache.cassandra.schema.KeyspaceMetadata;
import org.apache.cassandra.service.StorageService;
import org.apache.cassandra.tracing.Tracing;
import org.apache.cassandra.utils.*;
import org.apache.cassandra.utils.concurrent.OpOrder;

/**
 * It represents a Keyspace.
 */
public class Keyspace
{
    private static final Logger logger = LoggerFactory.getLogger(Keyspace.class);

    private static final String TEST_FAIL_WRITES_KS = System.getProperty("cassandra.test.fail_writes_ks", "");
    private static final boolean TEST_FAIL_WRITES = !TEST_FAIL_WRITES_KS.isEmpty();
    private static int TEST_FAIL_MV_LOCKS_COUNT = Integer.getInteger("cassandra.test.fail_mv_locks_count", 0);

    public final KeyspaceMetrics metric;

    // It is possible to call Keyspace.open without a running daemon, so it makes sense to ensure
    // proper directories here as well as in CassandraDaemon.
    static
    {
        if (DatabaseDescriptor.isDaemonInitialized() || DatabaseDescriptor.isToolInitialized())
            DatabaseDescriptor.createAllDirectories();
    }

    private volatile KeyspaceMetadata metadata;

    //OpOrder is defined globally since we need to order writes across
    //Keyspaces in the case of Views (batchlog of view mutations)
    public static final OpOrder writeOrder = new OpOrder();

    /* ColumnFamilyStore per column family */
    private final ConcurrentMap<UUID, ColumnFamilyStore> columnFamilyStores = new ConcurrentHashMap<>();
    private volatile AbstractReplicationStrategy replicationStrategy;
    public final ViewManager viewManager;

    /**
     * The keyspace transformer is kept for backward compatibility and will be dropped in 4.0.
     * It is not safe to use for keyspaces that may be dropped, since a race whilst dropping the keyspace
     * may cause Keyspace.open to throw an exception. The transformer will catch exceptions and will
     * return a null keyspace, previously it would have propagated the exception, including an AssertionError.
     */
    @Deprecated
    public static final Function<String,Keyspace> keyspaceTransformer = new Function<String, Keyspace>()
    {
        public Keyspace apply(String keyspaceName)
        {
            try
            {
                return Keyspace.open(keyspaceName);
            }
            catch (UnknownKeyspaceException ex)
            {
                logger.info("Could not open keyspace {}, it was probably dropped.", ex.keyspaceName);
                return null;
            }
            catch (Throwable t)
            {
                JVMStabilityInspector.inspectThrowable(t);
                logger.error("Failed to open keyspace {} due to unexpected exception", keyspaceName, t);
                return null;
            }
        }
    };

    private static volatile boolean initialized = false;

    public static void setInitialized()
    {
        initialized = true;
    }

    public static Keyspace open(String keyspaceName)
    {
        assert initialized || SchemaConstants.isSystemKeyspace(keyspaceName);
        return open(keyspaceName, Schema.instance, true);
    }

    // to only be used by org.apache.cassandra.tools.Standalone* classes
    public static Keyspace openWithoutSSTables(String keyspaceName)
    {
        return open(keyspaceName, Schema.instance, false);
    }

    private static Keyspace open(String keyspaceName, Schema schema, boolean loadSSTables)
    {
        Keyspace keyspaceInstance = schema.getKeyspaceInstance(keyspaceName);

        if (keyspaceInstance == null)
        {
            // instantiate the Keyspace.  we could use putIfAbsent but it's important to making sure it is only done once
            // per keyspace, so we synchronize and re-check before doing it.
            synchronized (Keyspace.class)
            {
                keyspaceInstance = schema.getKeyspaceInstance(keyspaceName);
                if (keyspaceInstance == null)
                {
                    // open and store the keyspace
                    keyspaceInstance = new Keyspace(keyspaceName, loadSSTables);
                    schema.storeKeyspaceInstance(keyspaceInstance);
                }
            }
        }
        return keyspaceInstance;
    }

    public static Keyspace clear(String keyspaceName)
    {
        return clear(keyspaceName, Schema.instance);
    }

    public static Keyspace clear(String keyspaceName, Schema schema)
    {
        synchronized (Keyspace.class)
        {
            Keyspace t = schema.removeKeyspaceInstance(keyspaceName);
            if (t != null)
            {
                for (ColumnFamilyStore cfs : t.getColumnFamilyStores())
                    t.unloadCf(cfs);
                t.metric.release();
            }
            return t;
        }
    }

    public static ColumnFamilyStore openAndGetStore(CFMetaData cfm)
    {
        return open(cfm.ksName).getColumnFamilyStore(cfm.cfId);
    }

    /**
     * Removes every SSTable in the directory from the appropriate Tracker's view.
     * @param directory the unreadable directory, possibly with SSTables in it, but not necessarily.
     */
    public static void removeUnreadableSSTables(File directory)
    {
        for (Keyspace keyspace : Keyspace.all())
        {
            for (ColumnFamilyStore baseCfs : keyspace.getColumnFamilyStores())
            {
                for (ColumnFamilyStore cfs : baseCfs.concatWithIndexes())
                    cfs.maybeRemoveUnreadableSSTables(directory);
            }
        }
    }

    public void setMetadata(KeyspaceMetadata metadata)
    {
        this.metadata = metadata;
        createReplicationStrategy(metadata);
    }

    public KeyspaceMetadata getMetadata()
    {
        return metadata;
    }

    public Collection<ColumnFamilyStore> getColumnFamilyStores()
    {
        return Collections.unmodifiableCollection(columnFamilyStores.values());
    }

    public ColumnFamilyStore getColumnFamilyStore(String cfName)
    {
        UUID id = Schema.instance.getId(getName(), cfName);
        if (id == null)
            throw new IllegalArgumentException(String.format("Unknown keyspace/cf pair (%s.%s)", getName(), cfName));
        return getColumnFamilyStore(id);
    }

    public ColumnFamilyStore getColumnFamilyStore(UUID id)
    {
        ColumnFamilyStore cfs = columnFamilyStores.get(id);
        if (cfs == null)
            throw new IllegalArgumentException("Unknown CF " + id);
        return cfs;
    }

    public boolean hasColumnFamilyStore(UUID id)
    {
        return columnFamilyStores.containsKey(id);
    }

    /**
     * Take a snapshot of the specific column family, or the entire set of column families
     * if columnFamily is null with a given timestamp
     *
     * @param snapshotName     the tag associated with the name of the snapshot.  This value may not be null
     * @param columnFamilyName the column family to snapshot or all on null
     * @param skipFlush Skip blocking flush of memtable
     * @param alreadySnapshotted the set of sstables that have already been snapshotted (to avoid duplicate hardlinks in
     *                           some edge cases)
     * @throws IOException if the column family doesn't exist
     */
    public Set<SSTableReader> snapshot(String snapshotName, String columnFamilyName, boolean skipFlush, Set<SSTableReader> alreadySnapshotted) throws IOException
    {
        assert snapshotName != null;
        assert alreadySnapshotted != null;

        boolean tookSnapShot = false;
        Set<SSTableReader> snapshotSSTables = new HashSet<>();
        // copy so we can update after each CF snapshot without modifying the original
        alreadySnapshotted = new HashSet<>(alreadySnapshotted);
        for (ColumnFamilyStore cfStore : columnFamilyStores.values())
        {
            if (columnFamilyName == null || cfStore.name.equals(columnFamilyName))
            {
                tookSnapShot = true;
                Set<SSTableReader> newSnapshots = cfStore.snapshot(snapshotName, null, false, skipFlush, alreadySnapshotted);
                snapshotSSTables.addAll(newSnapshots);
                alreadySnapshotted.addAll(newSnapshots);
            }
        }

        if ((columnFamilyName != null) && !tookSnapShot)
            throw new IOException("Failed taking snapshot. Table " + columnFamilyName + " does not exist.");

        return snapshotSSTables;
    }

    /**
     * Take a snapshot of the specific column family, or the entire set of column families
     * if columnFamily is null with a given timestamp
     *
     * @param snapshotName     the tag associated with the name of the snapshot.  This value may not be null
     * @param columnFamilyName the column family to snapshot or all on null
     * @throws IOException if the column family doesn't exist
     */
    public void snapshot(String snapshotName, String columnFamilyName) throws IOException
    {
        snapshot(snapshotName, columnFamilyName, false, new HashSet<>());
    }

    /**
     * @param clientSuppliedName may be null.
     * @return the name of the snapshot
     */
    public static String getTimestampedSnapshotName(String clientSuppliedName)
    {
        String snapshotName = Long.toString(System.currentTimeMillis());
        if (clientSuppliedName != null && !clientSuppliedName.equals(""))
        {
            snapshotName = snapshotName + "-" + clientSuppliedName;
        }
        return snapshotName;
    }

    public static String getTimestampedSnapshotNameWithPrefix(String clientSuppliedName, String prefix)
    {
        return prefix + "-" + getTimestampedSnapshotName(clientSuppliedName);
    }

    /**
     * Check whether snapshots already exists for a given name.
     *
     * @param snapshotName the user supplied snapshot name
     * @return true if the snapshot exists
     */
    public boolean snapshotExists(String snapshotName)
    {
        assert snapshotName != null;
        for (ColumnFamilyStore cfStore : columnFamilyStores.values())
        {
            if (cfStore.snapshotExists(snapshotName))
                return true;
        }
        return false;
    }

    /**
     * Clear all the snapshots for a given keyspace.
     *
     * @param snapshotName the user supplied snapshot name. It empty or null,
     *                     all the snapshots will be cleaned
     */
    public static void clearSnapshot(String snapshotName, String keyspace)
    {
        List<File> snapshotDirs = Directories.getKSChildDirectories(keyspace, ColumnFamilyStore.getInitialDirectories());
        Directories.clearSnapshot(snapshotName, snapshotDirs);
    }

    /**
     * @return A list of open SSTableReaders
     */
    public List<SSTableReader> getAllSSTables(SSTableSet sstableSet)
    {
        List<SSTableReader> list = new ArrayList<>(columnFamilyStores.size());
        for (ColumnFamilyStore cfStore : columnFamilyStores.values())
            Iterables.addAll(list, cfStore.getSSTables(sstableSet));
        return list;
    }

    private Keyspace(String keyspaceName, boolean loadSSTables)
    {
        metadata = Schema.instance.getKSMetaData(keyspaceName);
        // with the current synchronization mechanism, the ks metadata may disappear whilst
        // opening a keyspace. I think keyspace creation (and deletion) should be synchronized
        // differently, i.e. using the same lock for modifying the schema (SystemKeyspace.class)
        // in 5.1.
        if (metadata == null)
            throw new UnknownKeyspaceException(keyspaceName);

        createReplicationStrategy(metadata);

        this.metric = new KeyspaceMetrics(this);
        this.viewManager = new ViewManager(this);
        for (CFMetaData cfm : metadata.tablesAndViews())
        {
            if (cfm == null) // unsure how this can happen but it did (APOLLO-395)
                throw new IllegalStateException("Unexpected null metadata for keyspace " + keyspaceName);

            logger.trace("Initializing {}.{}", getName(), cfm.cfName);
            initCf(cfm, loadSSTables);
        }
        this.viewManager.reload();
    }

    private Keyspace(KeyspaceMetadata metadata)
    {
        this.metadata = metadata;
        createReplicationStrategy(metadata);
        this.metric = new KeyspaceMetrics(this);
        this.viewManager = new ViewManager(this);
    }

    public static Keyspace mockKS(KeyspaceMetadata metadata)
    {
        return new Keyspace(metadata);
    }

    private void createReplicationStrategy(KeyspaceMetadata ksm)
    {
        replicationStrategy = AbstractReplicationStrategy.createReplicationStrategy(ksm.name,
                                                                                    ksm.params.replication.klass,
                                                                                    StorageService.instance.getTokenMetadata(),
                                                                                    DatabaseDescriptor.getEndpointSnitch(),
                                                                                    ksm.params.replication.options);
    }

    // best invoked on the compaction mananger.
    public void dropCf(UUID cfId)
    {
        assert columnFamilyStores.containsKey(cfId);
        ColumnFamilyStore cfs = columnFamilyStores.remove(cfId);
        if (cfs == null)
            return;

        cfs.getCompactionStrategyManager().shutdown();
        CompactionManager.instance.interruptCompactionForCFs(cfs.concatWithIndexes(), true);
        // wait for any outstanding reads/writes that might affect the CFS
        cfs.keyspace.writeOrder.awaitNewBarrier();
        cfs.readOrdering.awaitNewBarrier();

        unloadCf(cfs);
    }

    // disassociate a cfs from this keyspace instance.
    private void unloadCf(ColumnFamilyStore cfs)
    {
        cfs.forceBlockingFlush();
        cfs.invalidate();
    }

    /**
     * Registers a custom cf instance with this keyspace.
     * This is required for offline tools what use non-standard directories.
     */
    public void initCfCustom(ColumnFamilyStore newCfs)
    {
        ColumnFamilyStore cfs = columnFamilyStores.get(newCfs.metadata.cfId);

        if (cfs == null)
        {
            // CFS being created for the first time, either on server startup or new CF being added.
            // We don't worry about races here; startup is safe, and adding multiple idential CFs
            // simultaneously is a "don't do that" scenario.
            ColumnFamilyStore oldCfs = columnFamilyStores.putIfAbsent(newCfs.metadata.cfId, newCfs);
            // CFS mbean instantiation will error out before we hit this, but in case that changes...
            if (oldCfs != null)
                throw new IllegalStateException("added multiple mappings for cf id " + newCfs.metadata.cfId);
        }
        else
        {
            throw new IllegalStateException("CFS is already initialized: " + cfs.name);
        }
    }

    /**
     * adds a cf to internal structures, ends up creating disk files).
     */
    public void initCf(CFMetaData metadata, boolean loadSSTables)
    {
        ColumnFamilyStore cfs = columnFamilyStores.get(metadata.cfId);

        if (cfs == null)
        {
            // CFS being created for the first time, either on server startup or new CF being added.
            // We don't worry about races here; startup is safe, and adding multiple idential CFs
            // simultaneously is a "don't do that" scenario.
            ColumnFamilyStore oldCfs = columnFamilyStores.putIfAbsent(metadata.cfId, ColumnFamilyStore.createColumnFamilyStore(this, metadata, loadSSTables));
            // CFS mbean instantiation will error out before we hit this, but in case that changes...
            if (oldCfs != null)
                throw new IllegalStateException("added multiple mappings for cf id " + metadata.cfId);
        }
        else
        {
            // re-initializing an existing CF.  This will happen if you cleared the schema
            // on this node and it's getting repopulated from the rest of the cluster.
            assert cfs.name.equals(metadata.cfName);
            cfs.reload();
        }
    }

    public CompletableFuture<?> applyFuture(Mutation mutation, boolean writeCommitLog, boolean updateIndexes)
    {
        return applyInternal(mutation, writeCommitLog, updateIndexes, true, true, new CompletableFuture<>());
    }

    public CompletableFuture<?> applyFuture(Mutation mutation, boolean writeCommitLog, boolean updateIndexes, boolean isDroppable,
                                            boolean isDeferrable)
    {
        return applyInternal(mutation, writeCommitLog, updateIndexes, isDroppable, isDeferrable, new CompletableFuture<>());
    }

    public void apply(Mutation mutation, boolean writeCommitLog, boolean updateIndexes)
    {
        apply(mutation, writeCommitLog, updateIndexes, true);
    }

    public void apply(final Mutation mutation,
                      final boolean writeCommitLog)
    {
        apply(mutation, writeCommitLog, true, true);
    }

    /**
     * If apply is blocking, apply must not be deferred
     * Otherwise there is a race condition where ALL mutation workers are beeing blocked ending
     * in a complete deadlock of the mutation stage. See CASSANDRA-12689.
     *
     * @param mutation       the row to write.  Must not be modified after calling apply, since commitlog append
     *                       may happen concurrently, depending on the CL Executor type.
     * @param writeCommitLog false to disable commitlog append entirely
     * @param updateIndexes  false to disable index updates (used by CollationController "defragmenting")
     * @param isDroppable    true if this should throw WriteTimeoutException if it does not acquire lock within write_request_timeout_in_ms
     * @throws ExecutionException
     */
    public void apply(final Mutation mutation,
                      final boolean writeCommitLog,
                      boolean updateIndexes,
                      boolean isDroppable)
    {
        applyInternal(mutation, writeCommitLog, updateIndexes, isDroppable, false, null);
    }

    /**
     * This method appends a row to the global CommitLog, then updates memtables and indexes.
     *
     * @param mutation       the row to write.  Must not be modified after calling apply, since commitlog append
     *                       may happen concurrently, depending on the CL Executor type.
     * @param writeCommitLog false to disable commitlog append entirely
     * @param updateIndexes  false to disable index updates (used by CollationController "defragmenting")
     * @param isDroppable    true if this should throw WriteTimeoutException if it does not acquire lock within write_request_timeout_in_ms
     * @param isDeferrable   true if caller is not waiting for future to complete, so that future may be deferred
     */
    private CompletableFuture<?> applyInternal(final Mutation mutation,
                                               final boolean writeCommitLog,
                                               boolean updateIndexes,
                                               boolean isDroppable,
                                               boolean isDeferrable,
                                               CompletableFuture<?> future)
    {
        if (TEST_FAIL_WRITES && metadata.name.equals(TEST_FAIL_WRITES_KS))
            throw new RuntimeException("Testing write failures");

        Lock[] locks = null;

        boolean requiresViewUpdate = updateIndexes && viewManager.updatesAffectView(Collections.singleton(mutation), false);

        if (requiresViewUpdate)
        {
            mutation.viewLockAcquireStart.compareAndSet(0L, System.currentTimeMillis());

            // the order of lock acquisition doesn't matter (from a deadlock perspective) because we only use tryLock()
            Collection<UUID> columnFamilyIds = mutation.getColumnFamilyIds();
            Iterator<UUID> idIterator = columnFamilyIds.iterator();

            locks = new Lock[columnFamilyIds.size()];
            for (int i = 0; i < columnFamilyIds.size(); i++)
            {
                UUID cfid = idIterator.next();
                int lockKey = Objects.hash(mutation.key().getKey(), cfid);
                while (true)
                {
                    Lock lock = null;

                    if (TEST_FAIL_MV_LOCKS_COUNT == 0)
                        lock = ViewManager.acquireLockFor(lockKey);
                    else
                        TEST_FAIL_MV_LOCKS_COUNT--;

                    if (lock == null)
                    {
                        //throw WTE only if request is droppable
                        if (isDroppable && (System.currentTimeMillis() - mutation.createdAt) > DatabaseDescriptor.getWriteRpcTimeout())
                        {
                            for (int j = 0; j < i; j++)
                                locks[j].unlock();

                            logger.trace("Could not acquire lock for {} and table {}", ByteBufferUtil.bytesToHex(mutation.key().getKey()), columnFamilyStores.get(cfid).name);
                            Tracing.trace("Could not acquire MV lock");
                            if (future != null)
                            {
                                future.completeExceptionally(new WriteTimeoutException(WriteType.VIEW, ConsistencyLevel.LOCAL_ONE, 0, 1));
                                return future;
                            }
                            else
                                throw new WriteTimeoutException(WriteType.VIEW, ConsistencyLevel.LOCAL_ONE, 0, 1);
                        }
                        else if (isDeferrable)
                        {
                            for (int j = 0; j < i; j++)
                                locks[j].unlock();

                            // This view update can't happen right now. so rather than keep this thread busy
                            // we will re-apply ourself to the queue and try again later
                            final CompletableFuture<?> mark = future;
                            StageManager.getStage(Stage.MUTATION).execute(() ->
                                                                          applyInternal(mutation, writeCommitLog, true, isDroppable, true, mark)
                            );
                            return future;
                        }
                        else
                        {
                            // Retry lock on same thread, if mutation is not deferrable.
                            // Mutation is not deferrable, if applied from MutationStage and caller is waiting for future to finish
                            // If blocking caller defers future, this may lead to deadlock situation with all MutationStage workers
                            // being blocked by waiting for futures which will never be processed as all workers are blocked
                            try
                            {
                                // Wait a little bit before retrying to lock
                                Thread.sleep(10);
                            }
                            catch (InterruptedException e)
                            {
                                // Just continue
                            }
                            continue;
                        }
                    }
                    else
                    {
                        locks[i] = lock;
                    }
                    break;
                }
            }

            long acquireTime = System.currentTimeMillis() - mutation.viewLockAcquireStart.get();
            // Metrics are only collected for droppable write operations
            // Bulk non-droppable operations (e.g. commitlog replay, hint delivery) are not measured
            if (isDroppable)
            {
                for(UUID cfid : columnFamilyIds)
                    columnFamilyStores.get(cfid).metric.viewLockAcquireTime.update(acquireTime, TimeUnit.MILLISECONDS);
            }
        }
        int nowInSec = FBUtilities.nowInSeconds();
        try (OpOrder.Group opGroup = writeOrder.start())
        {
            // write the mutation to the commitlog and memtables
            CommitLogPosition commitLogPosition = null;
            if (writeCommitLog)
            {
                Tracing.trace("Appending to commitlog");
                commitLogPosition = CommitLog.instance.add(mutation);
            }

            for (PartitionUpdate upd : mutation.getPartitionUpdates())
            {
                ColumnFamilyStore cfs = columnFamilyStores.get(upd.metadata().cfId);
                if (cfs == null)
                {
                    logger.error("Attempting to mutate non-existant table {} ({}.{})", upd.metadata().cfId, upd.metadata().ksName, upd.metadata().cfName);
                    continue;
                }
                AtomicLong baseComplete = new AtomicLong(Long.MAX_VALUE);

                if (requiresViewUpdate)
                {
                    try
                    {
                        Tracing.trace("Creating materialized view mutations from base table replica");
                        viewManager.forTable(upd.metadata()).pushViewReplicaUpdates(upd, writeCommitLog, baseComplete);
                    }
                    catch (Throwable t)
                    {
                        JVMStabilityInspector.inspectThrowable(t);
                        logger.error(String.format("Unknown exception caught while attempting to update MaterializedView! %s.%s",
                                     upd.metadata().ksName, upd.metadata().cfName), t);
                        throw t;
                    }
                }

                Tracing.trace("Adding to {} memtable", upd.metadata().cfName);
                UpdateTransaction indexTransaction = updateIndexes
                                                     ? cfs.indexManager.newUpdateTransaction(upd, opGroup, nowInSec)
                                                     : UpdateTransaction.NO_OP;
                cfs.apply(upd, indexTransaction, opGroup, commitLogPosition);
                if (requiresViewUpdate)
                    baseComplete.set(System.currentTimeMillis());
            }

            if (future != null) {
                future.complete(null);
            }
            return future;
        }
        finally
        {
            if (locks != null)
            {
                for (Lock lock : locks)
                    if (lock != null)
                        lock.unlock();
            }
        }
    }

    public AbstractReplicationStrategy getReplicationStrategy()
    {
        return replicationStrategy;
    }

    public List<Future<?>> flush()
    {
        List<Future<?>> futures = new ArrayList<>(columnFamilyStores.size());
        for (ColumnFamilyStore cfs : columnFamilyStores.values())
            futures.add(cfs.forceFlush());
        return futures;
    }

    public Iterable<ColumnFamilyStore> getValidColumnFamilies(boolean allowIndexes,
                                                              boolean autoAddIndexes,
                                                              String... cfNames) throws IOException
    {
        Set<ColumnFamilyStore> valid = new HashSet<>();

        if (cfNames.length == 0)
        {
            // all stores are interesting
            for (ColumnFamilyStore cfStore : getColumnFamilyStores())
            {
                valid.add(cfStore);
                if (autoAddIndexes)
                    valid.addAll(getIndexColumnFamilyStores(cfStore));
            }
            return valid;
        }

        // include the specified stores and possibly the stores of any of their indexes
        for (String cfName : cfNames)
        {
            if (SecondaryIndexManager.isIndexColumnFamily(cfName))
            {
                if (!allowIndexes)
                {
                    logger.warn("Operation not allowed on secondary Index table ({})", cfName);
                    continue;
                }
                String baseName = SecondaryIndexManager.getParentCfsName(cfName);
                String indexName = SecondaryIndexManager.getIndexName(cfName);

                ColumnFamilyStore baseCfs = getColumnFamilyStore(baseName);
                Index index = baseCfs.indexManager.getIndexByName(indexName);
                if (index == null)
                    throw new IllegalArgumentException(String.format("Invalid index specified: %s/%s.",
                                                                     baseCfs.metadata.cfName,
                                                                     indexName));

                if (index.getBackingTable().isPresent())
                    valid.add(index.getBackingTable().get());
            }
            else
            {
                ColumnFamilyStore cfStore = getColumnFamilyStore(cfName);
                valid.add(cfStore);
                if (autoAddIndexes)
                    valid.addAll(getIndexColumnFamilyStores(cfStore));
            }
        }

        return valid;
    }

    private Set<ColumnFamilyStore> getIndexColumnFamilyStores(ColumnFamilyStore baseCfs)
    {
        Set<ColumnFamilyStore> stores = new HashSet<>();
        for (ColumnFamilyStore indexCfs : baseCfs.indexManager.getAllIndexColumnFamilyStores())
        {
            logger.info("adding secondary index table {} to operation", indexCfs.metadata.cfName);
            stores.add(indexCfs);
        }
        return stores;
    }

    public static Iterable<Keyspace> all()
    {
        return toKeyspaces(Schema.instance.getKeyspaces());
    }

    public static Iterable<Keyspace> nonSystem()
    {
        return toKeyspaces(Schema.instance.getNonSystemKeyspaces());
    }

    public static Iterable<Keyspace> nonLocalStrategy()
    {
        return toKeyspaces(Schema.instance.getNonLocalStrategyKeyspaces());
    }

    public static Iterable<Keyspace> system()
    {
<<<<<<< HEAD
        return Iterables.transform(SchemaConstants.SYSTEM_KEYSPACE_NAMES, keyspaceTransformer);
=======
        return toKeyspaces(Schema.SYSTEM_KEYSPACE_NAMES);
    }

    /**
     * Convert a list of ks names to ks instances, if possible. If we fail to open the ks,
     * it is suppressed. Even though we receive ksName for keyspaces with valid metadata, if
     * there is a race with dropping the keyspace, the metadata and ks instance may be deleted
     * after the ks names were returned, see APOLLO-395.
     *
     * @param ksNames - the list of keyspace names to convert
     *
     * @return - the list of keyspace instances, may be empty
     */
    private static Iterable<Keyspace> toKeyspaces(Collection<String> ksNames)
    {
        return ksNames.stream()
                      .map(ksName -> {
                          try
                          {
                              return Keyspace.open(ksName);
                          }
                          catch (UnknownKeyspaceException ex)
                          {
                              logger.info("Could not open keyspace {}, it was probably dropped.", ex.keyspaceName);
                              return null;
                          }
                          catch (Throwable t)
                          {
                              JVMStabilityInspector.inspectThrowable(t);
                              logger.error("Failed to open keyspace {} due to unexpected exception", ksName, t);
                              return null;
                          }
                      })
                      .filter(Objects::nonNull)
                      .collect(Collectors.toList());
>>>>>>> 5668ea0c
    }

    @Override
    public String toString()
    {
        return getClass().getSimpleName() + "(name='" + getName() + "')";
    }

    public String getName()
    {
        return metadata.name;
    }
}<|MERGE_RESOLUTION|>--- conflicted
+++ resolved
@@ -773,10 +773,7 @@
 
     public static Iterable<Keyspace> system()
     {
-<<<<<<< HEAD
-        return Iterables.transform(SchemaConstants.SYSTEM_KEYSPACE_NAMES, keyspaceTransformer);
-=======
-        return toKeyspaces(Schema.SYSTEM_KEYSPACE_NAMES);
+        return toKeyspaces(SchemaConstants.SYSTEM_KEYSPACE_NAMES);
     }
 
     /**
@@ -811,7 +808,6 @@
                       })
                       .filter(Objects::nonNull)
                       .collect(Collectors.toList());
->>>>>>> 5668ea0c
     }
 
     @Override
