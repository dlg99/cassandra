--- conflicted
+++ resolved
@@ -214,73 +214,7 @@
     }
 
     /**
-<<<<<<< HEAD
-     * Activates repaired data tracking for this command.
-     *
-     * When active, a digest will be created from data read from repaired SSTables. The digests
-     * from each replica can then be compared on the coordinator to detect any divergence in their
-     * repaired datasets. In this context, an sstable is considered repaired if it is marked
-     * repaired or has a pending repair session which has been committed.
-     * In addition to the digest, a set of ids for any pending but as yet uncommitted repair sessions
-     * is recorded and returned to the coordinator. This is to help reduce false positives caused
-     * by compaction lagging which can leave sstables from committed sessions in the pending state
-     * for a time.
-     */
-    public void trackRepairedStatus()
-    {
-        trackRepairedStatus = true;
-    }
-
-    /**
-     * Whether or not repaired status of any data read is being tracked or not
-     *
-     * @return Whether repaired status tracking is active for this command
-     */
-    public boolean isTrackingRepairedStatus()
-    {
-        return trackRepairedStatus;
-    }
-
-    /**
-     * Returns a digest of the repaired data read in the execution of this command.
-     *
-     * If either repaired status tracking is not active or the command has not yet been
-     * executed, then this digest will be an empty buffer.
-     * Otherwise, it will contain a digest* of the repaired data read, or empty buffer
-     * if no repaired data was read.
-     * @return digest of the repaired data read in the execution of the command
-     */
-    public ByteBuffer getRepairedDataDigest()
-    {
-        return repairedDataInfo.getDigest();
-    }
-
-    /**
-     * Returns a boolean indicating whether any relevant sstables were skipped during the read
-     * that produced the repaired data digest.
-     *
-     * If true, then no pending repair sessions or partition deletes have influenced the extent
-     * of the repaired sstables that went into generating the digest.
-     * This indicates whether or not the digest can reliably be used to infer consistency
-     * issues between the repaired sets across replicas.
-     *
-     * If either repaired status tracking is not active or the command has not yet been
-     * executed, then this will always return true.
-     *
-     * @return boolean to indicate confidence in the dwhether or not the digest of the repaired data can be
-     * reliably be used to infer inconsistency issues between the repaired sets across
-     * replicas.
-     */
-    public boolean isRepairedDataDigestConclusive()
-    {
-        return repairedDataInfo.isConclusive();
-    }
-
-    /**
      * Index query plan chosen for this query. Can be null.
-=======
-     * Index (metadata) chosen for this query. Can be null.
->>>>>>> 5bc9f7c7
      *
      * @return index query plan chosen for this query
      */
@@ -452,21 +386,8 @@
             Tracing.trace("Executing read on {}.{} using index {}", cfs.metadata.keyspace, cfs.metadata.name, index.getIndexMetadata().name);
         }
 
-<<<<<<< HEAD
-        if (isTrackingRepairedStatus())
-        {
-            final DataLimits.Counter repairedReadCount = limits().newCounter(nowInSec(),
-                                                                             false,
-                                                                             selectsFullPartition(),
-                                                                             metadata().enforceStrictLiveness()).onlyCount();
-            repairedDataInfo = new RepairedDataInfo(repairedReadCount);
-        }
-
         UnfilteredPartitionIterator iterator = (null == searcher) ? queryStorage(cfs, executionController)
                                                                   : searchStorage(searcher, executionController);
-=======
-        UnfilteredPartitionIterator iterator = (null == searcher) ? queryStorage(cfs, executionController) : searcher.search(executionController);
->>>>>>> 5bc9f7c7
         iterator = RTBoundValidator.validate(iterator, Stage.MERGED, false);
 
         try
@@ -524,6 +445,11 @@
     protected abstract void recordReadRequest(TableMetrics metric);
     protected abstract void recordReadLatency(TableMetrics metric, long latencyNanos);
 
+    public ReadExecutionController executionController(boolean trackRepairedStatus)
+    {
+        return ReadExecutionController.forCommand(this, trackRepairedStatus);
+    }
+
     /**
      * Allow to post-process the result of the query after it has been reconciled on the coordinator
      * but before it is passed to the CQL layer to return the ResultSet.
@@ -539,11 +465,6 @@
     public PartitionIterator executeInternal(ReadExecutionController controller)
     {
         return postReconciliationProcessing(UnfilteredPartitionIterators.filter(executeLocally(controller), nowInSec()));
-    }
-
-    public ReadExecutionController executionController(boolean trackRepairedStatus)
-    {
-        return ReadExecutionController.forCommand(this, trackRepairedStatus);
     }
 
     public ReadExecutionController executionController()
@@ -745,7 +666,7 @@
     // Skip purgeable tombstones. We do this because it's safe to do (post-merge of the memtable and sstable at least), it
     // can save us some bandwith, and avoid making us throw a TombstoneOverwhelmingException for purgeable tombstones (which
     // are to some extend an artefact of compaction lagging behind and hence counting them is somewhat unintuitive).
-    protected UnfilteredPartitionIterator withoutPurgeableTombstones(UnfilteredPartitionIterator iterator, 
+    protected UnfilteredPartitionIterator withoutPurgeableTombstones(UnfilteredPartitionIterator iterator,
                                                                      ColumnFamilyStore cfs,
                                                                      ReadExecutionController controller)
     {
@@ -753,13 +674,8 @@
         {
             public WithoutPurgeableTombstones()
             {
-<<<<<<< HEAD
-                super(nowInSec(), cfs.gcBefore(nowInSec()), oldestUnrepairedTombstone(),
+                super(nowInSec(), cfs.gcBefore(nowInSec()), controller.oldestUnrepairedTombstone(),
                       cfs.onlyPurgeRepairedTombstones(),
-=======
-                super(nowInSec(), cfs.gcBefore(nowInSec()), controller.oldestUnrepairedTombstone(),
-                      cfs.getCompactionStrategyManager().onlyPurgeRepairedTombstones(),
->>>>>>> 5bc9f7c7
                       iterator.metadata().enforceStrictLiveness());
             }
 
@@ -857,7 +773,7 @@
         {
             this.repairedDataInfo = controller.getRepairedDataInfo();
             this.isTrackingRepairedStatus = controller.isTrackingRepairedStatus();
-            
+
             if (isTrackingRepairedStatus)
             {
                 for (SSTableReader sstable : view.sstables)
