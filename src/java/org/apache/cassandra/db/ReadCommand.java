--- conflicted
+++ resolved
@@ -378,7 +378,7 @@
                 // would be more efficient (the sooner we discard stuff we know we don't care, the less useless
                 // processing we do on it).
                 r = updatedFilter.filter(r, cfs.metadata(), nowInSec());
-                return limits().truncateUnfiltered(r, nowInSec(), selectsFullPartition());
+                return limits().truncateUnfiltered(r, nowInSec(), selectsFullPartition(), metadata().enforceStrictLiveness());
             });
 
         return flow;
@@ -446,13 +446,7 @@
 
             public void countRow(Row row)
             {
-<<<<<<< HEAD
                 boolean hasLiveCells = false;
-=======
-                if (row.hasLiveData(ReadCommand.this.nowInSec(), enforceStrictLiveness))
-                    ++liveRows;
-
->>>>>>> 00022bfa
                 for (Cell cell : row.cells())
                 {
                     if (!cell.isLive(ReadCommand.this.nowInSec()))
@@ -461,8 +455,14 @@
                         hasLiveCells = true;
                 }
 
-                if (hasLiveCells || row.primaryKeyLivenessInfo().isLive(nowInSec))
-                    ++ liveRows;
+                /**
+                 * This duplicates the logic of {@link AbstractRow#hasLiveData(int, boolean)} to avoid
+                 * iterating twice on the cells since this is GC-intensive. Please change this whenever
+                 * changing that.
+                 * TODO: unify the logic in a performant way
+                 */
+                if ((hasLiveCells && !enforceStrictLiveness) || row.primaryKeyLivenessInfo().isLive(nowInSec))
+                    ++liveRows;
             }
 
             private void countTombstone(ClusteringPrefix clustering)
