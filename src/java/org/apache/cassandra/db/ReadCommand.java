/*
 * Licensed to the Apache Software Foundation (ASF) under one
 * or more contributor license agreements.  See the NOTICE file
 * distributed with this work for additional information
 * regarding copyright ownership.  The ASF licenses this file
 * to you under the Apache License, Version 2.0 (the
 * "License"); you may not use this file except in compliance
 * with the License.  You may obtain a copy of the License at
 *
 *     http://www.apache.org/licenses/LICENSE-2.0
 *
 * Unless required by applicable law or agreed to in writing, software
 * distributed under the License is distributed on an "AS IS" BASIS,
 * WITHOUT WARRANTIES OR CONDITIONS OF ANY KIND, either express or implied.
 * See the License for the specific language governing permissions and
 * limitations under the License.
 */
package org.apache.cassandra.db;

import java.io.IOException;

import java.net.InetAddress;
import java.util.Collection;
import java.util.Objects;
import java.util.function.Supplier;

import javax.annotation.Nullable;

import com.google.common.annotations.VisibleForTesting;

import org.slf4j.Logger;
import org.slf4j.LoggerFactory;

import io.reactivex.functions.Function;
import org.apache.cassandra.net.Request;
import org.apache.cassandra.utils.flow.Flow;

import io.reactivex.Single;
import org.apache.cassandra.concurrent.SchedulableMessage;
import org.apache.cassandra.concurrent.StagedScheduler;
import org.apache.cassandra.concurrent.TPC;
import org.apache.cassandra.concurrent.TPCTaskType;
import org.apache.cassandra.config.*;
import org.apache.cassandra.cql3.QueryOptions;
import org.apache.cassandra.cql3.selection.ResultBuilder;
import org.apache.cassandra.db.ReadVerbs.ReadVersion;
import org.apache.cassandra.db.filter.*;
import org.apache.cassandra.db.monitoring.Monitor;
import org.apache.cassandra.db.rows.*;
import org.apache.cassandra.index.Index;
import org.apache.cassandra.index.IndexNotAvailableException;
import org.apache.cassandra.io.util.DataInputPlus;
import org.apache.cassandra.io.util.DataOutputPlus;
import org.apache.cassandra.metrics.TableMetrics;
import org.apache.cassandra.net.Verbs;
import org.apache.cassandra.net.MessagingVersion;
import org.apache.cassandra.schema.IndexMetadata;
import org.apache.cassandra.schema.Schema;
import org.apache.cassandra.schema.SchemaConstants;
import org.apache.cassandra.schema.TableId;
import org.apache.cassandra.schema.TableMetadata;
import org.apache.cassandra.exceptions.UnknownIndexException;
import org.apache.cassandra.service.ClientWarn;
import org.apache.cassandra.tracing.Tracing;
import org.apache.cassandra.utils.Serializer;
import org.apache.cassandra.utils.versioning.VersionDependent;

/**
 * General interface for storage-engine read commands (common to both range and
 * single partition commands).
 * <p>
 * This contains all the information needed to do a local read.
 */
public abstract class ReadCommand implements ReadQuery, SchedulableMessage
{
    protected static final Logger logger = LoggerFactory.getLogger(ReadCommand.class);

    private final TableMetadata metadata;
    private final int nowInSec;

    private final ColumnFilter columnFilter;
    private final RowFilter rowFilter;
    private final DataLimits limits;

    @Nullable
    private final IndexMetadata index;

    /** The version of the digest this must generate if it is a digest query, {@code null} if it isn't a digest query */
    @Nullable
    private final DigestVersion digestVersion;

    protected final TPCTaskType readType;

    protected static abstract class SelectionDeserializer<T extends ReadCommand>
    {
        public abstract T deserialize(DataInputPlus in,
                                      ReadVersion version,
                                      DigestVersion digestVersion,
                                      TableMetadata metadata,
                                      int nowInSec,
                                      ColumnFilter columnFilter,
                                      RowFilter rowFilter,
                                      DataLimits limits,
                                      IndexMetadata index) throws IOException;
    }

    protected ReadCommand(DigestVersion digestVersion,
                          TableMetadata metadata,
                          int nowInSec,
                          ColumnFilter columnFilter,
                          RowFilter rowFilter,
                          DataLimits limits,
                          IndexMetadata index,
                          TPCTaskType readType)
    {
        this.digestVersion = digestVersion;
        this.metadata = metadata;
        this.nowInSec = nowInSec;
        this.columnFilter = columnFilter;
        this.rowFilter = rowFilter;
        this.limits = limits;
        this.index = index;
        this.readType = readType;
    }

    protected abstract void serializeSelection(DataOutputPlus out, ReadVersion version) throws IOException;
    protected abstract long selectionSerializedSize(ReadVersion version);

    public abstract boolean isLimitedToOnePartition();

    public abstract Request.Dispatcher<? extends ReadCommand, ReadResponse> dispatcherTo(Collection<InetAddress> endpoints);
    public abstract Request<? extends ReadCommand, ReadResponse> requestTo(InetAddress endpoint);

    /**
     * Creates a new <code>ReadCommand</code> instance with new limits.
     *
     * @param newLimits the new limits
     * @return a new <code>ReadCommand</code> with the updated limits
     */
    public abstract ReadCommand withUpdatedLimit(DataLimits newLimits);

    /**
     * The metadata for the table queried.
     *
     * @return the metadata for the table queried.
     */
    public TableMetadata metadata()
    {
        return metadata;
    }

    public boolean isEmpty()
    {
        return false;
    }

    public Supplier<StagedScheduler> getSchedulerSupplier()
    {
        return () -> TPC.bestTPCScheduler();
    }

    /**
     * The time in seconds to use as "now" for this query.
     * <p>
     * We use the same time as "now" for the whole query to avoid considering different
     * values as expired during the query, which would be buggy (would throw of counting amongst other
     * things).
     *
     * @return the time (in seconds) to use as "now".
     */
    public int nowInSec()
    {
        return nowInSec;
    }

    /**
     * The configured timeout for this command.
     *
     * @return the configured timeout for this command.
     */
    public abstract long getTimeout();

    /**
     * A filter on which (non-PK) columns must be returned by the query.
     *
     * @return which columns must be fetched by this query.
     */
    public ColumnFilter columnFilter()
    {
        return columnFilter;
    }

    /**
     * Filters/Resrictions on CQL rows.
     * <p>
     * This contains the restrictions that are not directly handled by the
     * {@code ClusteringIndexFilter}. More specifically, this includes any non-PK column
     * restrictions and can include some PK columns restrictions when those can't be
     * satisfied entirely by the clustering index filter (because not all clustering columns
     * have been restricted for instance). If there is 2ndary indexes on the table,
     * one of this restriction might be handled by a 2ndary index.
     *
     * @return the filter holding the expression that rows must satisfy.
     */
    public RowFilter rowFilter()
    {
        return rowFilter;
    }

    /**
     * The limits set on this query.
     *
     * @return the limits set on this query.
     */
    public DataLimits limits()
    {
        return limits;
    }

    /**
     * Whether this query is a digest one or not.
     *
     * @return Whether this query is a digest query.
     */
    public boolean isDigestQuery()
    {
        return digestVersion != null;
    }

    /**
     * If the query is a digest one, the requested digest version.
     *
     * @return the requested digest version if the query is a digest, {@code null} otherwise.
     */
    @Nullable
    public DigestVersion digestVersion()
    {
        return digestVersion;
    }

    /**
     * Returns a digest command for this command using the provided digest version.
     *
     * @param digestVersion the version of the digest that the new command must generate.
     * @return a newly created digest command, otherwise equivalent to this command.
     */
    public abstract ReadCommand createDigestCommand(DigestVersion digestVersion);

    /**
     * Index (metadata) chosen for this query. Can be null.
     *
     * @return index (metadata) chosen for this query
     */
    @Nullable
    public IndexMetadata indexMetadata()
    {
        return index;
    }

    /**
     * The clustering index filter this command to use for the provided key.
     * <p>
     * Note that that method should only be called on a key actually queried by this command
     * and in practice, this will almost always return the same filter, but for the sake of
     * paging, the filter on the first key of a range command might be slightly different.
     *
     * @param key a partition key queried by this command.
     *
     * @return the {@code ClusteringIndexFilter} to use for the partition of key {@code key}.
     */
    public abstract ClusteringIndexFilter clusteringIndexFilter(DecoratedKey key);

    @VisibleForTesting
    public abstract Flow<FlowableUnfilteredPartition> queryStorage(ColumnFamilyStore cfs, ReadExecutionController executionController);

    protected abstract int oldestUnrepairedTombstone();


    /**
     * Whether the underlying {@code ClusteringIndexFilter} is reversed or not.
     *
     * @return whether the underlying {@code ClusteringIndexFilter} is reversed or not.
     */
    public abstract boolean isReversed();

    /**
     * Create a read response and takes care of eventually closing the iterator.
     *
     * Digest responses calculate the digest in the constructor and close the iterator immediately,
     * whilst data responses may keep it open until the iterator is closed by the final handler, e.g.
     * {@link org.apache.cassandra.cql3.statements.SelectStatement#processPartition(FlowablePartition, QueryOptions, ResultBuilder, int)}
     *
     * @param partitions - the partitions to be processed in order to create the response
     * @param forLocalDelivery - if the response is to be delivered locally (optimized path)
     * @return An appropriate response, either of type digest or data.
     */
    Single<ReadResponse> createResponse(Flow<FlowableUnfilteredPartition> partitions, boolean forLocalDelivery)
    {
        return isDigestQuery()
               ? ReadResponse.createDigestResponse(partitions, this)
               : ReadResponse.createDataResponse(partitions, this, forLocalDelivery);
    }

    long indexSerializedSize()
    {
        return null != index
               ? IndexMetadata.serializer.serializedSize(index)
               : 0;
    }

    public Index getIndex()
    {
        return getIndex(Keyspace.openAndGetStore(metadata));
    }

    public Index getIndex(ColumnFamilyStore cfs)
    {
        return null != index
               ? cfs.indexManager.getIndex(index)
               : null;
    }

    static IndexMetadata findIndex(TableMetadata table, RowFilter rowFilter)
    {
        if (table.indexes.isEmpty() || rowFilter.isEmpty())
            return null;

        ColumnFamilyStore cfs = Keyspace.openAndGetStore(table);

        Index index = cfs.indexManager.getBestIndexFor(rowFilter);

        return null != index
               ? index.getIndexMetadata()
               : null;
    }

    /**
     * If the index manager for the CFS determines that there's an applicable
     * 2i that can be used to execute this command, call its (optional)
     * validation method to check that nothing in this command's parameters
     * violates the implementation specific validation rules.
     */
    public void maybeValidateIndex()
    {
        Index index = getIndex(Keyspace.openAndGetStore(metadata));
        if (null != index)
            index.validate(this);
    }

    /**
     * Executes this command on the local host.
     *
     * @return an iterator over the result of executing this command locally.
     */
    // The result iterator is closed upon exceptions (we know it's fine to potentially not close the intermediary
    // iterators created inside the try as long as we do close the original resultIterator), or by closing the result.
    @Override
    public Flow<FlowableUnfilteredPartition> executeLocally(Monitor monitor)
    {
        long startTimeNanos = System.nanoTime();
        ColumnFamilyStore cfs = Keyspace.openAndGetStore(metadata);
        Index index = getIndex(cfs);

        Index.Searcher pickSearcher = null;
        if (index != null)
        {
            if (!cfs.indexManager.isIndexQueryable(index))
                throw new IndexNotAvailableException(index);

            pickSearcher = index.searcherFor(this);
            Tracing.trace("Executing read on {}.{} using index {}", cfs.metadata.keyspace, cfs.metadata.name, index.getIndexMetadata().name);
        }

        Index.Searcher searcher = pickSearcher;
        Flow<FlowableUnfilteredPartition> flow = applyController(
            controller ->
            {
                Flow<FlowableUnfilteredPartition> r = searcher == null
                                                        ? queryStorage(cfs, controller)
                                                        : searcher.search(controller);

                if (monitor != null)
                    r = monitor.withMonitoring(r);

                r = withoutPurgeableTombstones(r, cfs);
                r = withMetricsRecording(r, cfs.metric, startTimeNanos);

                // If we've used a 2ndary index, we know the result already satisfy the primary expression used, so
                // no point in checking it again.
                RowFilter updatedFilter = searcher == null
                                          ? rowFilter()
                                          : index.getPostIndexQueryFilter(rowFilter());

                // TODO: We'll currently do filtering by the rowFilter here because it's convenient. However,
                // we'll probably want to optimize by pushing it down the layer (like for dropped columns) as it
                // would be more efficient (the sooner we discard stuff we know we don't care, the less useless
                // processing we do on it).
                r = updatedFilter.filter(r, cfs.metadata(), nowInSec());
                return limits().truncateUnfiltered(r, nowInSec(), selectsFullPartition(), metadata().enforceStrictLiveness());
            });

        return flow;
    }

    public Flow<FlowableUnfilteredPartition> applyController(Function<ReadExecutionController, Flow<FlowableUnfilteredPartition>> op)
    {
        return Flow.using(() -> ReadExecutionController.forCommand(this),
                          op,
                            controller -> controller.close());
    }

    protected abstract void recordLatency(TableMetrics metric, long latencyNanos);

    public Flow<FlowablePartition> executeInternal(Monitor monitor)
    {
        return FlowablePartitions.filterAndSkipEmpty(executeLocally(monitor), nowInSec());
    }

    public ReadExecutionController executionController()
    {
        return ReadExecutionController.forCommand(this);
    }

    /**
     * Wraps the provided iterator so that metrics on what is scanned by the command are recorded.
     * This also log warning/trow TombstoneOverwhelmingException if appropriate.
     */
    private Flow<FlowableUnfilteredPartition> withMetricsRecording(Flow<FlowableUnfilteredPartition> partitions,
                                                                   final TableMetrics metric,
                                                                   final long startTimeNanos)
    {
        class MetricRecording
        {
            private final int failureThreshold = DatabaseDescriptor.getTombstoneFailureThreshold();
            private final int warningThreshold = DatabaseDescriptor.getTombstoneWarnThreshold();

            private final boolean respectTombstoneThresholds = !SchemaConstants.isLocalSystemKeyspace(ReadCommand.this.metadata().keyspace);
            private final boolean enforceStrictLiveness = metadata.enforceStrictLiveness();

            private int liveRows = 0;
            private int tombstones = 0;

            private DecoratedKey currentKey;

            public FlowableUnfilteredPartition countPartition(FlowableUnfilteredPartition iter)
            {
                currentKey = iter.header().partitionKey;
                countRow(iter.staticRow());

                return iter.mapContent(this::countUnfiltered);
            }

<<<<<<< HEAD
            public Unfiltered countUnfiltered(Unfiltered unfiltered)
            {
                if (unfiltered.isRow())
                    countRow((Row) unfiltered);
                else
                    countTombstone(unfiltered.clustering());

                return unfiltered;
=======
            /**
             * Count the number of live rows returned by the read command and the number of tombstones.
             *
             * Tombstones come in two forms on rows :
             * - cells that aren't live anymore (either expired through TTL or deleted) : 1 tombstone per cell
             * - Rows that aren't live and have no cell (DELETEs performed on the primary key) : 1 tombstone per row 
             * We avoid counting rows as tombstones if they contain nothing but expired cells.
             */
            @Override
            public Row applyToRow(Row row)
            {
                boolean hasTombstones = false;
                for (Cell cell : row.cells())
                {
                    if (!cell.isLive(ReadCommand.this.nowInSec()))
                    {
                        countTombstone(row.clustering());
                        hasTombstones = true; // allows to avoid counting an extra tombstone if the whole row expired
                    }
                }

                if (row.hasLiveData(ReadCommand.this.nowInSec(), enforceStrictLiveness))
                    ++liveRows;
                else if (!row.primaryKeyLivenessInfo().isLive(ReadCommand.this.nowInSec())
                        && row.hasDeletion(ReadCommand.this.nowInSec())
                        && !hasTombstones)
                {
                    // We're counting primary key deletions only here.
                    countTombstone(row.clustering());
                }

                return row;
>>>>>>> b8fa29d5
            }

            public void countRow(Row row)
            {
                Boolean hasLiveCells = row.reduceCells(Boolean.FALSE, (ret, cell) -> {
                    if (!cell.isLive(nowInSec))
                    {
                        countTombstone(row.clustering());
                        return ret;
                    }

                    return Boolean.TRUE; // cell is live
                });

                /**
                 * This duplicates the logic of {@link AbstractRow#hasLiveData(int, boolean)} to avoid
                 * iterating twice on the cells since it is inefficient.
                 */
                if ((hasLiveCells && !enforceStrictLiveness) || row.primaryKeyLivenessInfo().isLive(nowInSec))
                    ++liveRows;
            }

            private void countTombstone(ClusteringPrefix clustering)
            {
                ++tombstones;
                if (tombstones > failureThreshold && respectTombstoneThresholds)
                {
                    String query = ReadCommand.this.toCQLString();
                    Tracing.trace("Scanned over {} tombstones for query {}; query aborted (see tombstone_failure_threshold)", failureThreshold, query);
                    metric.tombstoneFailures.inc();
                    throw new TombstoneOverwhelmingException(tombstones, query, ReadCommand.this.metadata(), currentKey, clustering);
                }
            }

            public void onComplete()
            {
                recordLatency(metric, System.nanoTime() - startTimeNanos);

                metric.tombstoneScannedHistogram.update(tombstones);
                metric.liveScannedHistogram.update(liveRows);

                boolean warnTombstones = tombstones > warningThreshold && respectTombstoneThresholds;
                if (warnTombstones)
                {
                    String msg = String.format(
                            "Read %d live rows and %d tombstone cells for query %1.512s (see tombstone_warn_threshold)",
                            liveRows, tombstones, ReadCommand.this.toCQLString());
                    ClientWarn.instance.warn(msg);
                    if (tombstones < failureThreshold)
                    {
                        metric.tombstoneWarnings.inc();
                    }

                    logger.warn(msg);
                }

                Tracing.trace("Read {} live rows and {} tombstone cells{}",
                        liveRows, tombstones,
                        (warnTombstones ? " (see tombstone_warn_threshold)" : ""));
            }
        };

        final MetricRecording metricsRecording = new MetricRecording();
        partitions = partitions.map(metricsRecording::countPartition);
        partitions = partitions.doOnClose(metricsRecording::onComplete);
        return partitions;
    }

    protected abstract void appendCQLWhereClause(StringBuilder sb);

    static class PurgeOp
    {
        private final DeletionPurger purger;
        private final int nowInSec;
        private final boolean enforceStrictLiveness;

        public PurgeOp(int nowInSec,
                       int gcBefore,
                       Supplier<Integer> oldestUnrepairedTombstone,
                       boolean onlyPurgeRepairedTombstones,
                       boolean enforceStrictLiveness)
        {
            this.nowInSec = nowInSec;
            this.purger = (timestamp, localDeletionTime) ->
                          !(onlyPurgeRepairedTombstones && localDeletionTime >= oldestUnrepairedTombstone.get())
                          && localDeletionTime < gcBefore;
            this.enforceStrictLiveness = enforceStrictLiveness;
        }

        public FlowableUnfilteredPartition purgePartition(FlowableUnfilteredPartition partition)
        {
            PartitionHeader header = partition.header();
            class Purged extends FlowableUnfilteredPartition.SkippingMap
            {
                Purged()
                {
                    super(partition.content(),
                          applyToStatic(partition.staticRow()),
                          purger.shouldPurge(header.partitionLevelDeletion) ? header.with(DeletionTime.LIVE) : header,
                          PurgeOp.this::purgeUnfiltered);
                }
            }

            return new Purged();
        }

        public Unfiltered purgeUnfiltered(Unfiltered next)
        {
            return next.purge(purger, nowInSec, enforceStrictLiveness);
        }

        public Row applyToStatic(Row row)
        {
            Row purged = row.purge(purger, nowInSec, enforceStrictLiveness);
            return purged != null ? purged : Rows.EMPTY_STATIC_ROW;
        }
    }


    // Skip purgeable tombstones. We do this because it's safe to do (post-merge of the memtable and sstable at least), it
    // can save us some bandwidth, and avoid making us throw a TombstoneOverwhelmingException for purgeable tombstones (which
    // are to some extend an artifact of compaction lagging behind and hence counting them is somewhat unintuitive).
    protected Flow<FlowableUnfilteredPartition> withoutPurgeableTombstones(Flow<FlowableUnfilteredPartition> iterator, ColumnFamilyStore cfs)
    {
        return iterator.map(new PurgeOp(nowInSec(),
                                        cfs.gcBefore(nowInSec()),
                                        this::oldestUnrepairedTombstone,
                                        cfs.getCompactionStrategyManager().onlyPurgeRepairedTombstones(),
                                        cfs.metadata().enforceStrictLiveness())
                            ::purgePartition);
    }

    /**
     * Recreate the CQL string corresponding to this query.
     * <p>
     * Note that in general the returned string will not be exactly the original user string, first
     * because there isn't always a single syntax for a given query,  but also because we don't have
     * all the information needed (we know the non-PK columns queried but not the PK ones as internally
     * we query them all). So this shouldn't be relied too strongly, but this should be good enough for
     * debugging purpose which is what this is for.
     */
    @Override
    public String toCQLString()
    {
        StringBuilder sb = new StringBuilder();
        sb.append("SELECT ").append(columnFilter());
        sb.append(" FROM ").append(metadata().keyspace).append('.').append(metadata.name);
        appendCQLWhereClause(sb);

        if (limits() != DataLimits.NONE)
            sb.append(' ').append(limits());
        return sb.toString();
    }

    // Here to make sub-classes equals() method avoid repetition
    protected boolean isSame(Object other)
    {
        if (other == null || !this.getClass().equals(other.getClass()))
            return false;

        ReadCommand that = (ReadCommand)other;
        return this.metadata.id.equals(that.metadata.id)
               && this.nowInSec == that.nowInSec
               && this.columnFilter.equals(that.columnFilter)
               && this.rowFilter.equals(that.rowFilter)
               && this.limits.equals(that.limits)
               && Objects.equals(this.index, that.index)
               && Objects.equals(this.digestVersion, that.digestVersion);
    }

    protected static class ReadCommandSerializer<T extends ReadCommand> extends VersionDependent<ReadVersion> implements Serializer<T>
    {
        private final SelectionDeserializer<T> selectionDeserializer;

        protected ReadCommandSerializer(ReadVersion version, SelectionDeserializer<T> selectionDeserializer)
        {
            super(version);
            this.selectionDeserializer = selectionDeserializer;
        }

        private static int digestFlag(boolean isDigest)
        {
            return isDigest ? 0x01 : 0;
        }

        private static boolean isDigest(int flags)
        {
            return (flags & 0x01) != 0;
        }

        // We don't set this flag anymore, but still look if we receive a
        // command with it set in case someone is using thrift a mixed 3.0/4.0+
        // cluster (which is unsupported). This is also a reminder for not
        // re-using this flag until we drop 3.0/3.X compatibility (since it's
        // used by these release for thrift and would thus confuse things)
        private static boolean isForThrift(int flags)
        {
            return (flags & 0x02) != 0;
        }

        private static int indexFlag(boolean hasIndex)
        {
            return hasIndex ? 0x04 : 0;
        }

        private static boolean hasIndex(int flags)
        {
            return (flags & 0x04) != 0;
        }

        private int digestVersionInt(DigestVersion digestVersion)
        {
            return version.compareTo(ReadVersion.DSE_60) < 0
                   ? MessagingVersion.OSS_30.protocolVersion().handshakeVersion
                   : digestVersion.ordinal();
        }

        private DigestVersion fromDigestVersionInt(int digestVersion)
        {
            // Before DSE_60, the version is the messagingVersion to use for the digest. After DSE_60, it's directly the
            // ordinal of the digestVersion.
            if (version.compareTo(ReadVersion.DSE_60) >= 0)
                return DigestVersion.values()[digestVersion];

            MessagingVersion ms = MessagingVersion.fromHandshakeVersion(digestVersion);
            return ms.<ReadVersion>groupVersion(Verbs.Group.READS).digestVersion;
        }

        public void serialize(T command, DataOutputPlus out) throws IOException
        {
            // The "kind" of the command: 0->single partition, 1->partition range. Was never really needed since we
            // can distinguish based on the Verb used and so removed in newer versions.
            if (version.compareTo(ReadVersion.DSE_60) < 0)
                out.writeByte(command instanceof SinglePartitionReadCommand ? 0 : 1);

            out.writeByte(digestFlag(command.isDigestQuery()) | indexFlag(null != command.indexMetadata()));
            if (command.isDigestQuery())
                out.writeUnsignedVInt(digestVersionInt(command.digestVersion()));
            command.metadata().id.serialize(out);
            out.writeInt(command.nowInSec());
            ColumnFilter.serializers.get(version).serialize(command.columnFilter(), out);
            RowFilter.serializers.get(version).serialize(command.rowFilter(), out);
            DataLimits.serializers.get(version).serialize(command.limits(), out, command.metadata().comparator);
            if (null != command.indexMetadata())
                IndexMetadata.serializer.serialize(command.indexMetadata(), out);

            command.serializeSelection(out, version);
        }

        public T deserialize(DataInputPlus in) throws IOException
        {
            if (version.compareTo(ReadVersion.DSE_60) < 0)
                in.readByte(); // See comment in serialize(), we don't need this.

            int flags = in.readByte();
            boolean isDigest = isDigest(flags);
            // Shouldn't happen or it's a user error (see comment above) but
            // better complain loudly than doing the wrong thing.
            if (isForThrift(flags))
                throw new IllegalStateException("Received a command with the thrift flag set. "
                                              + "This means thrift is in use in a mixed 3.0/3.X and 4.0+ cluster, "
                                              + "which is unsupported. Make sure to stop using thrift before "
                                              + "upgrading to 4.0");

            boolean hasIndex = hasIndex(flags);
            DigestVersion digestVersion = isDigest ? fromDigestVersionInt((int)in.readUnsignedVInt()) : null;
            TableMetadata metadata = Schema.instance.getExistingTableMetadata(TableId.deserialize(in));
            int nowInSec = in.readInt();

            ColumnFilter columnFilter = ColumnFilter.serializers.get(version).deserialize(in, metadata);
            RowFilter rowFilter = RowFilter.serializers.get(version).deserialize(in, metadata);
            DataLimits limits = DataLimits.serializers.get(version).deserialize(in, metadata);

            IndexMetadata index = hasIndex ? deserializeIndexMetadata(in, metadata) : null;

            return selectionDeserializer.deserialize(in, version, digestVersion, metadata, nowInSec, columnFilter, rowFilter, limits, index);
        }

        private IndexMetadata deserializeIndexMetadata(DataInputPlus in, TableMetadata metadata) throws IOException
        {
            try
            {
                return IndexMetadata.serializer.deserialize(in, metadata);
            }
            catch (UnknownIndexException e)
            {
                logger.info("Couldn't find a defined index on {}.{} with the id {}. " +
                            "If an index was just created, this is likely due to the schema not " +
                            "being fully propagated. Local read will proceed without using the " +
                            "index. Please wait for schema agreement after index creation.",
                            metadata.keyspace, metadata.name, e.indexId);
                return null;
            }
        }

        public long serializedSize(T command)
        {
            return 1 // flags
                   + (version.compareTo(ReadVersion.DSE_60) < 0 ? 1 : 0) // kind for older versions
                   + (command.isDigestQuery() ? TypeSizes.sizeofUnsignedVInt(digestVersionInt(command.digestVersion())) : 0)
                   + command.metadata().id.serializedSize()
                   + TypeSizes.sizeof(command.nowInSec())
                   + ColumnFilter.serializers.get(version).serializedSize(command.columnFilter())
                   + RowFilter.serializers.get(version).serializedSize(command.rowFilter())
                   + DataLimits.serializers.get(version).serializedSize(command.limits(), command.metadata().comparator)
                   + command.indexSerializedSize()
                   + command.selectionSerializedSize(version);
        }
    }
}<|MERGE_RESOLUTION|>--- conflicted
+++ resolved
@@ -450,7 +450,6 @@
                 return iter.mapContent(this::countUnfiltered);
             }
 
-<<<<<<< HEAD
             public Unfiltered countUnfiltered(Unfiltered unfiltered)
             {
                 if (unfiltered.isRow())
@@ -459,48 +458,16 @@
                     countTombstone(unfiltered.clustering());
 
                 return unfiltered;
-=======
-            /**
-             * Count the number of live rows returned by the read command and the number of tombstones.
-             *
-             * Tombstones come in two forms on rows :
-             * - cells that aren't live anymore (either expired through TTL or deleted) : 1 tombstone per cell
-             * - Rows that aren't live and have no cell (DELETEs performed on the primary key) : 1 tombstone per row 
-             * We avoid counting rows as tombstones if they contain nothing but expired cells.
-             */
-            @Override
-            public Row applyToRow(Row row)
-            {
-                boolean hasTombstones = false;
-                for (Cell cell : row.cells())
-                {
-                    if (!cell.isLive(ReadCommand.this.nowInSec()))
-                    {
-                        countTombstone(row.clustering());
-                        hasTombstones = true; // allows to avoid counting an extra tombstone if the whole row expired
-                    }
-                }
-
-                if (row.hasLiveData(ReadCommand.this.nowInSec(), enforceStrictLiveness))
-                    ++liveRows;
-                else if (!row.primaryKeyLivenessInfo().isLive(ReadCommand.this.nowInSec())
-                        && row.hasDeletion(ReadCommand.this.nowInSec())
-                        && !hasTombstones)
-                {
-                    // We're counting primary key deletions only here.
-                    countTombstone(row.clustering());
-                }
-
-                return row;
->>>>>>> b8fa29d5
             }
 
             public void countRow(Row row)
             {
+                boolean[] hasTombstones = new boolean[1]; //little trick to have a mutable boolean in a lambda
                 Boolean hasLiveCells = row.reduceCells(Boolean.FALSE, (ret, cell) -> {
                     if (!cell.isLive(nowInSec))
                     {
                         countTombstone(row.clustering());
+                        hasTombstones[0] = true; // allows to avoid counting an extra tombstone if the whole row expired
                         return ret;
                     }
 
@@ -513,6 +480,13 @@
                  */
                 if ((hasLiveCells && !enforceStrictLiveness) || row.primaryKeyLivenessInfo().isLive(nowInSec))
                     ++liveRows;
+                else if (!row.primaryKeyLivenessInfo().isLive(ReadCommand.this.nowInSec())
+                        && row.hasDeletion(ReadCommand.this.nowInSec())
+                        && !hasTombstones[0])
+                {
+                    // We're counting primary key deletions only here.
+                    countTombstone(row.clustering());
+                }
             }
 
             private void countTombstone(ClusteringPrefix clustering)
