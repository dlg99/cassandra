--- conflicted
+++ resolved
@@ -932,13 +932,8 @@
 
     public static void setIndexBuilt(String keyspaceName, String indexName)
     {
-<<<<<<< HEAD
-        String req = "INSERT INTO %s.\"%s\" (table_name, index_name) VALUES (?, ?)";
-        executeInternal(String.format(req, SchemaConstants.SYSTEM_KEYSPACE_NAME, BUILT_INDEXES), keyspaceName, indexName).blockingGet();
-=======
         String req = "INSERT INTO %s.\"%s\" (table_name, index_name) VALUES (?, ?) IF NOT EXISTS;";
         executeInternal(String.format(req, SchemaConstants.SYSTEM_KEYSPACE_NAME, BUILT_INDEXES), keyspaceName, indexName);
->>>>>>> d9641e5c
         forceBlockingFlush(BUILT_INDEXES);
     }
 
