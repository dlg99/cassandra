--- conflicted
+++ resolved
@@ -1576,11 +1576,7 @@
 
     public static int loadPreparedStatements(TriFunction<MD5Digest, String, String, Boolean> onLoaded)
     {
-<<<<<<< HEAD
-        String query = format("SELECT logged_keyspace, query_string FROM %s", PreparedStatements.toString());
-=======
         String query = String.format("SELECT prepared_id, logged_keyspace, query_string FROM %s.%s", SchemaConstants.SYSTEM_KEYSPACE_NAME, PREPARED_STATEMENTS);
->>>>>>> 5d0aeb19
         UntypedResultSet resultSet = executeOnceInternal(query);
         int counter = 0;
         for (UntypedResultSet.Row row : resultSet)
@@ -1611,5 +1607,4 @@
     public static interface TriFunction<A, B, C, D> {
         D accept(A var1, B var2, C var3);
     }
-
 }