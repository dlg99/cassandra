/*
 * Licensed to the Apache Software Foundation (ASF) under one
 * or more contributor license agreements.  See the NOTICE file
 * distributed with this work for additional information
 * regarding copyright ownership.  The ASF licenses this file
 * to you under the Apache License, Version 2.0 (the
 * "License"); you may not use this file except in compliance
 * with the License.  You may obtain a copy of the License at
 *
 *     http://www.apache.org/licenses/LICENSE-2.0
 *
 * Unless required by applicable law or agreed to in writing, software
 * distributed under the License is distributed on an "AS IS" BASIS,
 * WITHOUT WARRANTIES OR CONDITIONS OF ANY KIND, either express or implied.
 * See the License for the specific language governing permissions and
 * limitations under the License.
 */
package org.apache.cassandra.db;

import java.io.File;
import java.io.IOError;
import java.io.IOException;
import java.net.InetAddress;
import java.nio.ByteBuffer;
import java.util.*;
import java.util.concurrent.TimeUnit;
import java.util.stream.Collectors;
import java.util.stream.StreamSupport;
import javax.management.openmbean.OpenDataException;
import javax.management.openmbean.TabularData;

import com.google.common.collect.HashMultimap;
import com.google.common.collect.ImmutableMap;
import com.google.common.collect.ImmutableSet;
import com.google.common.collect.SetMultimap;
import com.google.common.collect.Sets;
import com.google.common.io.ByteStreams;
import io.reactivex.Observable;
import io.reactivex.Single;
import org.apache.cassandra.concurrent.NettyRxScheduler;
import org.apache.cassandra.repair.SystemDistributedKeyspace;
import org.slf4j.Logger;
import org.slf4j.LoggerFactory;

import org.apache.cassandra.config.CFMetaData;
import org.apache.cassandra.config.DatabaseDescriptor;
import org.apache.cassandra.config.SchemaConstants;
import org.apache.cassandra.cql3.QueryProcessor;
import org.apache.cassandra.cql3.UntypedResultSet;
import org.apache.cassandra.cql3.functions.*;
import org.apache.cassandra.db.commitlog.CommitLogPosition;
import org.apache.cassandra.db.compaction.CompactionHistoryTabularData;
import org.apache.cassandra.db.marshal.*;
import org.apache.cassandra.db.rows.Rows;
import org.apache.cassandra.db.partitions.PartitionUpdate;
import org.apache.cassandra.dht.*;
import org.apache.cassandra.exceptions.ConfigurationException;
import org.apache.cassandra.io.sstable.Descriptor;
import org.apache.cassandra.io.util.*;
import org.apache.cassandra.locator.IEndpointSnitch;
import org.apache.cassandra.metrics.RestorableMeter;
import org.apache.cassandra.net.MessagingService;
import org.apache.cassandra.schema.*;
import org.apache.cassandra.service.StorageService;
import org.apache.cassandra.service.paxos.Commit;
import org.apache.cassandra.service.paxos.PaxosState;
import org.apache.cassandra.thrift.cassandraConstants;
import org.apache.cassandra.transport.Server;
import org.apache.cassandra.utils.*;

import static java.util.Collections.emptyMap;
import static java.util.Collections.singletonMap;
import static org.apache.cassandra.cql3.QueryProcessor.executeInternal;
import static org.apache.cassandra.cql3.QueryProcessor.executeOnceInternal;

public final class SystemKeyspace
{
    private SystemKeyspace()
    {
    }

    private static final Logger logger = LoggerFactory.getLogger(SystemKeyspace.class);

    // Used to indicate that there was a previous version written to the legacy (pre 1.2)
    // system.Versions table, but that we cannot read it. Suffice to say, any upgrade should
    // proceed through 1.2.x before upgrading to the current version.
    public static final CassandraVersion UNREADABLE_VERSION = new CassandraVersion("0.0.0-unknown");

    // Used to indicate that no previous version information was found. When encountered, we assume that
    // Cassandra was not previously installed and we're in the process of starting a fresh node.
    public static final CassandraVersion NULL_VERSION = new CassandraVersion("0.0.0-absent");

    public static final String BATCHES = "batches";
    public static final String PAXOS = "paxos";
    public static final String BUILT_INDEXES = "IndexInfo";
    public static final String LOCAL = "local";
    public static final String PEERS = "peers";
    public static final String PEER_EVENTS = "peer_events";
    public static final String RANGE_XFERS = "range_xfers";
    public static final String COMPACTION_HISTORY = "compaction_history";
    public static final String SSTABLE_ACTIVITY = "sstable_activity";
    public static final String SIZE_ESTIMATES = "size_estimates";
    public static final String AVAILABLE_RANGES = "available_ranges";
    public static final String TRANSFERRED_RANGES = "transferred_ranges";
    public static final String VIEWS_BUILDS_IN_PROGRESS = "views_builds_in_progress";
    public static final String BUILT_VIEWS = "built_views";
    public static final String PREPARED_STATEMENTS = "prepared_statements";

    @Deprecated public static final String LEGACY_HINTS = "hints";
    @Deprecated public static final String LEGACY_BATCHLOG = "batchlog";
    @Deprecated public static final String LEGACY_KEYSPACES = "schema_keyspaces";
    @Deprecated public static final String LEGACY_COLUMNFAMILIES = "schema_columnfamilies";
    @Deprecated public static final String LEGACY_COLUMNS = "schema_columns";
    @Deprecated public static final String LEGACY_TRIGGERS = "schema_triggers";
    @Deprecated public static final String LEGACY_USERTYPES = "schema_usertypes";
    @Deprecated public static final String LEGACY_FUNCTIONS = "schema_functions";
    @Deprecated public static final String LEGACY_AGGREGATES = "schema_aggregates";

    public static final CFMetaData Batches =
        compile(BATCHES,
                "batches awaiting replay",
                "CREATE TABLE %s ("
                + "id timeuuid,"
                + "mutations list<blob>,"
                + "version int,"
                + "PRIMARY KEY ((id)))")
                .copy(new LocalPartitioner(TimeUUIDType.instance))
                .compaction(CompactionParams.scts(singletonMap("min_threshold", "2")))
                .gcGraceSeconds(0);

    private static final CFMetaData Paxos =
        compile(PAXOS,
                "in-progress paxos proposals",
                "CREATE TABLE %s ("
                + "row_key blob,"
                + "cf_id UUID,"
                + "in_progress_ballot timeuuid,"
                + "most_recent_commit blob,"
                + "most_recent_commit_at timeuuid,"
                + "most_recent_commit_version int,"
                + "proposal blob,"
                + "proposal_ballot timeuuid,"
                + "proposal_version int,"
                + "PRIMARY KEY ((row_key), cf_id))")
                .compaction(CompactionParams.lcs(emptyMap()));

    private static final CFMetaData BuiltIndexes =
        compile(BUILT_INDEXES,
                "built column indexes",
                "CREATE TABLE \"%s\" ("
                + "table_name text," // table_name here is the name of the keyspace - don't be fooled
                + "index_name text,"
                + "PRIMARY KEY ((table_name), index_name)) "
                + "WITH COMPACT STORAGE");

    private static final CFMetaData Local =
        compile(LOCAL,
                "information about the local node",
                "CREATE TABLE %s ("
                + "key text,"
                + "bootstrapped text,"
                + "broadcast_address inet,"
                + "cluster_name text,"
                + "cql_version text,"
                + "data_center text,"
                + "gossip_generation int,"
                + "host_id uuid,"
                + "listen_address inet,"
                + "native_protocol_version text,"
                + "partitioner text,"
                + "rack text,"
                + "release_version text,"
                + "rpc_address inet,"
                + "schema_version uuid,"
                + "thrift_version text,"
                + "tokens set<varchar>,"
                + "token_boundaries list<varchar>,"
                + "truncated_at map<uuid, blob>,"
                + "PRIMARY KEY ((key)))");

    private static final CFMetaData Peers =
        compile(PEERS,
                "information about known peers in the cluster",
                "CREATE TABLE %s ("
                + "peer inet,"
                + "data_center text,"
                + "host_id uuid,"
                + "preferred_ip inet,"
                + "rack text,"
                + "release_version text,"
                + "rpc_address inet,"
                + "schema_version uuid,"
                + "tokens set<varchar>,"
                + "token_boundaries list<varchar>,"
                + "PRIMARY KEY ((peer)))");

    private static final CFMetaData PeerEvents =
        compile(PEER_EVENTS,
                "events related to peers",
                "CREATE TABLE %s ("
                + "peer inet,"
                + "hints_dropped map<uuid, int>,"
                + "PRIMARY KEY ((peer)))");

    private static final CFMetaData RangeXfers =
        compile(RANGE_XFERS,
                "ranges requested for transfer",
                "CREATE TABLE %s ("
                + "token_bytes blob,"
                + "requested_at timestamp,"
                + "PRIMARY KEY ((token_bytes)))");

    private static final CFMetaData CompactionHistory =
        compile(COMPACTION_HISTORY,
                "week-long compaction history",
                "CREATE TABLE %s ("
                + "id uuid,"
                + "bytes_in bigint,"
                + "bytes_out bigint,"
                + "columnfamily_name text,"
                + "compacted_at timestamp,"
                + "keyspace_name text,"
                + "rows_merged map<int, bigint>,"
                + "PRIMARY KEY ((id)))")
                .defaultTimeToLive((int) TimeUnit.DAYS.toSeconds(7));

    private static final CFMetaData SSTableActivity =
        compile(SSTABLE_ACTIVITY,
                "historic sstable read rates",
                "CREATE TABLE %s ("
                + "keyspace_name text,"
                + "columnfamily_name text,"
                + "generation int,"
                + "rate_120m double,"
                + "rate_15m double,"
                + "PRIMARY KEY ((keyspace_name, columnfamily_name, generation)))");

    private static final CFMetaData SizeEstimates =
        compile(SIZE_ESTIMATES,
                "per-table primary range size estimates",
                "CREATE TABLE %s ("
                + "keyspace_name text,"
                + "table_name text,"
                + "range_start text,"
                + "range_end text,"
                + "mean_partition_size bigint,"
                + "partitions_count bigint,"
                + "PRIMARY KEY ((keyspace_name), table_name, range_start, range_end))")
                .gcGraceSeconds(0);

    private static final CFMetaData AvailableRanges =
        compile(AVAILABLE_RANGES,
                "available keyspace/ranges during bootstrap/replace that are ready to be served",
                "CREATE TABLE %s ("
                + "keyspace_name text,"
                + "ranges set<blob>,"
                + "PRIMARY KEY ((keyspace_name)))");

    private static final CFMetaData TransferredRanges =
        compile(TRANSFERRED_RANGES,
                "record of transferred ranges for streaming operation",
                "CREATE TABLE %s ("
                + "operation text,"
                + "peer inet,"
                + "keyspace_name text,"
                + "ranges set<blob>,"
                + "PRIMARY KEY ((operation, keyspace_name), peer))");

    private static final CFMetaData ViewsBuildsInProgress =
        compile(VIEWS_BUILDS_IN_PROGRESS,
                "views builds current progress",
                "CREATE TABLE %s ("
                + "keyspace_name text,"
                + "view_name text,"
                + "last_token varchar,"
                + "generation_number int,"
                + "PRIMARY KEY ((keyspace_name), view_name))");

    private static final CFMetaData BuiltViews =
        compile(BUILT_VIEWS,
                "built views",
                "CREATE TABLE %s ("
                + "keyspace_name text,"
                + "view_name text,"
                + "status_replicated boolean,"
                + "PRIMARY KEY ((keyspace_name), view_name))");

    private static final CFMetaData PreparedStatements =
        compile(PREPARED_STATEMENTS,
                "prepared statements",
                "CREATE TABLE %s ("
                + "prepared_id blob,"
                + "logged_keyspace text,"
                + "query_string text,"
                + "PRIMARY KEY ((prepared_id)))");

    @Deprecated
    public static final CFMetaData LegacyHints =
        compile(LEGACY_HINTS,
                "*DEPRECATED* hints awaiting delivery",
                "CREATE TABLE %s ("
                + "target_id uuid,"
                + "hint_id timeuuid,"
                + "message_version int,"
                + "mutation blob,"
                + "PRIMARY KEY ((target_id), hint_id, message_version)) "
                + "WITH COMPACT STORAGE")
                .compaction(CompactionParams.scts(singletonMap("enabled", "false")))
                .gcGraceSeconds(0);

    @Deprecated
    public static final CFMetaData LegacyBatchlog =
        compile(LEGACY_BATCHLOG,
                "*DEPRECATED* batchlog entries",
                "CREATE TABLE %s ("
                + "id uuid,"
                + "data blob,"
                + "version int,"
                + "written_at timestamp,"
                + "PRIMARY KEY ((id)))")
                .compaction(CompactionParams.scts(singletonMap("min_threshold", "2")))
                .gcGraceSeconds(0);

    @Deprecated
    public static final CFMetaData LegacyKeyspaces =
        compile(LEGACY_KEYSPACES,
                "*DEPRECATED* keyspace definitions",
                "CREATE TABLE %s ("
                + "keyspace_name text,"
                + "durable_writes boolean,"
                + "strategy_class text,"
                + "strategy_options text,"
                + "PRIMARY KEY ((keyspace_name))) "
                + "WITH COMPACT STORAGE");

    @Deprecated
    public static final CFMetaData LegacyColumnfamilies =
        compile(LEGACY_COLUMNFAMILIES,
                "*DEPRECATED* table definitions",
                "CREATE TABLE %s ("
                + "keyspace_name text,"
                + "columnfamily_name text,"
                + "bloom_filter_fp_chance double,"
                + "caching text,"
                + "cf_id uuid," // post-2.1 UUID cfid
                + "comment text,"
                + "compaction_strategy_class text,"
                + "compaction_strategy_options text,"
                + "comparator text,"
                + "compression_parameters text,"
                + "default_time_to_live int,"
                + "default_validator text,"
                + "dropped_columns map<text, bigint>,"
                + "gc_grace_seconds int,"
                + "is_dense boolean,"
                + "key_validator text,"
                + "local_read_repair_chance double,"
                + "max_compaction_threshold int,"
                + "max_index_interval int,"
                + "memtable_flush_period_in_ms int,"
                + "min_compaction_threshold int,"
                + "min_index_interval int,"
                + "read_repair_chance double,"
                + "speculative_retry text,"
                + "subcomparator text,"
                + "type text,"
                + "PRIMARY KEY ((keyspace_name), columnfamily_name))");

    @Deprecated
    public static final CFMetaData LegacyColumns =
        compile(LEGACY_COLUMNS,
                "*DEPRECATED* column definitions",
                "CREATE TABLE %s ("
                + "keyspace_name text,"
                + "columnfamily_name text,"
                + "column_name text,"
                + "component_index int,"
                + "index_name text,"
                + "index_options text,"
                + "index_type text,"
                + "type text,"
                + "validator text,"
                + "PRIMARY KEY ((keyspace_name), columnfamily_name, column_name))");

    @Deprecated
    public static final CFMetaData LegacyTriggers =
        compile(LEGACY_TRIGGERS,
                "*DEPRECATED* trigger definitions",
                "CREATE TABLE %s ("
                + "keyspace_name text,"
                + "columnfamily_name text,"
                + "trigger_name text,"
                + "trigger_options map<text, text>,"
                + "PRIMARY KEY ((keyspace_name), columnfamily_name, trigger_name))");

    @Deprecated
    public static final CFMetaData LegacyUsertypes =
        compile(LEGACY_USERTYPES,
                "*DEPRECATED* user defined type definitions",
                "CREATE TABLE %s ("
                + "keyspace_name text,"
                + "type_name text,"
                + "field_names list<text>,"
                + "field_types list<text>,"
                + "PRIMARY KEY ((keyspace_name), type_name))");

    @Deprecated
    public static final CFMetaData LegacyFunctions =
        compile(LEGACY_FUNCTIONS,
                "*DEPRECATED* user defined function definitions",
                "CREATE TABLE %s ("
                + "keyspace_name text,"
                + "function_name text,"
                + "signature frozen<list<text>>,"
                + "argument_names list<text>,"
                + "argument_types list<text>,"
                + "body text,"
                + "language text,"
                + "return_type text,"
                + "called_on_null_input boolean,"
                + "PRIMARY KEY ((keyspace_name), function_name, signature))");

    @Deprecated
    public static final CFMetaData LegacyAggregates =
        compile(LEGACY_AGGREGATES,
                "*DEPRECATED* user defined aggregate definitions",
                "CREATE TABLE %s ("
                + "keyspace_name text,"
                + "aggregate_name text,"
                + "signature frozen<list<text>>,"
                + "argument_types list<text>,"
                + "final_func text,"
                + "initcond blob,"
                + "return_type text,"
                + "state_func text,"
                + "state_type text,"
                + "PRIMARY KEY ((keyspace_name), aggregate_name, signature))");

    private static CFMetaData compile(String name, String description, String schema)
    {
        return CFMetaData.compile(String.format(schema, name), SchemaConstants.SYSTEM_KEYSPACE_NAME)
                         .comment(description);
    }

    public static KeyspaceMetadata metadata()
    {
        return KeyspaceMetadata.create(SchemaConstants.SYSTEM_KEYSPACE_NAME, KeyspaceParams.local(), tables(), Views.none(), Types.none(), functions());
    }

    private static Tables tables()
    {
        return Tables.of(BuiltIndexes,
                         Batches,
                         Paxos,
                         Local,
                         Peers,
                         PeerEvents,
                         RangeXfers,
                         CompactionHistory,
                         SSTableActivity,
                         SizeEstimates,
                         AvailableRanges,
                         TransferredRanges,
                         ViewsBuildsInProgress,
                         BuiltViews,
                         LegacyHints,
                         LegacyBatchlog,
                         PreparedStatements,
                         LegacyKeyspaces,
                         LegacyColumnfamilies,
                         LegacyColumns,
                         LegacyTriggers,
                         LegacyUsertypes,
                         LegacyFunctions,
                         LegacyAggregates);
    }

    private static Functions functions()
    {
        return Functions.builder()
                        .add(UuidFcts.all())
                        .add(TimeFcts.all())
                        .add(BytesConversionFcts.all())
                        .add(AggregateFcts.all())
                        .add(CastFcts.all())
                        .build();
    }

    private static volatile Map<UUID, Pair<CommitLogPosition, Long>> truncationRecords;

    public enum BootstrapState
    {
        NEEDS_BOOTSTRAP,
        COMPLETED,
        IN_PROGRESS,
        DECOMMISSIONED
    }

    public static void finishStartup()
    {
        SchemaKeyspace.saveSystemKeyspacesSchema();
    }

    public static void persistLocalMetadata()
    {
        String req = "INSERT INTO system.%s (" +
                     "key," +
                     "cluster_name," +
                     "release_version," +
                     "cql_version," +
                     "thrift_version," +
                     "native_protocol_version," +
                     "data_center," +
                     "rack," +
                     "partitioner," +
                     "rpc_address," +
                     "broadcast_address," +
                     "listen_address" +
                     ") VALUES (?, ?, ?, ?, ?, ?, ?, ?, ?, ?, ?, ?)";
        IEndpointSnitch snitch = DatabaseDescriptor.getEndpointSnitch();
        // TODO make async
        executeOnceInternal(String.format(req, LOCAL),
                            LOCAL,
                            DatabaseDescriptor.getClusterName(),
                            FBUtilities.getReleaseVersionString(),
                            QueryProcessor.CQL_VERSION.toString(),
                            cassandraConstants.VERSION,
                            String.valueOf(Server.CURRENT_VERSION),
                            snitch.getDatacenter(FBUtilities.getBroadcastAddress()),
                            snitch.getRack(FBUtilities.getBroadcastAddress()),
                            DatabaseDescriptor.getPartitioner().getClass().getName(),
                            DatabaseDescriptor.getRpcAddress(),
                            FBUtilities.getBroadcastAddress(),
                            FBUtilities.getLocalAddress()).blockingGet();
    }

    public static void updateCompactionHistory(String ksname,
                                               String cfname,
                                               long compactedAt,
                                               long bytesIn,
                                               long bytesOut,
                                               Map<Integer, Long> rowsMerged)
    {
        // don't write anything when the history table itself is compacted, since that would in turn cause new compactions
        if (ksname.equals("system") && cfname.equals(COMPACTION_HISTORY))
            return;
        String req = "INSERT INTO system.%s (id, keyspace_name, columnfamily_name, compacted_at, bytes_in, bytes_out, rows_merged) VALUES (?, ?, ?, ?, ?, ?, ?)";
        // TODO make async
        executeInternal(String.format(req, COMPACTION_HISTORY),
                        UUIDGen.getTimeUUID(),
                        ksname,
                        cfname,
                        ByteBufferUtil.bytes(compactedAt),
                        bytesIn,
                        bytesOut,
                        rowsMerged).blockingGet();
    }

    public static TabularData getCompactionHistory() throws OpenDataException
    {
        // TODO make async
        UntypedResultSet queryResultSet = executeInternal(String.format("SELECT * from system.%s", COMPACTION_HISTORY)).blockingGet();
        return CompactionHistoryTabularData.from(queryResultSet);
    }

    public static boolean isViewBuilt(String keyspaceName, String viewName)
    {
        String req = "SELECT view_name FROM %s.\"%s\" WHERE keyspace_name=? AND view_name=?";
        // TODO make async
        UntypedResultSet result = executeInternal(String.format(req, SchemaConstants.SYSTEM_KEYSPACE_NAME, BUILT_VIEWS), keyspaceName, viewName).blockingGet();
        return !result.isEmpty();
    }

    public static boolean isViewStatusReplicated(String keyspaceName, String viewName)
    {
        String req = "SELECT status_replicated FROM %s.\"%s\" WHERE keyspace_name=? AND view_name=?";
        // TODO make async
        UntypedResultSet result = executeInternal(String.format(req, SchemaConstants.SYSTEM_KEYSPACE_NAME, BUILT_VIEWS), keyspaceName, viewName).blockingGet();

        if (result.isEmpty())
            return false;
        UntypedResultSet.Row row = result.one();
        return row.has("status_replicated") && row.getBoolean("status_replicated");
    }

    public static void setViewBuilt(String keyspaceName, String viewName, boolean replicated)
    {
        String req = "INSERT INTO %s.\"%s\" (keyspace_name, view_name, status_replicated) VALUES (?, ?, ?)";
        executeInternal(String.format(req, SchemaConstants.SYSTEM_KEYSPACE_NAME, BUILT_VIEWS), keyspaceName, viewName, replicated).blockingGet();
        forceBlockingFlush(BUILT_VIEWS);
    }

    public static void setViewRemoved(String keyspaceName, String viewName)
    {
        String buildReq = "DELETE FROM %S.%s WHERE keyspace_name = ? AND view_name = ?";
        executeInternal(String.format(buildReq, SchemaConstants.SYSTEM_KEYSPACE_NAME, VIEWS_BUILDS_IN_PROGRESS), keyspaceName, viewName).blockingGet();
        forceBlockingFlush(VIEWS_BUILDS_IN_PROGRESS);

        String builtReq = "DELETE FROM %s.\"%s\" WHERE keyspace_name = ? AND view_name = ?";
        executeInternal(String.format(builtReq, SchemaConstants.SYSTEM_KEYSPACE_NAME, BUILT_VIEWS), keyspaceName, viewName).blockingGet();
        forceBlockingFlush(BUILT_VIEWS);
    }

    public static void beginViewBuild(String ksname, String viewName, int generationNumber)
    {
        // TODO make async
        executeInternal(String.format("INSERT INTO system.%s (keyspace_name, view_name, generation_number) VALUES (?, ?, ?)", VIEWS_BUILDS_IN_PROGRESS),
                        ksname,
                        viewName,
                        generationNumber).blockingGet();
    }

    public static void finishViewBuildStatus(String ksname, String viewName)
    {
        // We flush the view built first, because if we fail now, we'll restart at the last place we checkpointed
        // view build.
        // If we flush the delete first, we'll have to restart from the beginning.
        // Also, if writing to the built_view succeeds, but the view_builds_in_progress deletion fails, we will be able
        // to skip the view build next boot.
        setViewBuilt(ksname, viewName, false);
        executeInternal(String.format("DELETE FROM system.%s WHERE keyspace_name = ? AND view_name = ?", VIEWS_BUILDS_IN_PROGRESS), ksname, viewName).blockingGet();
        forceBlockingFlush(VIEWS_BUILDS_IN_PROGRESS);
    }

    public static void setViewBuiltReplicated(String ksname, String viewName)
    {
        setViewBuilt(ksname, viewName, true);
    }

    public static void updateViewBuildStatus(String ksname, String viewName, Token token)
    {
        String req = "INSERT INTO system.%s (keyspace_name, view_name, last_token) VALUES (?, ?, ?)";
        Token.TokenFactory factory = ViewsBuildsInProgress.partitioner.getTokenFactory();
        executeInternal(String.format(req, VIEWS_BUILDS_IN_PROGRESS), ksname, viewName, factory.toString(token)).blockingGet();
    }

    public static Pair<Integer, Token> getViewBuildStatus(String ksname, String viewName)
    {
        String req = "SELECT generation_number, last_token FROM system.%s WHERE keyspace_name = ? AND view_name = ?";
        // TODO make async
        UntypedResultSet queryResultSet = executeInternal(String.format(req, VIEWS_BUILDS_IN_PROGRESS), ksname, viewName).blockingGet();
        if (queryResultSet == null || queryResultSet.isEmpty())
            return null;

        UntypedResultSet.Row row = queryResultSet.one();

        Integer generation = null;
        Token lastKey = null;
        if (row.has("generation_number"))
            generation = row.getInt("generation_number");
        if (row.has("last_key"))
        {
            Token.TokenFactory factory = ViewsBuildsInProgress.partitioner.getTokenFactory();
            lastKey = factory.fromString(row.getString("last_key"));
        }

        return Pair.create(generation, lastKey);
    }

    public static synchronized void saveTruncationRecord(ColumnFamilyStore cfs, long truncatedAt, CommitLogPosition position)
    {
        String req = "UPDATE system.%s SET truncated_at = truncated_at + ? WHERE key = '%s'";
        executeInternal(String.format(req, LOCAL, LOCAL), truncationAsMapEntry(cfs, truncatedAt, position)).blockingGet();
        truncationRecords = null;
        forceBlockingFlush(LOCAL);
    }

    /**
     * This method is used to remove information about truncation time for specified column family
     */
    public static synchronized void removeTruncationRecord(UUID cfId)
    {
        String req = "DELETE truncated_at[?] from system.%s WHERE key = '%s'";
        executeInternal(String.format(req, LOCAL, LOCAL), cfId).blockingGet();
        truncationRecords = null;
        forceBlockingFlush(LOCAL);
    }

    private static Map<UUID, ByteBuffer> truncationAsMapEntry(ColumnFamilyStore cfs, long truncatedAt, CommitLogPosition position)
    {
        try (DataOutputBuffer out = DataOutputBuffer.scratchBuffer.get())
        {
            CommitLogPosition.serializer.serialize(position, out);
            out.writeLong(truncatedAt);
            return singletonMap(cfs.metadata.cfId, out.asNewBuffer());
        }
        catch (IOException e)
        {
            throw new RuntimeException(e);
        }
    }

    public static CommitLogPosition getTruncatedPosition(UUID cfId)
    {
        Pair<CommitLogPosition, Long> record = getTruncationRecord(cfId);
        return record == null ? null : record.left;
    }

    public static long getTruncatedAt(UUID cfId)
    {
        Pair<CommitLogPosition, Long> record = getTruncationRecord(cfId);
        return record == null ? Long.MIN_VALUE : record.right;
    }

    private static synchronized Pair<CommitLogPosition, Long> getTruncationRecord(UUID cfId)
    {
        if (truncationRecords == null)
            truncationRecords = readTruncationRecords();
        return truncationRecords.get(cfId);
    }

    private static Map<UUID, Pair<CommitLogPosition, Long>> readTruncationRecords()
    {
        // TODO make async
        UntypedResultSet rows = executeInternal(String.format("SELECT truncated_at FROM system.%s WHERE key = '%s'", LOCAL, LOCAL)).blockingGet();

        Map<UUID, Pair<CommitLogPosition, Long>> records = new HashMap<>();

        if (!rows.isEmpty() && rows.one().has("truncated_at"))
        {
            Map<UUID, ByteBuffer> map = rows.one().getMap("truncated_at", UUIDType.instance, BytesType.instance);
            for (Map.Entry<UUID, ByteBuffer> entry : map.entrySet())
                records.put(entry.getKey(), truncationRecordFromBlob(entry.getValue()));
        }

        return records;
    }

    private static Pair<CommitLogPosition, Long> truncationRecordFromBlob(ByteBuffer bytes)
    {
        try (RebufferingInputStream in = new DataInputBuffer(bytes, true))
        {
            return Pair.create(CommitLogPosition.serializer.deserialize(in), in.available() > 0 ? in.readLong() : Long.MIN_VALUE);
        }
        catch (IOException e)
        {
            throw new RuntimeException(e);
        }
    }

    /**
     * Record tokens being used by another node
     */
    public static synchronized void updateTokens(InetAddress ep, Collection<Token> tokens)
    {
        if (ep.equals(FBUtilities.getBroadcastAddress()))
            return;

        String req = "INSERT INTO system.%s (peer, tokens) VALUES (?, ?)";
        executeInternal(String.format(req, PEERS), ep, tokensAsSet(tokens)).blockingGet();
    }

    public static synchronized void updatePreferredIP(InetAddress ep, InetAddress preferred_ip)
    {
        String req = "INSERT INTO system.%s (peer, preferred_ip) VALUES (?, ?)";
        executeInternal(String.format(req, PEERS), ep, preferred_ip).blockingGet();
        forceBlockingFlush(PEERS);
    }

    public static synchronized void updatePeerInfo(InetAddress ep, String columnName, Object value)
    {
        if (ep.equals(FBUtilities.getBroadcastAddress()))
            return;

        String req = "INSERT INTO system.%s (peer, %s) VALUES (?, ?)";
        executeInternal(String.format(req, PEERS, columnName), ep, value).blockingGet();
    }

    public static synchronized void updateHintsDropped(InetAddress ep, UUID timePeriod, int value)
    {
        // with 30 day TTL
        String req = "UPDATE system.%s USING TTL 2592000 SET hints_dropped[ ? ] = ? WHERE peer = ?";
        executeInternal(String.format(req, PEER_EVENTS), timePeriod, value, ep).blockingGet();
    }

    // TODO need proper synchronization for async version
    public static synchronized Single<UntypedResultSet> updateSchemaVersion(UUID version)
    {
        String req = "INSERT INTO system.%s (key, schema_version) VALUES ('%s', ?)";
        return executeInternal(String.format(req, LOCAL, LOCAL), version);
    }

    private static Set<String> tokensAsSet(Collection<Token> tokens)
    {
        if (tokens.isEmpty())
            return Collections.emptySet();
        Token.TokenFactory factory = StorageService.instance.getTokenFactory();
        Set<String> s = new HashSet<>(tokens.size());
        for (Token tk : tokens)
            s.add(factory.toString(tk));
        return s;
    }

    private static List<String> tokensAsList(Collection<PartitionPosition> tokens)
    {
        if (tokens.isEmpty())
            return Collections.emptyList();
        Token.TokenFactory factory = StorageService.instance.getTokenFactory();
        List<String> s = new ArrayList<>(tokens.size());
        for (PartitionPosition tk : tokens)
            s.add(factory.toString(tk.getToken()));
        return s;
    }

    private static Collection<Token> deserializeTokens(Collection<String> tokensStrings)
    {
        Token.TokenFactory factory = StorageService.instance.getTokenFactory();
        List<Token> tokens = new ArrayList<>(tokensStrings.size());
        for (String tk : tokensStrings)
            tokens.add(factory.fromString(tk));
        return tokens;
    }

    /**
     * Remove stored tokens being used by another node
     */
    public static synchronized void removeEndpoint(InetAddress ep)
    {
        String req = "DELETE FROM system.%s WHERE peer = ?";
        executeInternal(String.format(req, PEERS), ep).blockingGet();
        forceBlockingFlush(PEERS);
    }

    /**
     * This method is used to update the System Keyspace with the new tokens for this node
    */
    public static synchronized void updateTokens(Collection<Token> tokens)
    {
        assert !tokens.isEmpty() : "removeEndpoint should be used instead";
        String req = "INSERT INTO system.%s (key, tokens) VALUES ('%s', ?)";
        executeInternal(String.format(req, LOCAL, LOCAL), tokensAsSet(tokens)).blockingGet();
        forceBlockingFlush(LOCAL);
    }

    public static synchronized void updateTokenBoundaries()
    {
        // TODO technically this needs to be per-keyspace; just use a distributed KS for now
        ColumnFamilyStore cfs = Keyspace.open(SchemaConstants.DISTRIBUTED_KEYSPACE_NAME).getColumnFamilyStore(SystemDistributedKeyspace.REPAIR_HISTORY);
        List<PartitionPosition> ranges = NettyRxScheduler.getRangeList(cfs, false);
        String req = "INSERT INTO system.%s (key, token_boundaries) VALUES ('%s', ?)";
        executeInternal(String.format(req, LOCAL, LOCAL), tokensAsList(ranges)).blockingGet();
        forceBlockingFlush(LOCAL);
    }

    public static void forceBlockingFlush(String cfname)
    {
<<<<<<< HEAD
        if (!Boolean.getBoolean("cassandra.unsafesystem"))
            Keyspace.open(SchemaConstants.SYSTEM_KEYSPACE_NAME).getColumnFamilyStore(cfname).forceFlush().blockingSingle();
=======
        if (!DatabaseDescriptor.isUnsafeSystem())
            FBUtilities.waitOnFuture(Keyspace.open(SchemaConstants.SYSTEM_KEYSPACE_NAME).getColumnFamilyStore(cfname).forceFlush());
>>>>>>> 4f439fa3
    }

    /**
     * Return a map of stored tokens to IP addresses
     *
     */
    public static SetMultimap<InetAddress, Token> loadTokens()
    {
        SetMultimap<InetAddress, Token> tokenMap = HashMultimap.create();
        // TODO make async
        for (UntypedResultSet.Row row : executeInternal("SELECT peer, tokens FROM system." + PEERS).blockingGet())
        {
            InetAddress peer = row.getInetAddress("peer");
            if (row.has("tokens"))
                tokenMap.putAll(peer, deserializeTokens(row.getSet("tokens", UTF8Type.instance)));
        }

        return tokenMap;
    }

    /**
     * Return a map of store host_ids to IP addresses
     *
     */
    public static Map<InetAddress, UUID> loadHostIds()
    {
        Map<InetAddress, UUID> hostIdMap = new HashMap<>();
        // TODO make async
        for (UntypedResultSet.Row row : executeInternal("SELECT peer, host_id FROM system." + PEERS).blockingGet())
        {
            InetAddress peer = row.getInetAddress("peer");
            if (row.has("host_id"))
            {
                hostIdMap.put(peer, row.getUUID("host_id"));
            }
        }
        return hostIdMap;
    }

    /**
     * Get preferred IP for given endpoint if it is known. Otherwise this returns given endpoint itself.
     *
     * @param ep endpoint address to check
     * @return Preferred IP for given endpoint if present, otherwise returns given ep
     */
    public static InetAddress getPreferredIP(InetAddress ep)
    {
        String req = "SELECT preferred_ip FROM system.%s WHERE peer=?";
        // TODO make async
        UntypedResultSet result = executeInternal(String.format(req, PEERS), ep).blockingGet();
        if (!result.isEmpty() && result.one().has("preferred_ip"))
            return result.one().getInetAddress("preferred_ip");
        return ep;
    }

    /**
     * Return a map of IP addresses containing a map of dc and rack info
     */
    public static Map<InetAddress, Map<String,String>> loadDcRackInfo()
    {
        Map<InetAddress, Map<String, String>> result = new HashMap<>();
        // TODO make async
        for (UntypedResultSet.Row row : executeInternal("SELECT peer, data_center, rack from system." + PEERS).blockingGet())
        {
            InetAddress peer = row.getInetAddress("peer");
            if (row.has("data_center") && row.has("rack"))
            {
                Map<String, String> dcRack = new HashMap<>();
                dcRack.put("data_center", row.getString("data_center"));
                dcRack.put("rack", row.getString("rack"));
                result.put(peer, dcRack);
            }
        }
        return result;
    }

    /**
     * Get release version for given endpoint.
     * If release version is unknown, then this returns null.
     *
     * @param ep endpoint address to check
     * @return Release version or null if version is unknown.
     */
    public static CassandraVersion getReleaseVersion(InetAddress ep)
    {
        try
        {
            if (FBUtilities.getBroadcastAddress().equals(ep))
            {
                return new CassandraVersion(FBUtilities.getReleaseVersionString());
            }
            String req = "SELECT release_version FROM system.%s WHERE peer=?";
            // TODO make async
            UntypedResultSet result = executeInternal(String.format(req, PEERS), ep).blockingGet();
            if (result != null && result.one().has("release_version"))
            {
                return new CassandraVersion(result.one().getString("release_version"));
            }
            // version is unknown
            return null;
        }
        catch (IllegalArgumentException e)
        {
            // version string cannot be parsed
            return null;
        }
    }

    /**
     * One of three things will happen if you try to read the system keyspace:
     * 1. files are present and you can read them: great
     * 2. no files are there: great (new node is assumed)
     * 3. files are present but you can't read them: bad
     * @throws ConfigurationException
     */
    public static void checkHealth() throws ConfigurationException
    {
        Keyspace keyspace;
        try
        {
            keyspace = Keyspace.open(SchemaConstants.SYSTEM_KEYSPACE_NAME);
        }
        catch (AssertionError err)
        {
            // this happens when a user switches from OPP to RP.
            ConfigurationException ex = new ConfigurationException("Could not read system keyspace!");
            ex.initCause(err);
            throw ex;
        }
        ColumnFamilyStore cfs = keyspace.getColumnFamilyStore(LOCAL);

        String req = "SELECT cluster_name FROM system.%s WHERE key='%s'";
        // TODO make async
        UntypedResultSet result = executeInternal(String.format(req, LOCAL, LOCAL)).blockingGet();

        if (result.isEmpty() || !result.one().has("cluster_name"))
        {
            // this is a brand new node
            if (!cfs.getLiveSSTables().isEmpty())
                throw new ConfigurationException("Found system keyspace files, but they couldn't be loaded!");

            // no system files.  this is a new node.
            return;
        }

        String savedClusterName = result.one().getString("cluster_name");
        if (!DatabaseDescriptor.getClusterName().equals(savedClusterName))
            throw new ConfigurationException("Saved cluster name " + savedClusterName + " != configured name " + DatabaseDescriptor.getClusterName());
    }

    public static Collection<Token> getSavedTokens()
    {
        String req = "SELECT tokens FROM system.%s WHERE key='%s'";
        // TODO make async
        UntypedResultSet result = executeInternal(String.format(req, LOCAL, LOCAL)).blockingGet();
        return result.isEmpty() || !result.one().has("tokens")
             ? Collections.<Token>emptyList()
             : deserializeTokens(result.one().getSet("tokens", UTF8Type.instance));
    }

    public static int incrementAndGetGeneration()
    {
        String req = "SELECT gossip_generation FROM system.%s WHERE key='%s'";
        // TODO make async
        UntypedResultSet result = executeInternal(String.format(req, LOCAL, LOCAL)).blockingGet();

        int generation;
        if (result.isEmpty() || !result.one().has("gossip_generation"))
        {
            // seconds-since-epoch isn't a foolproof new generation
            // (where foolproof is "guaranteed to be larger than the last one seen at this ip address"),
            // but it's as close as sanely possible
            generation = (int) (System.currentTimeMillis() / 1000);
        }
        else
        {
            // Other nodes will ignore gossip messages about a node that have a lower generation than previously seen.
            final int storedGeneration = result.one().getInt("gossip_generation") + 1;
            final int now = (int) (System.currentTimeMillis() / 1000);
            if (storedGeneration >= now)
            {
                logger.warn("Using stored Gossip Generation {} as it is greater than current system time {}.  See CASSANDRA-3654 if you experience problems",
                            storedGeneration, now);
                generation = storedGeneration;
            }
            else
            {
                generation = now;
            }
        }

        req = "INSERT INTO system.%s (key, gossip_generation) VALUES ('%s', ?)";
        // TODO make async?
        executeInternal(String.format(req, LOCAL, LOCAL), generation).blockingGet();
        forceBlockingFlush(LOCAL);

        return generation;
    }

    public static BootstrapState getBootstrapState()
    {
        String req = "SELECT bootstrapped FROM system.%s WHERE key='%s'";
        // TODO make async
        UntypedResultSet result = executeInternal(String.format(req, LOCAL, LOCAL)).blockingGet();

        if (result.isEmpty() || !result.one().has("bootstrapped"))
            return BootstrapState.NEEDS_BOOTSTRAP;

        return BootstrapState.valueOf(result.one().getString("bootstrapped"));
    }

    public static boolean bootstrapComplete()
    {
        return getBootstrapState() == BootstrapState.COMPLETED;
    }

    public static boolean bootstrapInProgress()
    {
        return getBootstrapState() == BootstrapState.IN_PROGRESS;
    }

    public static boolean wasDecommissioned()
    {
        return getBootstrapState() == BootstrapState.DECOMMISSIONED;
    }

    public static void setBootstrapState(BootstrapState state)
    {
        String req = "INSERT INTO system.%s (key, bootstrapped) VALUES ('%s', ?)";
        // TODO make async?
        executeInternal(String.format(req, LOCAL, LOCAL), state.name()).blockingGet();
        forceBlockingFlush(LOCAL);
    }

    public static boolean isIndexBuilt(String keyspaceName, String indexName)
    {
        String req = "SELECT index_name FROM %s.\"%s\" WHERE table_name=? AND index_name=?";
        // TODO make async
        UntypedResultSet result = executeInternal(String.format(req, SchemaConstants.SYSTEM_KEYSPACE_NAME, BUILT_INDEXES), keyspaceName, indexName).blockingGet();
        return !result.isEmpty();
    }

    public static void setIndexBuilt(String keyspaceName, String indexName)
    {
        String req = "INSERT INTO %s.\"%s\" (table_name, index_name) VALUES (?, ?)";
        executeInternal(String.format(req, SchemaConstants.SYSTEM_KEYSPACE_NAME, BUILT_INDEXES), keyspaceName, indexName).blockingGet();
        forceBlockingFlush(BUILT_INDEXES);
    }

    public static void setIndexRemoved(String keyspaceName, String indexName)
    {
        String req = "DELETE FROM %s.\"%s\" WHERE table_name = ? AND index_name = ?";
        executeInternal(String.format(req, SchemaConstants.SYSTEM_KEYSPACE_NAME, BUILT_INDEXES), keyspaceName, indexName).blockingGet();
        forceBlockingFlush(BUILT_INDEXES);
    }

    public static List<String> getBuiltIndexes(String keyspaceName, Set<String> indexNames)
    {
        List<String> names = new ArrayList<>(indexNames);
        String req = "SELECT index_name from %s.\"%s\" WHERE table_name=? AND index_name IN ?";
        // TODO make async
        UntypedResultSet results = executeInternal(String.format(req, SchemaConstants.SYSTEM_KEYSPACE_NAME, BUILT_INDEXES), keyspaceName, names).blockingGet();
        return StreamSupport.stream(results.spliterator(), false)
                            .map(r -> r.getString("index_name"))
                            .collect(Collectors.toList());
    }

    /**
     * Read the host ID from the system keyspace, creating (and storing) one if
     * none exists.
     */
    public static UUID getLocalHostId()
    {
        String req = "SELECT host_id FROM system.%s WHERE key='%s'";
        // TODO make async
        UntypedResultSet result = executeInternal(String.format(req, LOCAL, LOCAL)).blockingGet();

        // Look up the Host UUID (return it if found)
        if (!result.isEmpty() && result.one().has("host_id"))
            return result.one().getUUID("host_id");

        // ID not found, generate a new one, persist, and then return it.
        UUID hostId = UUID.randomUUID();
        logger.warn("No host ID found, created {} (Note: This should happen exactly once per node).", hostId);
        return setLocalHostId(hostId);
    }

    /**
     * Sets the local host ID explicitly.  Should only be called outside of SystemTable when replacing a node.
     */
    public static UUID setLocalHostId(UUID hostId)
    {
        String req = "INSERT INTO system.%s (key, host_id) VALUES ('%s', ?)";
        // TODO make async
        executeInternal(String.format(req, LOCAL, LOCAL), hostId).blockingGet();
        return hostId;
    }

    /**
     * Gets the stored rack for the local node, or null if none have been set yet.
     */
    public static String getRack()
    {
        String req = "SELECT rack FROM system.%s WHERE key='%s'";
        // TODO make async
        UntypedResultSet result = executeInternal(String.format(req, LOCAL, LOCAL)).blockingGet();

        // Look up the Rack (return it if found)
        if (!result.isEmpty() && result.one().has("rack"))
            return result.one().getString("rack");

        return null;
    }

    /**
     * Gets the stored data center for the local node, or null if none have been set yet.
     */
    public static String getDatacenter()
    {
        String req = "SELECT data_center FROM system.%s WHERE key='%s'";
        // TODO make async
        UntypedResultSet result = executeInternal(String.format(req, LOCAL, LOCAL)).blockingGet();

        // Look up the Data center (return it if found)
        if (!result.isEmpty() && result.one().has("data_center"))
            return result.one().getString("data_center");

        return null;
    }

    public static PaxosState loadPaxosState(DecoratedKey key, CFMetaData metadata, int nowInSec)
    {
        String req = "SELECT * FROM system.%s WHERE row_key = ? AND cf_id = ?";
        // TODO make async
        UntypedResultSet results = QueryProcessor.executeInternalWithNow(nowInSec, System.nanoTime(), String.format(req, PAXOS), key.getKey(), metadata.cfId).blockingGet();
        if (results.isEmpty())
            return new PaxosState(key, metadata);
        UntypedResultSet.Row row = results.one();
        Commit promised = row.has("in_progress_ballot")
                        ? new Commit(row.getUUID("in_progress_ballot"), new PartitionUpdate(metadata, key, metadata.partitionColumns(), 1))
                        : Commit.emptyCommit(key, metadata);
        // either we have both a recently accepted ballot and update or we have neither
        int proposalVersion = row.has("proposal_version") ? row.getInt("proposal_version") : MessagingService.VERSION_21;
        Commit accepted = row.has("proposal")
                        ? new Commit(row.getUUID("proposal_ballot"), PartitionUpdate.fromBytes(row.getBytes("proposal"), proposalVersion, key))
                        : Commit.emptyCommit(key, metadata);
        // either most_recent_commit and most_recent_commit_at will both be set, or neither
        int mostRecentVersion = row.has("most_recent_commit_version") ? row.getInt("most_recent_commit_version") : MessagingService.VERSION_21;
        Commit mostRecent = row.has("most_recent_commit")
                          ? new Commit(row.getUUID("most_recent_commit_at"), PartitionUpdate.fromBytes(row.getBytes("most_recent_commit"), mostRecentVersion, key))
                          : Commit.emptyCommit(key, metadata);
        return new PaxosState(promised, accepted, mostRecent);
    }

    public static void savePaxosPromise(Commit promise)
    {
        String req = "UPDATE system.%s USING TIMESTAMP ? AND TTL ? SET in_progress_ballot = ? WHERE row_key = ? AND cf_id = ?";
        executeInternal(String.format(req, PAXOS),
                        UUIDGen.microsTimestamp(promise.ballot),
                        paxosTtlSec(promise.update.metadata()),
                        promise.ballot,
                        promise.update.partitionKey().getKey(),
                        promise.update.metadata().cfId).blockingGet();
    }

    public static void savePaxosProposal(Commit proposal)
    {
        executeInternal(String.format("UPDATE system.%s USING TIMESTAMP ? AND TTL ? SET proposal_ballot = ?, proposal = ?, proposal_version = ? WHERE row_key = ? AND cf_id = ?", PAXOS),
                        UUIDGen.microsTimestamp(proposal.ballot),
                        paxosTtlSec(proposal.update.metadata()),
                        proposal.ballot,
                        PartitionUpdate.toBytes(proposal.update, MessagingService.current_version),
                        MessagingService.current_version,
                        proposal.update.partitionKey().getKey(),
                        proposal.update.metadata().cfId).blockingGet();
    }

    public static int paxosTtlSec(CFMetaData metadata)
    {
        // keep paxos state around for at least 3h
        return Math.max(3 * 3600, metadata.params.gcGraceSeconds);
    }

    public static void savePaxosCommit(Commit commit)
    {
        // We always erase the last proposal (with the commit timestamp to no erase more recent proposal in case the commit is old)
        // even though that's really just an optimization  since SP.beginAndRepairPaxos will exclude accepted proposal older than the mrc.
        String cql = "UPDATE system.%s USING TIMESTAMP ? AND TTL ? SET proposal_ballot = null, proposal = null, most_recent_commit_at = ?, most_recent_commit = ?, most_recent_commit_version = ? WHERE row_key = ? AND cf_id = ?";
        executeInternal(String.format(cql, PAXOS),
                        UUIDGen.microsTimestamp(commit.ballot),
                        paxosTtlSec(commit.update.metadata()),
                        commit.ballot,
                        PartitionUpdate.toBytes(commit.update, MessagingService.current_version),
                        MessagingService.current_version,
                        commit.update.partitionKey().getKey(),
                        commit.update.metadata().cfId).blockingGet();
    }

    /**
     * Returns a RestorableMeter tracking the average read rate of a particular SSTable, restoring the last-seen rate
     * from values in system.sstable_activity if present.
     * @param keyspace the keyspace the sstable belongs to
     * @param table the table the sstable belongs to
     * @param generation the generation number for the sstable
     */
    public static RestorableMeter getSSTableReadMeter(String keyspace, String table, int generation)
    {
        String cql = "SELECT * FROM system.%s WHERE keyspace_name=? and columnfamily_name=? and generation=?";
        // TODO make async
        UntypedResultSet results = executeInternal(String.format(cql, SSTABLE_ACTIVITY), keyspace, table, generation).blockingGet();

        if (results.isEmpty())
            return new RestorableMeter();

        UntypedResultSet.Row row = results.one();
        double m15rate = row.getDouble("rate_15m");
        double m120rate = row.getDouble("rate_120m");
        return new RestorableMeter(m15rate, m120rate);
    }

    /**
     * Writes the current read rates for a given SSTable to system.sstable_activity
     */
    public static void persistSSTableReadMeter(String keyspace, String table, int generation, RestorableMeter meter)
    {
        // Store values with a one-day TTL to handle corner cases where cleanup might not occur
        String cql = "INSERT INTO system.%s (keyspace_name, columnfamily_name, generation, rate_15m, rate_120m) VALUES (?, ?, ?, ?, ?) USING TTL 864000";
        executeInternal(String.format(cql, SSTABLE_ACTIVITY),
                        keyspace,
                        table,
                        generation,
                        meter.fifteenMinuteRate(),
                        meter.twoHourRate()).blockingGet();
    }

    /**
     * Clears persisted read rates from system.sstable_activity for SSTables that have been deleted.
     */
    public static void clearSSTableReadMeter(String keyspace, String table, int generation)
    {
        String cql = "DELETE FROM system.%s WHERE keyspace_name=? AND columnfamily_name=? and generation=?";
        executeInternal(String.format(cql, SSTABLE_ACTIVITY), keyspace, table, generation).blockingGet();
    }

    /**
     * Writes the current partition count and size estimates into SIZE_ESTIMATES_CF
     */
    public static void updateSizeEstimates(String keyspace, String table, Map<Range<Token>, Pair<Long, Long>> estimates)
    {
        long timestamp = FBUtilities.timestampMicros();
        PartitionUpdate update = new PartitionUpdate(SizeEstimates, UTF8Type.instance.decompose(keyspace), SizeEstimates.partitionColumns(), estimates.size());
        Mutation mutation = new Mutation(update);

        // delete all previous values with a single range tombstone.
        int nowInSec = FBUtilities.nowInSeconds();
        update.add(new RangeTombstone(Slice.make(SizeEstimates.comparator, table), new DeletionTime(timestamp - 1, nowInSec)));

        // add a CQL row for each primary token range.
        for (Map.Entry<Range<Token>, Pair<Long, Long>> entry : estimates.entrySet())
        {
            Range<Token> range = entry.getKey();
            Pair<Long, Long> values = entry.getValue();
            update.add(Rows.simpleBuilder(SizeEstimates, table, range.left.toString(), range.right.toString())
                           .timestamp(timestamp)
                           .add("partitions_count", values.left)
                           .add("mean_partition_size", values.right)
                           .build());
        }

        mutation.apply();
    }

    /**
     * Clears size estimates for a table (on table drop)
     */
    public static void clearSizeEstimates(String keyspace, String table)
    {
        String cql = String.format("DELETE FROM %s.%s WHERE keyspace_name = ? AND table_name = ?", SchemaConstants.SYSTEM_KEYSPACE_NAME, SIZE_ESTIMATES);
        executeInternal(cql, keyspace, table).blockingGet();
    }

    public static synchronized void updateAvailableRanges(String keyspace, Collection<Range<Token>> completedRanges)
    {
        String cql = "UPDATE system.%s SET ranges = ranges + ? WHERE keyspace_name = ?";
        Set<ByteBuffer> rangesToUpdate = new HashSet<>(completedRanges.size());
        for (Range<Token> range : completedRanges)
        {
            rangesToUpdate.add(rangeToBytes(range));
        }
        executeInternal(String.format(cql, AVAILABLE_RANGES), rangesToUpdate, keyspace).blockingGet();
    }

    public static synchronized Set<Range<Token>> getAvailableRanges(String keyspace, IPartitioner partitioner)
    {
        Set<Range<Token>> result = new HashSet<>();
        String query = "SELECT * FROM system.%s WHERE keyspace_name=?";
        // TODO make async
        UntypedResultSet rs = executeInternal(String.format(query, AVAILABLE_RANGES), keyspace).blockingGet();
        for (UntypedResultSet.Row row : rs)
        {
            Set<ByteBuffer> rawRanges = row.getSet("ranges", BytesType.instance);
            for (ByteBuffer rawRange : rawRanges)
            {
                result.add(byteBufferToRange(rawRange, partitioner));
            }
        }
        return ImmutableSet.copyOf(result);
    }

    public static void resetAvailableRanges()
    {
        ColumnFamilyStore availableRanges = Keyspace.open(SchemaConstants.SYSTEM_KEYSPACE_NAME).getColumnFamilyStore(AVAILABLE_RANGES);
        availableRanges.truncateBlocking();
    }

    public static synchronized void updateTransferredRanges(String description,
                                                         InetAddress peer,
                                                         String keyspace,
                                                         Collection<Range<Token>> streamedRanges)
    {
        String cql = "UPDATE system.%s SET ranges = ranges + ? WHERE operation = ? AND peer = ? AND keyspace_name = ?";
        Set<ByteBuffer> rangesToUpdate = new HashSet<>(streamedRanges.size());
        for (Range<Token> range : streamedRanges)
        {
            rangesToUpdate.add(rangeToBytes(range));
        }
        executeInternal(String.format(cql, TRANSFERRED_RANGES), rangesToUpdate, description, peer, keyspace).blockingGet();
    }

    public static synchronized Map<InetAddress, Set<Range<Token>>> getTransferredRanges(String description, String keyspace, IPartitioner partitioner)
    {
        Map<InetAddress, Set<Range<Token>>> result = new HashMap<>();
        String query = "SELECT * FROM system.%s WHERE operation = ? AND keyspace_name = ?";
        // TODO make async
        UntypedResultSet rs = executeInternal(String.format(query, TRANSFERRED_RANGES), description, keyspace).blockingGet();
        for (UntypedResultSet.Row row : rs)
        {
            InetAddress peer = row.getInetAddress("peer");
            Set<ByteBuffer> rawRanges = row.getSet("ranges", BytesType.instance);
            Set<Range<Token>> ranges = Sets.newHashSetWithExpectedSize(rawRanges.size());
            for (ByteBuffer rawRange : rawRanges)
            {
                ranges.add(byteBufferToRange(rawRange, partitioner));
            }
            result.put(peer, ranges);
        }
        return ImmutableMap.copyOf(result);
    }

    /**
     * Compare the release version in the system.local table with the one included in the distro.
     * If they don't match, snapshot all tables in the system keyspace. This is intended to be
     * called at startup to create a backup of the system tables during an upgrade
     *
     * @throws IOException
     */
    public static boolean snapshotOnVersionChange() throws IOException
    {
        String previous = getPreviousVersionString();
        String next = FBUtilities.getReleaseVersionString();

        // if we're restarting after an upgrade, snapshot the system keyspace
        if (!previous.equals(NULL_VERSION.toString()) && !previous.equals(next))

        {
            logger.info("Detected version upgrade from {} to {}, snapshotting system keyspace", previous, next);
            String snapshotName = Keyspace.getTimestampedSnapshotName(String.format("upgrade-%s-%s",
                                                                                    previous,
                                                                                    next));
            Keyspace systemKs = Keyspace.open(SchemaConstants.SYSTEM_KEYSPACE_NAME);
            systemKs.snapshot(snapshotName, null);
            return true;
        }

        return false;
    }

    /**
     * Try to determine what the previous version, if any, was installed on this node.
     * Primary source of truth is the release version in system.local. If the previous
     * version cannot be determined by looking there then either:
     * * the node never had a C* install before
     * * the was a very old version (pre 1.2) installed, which did not include system.local
     *
     * @return either a version read from the system.local table or one of two special values
     * indicating either no previous version (SystemUpgrade.NULL_VERSION) or an unreadable,
     * legacy version (SystemUpgrade.UNREADABLE_VERSION).
     */
    private static String getPreviousVersionString()
    {
        String req = "SELECT release_version FROM system.%s WHERE key='%s'";
        // TODO make async
        UntypedResultSet result = executeInternal(String.format(req, SystemKeyspace.LOCAL, SystemKeyspace.LOCAL)).blockingGet();
        if (result.isEmpty() || !result.one().has("release_version"))
        {
            // it isn't inconceivable that one might try to upgrade a node straight from <= 1.1 to whatever
            // the current version is. If we couldn't read a previous version from system.local we check for
            // the existence of the legacy system.Versions table. We don't actually attempt to read a version
            // from there, but it informs us that this isn't a completely new node.
            for (File dataDirectory : Directories.getKSChildDirectories(SchemaConstants.SYSTEM_KEYSPACE_NAME))
            {
                if (dataDirectory.getName().equals("Versions") && dataDirectory.listFiles().length > 0)
                {
                    logger.trace("Found unreadable versions info in pre 1.2 system.Versions table");
                    return UNREADABLE_VERSION.toString();
                }
            }

            // no previous version information found, we can assume that this is a new node
            return NULL_VERSION.toString();
        }
        // report back whatever we found in the system table
        return result.one().getString("release_version");
    }

    /**
     * Check data directories for old files that can be removed when migrating from 2.1 or 2.2 to 3.0,
     * these checks can be removed in 4.0, see CASSANDRA-7066
     */
    public static void migrateDataDirs()
    {
        Iterable<String> dirs = Arrays.asList(DatabaseDescriptor.getAllDataFileLocations());
        for (String dataDir : dirs)
        {
            logger.trace("Checking {} for old files", dataDir);
            File dir = new File(dataDir);
            assert dir.exists() : dir + " should have been created by startup checks";

            for (File ksdir : dir.listFiles((d, n) -> new File(d, n).isDirectory()))
            {
                logger.trace("Checking {} for old files", ksdir);

                for (File cfdir : ksdir.listFiles((d, n) -> new File(d, n).isDirectory()))
                {
                    logger.trace("Checking {} for old files", cfdir);

                    if (Descriptor.isLegacyFile(cfdir))
                    {
                        FileUtils.deleteRecursive(cfdir);
                    }
                    else
                    {
                        FileUtils.delete(cfdir.listFiles((d, n) -> Descriptor.isLegacyFile(new File(d, n))));
                    }
                }
            }
        }
    }

    private static ByteBuffer rangeToBytes(Range<Token> range)
    {
        try (DataOutputBuffer out = new DataOutputBuffer())
        {
            Range.tokenSerializer.serialize(range, out, MessagingService.VERSION_22);
            return out.buffer();
        }
        catch (IOException e)
        {
            throw new IOError(e);
        }
    }

    @SuppressWarnings("unchecked")
    private static Range<Token> byteBufferToRange(ByteBuffer rawRange, IPartitioner partitioner)
    {
        try
        {
            return (Range<Token>) Range.tokenSerializer.deserialize(ByteStreams.newDataInput(ByteBufferUtil.getArray(rawRange)),
                                                                    partitioner,
                                                                    MessagingService.VERSION_22);
        }
        catch (IOException e)
        {
            throw new IOError(e);
        }
    }

    public static Single<UntypedResultSet> writePreparedStatement(String loggedKeyspace, MD5Digest key, String cql)
    {
        logger.debug("stored prepared statement for logged keyspace '{}': '{}'", loggedKeyspace, cql);
        return executeInternal(
                String.format("INSERT INTO %s.%s (logged_keyspace, prepared_id, query_string) VALUES (?, ?, ?)",
                SchemaConstants.SYSTEM_KEYSPACE_NAME, PREPARED_STATEMENTS),
                loggedKeyspace, key.byteBuffer(), cql);
    }

    public static void removePreparedStatement(MD5Digest key)
    {
        executeInternal(String.format("DELETE FROM %s.%s"
                                      + " WHERE prepared_id = ?",
                                      SchemaConstants.SYSTEM_KEYSPACE_NAME, PREPARED_STATEMENTS),
                        key.byteBuffer()).blockingGet();
    }

    public static List<Pair<String, String>> loadPreparedStatements()
    {
        String query = String.format("SELECT logged_keyspace, query_string FROM %s.%s", SchemaConstants.SYSTEM_KEYSPACE_NAME, PREPARED_STATEMENTS);
        // TODO make async
        UntypedResultSet resultSet = executeOnceInternal(query).blockingGet();
        List<Pair<String, String>> r = new ArrayList<>();
        for (UntypedResultSet.Row row : resultSet)
            r.add(Pair.create(row.has("logged_keyspace") ? row.getString("logged_keyspace") : null,
                              row.getString("query_string")));
        return r;
    }
}<|MERGE_RESOLUTION|>--- conflicted
+++ resolved
@@ -844,13 +844,8 @@
 
     public static void forceBlockingFlush(String cfname)
     {
-<<<<<<< HEAD
-        if (!Boolean.getBoolean("cassandra.unsafesystem"))
+        if (!DatabaseDescriptor.isUnsafeSystem())
             Keyspace.open(SchemaConstants.SYSTEM_KEYSPACE_NAME).getColumnFamilyStore(cfname).forceFlush().blockingSingle();
-=======
-        if (!DatabaseDescriptor.isUnsafeSystem())
-            FBUtilities.waitOnFuture(Keyspace.open(SchemaConstants.SYSTEM_KEYSPACE_NAME).getColumnFamilyStore(cfname).forceFlush());
->>>>>>> 4f439fa3
     }
 
     /**
