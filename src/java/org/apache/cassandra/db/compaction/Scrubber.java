/*
 * Licensed to the Apache Software Foundation (ASF) under one
 * or more contributor license agreements.  See the NOTICE file
 * distributed with this work for additional information
 * regarding copyright ownership.  The ASF licenses this file
 * to you under the Apache License, Version 2.0 (the
 * "License"); you may not use this file except in compliance
 * with the License.  You may obtain a copy of the License at
 *
 *     http://www.apache.org/licenses/LICENSE-2.0
 *
 * Unless required by applicable law or agreed to in writing, software
 * distributed under the License is distributed on an "AS IS" BASIS,
 * WITHOUT WARRANTIES OR CONDITIONS OF ANY KIND, either express or implied.
 * See the License for the specific language governing permissions and
 * limitations under the License.
 */
package org.apache.cassandra.db.compaction;

import java.io.IOError;
import java.io.IOException;
import java.nio.ByteBuffer;
import java.io.Closeable;
import java.util.*;
import java.util.concurrent.locks.Lock;
import java.util.concurrent.locks.ReadWriteLock;
import java.util.concurrent.locks.ReentrantReadWriteLock;

import com.google.common.annotations.VisibleForTesting;
import com.google.common.collect.ImmutableSet;

import org.apache.cassandra.io.sstable.format.ScrubPartitionIterator;
import org.apache.cassandra.io.util.File;
import org.apache.cassandra.schema.TableMetadata;
import org.apache.cassandra.db.*;
import org.apache.cassandra.db.lifecycle.LifecycleTransaction;
import org.apache.cassandra.db.rows.*;
import org.apache.cassandra.db.partitions.*;
import org.apache.cassandra.io.sstable.*;
import org.apache.cassandra.io.sstable.format.SSTableReader;
import org.apache.cassandra.io.sstable.format.SSTableWriter;
import org.apache.cassandra.io.sstable.metadata.StatsMetadata;
import org.apache.cassandra.io.util.FileUtils;
import org.apache.cassandra.io.util.RandomAccessReader;
import org.apache.cassandra.service.ActiveRepairService;
import org.apache.cassandra.utils.*;
import org.apache.cassandra.utils.concurrent.Refs;
import org.apache.cassandra.utils.memory.HeapCloner;

public class Scrubber implements Closeable
{
    private final CompactionRealm realm;
    private final SSTableReader sstable;
    private final LifecycleTransaction transaction;
    private final boolean isOffline;
    private final File destination;
    private final boolean skipCorrupted;
    private final boolean reinsertOverflowedTTLRows;

    private final boolean isCommutative;
    private final boolean isIndex;
    private final boolean checkData;
    private final long expectedBloomFilterSize;

    private final ReadWriteLock fileAccessLock;
    private final RandomAccessReader dataFile;
    private ScrubPartitionIterator indexIterator;
    private final ScrubInfo scrubInfo;

    private int goodPartitions;
    private int badPartitions;
    private int emptyPartitions;

    private NegativeLocalDeletionInfoMetrics negativeLocalDeletionInfoMetrics = new NegativeLocalDeletionInfoMetrics();

    private final OutputHandler outputHandler;

    private static final Comparator<Partition> partitionComparator = Comparator.comparing(Partition::partitionKey);
    private final SortedSet<Partition> outOfOrder = new TreeSet<>(partitionComparator);

    public Scrubber(CompactionRealm realm, LifecycleTransaction transaction, boolean skipCorrupted, boolean checkData)
    {
        this(realm, transaction, skipCorrupted, checkData, false);
    }

    public Scrubber(CompactionRealm realm, LifecycleTransaction transaction, boolean skipCorrupted, boolean checkData,
                    boolean reinsertOverflowedTTLRows)
    {
        this(realm, transaction, transaction.isOffline(), skipCorrupted, new OutputHandler.LogOutput(), checkData, reinsertOverflowedTTLRows);
    }

    @SuppressWarnings("resource")
    public Scrubber(CompactionRealm realm,
                    LifecycleTransaction transaction,
                    boolean isOffline,
                    boolean skipCorrupted,
                    OutputHandler outputHandler,
                    boolean checkData,
                    boolean reinsertOverflowedTTLRows)
    {
        this.realm = realm;
        this.transaction = transaction;
        this.isOffline = isOffline;
        this.sstable = transaction.onlyOne();
        this.outputHandler = outputHandler;
        this.skipCorrupted = skipCorrupted;
        this.reinsertOverflowedTTLRows = reinsertOverflowedTTLRows;

        List<SSTableReader> toScrub = Collections.singletonList(sstable);

        this.destination = realm.getDirectories().getLocationForDisk(realm.getDiskBoundaries().getCorrectDiskForSSTable(sstable));
        this.isCommutative = realm.metadata().isCounter();

        boolean hasIndexFile = sstable.hasIndex();
        this.isIndex = realm.metadata().isIndex();
        if (!hasIndexFile)
        {
            // if there's any corruption in the -Data.db then partitions can't be skipped over. but it's worth a shot.
            outputHandler.warn("Missing index component");
        }
        this.checkData = checkData && !this.isIndex; //LocalByPartitionerType does not support validation
        this.expectedBloomFilterSize = Math.max(
        realm.metadata().params.minIndexInterval,
            hasIndexFile ? SSTableReader.getApproximateKeyCount(toScrub) : 0);

        this.fileAccessLock = new ReentrantReadWriteLock();
        // loop through each partition, deserializing to check for damage.
        // We'll also loop through the index at the same time, using the position from the index to recover if the
        // partition header (key or data size) is corrupt. (This means our position in the index file will be one
        // partition "ahead" of the data file.)
        this.dataFile = isOffline
                        ? sstable.openDataReader()
                        : sstable.openDataReader(CompactionManager.instance.getRateLimiter());

        try
        {
            this.indexIterator = hasIndexFile
                                 ? openIndexIterator()
                                 : null;
        }
        catch (RuntimeException ex)
        {
            outputHandler.warn("Detected corruption in the index file - cannot open index iterator", ex);
        }

        this.scrubInfo = new ScrubInfo(dataFile, sstable, fileAccessLock.readLock());

        if (reinsertOverflowedTTLRows)
            outputHandler.output("Starting scrub with reinsert overflowed TTL option");
    }

    private ScrubPartitionIterator openIndexIterator()
    {
        try
        {
            return sstable.scrubPartitionsIterator();
        }
        catch (IOException e)
        {
            outputHandler.warn("Index is unreadable.");
        }
        return null;
    }

    private UnfilteredRowIterator withValidation(UnfilteredRowIterator iter, File file)
    {
        return checkData ? UnfilteredRowIterators.withValidation(iter, file) : iter;
    }

    private String keyString(DecoratedKey key)
    {
        if (key == null)
            return "(unknown)";

        try
        {
            return realm.metadata().partitionKeyType.getString(key.getKey());
        }
        catch (Exception e)
        {
            return String.format("(corrupted; hex value: %s)", ByteBufferUtil.bytesToHex(key.getKey()));
        }
    }

    public List<SSTableReader>  scrub()
    {
        List<SSTableReader> finished = new ArrayList<>();
        outputHandler.output(String.format("Scrubbing %s (%s)", sstable, FBUtilities.prettyPrintMemory(dataFile.length())));
        try (SSTableRewriter writer = SSTableRewriter.construct(realm, transaction, false, sstable.maxDataAge);
             Refs<SSTableReader> refs = Refs.ref(Collections.singleton(sstable)))
        {
            assert !indexAvailable() || indexIterator.dataPosition() == 0 : indexIterator.dataPosition();

            StatsMetadata metadata = sstable.getSSTableMetadata();
            writer.switchWriter(CompactionManager.createWriter(realm, destination, expectedBloomFilterSize, metadata.repairedAt, metadata.pendingRepair, metadata.isTransient, sstable, transaction));

            DecoratedKey prevKey = null;

            while (!dataFile.isEOF())
            {
                if (scrubInfo.isStopRequested())
                    throw new CompactionInterruptedException(scrubInfo.getProgress());

                // position in a data file where the partition starts
                long dataStart = dataFile.getFilePointer();
                outputHandler.debug("Reading row at " + dataStart);

                DecoratedKey key = null;
                Throwable keyReadError = null;
                try
                {
                    ByteBuffer raw = ByteBufferUtil.readWithShortLength(dataFile);
                    if (!realm.metadataRef().getLocal().isIndex())
                        realm.metadataRef().getLocal().partitionKeyType.validate(raw);
                    key = sstable.decorateKey(raw);
                }
                catch (Throwable th)
                {
                    keyReadError = th;
                    throwIfFatal(th);
                    // check for null key below
                }

                // position of the partition in a data file, it points to the beginning of the partition key
                long dataStartFromIndex = -1;
                // size of the partition (including partition key)
                long dataSizeFromIndex = -1;
                ByteBuffer currentIndexKey = null;
                if (indexAvailable())
                {
                    currentIndexKey = indexIterator.key();
                    dataStartFromIndex = indexIterator.dataPosition();
                    if (!indexIterator.isExhausted())
                    {
                        try
                        {
                            indexIterator.advance();
                            if (!indexIterator.isExhausted())
                                dataSizeFromIndex = indexIterator.dataPosition() - dataStartFromIndex;
                        }
                        catch (Throwable th)
                        {
                            throwIfFatal(th);
                            outputHandler.warn(String.format(
                                "Failed to advance to the next index position. Index is corrupted. " +
                                "Continuing without the index. " +
                                "Last position read is %d.", indexIterator.dataPosition()), th);
                            indexIterator.close();
                            indexIterator = null;
                            currentIndexKey = null;
                            dataStartFromIndex = -1;
                            dataSizeFromIndex = -1;
                        }
                    }
                }

                String keyName = key == null ? "(unreadable key)" : keyString(key);
                outputHandler.debug(String.format("partition %s is %s", keyName, FBUtilities.prettyPrintMemory(dataSizeFromIndex)));

                try
                {
                    if (key == null)
                        throw new IOError(new IOException("Unable to read partition key from data file", keyReadError));

                    if (currentIndexKey != null && !key.getKey().equals(currentIndexKey))
                    {
                        throw new IOError(new IOException(String.format("Key from data file (%s) does not match key from index file (%s)",
                                //ByteBufferUtil.bytesToHex(key.getKey()), ByteBufferUtil.bytesToHex(currentIndexKey))));
                                "_too big_", ByteBufferUtil.bytesToHex(currentIndexKey))));
                    }

                    if (indexIterator != null && dataSizeFromIndex > dataFile.length())
                        throw new IOError(new IOException("Impossible partition size (greater than file length): " + dataSizeFromIndex));

                    if (indexIterator != null && dataStart != dataStartFromIndex)
                        outputHandler.warn(String.format("Data file partition position %d differs from index file row position %d", dataStart, dataStartFromIndex));

                    if (tryAppend(prevKey, key, writer))
                        prevKey = key;
                }
                catch (Throwable th)
                {
                    throwIfFatal(th);
                    outputHandler.warn(String.format("Error reading partition %s (stacktrace follows):", keyName), th);

                    if (currentIndexKey != null
                        && (key == null || !key.getKey().equals(currentIndexKey) || dataStart != dataStartFromIndex))
                    {

// position where the row should start in a data file (right after the partition key)
                        long rowStartFromIndex = dataStartFromIndex + TypeSizes.SHORT_SIZE + currentIndexKey.remaining();
                        outputHandler.output(String.format("Retrying from partition index; data is %s bytes starting at %s",
                                                           dataSizeFromIndex, rowStartFromIndex));
                        key = sstable.decorateKey(currentIndexKey);
                        try
                        {
                            if (!realm.metadataRef().getLocal().isIndex())
                                realm.metadataRef().getLocal().partitionKeyType.validate(key.getKey());
                            dataFile.seek(rowStartFromIndex);

                            if (tryAppend(prevKey, key, writer))
                                prevKey = key;
                        }
                        catch (Throwable th2)
                        {
                            throwIfFatal(th2);
                            throwIfCannotContinue(key, th2);

                            outputHandler.warn("Retry failed too. Skipping to next partition (retry's stacktrace follows)", th2);
                            badPartitions++;
                            if (!seekToNextPartition())
                                break;
                        }
                    }
                    else
                    {
                        throwIfCannotContinue(key, th);

                        badPartitions++;
<<<<<<< HEAD
                        if (indexIterator != null)
                        {
                            outputHandler.warn("Partition starting at position " + dataStart + " is unreadable; skipping to next");
                            if (!seekToNextPartition())
                                break;
                        }
                        else
                        {
                            outputHandler.warn(String.format(
                                "Unrecoverable error while scrubbing %s." +
                                "Scrubbing cannot continue. The sstable will be marked for deletion. " +
                                "You can attempt manual recovery from the pre-scrub snapshot. " +
                                "You can also run nodetool repair to transfer the data from a healthy replica, if any.",
                            sstable));
                            // There's no way to resync and continue. Give up.
                            break;
                        }
=======
                        if (currentIndexKey != null)
                            if (!seekToNextPartition())
                                break;
>>>>>>> 3bdd2caa
                    }
                }
            }

            if (!outOfOrder.isEmpty())
            {
                // out of order partitions/rows, but no bad partition found - we can keep our repairedAt time
                long repairedAt = badPartitions > 0 ? ActiveRepairService.UNREPAIRED_SSTABLE : sstable.getSSTableMetadata().repairedAt;
                SSTableReader newInOrderSstable;
                try (SSTableWriter inOrderWriter = CompactionManager.createWriter(realm, destination, expectedBloomFilterSize, repairedAt, metadata.pendingRepair, metadata.isTransient, sstable, transaction))
                {
                    for (Partition partition : outOfOrder)
                        inOrderWriter.append(partition.unfilteredIterator());
                    newInOrderSstable = inOrderWriter.finish(-1, sstable.maxDataAge, true);
                }
                transaction.update(newInOrderSstable, false);
                finished.add(newInOrderSstable);
                outputHandler.warn(String.format("%d out of order partition (or partitions with out of order rows) found while scrubbing %s; " +
                                                 "Those have been written (in order) to a new sstable (%s)", outOfOrder.size(), sstable, newInOrderSstable));
            }

            // finish obsoletes the old sstable
            transaction.obsoleteOriginals();
            finished.addAll(writer.setRepairedAt(badPartitions > 0 ? ActiveRepairService.UNREPAIRED_SSTABLE : sstable.getSSTableMetadata().repairedAt).finish());
        }
        finally
        {
            if (isOffline)
                finished.forEach(sstable -> sstable.selfRef().release());
        }

        if (!finished.isEmpty())
        {
            outputHandler.output("Scrub of " + sstable + " complete: " + goodPartitions + " partitions in new sstable and " + emptyPartitions + " empty (tombstoned) partitions dropped");
            if (negativeLocalDeletionInfoMetrics.fixedRows > 0)
                outputHandler.output("Fixed " + negativeLocalDeletionInfoMetrics.fixedRows + " rows with overflowed local deletion time.");
            if (badPartitions > 0)
                outputHandler.warn("Unable to recover " + badPartitions + " partitions that were skipped.  You can attempt manual recovery from the pre-scrub snapshot.  You can also run nodetool repair to transfer the data from a healthy replica, if any");
        }
        else
        {
            if (badPartitions > 0)
                outputHandler.warn("No valid partitions found while scrubbing " + sstable + "; it is marked for deletion now. If you want to attempt manual recovery, you can find a copy in the pre-scrub snapshot");
            else
                outputHandler.output("Scrub of " + sstable + " complete; looks like all " + emptyPartitions + " partitions were tombstoned");
        }

        return finished; // already released
    }

    @SuppressWarnings("resource")
    private boolean tryAppend(DecoratedKey prevKey, DecoratedKey key, SSTableRewriter writer)
    {
        // OrderCheckerIterator will check, at iteration time, that the rows are in the proper order. If it detects
        // that one row is out of order, it will stop returning them. The remaining rows will be sorted and added
        // to the outOfOrder set that will be later written to a new SSTable.
        OrderCheckerIterator sstableIterator = new OrderCheckerIterator(getIterator(key),
                                                                        realm.metadata().comparator);

        try (UnfilteredRowIterator iterator = withValidation(sstableIterator, dataFile.getFile()))
        {
            if (prevKey != null && prevKey.compareTo(key) > 0)
            {
                saveOutOfOrderPartition(prevKey, key, iterator);
                return false;
            }

            if (!writer.tryAppend(iterator))
                emptyPartitions++;
            else
                goodPartitions++;
        }

        if (sstableIterator.hasRowsOutOfOrder())
        {
            outputHandler.warn(String.format("Out of order rows found in partition: %s", keyString(key)));
            outOfOrder.add(sstableIterator.getRowsOutOfOrder());
        }

        return true;
    }

    /**
     * Only wrap with {@link FixNegativeLocalDeletionTimeIterator} if {@link #reinsertOverflowedTTLRows} option
     * is specified
     */
    @SuppressWarnings("resource")
    private UnfilteredRowIterator getIterator(DecoratedKey key)
    {
        RowMergingSSTableIterator rowMergingIterator = new RowMergingSSTableIterator(SSTableIdentityIterator.create(sstable, dataFile, key));
        return reinsertOverflowedTTLRows ? new FixNegativeLocalDeletionTimeIterator(rowMergingIterator,
                                                                                    outputHandler,
                                                                                    negativeLocalDeletionInfoMetrics) : rowMergingIterator;
    }

    private boolean indexAvailable()
    {
        return indexIterator != null && !indexIterator.isExhausted();
    }

    private boolean seekToNextPartition()
    {
        while (indexAvailable())
        {
            long nextRowPositionFromIndex = indexIterator.dataPosition();

            try
            {
<<<<<<< HEAD
                dataFile.seek(nextRowPositionFromIndex);
=======
                dataFile.seek(nextPartitionPositionFromIndex);
>>>>>>> 3bdd2caa
                return true;
            }
            catch (Throwable th)
            {
                throwIfFatal(th);
                outputHandler.warn(String.format("Failed to seek to next row position %d", nextRowPositionFromIndex), th);
                badPartitions++;
            }

            try
            {
                indexIterator.advance();
            }
            catch (Throwable th)
            {
                outputHandler.warn("Failed to go to the next entry in index", th);
                throw Throwables.cleaned(th);
            }
        }

        return false;
    }

    private void saveOutOfOrderPartition(DecoratedKey prevKey, DecoratedKey key, UnfilteredRowIterator iterator)
    {
        // TODO bitch if the row is too large?  if it is there's not much we can do ...
        outputHandler.warn(String.format("Out of order partition detected (%s found after %s)",
                                         keyString(key), keyString(prevKey)));
        outOfOrder.add(ImmutableBTreePartition.create(iterator));
    }

    private void throwIfFatal(Throwable th)
    {
        if (th instanceof Error && !(th instanceof AssertionError || th instanceof IOError))
            throw (Error) th;
    }

    private void throwIfCannotContinue(DecoratedKey key, Throwable th)
    {
        if (isIndex)
        {
            outputHandler.warn(String.format("An error occurred while scrubbing the partition with key '%s' for an index table. " +
                                             "Scrubbing will abort for this table and the index will be rebuilt.", keyString(key)));
            throw new IOError(th);
        }

        if (isCommutative && !skipCorrupted)
        {
            outputHandler.warn(String.format("An error occurred while scrubbing the partition with key '%s'.  Skipping corrupt " +
                                             "data in counter tables will result in undercounts for the affected " +
                                             "counters (see CASSANDRA-2759 for more details), so by default the scrub will " +
                                             "stop at this point.  If you would like to skip the row anyway and continue " +
                                             "scrubbing, re-run the scrub with the --skip-corrupted option.",
                                             keyString(key)));
            throw new IOError(th);
        }
    }

    public void close()
    {
        fileAccessLock.writeLock().lock();
        try
        {
            FileUtils.closeQuietly(dataFile);
        FileUtils.closeQuietly(indexIterator);
        }
        finally
        {
            fileAccessLock.writeLock().unlock();
        }
    }

    public TableOperation getScrubInfo()
    {
        return scrubInfo;
    }

    private static class ScrubInfo extends AbstractTableOperation
    {
        private final RandomAccessReader dataFile;
        private final SSTableReader sstable;
        private final UUID scrubCompactionId;
        private final Lock fileReadLock;

        public ScrubInfo(RandomAccessReader dataFile, SSTableReader sstable, Lock fileReadLock)
        {
            this.dataFile = dataFile;
            this.sstable = sstable;
            this.fileReadLock = fileReadLock;
            scrubCompactionId = UUIDGen.getTimeUUID();
        }

        public OperationProgress getProgress()
        {
            fileReadLock.lock();
            try
            {
                return new OperationProgress(sstable.metadata(),
                                             OperationType.SCRUB,
                                             dataFile.getFilePointer(),
                                             dataFile.length(),
                                             scrubCompactionId,
                                             ImmutableSet.of(sstable));
            }
            catch (Exception e)
            {
                throw new RuntimeException(e);
            }
            finally
            {
                fileReadLock.unlock();
            }
        }

        public boolean isGlobal()
        {
            return false;
        }
    }

    @VisibleForTesting
    public ScrubResult scrubWithResult()
    {
        List<SSTableReader> scrubbed = scrub();
        return new ScrubResult(this, scrubbed);
    }

    public static final class ScrubResult
    {
        public final int goodPartitions;
        public final int badPartitions;
        public final int emptyPartitions;
        public final List<SSTableReader> scrubbed;

        public ScrubResult(Scrubber scrubber, List<SSTableReader> scrubbed)
        {
            this.goodPartitions = scrubber.goodPartitions;
            this.badPartitions = scrubber.badPartitions;
            this.emptyPartitions = scrubber.emptyPartitions;
            this.scrubbed = scrubbed;
        }
    }

    public class NegativeLocalDeletionInfoMetrics
    {
        public volatile int fixedRows = 0;
    }

    /**
     * During 2.x migration, under some circumstances rows might have gotten duplicated.
     * Merging iterator merges rows with same clustering.
     *
     * For more details, refer to CASSANDRA-12144.
     */
    private static class RowMergingSSTableIterator extends WrappingUnfilteredRowIterator
    {
        Unfiltered nextToOffer = null;

        RowMergingSSTableIterator(UnfilteredRowIterator source)
        {
            super(source);
        }

        @Override
        public boolean hasNext()
        {
            return nextToOffer != null || wrapped.hasNext();
        }

        @Override
        public Unfiltered next()
        {
            Unfiltered next = nextToOffer != null ? nextToOffer : wrapped.next();

            if (next.isRow())
            {
                while (wrapped.hasNext())
                {
                    Unfiltered peek = wrapped.next();
                    if (!peek.isRow() || !next.clustering().equals(peek.clustering()))
                    {
                        nextToOffer = peek; // Offer peek in next call
                        return next;
                    }

                    // Duplicate row, merge it.
                    next = Rows.merge((Row) next, (Row) peek);
                }
            }

            nextToOffer = null;
            return next;
        }
    }

    /**
     * In some case like CASSANDRA-12127 the cells might have been stored in the wrong order. This decorator check the
     * cells order and collect the out of order cells to correct the problem.
     */
    private static final class OrderCheckerIterator extends AbstractIterator<Unfiltered> implements UnfilteredRowIterator
    {
        /**
         * The decorated iterator.
         */
        private final UnfilteredRowIterator iterator;

        private final ClusteringComparator comparator;

        private Unfiltered previous;

        /**
         * The partition containing the rows which are out of order.
         */
        private Partition rowsOutOfOrder;

        public OrderCheckerIterator(UnfilteredRowIterator iterator, ClusteringComparator comparator)
        {
            this.iterator = iterator;
            this.comparator = comparator;
        }

        public TableMetadata metadata()
        {
            return iterator.metadata();
        }

        public boolean isReverseOrder()
        {
            return iterator.isReverseOrder();
        }

        public RegularAndStaticColumns columns()
        {
            return iterator.columns();
        }

        public DecoratedKey partitionKey()
        {
            return iterator.partitionKey();
        }

        public Row staticRow()
        {
            return iterator.staticRow();
        }

        @Override
        public boolean isEmpty()
        {
            return iterator.isEmpty();
        }

        public void close()
        {
            iterator.close();
        }

        public DeletionTime partitionLevelDeletion()
        {
            return iterator.partitionLevelDeletion();
        }

        public EncodingStats stats()
        {
            return iterator.stats();
        }

        public boolean hasRowsOutOfOrder()
        {
            return rowsOutOfOrder != null;
        }

        public Partition getRowsOutOfOrder()
        {
            return rowsOutOfOrder;
        }

        protected Unfiltered computeNext()
        {
            if (!iterator.hasNext())
                return endOfData();

            Unfiltered next = iterator.next();

            // If we detect that some rows are out of order we will store and sort the remaining ones to insert them
            // in a separate SSTable.
            if (previous != null && comparator.compare(next, previous) < 0)
            {
                rowsOutOfOrder = ImmutableBTreePartition.create(UnfilteredRowIterators.concat(next, iterator), false);
                return endOfData();
            }
            previous = next;
            return next;
        }
    }

    /**
     * This iterator converts negative {@link AbstractCell#localDeletionTime()} into {@link AbstractCell#MAX_DELETION_TIME}
     *
     * This is to recover entries with overflowed localExpirationTime due to CASSANDRA-14092
     */
    private static final class FixNegativeLocalDeletionTimeIterator extends AbstractIterator<Unfiltered> implements UnfilteredRowIterator
    {
        /**
         * The decorated iterator.
         */
        private final UnfilteredRowIterator iterator;

        private final OutputHandler outputHandler;
        private final NegativeLocalDeletionInfoMetrics negativeLocalExpirationTimeMetrics;

        public FixNegativeLocalDeletionTimeIterator(UnfilteredRowIterator iterator, OutputHandler outputHandler,
                                                    NegativeLocalDeletionInfoMetrics negativeLocalDeletionInfoMetrics)
        {
            this.iterator = iterator;
            this.outputHandler = outputHandler;
            this.negativeLocalExpirationTimeMetrics = negativeLocalDeletionInfoMetrics;
        }

        public TableMetadata metadata()
        {
            return iterator.metadata();
        }

        public boolean isReverseOrder()
        {
            return iterator.isReverseOrder();
        }

        public RegularAndStaticColumns columns()
        {
            return iterator.columns();
        }

        public DecoratedKey partitionKey()
        {
            return iterator.partitionKey();
        }

        public Row staticRow()
        {
            return iterator.staticRow();
        }

        @Override
        public boolean isEmpty()
        {
            return iterator.isEmpty();
        }

        public void close()
        {
            iterator.close();
        }

        public DeletionTime partitionLevelDeletion()
        {
            return iterator.partitionLevelDeletion();
        }

        public EncodingStats stats()
        {
            return iterator.stats();
        }

        protected Unfiltered computeNext()
        {
            if (!iterator.hasNext())
                return endOfData();

            Unfiltered next = iterator.next();
            if (!next.isRow())
                return next;

            if (hasNegativeLocalExpirationTime((Row) next))
            {
                outputHandler.debug(String.format("Found row with negative local expiration time: %s", next.toString(metadata(), false)));
                negativeLocalExpirationTimeMetrics.fixedRows++;
                return fixNegativeLocalExpirationTime((Row) next);
            }

            return next;
        }

        private boolean hasNegativeLocalExpirationTime(Row next)
        {
            Row row = next;
            if (row.primaryKeyLivenessInfo().isExpiring() && row.primaryKeyLivenessInfo().localExpirationTime() < 0)
            {
                return true;
            }

            for (ColumnData cd : row)
            {
                if (cd.column().isSimple())
                {
                    Cell<?> cell = (Cell<?>)cd;
                    if (cell.isExpiring() && cell.localDeletionTime() < 0)
                        return true;
                }
                else
                {
                    ComplexColumnData complexData = (ComplexColumnData)cd;
                    for (Cell<?> cell : complexData)
                    {
                        if (cell.isExpiring() && cell.localDeletionTime() < 0)
                            return true;
                    }
                }
            }

            return false;
        }

        private Unfiltered fixNegativeLocalExpirationTime(Row row)
        {
            LivenessInfo livenessInfo = row.primaryKeyLivenessInfo();
            if (livenessInfo.isExpiring() && livenessInfo.localExpirationTime() < 0)
                livenessInfo = livenessInfo.withUpdatedTimestampAndLocalDeletionTime(livenessInfo.timestamp() + 1, AbstractCell.MAX_DELETION_TIME);

            return row.transformAndFilter(livenessInfo, row.deletion(), cd -> {
                if (cd.column().isSimple())
                {
                    Cell cell = (Cell)cd;
                    return cell.isExpiring() && cell.localDeletionTime() < 0
                           ? cell.withUpdatedTimestampAndLocalDeletionTime(cell.timestamp() + 1, AbstractCell.MAX_DELETION_TIME)
                           : cell;
                }
                else
                {
                    ComplexColumnData complexData = (ComplexColumnData)cd;
                    return complexData.transformAndFilter(cell -> cell.isExpiring() && cell.localDeletionTime() < 0
                                                                  ? cell.withUpdatedTimestampAndLocalDeletionTime(cell.timestamp() + 1, AbstractCell.MAX_DELETION_TIME)
                                                                  : cell);
                }
            }).clone(HeapCloner.instance);
        }
    }
}<|MERGE_RESOLUTION|>--- conflicted
+++ resolved
@@ -317,7 +317,6 @@
                         throwIfCannotContinue(key, th);
 
                         badPartitions++;
-<<<<<<< HEAD
                         if (indexIterator != null)
                         {
                             outputHandler.warn("Partition starting at position " + dataStart + " is unreadable; skipping to next");
@@ -335,11 +334,6 @@
                             // There's no way to resync and continue. Give up.
                             break;
                         }
-=======
-                        if (currentIndexKey != null)
-                            if (!seekToNextPartition())
-                                break;
->>>>>>> 3bdd2caa
                     }
                 }
             }
@@ -448,11 +442,7 @@
 
             try
             {
-<<<<<<< HEAD
                 dataFile.seek(nextRowPositionFromIndex);
-=======
-                dataFile.seek(nextPartitionPositionFromIndex);
->>>>>>> 3bdd2caa
                 return true;
             }
             catch (Throwable th)
