--- conflicted
+++ resolved
@@ -132,9 +132,16 @@
                         ? sstable.openDataReader()
                         : sstable.openDataReader(CompactionManager.instance.getRateLimiter());
 
-        this.indexIterator = hasIndexFile
-                             ? openIndexIterator()
-                             : null;
+        try
+        {
+            this.indexIterator = hasIndexFile
+                                 ? openIndexIterator()
+                                 : null;
+        }
+        catch (RuntimeException ex)
+        {
+            outputHandler.warn("Detected corruption in the index file - cannot open index iterator", ex);
+        }
 
         this.scrubInfo = new ScrubInfo(dataFile, sstable, fileAccessLock.readLock());
 
@@ -168,28 +175,7 @@
         try (SSTableRewriter writer = SSTableRewriter.construct(cfs, transaction, false, sstable.maxDataAge);
              Refs<SSTableReader> refs = Refs.ref(Collections.singleton(sstable)))
         {
-<<<<<<< HEAD
             assert !indexAvailable() || indexIterator.dataPosition() == 0 : indexIterator.dataPosition();
-=======
-            try
-            {
-                nextIndexKey = indexAvailable() ? ByteBufferUtil.readWithShortLength(indexFile) : null;
-                if (indexAvailable())
-                {
-                    // throw away variable so we don't have a side effect in the assert
-                    long firstRowPositionFromIndex = rowIndexEntrySerializer.deserializePositionAndSkip(indexFile);
-                    assert firstRowPositionFromIndex == 0 : firstRowPositionFromIndex;
-                }
-            }
-            catch (Throwable ex)
-            {
-                throwIfFatal(ex);
-                nextIndexKey = null;
-                nextRowPositionFromIndex = dataFile.length();
-                if (indexFile != null)
-                    indexFile.seek(indexFile.length());
-            }
->>>>>>> 07666e00
 
             StatsMetadata metadata = sstable.getSSTableMetadata();
             writer.switchWriter(CompactionManager.createWriter(cfs, destination, expectedBloomFilterSize, metadata.repairedAt, metadata.pendingRepair, metadata.isTransient, sstable, transaction));
@@ -218,14 +204,10 @@
                     // check for null key below
                 }
 
-<<<<<<< HEAD
                 // position of the partition in a data file, it points to the beginning of the partition key
-=======
->>>>>>> 07666e00
                 long dataStartFromIndex = -1;
                 // size of the partition (including partition key)
                 long dataSizeFromIndex = -1;
-<<<<<<< HEAD
                 ByteBuffer currentIndexKey = null;
                 if (indexAvailable())
                 {
@@ -252,21 +234,8 @@
                             dataStartFromIndex = -1;
                             dataSizeFromIndex = -1;
                         }
-=======
-
-                updateIndexKey();
-
-                if (indexAvailable())
-                {
-                    if (currentIndexKey != null)
-                    {
-                        dataStartFromIndex = currentRowPositionFromIndex + 2 + currentIndexKey.remaining();
-                        dataSizeFromIndex = nextRowPositionFromIndex - dataStartFromIndex;
->>>>>>> 07666e00
                     }
                 }
-
-                long dataStart = dataFile.getFilePointer();
 
                 // avoid an NPE if key is null
                 String keyName = key == null ? "(unreadable key)" : ByteBufferUtil.bytesToHex(key.getKey());
@@ -437,32 +406,6 @@
                                                                                     negativeLocalDeletionInfoMetrics) : rowMergingIterator;
     }
 
-<<<<<<< HEAD
-=======
-    private void updateIndexKey()
-    {
-        currentIndexKey = nextIndexKey;
-        currentRowPositionFromIndex = nextRowPositionFromIndex;
-        try
-        {
-            nextIndexKey = !indexAvailable() ? null : ByteBufferUtil.readWithShortLength(indexFile);
-
-            nextRowPositionFromIndex = !indexAvailable()
-                                       ? dataFile.length()
-                                       : rowIndexEntrySerializer.deserializePositionAndSkip(indexFile);
-        }
-        catch (Throwable th)
-        {
-            JVMStabilityInspector.inspectThrowable(th);
-            outputHandler.warn("Error reading index file", th);
-            nextIndexKey = null;
-            nextRowPositionFromIndex = dataFile.length();
-            if (indexFile != null)
-                indexFile.seek(indexFile.length());
-        }
-    }
-
->>>>>>> 07666e00
     private boolean indexAvailable()
     {
         return indexIterator != null && !indexIterator.isExhausted();
