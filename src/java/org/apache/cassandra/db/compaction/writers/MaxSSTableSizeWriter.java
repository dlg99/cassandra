/*
 * Licensed to the Apache Software Foundation (ASF) under one
 * or more contributor license agreements.  See the NOTICE file
 * distributed with this work for additional information
 * regarding copyright ownership.  The ASF licenses this file
 * to you under the Apache License, Version 2.0 (the
 * "License"); you may not use this file except in compliance
 * with the License.  You may obtain a copy of the License at
 *
 *     http://www.apache.org/licenses/LICENSE-2.0
 *
 * Unless required by applicable law or agreed to in writing, software
 * distributed under the License is distributed on an "AS IS" BASIS,
 * WITHOUT WARRANTIES OR CONDITIONS OF ANY KIND, either express or implied.
 * See the License for the specific language governing permissions and
 * limitations under the License.
 */
package org.apache.cassandra.db.compaction.writers;

import java.util.Set;

import org.apache.cassandra.db.ColumnFamilyStore;
import org.apache.cassandra.db.Directories;
import org.apache.cassandra.db.RowIndexEntry;
import org.apache.cassandra.db.SerializationHeader;
import org.apache.cassandra.db.compaction.OperationType;
import org.apache.cassandra.db.rows.UnfilteredRowIterator;
import org.apache.cassandra.db.lifecycle.LifecycleTransaction;
import org.apache.cassandra.io.sstable.Descriptor;
import org.apache.cassandra.io.sstable.format.SSTableReader;
import org.apache.cassandra.io.sstable.format.SSTableWriter;
import org.apache.cassandra.io.sstable.metadata.MetadataCollector;

public class MaxSSTableSizeWriter extends CompactionAwareWriter
{
    private final long maxSSTableSize;
    private final int level;
    private final long estimatedSSTables;
    private final Set<SSTableReader> allSSTables;
    private Directories.DataDirectory sstableDirectory;

    public MaxSSTableSizeWriter(ColumnFamilyStore cfs,
                                Directories directories,
                                LifecycleTransaction txn,
                                Set<SSTableReader> nonExpiredSSTables,
                                long maxSSTableSize,
                                int level)
    {
        this(cfs, directories, txn, nonExpiredSSTables, maxSSTableSize, level, false);
    }

    @Deprecated
    public MaxSSTableSizeWriter(ColumnFamilyStore cfs,
                                Directories directories,
                                LifecycleTransaction txn,
                                Set<SSTableReader> nonExpiredSSTables,
                                long maxSSTableSize,
                                int level,
                                boolean offline,
                                boolean keepOriginals)
    {
        this(cfs, directories, txn, nonExpiredSSTables, maxSSTableSize, level, keepOriginals);
    }

    public MaxSSTableSizeWriter(ColumnFamilyStore cfs,
                                Directories directories,
                                LifecycleTransaction txn,
                                Set<SSTableReader> nonExpiredSSTables,
                                long maxSSTableSize,
                                int level,
                                boolean keepOriginals)
    {
        super(cfs, directories, txn, nonExpiredSSTables, keepOriginals);
        this.allSSTables = txn.originals();
        this.level = level;
        this.maxSSTableSize = maxSSTableSize;

        long totalSize = getTotalWriteSize(nonExpiredSSTables, estimatedTotalKeys, cfs, txn.opType());
        estimatedSSTables = Math.max(1, totalSize / maxSSTableSize);
    }

    /**
     * Gets the estimated total amount of data to write during compaction
     */
    private static long getTotalWriteSize(Iterable<SSTableReader> nonExpiredSSTables, long estimatedTotalKeys, ColumnFamilyStore cfs, OperationType compactionType)
    {
        long estimatedKeysBeforeCompaction = 0;
        for (SSTableReader sstable : nonExpiredSSTables)
            estimatedKeysBeforeCompaction += sstable.estimatedKeys();
        estimatedKeysBeforeCompaction = Math.max(1, estimatedKeysBeforeCompaction);
        double estimatedCompactionRatio = (double) estimatedTotalKeys / estimatedKeysBeforeCompaction;

        return Math.round(estimatedCompactionRatio * cfs.getExpectedCompactedFileSize(nonExpiredSSTables, compactionType));
    }

    protected boolean realAppend(UnfilteredRowIterator partition)
    {
        RowIndexEntry rie = sstableWriter.append(partition);
<<<<<<< HEAD
        if (sstableWriter.currentWriter().getEstimatedOnDiskBytesWritten() > maxSSTableSize)
        {
            switchCompactionLocation(sstableDirectory);
        }
=======
        if (sstableWriter.currentWriter().getOnDiskFilePointer() > maxSSTableSize)
            switchCompactionLocation(getWriteDirectory(getExpectedWriteSize()));
>>>>>>> b58a5c86
        return rie != null;
    }

    @Override
    public void switchCompactionLocation(Directories.DataDirectory location)
    {
        sstableDirectory = location;
        @SuppressWarnings("resource")
        SSTableWriter writer = SSTableWriter.create(Descriptor.fromFilename(cfs.getSSTablePath(getDirectories().getLocationForDisk(sstableDirectory))),
                                                    estimatedTotalKeys / estimatedSSTables,
                                                    minRepairedAt,
                                                    cfs.metadata,
                                                    new MetadataCollector(allSSTables, cfs.metadata.comparator, level),
                                                    SerializationHeader.make(cfs.metadata, nonExpiredSSTables),
                                                    cfs.indexManager.listIndexes(),
                                                    txn);

        sstableWriter.switchWriter(writer);
    }

    @Override
    protected long getExpectedWriteSize()
    {
        return expectedWriteSize;
    }
}<|MERGE_RESOLUTION|>--- conflicted
+++ resolved
@@ -96,15 +96,10 @@
     protected boolean realAppend(UnfilteredRowIterator partition)
     {
         RowIndexEntry rie = sstableWriter.append(partition);
-<<<<<<< HEAD
         if (sstableWriter.currentWriter().getEstimatedOnDiskBytesWritten() > maxSSTableSize)
         {
             switchCompactionLocation(sstableDirectory);
         }
-=======
-        if (sstableWriter.currentWriter().getOnDiskFilePointer() > maxSSTableSize)
-            switchCompactionLocation(getWriteDirectory(getExpectedWriteSize()));
->>>>>>> b58a5c86
         return rie != null;
     }
 
@@ -128,6 +123,6 @@
     @Override
     protected long getExpectedWriteSize()
     {
-        return expectedWriteSize;
+        return Math.min(maxSSTableSize, super.getExpectedWriteSize());
     }
 }