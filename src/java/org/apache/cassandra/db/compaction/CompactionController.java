--- conflicted
+++ resolved
@@ -17,16 +17,11 @@
  */
 package org.apache.cassandra.db.compaction;
 
-<<<<<<< HEAD
-import java.util.*;
-import java.util.function.Predicate;
-=======
 import java.util.Collections;
 import java.util.HashSet;
 import java.util.Iterator;
-import java.util.List;
 import java.util.Set;
->>>>>>> 1bf824c5
+import java.util.function.Predicate;
 
 import org.apache.cassandra.db.Memtable;
 import com.google.common.collect.Iterables;
@@ -81,11 +76,8 @@
         this.cfs = cfs;
         this.gcBefore = gcBefore;
         this.compacting = compacting;
-<<<<<<< HEAD
         compactingRepaired = compacting != null && compacting.stream().allMatch(SSTableReader::isRepaired);
-=======
         this.ignoreOverlaps = ignoreOverlaps;
->>>>>>> 1bf824c5
         refreshOverlaps();
         if (NEVER_PURGE_TOMBSTONES)
             logger.warn("You are running with -Dcassandra.never_purge_tombstones=true, this is dangerous!");
@@ -161,15 +153,10 @@
         if (compacting == null || NEVER_PURGE_TOMBSTONES)
             return Collections.<SSTableReader>emptySet();
 
-<<<<<<< HEAD
         if (cfStore.getCompactionStrategyManager().onlyPurgeRepairedTombstones() && !Iterables.all(compacting, SSTableReader::isRepaired))
             return Collections.emptySet();
 
-        List<SSTableReader> candidates = new ArrayList<>();
-
-=======
         Set<SSTableReader> candidates = new HashSet<>();
->>>>>>> 1bf824c5
         long minTimestamp = Long.MAX_VALUE;
 
         for (SSTableReader candidate : compacting)
@@ -180,10 +167,6 @@
                 minTimestamp = Math.min(minTimestamp, candidate.getMinTimestamp());
         }
 
-<<<<<<< HEAD
-        for (Memtable memtable : cfStore.getTracker().getView().getAllMemtables())
-            minTimestamp = Math.min(minTimestamp, memtable.getMinTimestamp());
-=======
         // When ignoring overlaps, we judge solely based on the fact whether or not the sstable has to be expired
         if (ignoreOverlaps)
             return candidates;
@@ -195,7 +178,9 @@
             if (sstable.getSSTableMetadata().maxLocalDeletionTime >= gcBefore)
                 minTimestamp = Math.min(minTimestamp, sstable.getMinTimestamp());
         }
->>>>>>> 1bf824c5
+
+        for (Memtable memtable : cfStore.getTracker().getView().getAllMemtables())
+            minTimestamp = Math.min(minTimestamp, memtable.getMinTimestamp());
 
         // At this point, minTimestamp denotes the lowest timestamp of any relevant
         // SSTable or Memtable that contains a constructive value. candidates contains all the
@@ -212,11 +197,7 @@
             }
             else
             {
-<<<<<<< HEAD
                logger.trace("Dropping expired SSTable {} (maxLocalDeletionTime={}, gcBefore={})",
-=======
-                logger.debug("Dropping expired SSTable {} (maxLocalDeletionTime={}, gcBefore={})",
->>>>>>> 1bf824c5
                         candidate, candidate.getSSTableMetadata().maxLocalDeletionTime, gcBefore);
             }
         }
@@ -288,16 +269,14 @@
             overlappingSSTables.release();
     }
 
-<<<<<<< HEAD
     public boolean compactingRepaired()
     {
         return !cfs.getCompactionStrategyManager().onlyPurgeRepairedTombstones() || compactingRepaired;
     }
 
-=======
+
     protected boolean ignoreOverlaps()
     {
         return ignoreOverlaps;
     }
->>>>>>> 1bf824c5
 }