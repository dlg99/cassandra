--- conflicted
+++ resolved
@@ -181,15 +181,9 @@
                 double compressionRatio = scanners.getCompressionRatio();
                 if (compressionRatio == MetadataCollector.NO_COMPRESSION_RATIO)
                     compressionRatio = 1.0;
-<<<<<<< HEAD
 
                 long lastBytesScanned = 0;
 
-=======
-
-                long lastBytesScanned = 0;
-
->>>>>>> bd14400a
                 if (!controller.cfs.getCompactionStrategyManager().isActive())
                     throw new CompactionInterruptedException(ci.getCompactionInfo());
 
