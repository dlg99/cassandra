--- conflicted
+++ resolved
@@ -27,22 +27,20 @@
 import com.google.common.base.Predicate;
 import com.google.common.collect.Iterables;
 import com.google.common.collect.Sets;
-import com.google.common.primitives.Ints;
 import com.google.common.util.concurrent.RateLimiter;
-
-import org.apache.cassandra.db.Directories;
-import org.apache.cassandra.db.compaction.writers.CompactionAwareWriter;
-import org.apache.cassandra.db.compaction.writers.DefaultCompactionWriter;
-import org.apache.cassandra.io.sstable.format.SSTableReader;
 import org.apache.commons.lang3.StringUtils;
 import org.slf4j.Logger;
 import org.slf4j.LoggerFactory;
 
 import org.apache.cassandra.config.DatabaseDescriptor;
 import org.apache.cassandra.db.ColumnFamilyStore;
+import org.apache.cassandra.db.Directories;
 import org.apache.cassandra.db.SystemKeyspace;
 import org.apache.cassandra.db.compaction.CompactionManager.CompactionExecutorStatsCollector;
+import org.apache.cassandra.db.compaction.writers.CompactionAwareWriter;
+import org.apache.cassandra.db.compaction.writers.DefaultCompactionWriter;
 import org.apache.cassandra.db.lifecycle.LifecycleTransaction;
+import org.apache.cassandra.io.sstable.format.SSTableReader;
 import org.apache.cassandra.io.sstable.metadata.MetadataCollector;
 import org.apache.cassandra.service.ActiveRepairService;
 import org.apache.cassandra.utils.FBUtilities;
@@ -62,23 +60,15 @@
         this(cfs, txn, gcBefore, false);
     }
 
-    @Deprecated
-    public CompactionTask(ColumnFamilyStore cfs, LifecycleTransaction txn, int gcBefore, boolean offline, boolean keepOriginals)
-    {
-<<<<<<< HEAD
-        this(cfs, txn, gcBefore, keepOriginals);
-    }
-
-    public CompactionTask(ColumnFamilyStore cfs, LifecycleTransaction txn, int gcBefore, boolean keepOriginals)
-=======
-        this(cfs, txn, gcBefore, offline, keepOriginals, false);
+    public CompactionTask(ColumnFamilyStore cfs, LifecycleTransaction txn, int gcBefore, boolean ignoreOverlaps)
+    {
+        this(cfs, txn, gcBefore, false, ignoreOverlaps);
     }
 
     /**
-     * {@param ignoreOverlaps} is only used by the {@code TimeWindowCompactionStrategy}, so it defaults to {@code false}
+     * {@param ignoreOverlaps} is only used by the {@code TimeWindowCompactionStrategy}, so it defaults to {@code false}.
      */
-    public CompactionTask(ColumnFamilyStore cfs, LifecycleTransaction txn, int gcBefore, boolean offline, boolean keepOriginals, boolean ignoreOverlaps)
->>>>>>> c3b3d1e9
+    private CompactionTask(ColumnFamilyStore cfs, LifecycleTransaction txn, int gcBefore, boolean keepOriginals, boolean ignoreOverlaps)
     {
         super(cfs, txn);
         this.gcBefore = gcBefore;
