/*
 * Licensed to the Apache Software Foundation (ASF) under one
 * or more contributor license agreements.  See the NOTICE file
 * distributed with this work for additional information
 * regarding copyright ownership.  The ASF licenses this file
 * to you under the Apache License, Version 2.0 (the
 * "License"); you may not use this file except in compliance
 * with the License.  You may obtain a copy of the License at
 *
 *     http://www.apache.org/licenses/LICENSE-2.0
 *
 * Unless required by applicable law or agreed to in writing, software
 * distributed under the License is distributed on an "AS IS" BASIS,
 * WITHOUT WARRANTIES OR CONDITIONS OF ANY KIND, either express or implied.
 * See the License for the specific language governing permissions and
 * limitations under the License.
 */

package org.apache.cassandra.db.lifecycle;

import java.io.File;
import java.util.HashMap;
import java.util.List;
import java.util.Map;

import org.slf4j.Logger;
import org.slf4j.LoggerFactory;

import org.apache.cassandra.io.util.FileUtils;
import org.apache.cassandra.utils.NativeLibrary;

/**
 * Because a column family may have sstables on different disks and disks can
 * be removed, we duplicate log files into many replicas so as to have a file
 * in each directory where sstables exist.
 *
 * Each replica contains the exact same content but we do allow for final
 * partial records in case we crashed after writing to one replica but
 * before compliting the write to another replica.
 *
 * @see LogFile
 */
final class LogReplica implements AutoCloseable
{
    private static final Logger logger = LoggerFactory.getLogger(LogReplica.class);

    private final File file;
    private int directoryDescriptor;
    private final Map<String, String> errors = new HashMap<>();

    static LogReplica create(File directory, String fileName)
    {
        return new LogReplica(new File(fileName), NativeLibrary.tryOpenDirectory(directory.getPath()));
    }

    static LogReplica open(File file)
    {
        return new LogReplica(file, NativeLibrary.tryOpenDirectory(file.getParentFile().getPath()));
    }

    LogReplica(File file, int directoryDescriptor)
    {
        this.file = file;
        this.directoryDescriptor = directoryDescriptor;
    }

    File file()
    {
        return file;
    }

    List<String> readLines()
    {
        return FileUtils.readLines(file);
    }

    String getFileName()
    {
        return file.getName();
    }

    String getDirectory()
    {
        return file.getParent();
    }

    void append(LogRecord record)
    {
        boolean existed = exists();
        FileUtils.appendAndSync(file, record.toString());

        // If the file did not exist before appending the first
        // line, then sync the directory as well since now it must exist
        if (!existed)
<<<<<<< HEAD
            syncDirectory();
    }

    void syncDirectory()
    {
        if (directoryDescriptor >= 0)
            NativeLibrary.trySync(directoryDescriptor);
=======
            syncFolder(); // won't throw, error only logged
    }

    Throwable syncFolder()
    {
        try
        {
            if (folderDescriptor >= 0)
                NativeLibrary.trySync(folderDescriptor);

            return null;
        }
        catch (Throwable err)
        {
            logger.warn("Failed to sync directory: {}", err.getMessage());
            return err;
        }
>>>>>>> 83b93bc4
    }

    void delete()
    {
        LogTransaction.delete(file);
<<<<<<< HEAD
        syncDirectory();
=======
        syncFolder(); // won't throw, error only logged
>>>>>>> 83b93bc4
    }

    boolean exists()
    {
        return file.exists();
    }

    public void close()
    {
        if (directoryDescriptor >= 0)
        {
            NativeLibrary.tryCloseFD(directoryDescriptor);
            directoryDescriptor = -1;
        }
    }

    @Override
    public String toString()
    {
        return String.format("[%s] ", file);
    }

    void setError(String line, String error)
    {
        errors.put(line, error);
    }

    void printContentsWithAnyErrors(StringBuilder str)
    {
        str.append(file.getPath());
        str.append(System.lineSeparator());
        FileUtils.readLines(file).forEach(line -> printLineWithAnyError(str, line));
    }

    private void printLineWithAnyError(StringBuilder str, String line)
    {
        str.append('\t');
        str.append(line);
        str.append(System.lineSeparator());

        String error = errors.get(line);
        if (error != null)
        {
            str.append("\t\t***");
            str.append(error);
            str.append(System.lineSeparator());
        }
    }
}<|MERGE_RESOLUTION|>--- conflicted
+++ resolved
@@ -92,24 +92,15 @@
         // If the file did not exist before appending the first
         // line, then sync the directory as well since now it must exist
         if (!existed)
-<<<<<<< HEAD
-            syncDirectory();
+            syncDirectory(); // won't throw, error only logged
     }
 
-    void syncDirectory()
-    {
-        if (directoryDescriptor >= 0)
-            NativeLibrary.trySync(directoryDescriptor);
-=======
-            syncFolder(); // won't throw, error only logged
-    }
-
-    Throwable syncFolder()
+    Throwable syncDirectory()
     {
         try
         {
-            if (folderDescriptor >= 0)
-                NativeLibrary.trySync(folderDescriptor);
+            if (directoryDescriptor >= 0)
+                NativeLibrary.trySync(directoryDescriptor);
 
             return null;
         }
@@ -118,17 +109,12 @@
             logger.warn("Failed to sync directory: {}", err.getMessage());
             return err;
         }
->>>>>>> 83b93bc4
     }
 
     void delete()
     {
         LogTransaction.delete(file);
-<<<<<<< HEAD
-        syncDirectory();
-=======
-        syncFolder(); // won't throw, error only logged
->>>>>>> 83b93bc4
+        syncDirectory(); // won't throw, error only logged
     }
 
     boolean exists()
