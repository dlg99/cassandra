/*
 * Licensed to the Apache Software Foundation (ASF) under one
 * or more contributor license agreements.  See the NOTICE file
 * distributed with this work for additional information
 * regarding copyright ownership.  The ASF licenses this file
 * to you under the Apache License, Version 2.0 (the
 * "License"); you may not use this file except in compliance
 * with the License.  You may obtain a copy of the License at
 *
 *     http://www.apache.org/licenses/LICENSE-2.0
 *
 * Unless required by applicable law or agreed to in writing, software
 * distributed under the License is distributed on an "AS IS" BASIS,
 * WITHOUT WARRANTIES OR CONDITIONS OF ANY KIND, either express or implied.
 * See the License for the specific language governing permissions and
 * limitations under the License.
 */
package org.apache.cassandra.db.commitlog;

import java.io.File;
import java.io.IOException;
import java.nio.ByteBuffer;
import java.nio.channels.FileChannel;
import java.nio.file.StandardOpenOption;
<<<<<<< HEAD
import java.util.ArrayList;
import java.util.Collection;
import java.util.Collections;
import java.util.Comparator;
import java.util.Iterator;
import java.util.List;
import java.util.Map;
=======
import java.util.*;
>>>>>>> 80af094a
import java.util.concurrent.ConcurrentHashMap;
import java.util.concurrent.ConcurrentMap;
import java.util.concurrent.atomic.AtomicInteger;
import java.util.zip.CRC32;

import org.cliffc.high_scale_lib.NonBlockingHashMap;

import org.apache.cassandra.concurrent.TPC;
import org.apache.cassandra.config.DatabaseDescriptor;
import org.apache.cassandra.db.Mutation;
import org.apache.cassandra.db.commitlog.CommitLog.Configuration;
import org.apache.cassandra.db.partitions.PartitionUpdate;
import org.apache.cassandra.io.FSWriteError;
import org.apache.cassandra.io.util.FileUtils;
import org.apache.cassandra.schema.Schema;
import org.apache.cassandra.schema.TableId;
import org.apache.cassandra.schema.TableMetadata;
import org.apache.cassandra.utils.NativeLibrary;
import org.apache.cassandra.utils.IntegerInterval;
import org.apache.cassandra.utils.concurrent.OpOrder;
import org.apache.cassandra.utils.concurrent.WaitQueue;

import static org.apache.cassandra.utils.FBUtilities.updateChecksumInt;

/*
 * A single commit log file on disk. Manages creation of the file and writing mutations to disk,
 * as well as tracking the last mutation position of any "dirty" CFs covered by the segment file. Segment
 * files are initially allocated to a fixed size and can grow to accomidate a larger value if necessary.
 */
public abstract class CommitLogSegment
{
    private final static long idBase;

    private CDCState cdcState = CDCState.PERMITTED;
    public enum CDCState
    {
        PERMITTED,
        FORBIDDEN,
        CONTAINS
    }
    Object cdcStateLock = new Object();

    private final static AtomicInteger nextId = new AtomicInteger(1);
    private static long replayLimitId;
    static
    {
        long maxId = Long.MIN_VALUE;
        for (File file : new File(DatabaseDescriptor.getCommitLogLocation()).listFiles())
        {
            if (CommitLogDescriptor.isValid(file.getName()))
                maxId = Math.max(CommitLogDescriptor.fromFileName(file.getName()).id, maxId);
        }
        replayLimitId = idBase = Math.max(System.currentTimeMillis(), maxId + 1);
    }

    // The commit log entry overhead in bytes (int: length + int: head checksum + int: tail checksum)
    public static final int ENTRY_OVERHEAD_SIZE = 4 + 4 + 4;

    // The commit log (chained) sync marker/header size in bytes (int: length + int: checksum [segmentId, position])
    static final int SYNC_MARKER_SIZE = 4 + 4;

    // The OpOrder used to order appends wrt sync
    private final OpOrder appendOrder = TPC.newOpOrder(this);

    private final AtomicInteger allocatePosition = new AtomicInteger();

    // Everything before this offset has been synced and written.  The SYNC_MARKER_SIZE bytes after
    // each sync are reserved, and point forwards to the next such offset.  The final
    // sync marker in a segment will be zeroed out, or point to a position too close to the EOF to fit a marker.
    private volatile int lastSyncedOffset;

    // The end position of the buffer. Initially set to its capacity and updated to point to the last written position
    // as the segment is being closed.
    // No need to be volatile as writes are protected by appendOrder barrier.
    private int endOfBuffer;

    // a signal for writers to wait on to confirm the log message they provided has been written to disk
    private final WaitQueue syncComplete = new WaitQueue();

    // a map of Cf->dirty interval in this segment; if interval is not covered by the clean set, the log contains unflushed data
    private final NonBlockingHashMap<TableId, IntegerInterval> tableDirty = new NonBlockingHashMap<>(1024);

    // a map of Cf->clean intervals; separate map from above to permit marking Cfs clean whilst the log is still in use
    private final ConcurrentHashMap<TableId, IntegerInterval.Set> tableClean = new ConcurrentHashMap<>();

    public final long id;

    final File logFile;
    final FileChannel channel;
    final int fd;

    protected final AbstractCommitLogSegmentManager manager;

    ByteBuffer buffer;
    private volatile boolean headerWritten;

    public final CommitLogDescriptor descriptor;

    static CommitLogSegment createSegment(CommitLog commitLog, AbstractCommitLogSegmentManager manager)
    {
        Configuration config = commitLog.configuration;
        CommitLogSegment segment = config.useEncryption() ? new EncryptedSegment(commitLog, manager)
                                                          : config.useCompression() ? new CompressedSegment(commitLog, manager)
                                                                                    : new MemoryMappedSegment(commitLog, manager);
        segment.writeLogHeader();
        return segment;
    }

    /**
     * Checks if the segments use a buffer pool.
     *
     * @param commitLog the commit log
     * @return <code>true</code> if the segments use a buffer pool, <code>false</code> otherwise.
     */
    static boolean usesBufferPool(CommitLog commitLog)
    {
        Configuration config = commitLog.configuration;
        return config.useEncryption() || config.useCompression();
    }

    static long getNextId()
    {
        return idBase + nextId.getAndIncrement();
    }

    /**
     * Constructs a new segment file.
     */
    CommitLogSegment(CommitLog commitLog, AbstractCommitLogSegmentManager manager)
    {
        this.manager = manager;

        id = getNextId();
        descriptor = new CommitLogDescriptor(id,
                                             commitLog.configuration.getCompressorClass(),
                                             commitLog.configuration.getEncryptionContext());
        logFile = new File(manager.storageDirectory, descriptor.fileName());

        try
        {
            channel = FileChannel.open(logFile.toPath(), StandardOpenOption.WRITE, StandardOpenOption.READ, StandardOpenOption.CREATE);
            fd = NativeLibrary.getfd(channel);
        }
        catch (IOException e)
        {
            throw new FSWriteError(e, logFile);
        }

        buffer = createBuffer(commitLog);
    }

    /**
     * Deferred writing of the commit log header until subclasses have had a chance to initialize
     */
    void writeLogHeader()
    {
        CommitLogDescriptor.writeHeader(buffer, descriptor, additionalHeaderParameters());
        endOfBuffer = buffer.capacity();
        lastSyncedOffset = buffer.position();
        allocatePosition.set(lastSyncedOffset + SYNC_MARKER_SIZE);
        headerWritten = true;
    }

    /**
     * Provide any additional header data that should be stored in the {@link CommitLogDescriptor}.
     */
    protected Map<String, String> additionalHeaderParameters()
    {
        return Collections.<String, String>emptyMap();
    }

    abstract ByteBuffer createBuffer(CommitLog commitLog);

    /**
     * Allocate space in this buffer for the provided mutation, and return the allocated Allocation object.
     * Returns null if there is not enough space in this segment, and a new segment is needed.
     */
    @SuppressWarnings("resource") //we pass the op order around
    Allocation allocate(Mutation mutation, int size)
    {
        final OpOrder.Group opGroup = appendOrder.start();
        try
        {
            int position = allocate(size);
            if (position < 0)
            {
                opGroup.close();
                return null;
            }
            markDirty(mutation, position);
            return new Allocation(this, opGroup, position, (ByteBuffer) buffer.duplicate().position(position).limit(position + size));
        }
        catch (Throwable t)
        {
            opGroup.close();
            throw t;
        }
    }

    static boolean shouldReplay(String name)
    {
        return CommitLogDescriptor.fromFileName(name).id < replayLimitId;
    }

    /**
     * FOR TESTING PURPOSES.
     */
    static void resetReplayLimit()
    {
        replayLimitId = getNextId();
    }

    // allocate bytes in the segment, or return -1 if not enough space
    private int allocate(int size)
    {
        while (true)
        {
            int prev = allocatePosition.get();
            int next = prev + size;
            if (next >= endOfBuffer)
                return -1;
            if (allocatePosition.compareAndSet(prev, next))
            {
                assert buffer != null;
                return prev;
            }
        }
    }

    // ensures no more of this segment is writeable, by allocating any unused section at the end and marking it discarded
    void discardUnusedTail()
    {
        // We guard this with the OpOrdering instead of synchronised due to potential dead-lock with CLSM.advanceAllocatingFrom()
        // Ensures endOfBuffer update is reflected in the buffer end position picked up by sync().
        // This actually isn't strictly necessary, as currently all calls to discardUnusedTail are executed either by the thread
        // running sync or within a mutation already protected by this OpOrdering, but to prevent future potential mistakes,
        // we duplicate the protection here so that the contract between discardUnusedTail() and sync() is more explicit.
        try (OpOrder.Group group = appendOrder.start())
        {
            while (true)
            {
                int prev = allocatePosition.get();

                int next = endOfBuffer + 1;
                if (prev >= next)
                {
                    // Already stopped allocating, might also be closed.
                    assert buffer == null || prev == buffer.capacity() + 1;
                    return;
                }
                if (allocatePosition.compareAndSet(prev, next))
                {
                    // Stopped allocating now. Can only succeed once, no further allocation or discardUnusedTail can succeed.
                    endOfBuffer = prev;
                    assert buffer != null && next == buffer.capacity() + 1;
                    return;
                }
            }
        }
    }

    /**
     * Wait for any appends or discardUnusedTail() operations started before this method was called
     */
    void waitForModifications()
    {
        // issue a barrier and wait for it
        appendOrder.awaitNewBarrier();
    }

    /**
     * Forces a disk flush for this segment file.
     */
    synchronized void sync()
    {
        if (!headerWritten)
            throw new IllegalStateException("commit log header has not been written");
        boolean close = false;
        // check we have more work to do
        if (allocatePosition.get() <= lastSyncedOffset + SYNC_MARKER_SIZE)
            return;
        // Note: Even if the very first allocation of this sync section failed, we still want to enter this
        // to ensure the segment is closed. As allocatePosition is set to 1 beyond the capacity of the buffer,
        // this will always be entered when a mutation allocation has been attempted after the marker allocation
        // succeeded in the previous sync.
        assert buffer != null;  // Only close once.

        int startMarker = lastSyncedOffset;
        // Allocate a new sync marker; this is both necessary in itself, but also serves to demarcate
        // the point at which we can safely consider records to have been completely written to.
        int nextMarker = allocate(SYNC_MARKER_SIZE);
        if (nextMarker < 0)
        {
            // Ensure no more of this CLS is writeable, and mark ourselves for closing.
            discardUnusedTail();
            close = true;

            // We use the buffer size as the synced position after a close instead of the end of the actual data
            // to make sure we only close the buffer once.
            // The endOfBuffer position may be incorrect at this point (to be written by another stalled thread).
            nextMarker = buffer.capacity();
        }

        // Wait for mutations to complete as well as endOfBuffer to have been written.
        waitForModifications();
        int sectionEnd = close ? endOfBuffer : nextMarker;

        // Possibly perform compression or encryption, writing to file and flush.
        write(startMarker, sectionEnd);

        // Signal the sync as complete.
        lastSyncedOffset = nextMarker;
        if (close)
            internalClose();
        syncComplete.signalAll();
    }

    /**
     * Create a sync marker to delineate sections of the commit log, typically created on each sync of the file.
     * The sync marker consists of a file pointer to where the next sync marker should be (effectively declaring the length
     * of this section), as well as a CRC value.
     *
     * @param buffer buffer in which to write out the sync marker.
     * @param offset Offset into the {@code buffer} at which to write the sync marker.
     * @param filePos The current position in the target file where the sync marker will be written (most likely different from the buffer position).
     * @param nextMarker The file position of where the next sync marker should be.
     */
    protected void writeSyncMarker(ByteBuffer buffer, int offset, int filePos, int nextMarker)
    {
        if (filePos > nextMarker)
            throw new IllegalArgumentException(String.format("commit log sync marker's current file position %d is greater than next file position %d", filePos, nextMarker));
        CRC32 crc = new CRC32();
        updateChecksumInt(crc, (int) (id & 0xFFFFFFFFL));
        updateChecksumInt(crc, (int) (id >>> 32));
        updateChecksumInt(crc, filePos);
        buffer.putInt(offset, nextMarker);
        buffer.putInt(offset + 4, (int) crc.getValue());
    }

    abstract void write(int lastSyncedOffset, int nextMarker);

    public boolean isStillAllocating()
    {
        return allocatePosition.get() < endOfBuffer;
    }

    /**
     * Discards a segment file when the log no longer requires it. The file may be left on disk if the archive script
     * requires it. (Potentially blocking operation)
     */
    void discard(boolean deleteFile)
    {
        close();
        if (deleteFile)
            FileUtils.deleteWithConfirm(logFile);
        manager.addSize(-onDiskSize());
    }

    /**
     * @return the current CommitLogPosition for this log segment
     */
    public CommitLogPosition getCurrentCommitLogPosition()
    {
        return new CommitLogPosition(id, allocatePosition.get());
    }

    /**
     * @return the file path to this segment
     */
    public String getPath()
    {
        return logFile.getPath();
    }

    /**
     * @return the file name of this segment
     */
    public String getName()
    {
        return logFile.getName();
    }

    void waitForFinalSync()
    {
        while (true)
        {
            WaitQueue.Signal signal = syncComplete.register(Thread.currentThread());
            if (lastSyncedOffset < endOfBuffer)
            {
                signal.awaitUninterruptibly();
            }
            else
            {
                signal.cancel();
                break;
            }
        }
    }

    void waitForSync(int position, org.apache.cassandra.metrics.Timer waitingOnCommit)
    {
        while (lastSyncedOffset < position)
        {
            WaitQueue.Signal signal = waitingOnCommit != null ?
<<<<<<< HEAD
                                      syncComplete.register(Thread.currentThread(), waitingOnCommit.time()) :
                                      syncComplete.register(Thread.currentThread());
=======
                                      syncComplete.register(waitingOnCommit.timer()) :
                                      syncComplete.register();
>>>>>>> 80af094a
            if (lastSyncedOffset < position)
                signal.awaitUninterruptibly();
            else
                signal.cancel();
        }
    }

    /**
     * Stop writing to this file, sync and close it. Does nothing if the file is already closed.
     */
    synchronized void close()
    {
        discardUnusedTail();
        sync();
        assert buffer == null;
    }

    /**
     * Close the segment file. Do not call from outside this class, use syncAndClose() instead.
     */
    protected void internalClose()
    {
        try
        {
            channel.close();
            buffer = null;
        }
        catch (IOException e)
        {
            throw new FSWriteError(e, getPath());
        }
    }

    public static<K> void coverInMap(ConcurrentMap<K, IntegerInterval> map, K key, int value)
    {
        IntegerInterval i = map.get(key);
        if (i == null)
        {
            i = map.putIfAbsent(key, new IntegerInterval(value, value));
            if (i == null)
                // success
                return;
        }
        i.expandToCover(value);
    }

    void markDirty(Mutation mutation, int allocatedPosition)
    {
        for (PartitionUpdate update : mutation.getPartitionUpdates())
            coverInMap(tableDirty, update.metadata().id, allocatedPosition);
    }

    /**
     * Marks the ColumnFamily specified by id as clean for this log segment. If the
     * given context argument is contained in this file, it will only mark the CF as
     * clean if no newer writes have taken place.
     *
     * @param tableId        the table that is now clean
     * @param startPosition  the start of the range that is clean
     * @param endPosition    the end of the range that is clean
     */
    public synchronized void markClean(TableId tableId, CommitLogPosition startPosition, CommitLogPosition endPosition)
    {
        if (startPosition.segmentId > id || endPosition.segmentId < id)
            return;
        if (!tableDirty.containsKey(tableId))
            return;
        int start = startPosition.segmentId == id ? startPosition.position : 0;
        int end = endPosition.segmentId == id ? endPosition.position : Integer.MAX_VALUE;
        tableClean.computeIfAbsent(tableId, k -> new IntegerInterval.Set()).add(start, end);
        removeCleanFromDirty();
    }

    private void removeCleanFromDirty()
    {
        // if we're still allocating from this segment, don't touch anything since it can't be done thread-safely
        if (isStillAllocating())
            return;

        Iterator<Map.Entry<TableId, IntegerInterval.Set>> iter = tableClean.entrySet().iterator();
        while (iter.hasNext())
        {
            Map.Entry<TableId, IntegerInterval.Set> clean = iter.next();
            TableId tableId = clean.getKey();
            IntegerInterval.Set cleanSet = clean.getValue();
            IntegerInterval dirtyInterval = tableDirty.get(tableId);
            if (dirtyInterval != null && cleanSet.covers(dirtyInterval))
            {
                tableDirty.remove(tableId);
                iter.remove();
            }
        }
    }

    /**
     * @return a collection of dirty CFIDs for this segment file.
     */
    public synchronized Collection<TableId> getDirtyTableIds()
    {
        if (tableClean.isEmpty() || tableDirty.isEmpty())
            return tableDirty.keySet();

        List<TableId> r = new ArrayList<>(tableDirty.size());
        for (Map.Entry<TableId, IntegerInterval> dirty : tableDirty.entrySet())
        {
            TableId tableId = dirty.getKey();
            IntegerInterval dirtyInterval = dirty.getValue();
            IntegerInterval.Set cleanSet = tableClean.get(tableId);
            if (cleanSet == null || !cleanSet.covers(dirtyInterval))
                r.add(dirty.getKey());
        }
        return r;
    }

    /**
     * @return true if this segment is unused and safe to recycle or delete
     */
    public synchronized boolean isUnused()
    {
        // if room to allocate, we're still in use as the active allocatingFrom,
        // so we don't want to race with updates to tableClean with removeCleanFromDirty
        if (isStillAllocating())
            return false;

        removeCleanFromDirty();
        return tableDirty.isEmpty();
    }

    /**
     * Check to see if a certain CommitLogPosition is contained by this segment file.
     *
     * @param   context the commit log segment position to be checked
     * @return  true if the commit log segment position is contained by this segment file.
     */
    public boolean contains(CommitLogPosition context)
    {
        return context.segmentId == id;
    }

    // For debugging, not fast
    public String dirtyString()
    {
        StringBuilder sb = new StringBuilder();
        for (TableId tableId : getDirtyTableIds())
        {
            TableMetadata m = Schema.instance.getTableMetadata(tableId);
            sb.append(m == null ? "<deleted>" : m.name).append(" (").append(tableId)
              .append(", dirty: ").append(tableDirty.get(tableId))
              .append(", clean: ").append(tableClean.get(tableId))
              .append("), ");
        }
        return sb.toString();
    }

    abstract public long onDiskSize();

    public long contentSize()
    {
        return lastSyncedOffset;
    }

    public long availableSize()
    {
        return endOfBuffer - allocatePosition.get();
    }

    @Override
    public String toString()
    {
        return "CommitLogSegment(" + getPath() + ')';
    }

    public static class CommitLogSegmentFileComparator implements Comparator<File>
    {
        public int compare(File f, File f2)
        {
            CommitLogDescriptor desc = CommitLogDescriptor.fromFileName(f.getName());
            CommitLogDescriptor desc2 = CommitLogDescriptor.fromFileName(f2.getName());
            return Long.compare(desc.id, desc2.id);
        }
    }

    public CDCState getCDCState()
    {
        return cdcState;
    }

    /**
     * Change the current cdcState on this CommitLogSegment. There are some restrictions on state transitions and this
     * method is idempotent.
     */
    public void setCDCState(CDCState newState)
    {
        if (newState == cdcState)
            return;

        // Also synchronized in CDCSizeTracker.processNewSegment and .processDiscardedSegment
        synchronized(cdcStateLock)
        {
            if (cdcState == CDCState.CONTAINS && newState != CDCState.CONTAINS)
                throw new IllegalArgumentException("Cannot transition from CONTAINS to any other state.");

            if (cdcState == CDCState.FORBIDDEN && newState != CDCState.PERMITTED)
                throw new IllegalArgumentException("Only transition from FORBIDDEN to PERMITTED is allowed.");

            cdcState = newState;
        }
    }

    /**
     * A simple class for tracking information about the portion of a segment that has been allocated to a log write.
     */
    protected static class Allocation
    {
        private final CommitLogSegment segment;
        private final OpOrder.Group appendOp;
        private final int position;
        private final ByteBuffer buffer;

        Allocation(CommitLogSegment segment, OpOrder.Group appendOp, int position, ByteBuffer buffer)
        {
            this.segment = segment;
            this.appendOp = appendOp;
            this.position = position;
            this.buffer = buffer;
        }

        CommitLogSegment getSegment()
        {
            return segment;
        }

        ByteBuffer getBuffer()
        {
            return buffer;
        }

        // markWritten() MUST be called once we are done with the segment or the CL will never flush
        // but must not be called more than once
        void markWritten()
        {
            appendOp.close();
        }

        void awaitDiskSync(org.apache.cassandra.metrics.Timer waitingOnCommit)
        {
            segment.waitForSync(position, waitingOnCommit);
        }

        @Override
        public String toString()
        {
            return String.format("Segment id %d, position %d, limit: %d", segment.id, buffer.position(), buffer.limit());
        }

        public CommitLogPosition getCommitLogPosition()
        {
            return new CommitLogPosition(segment.id, buffer.limit());
        }
    }
}<|MERGE_RESOLUTION|>--- conflicted
+++ resolved
@@ -22,17 +22,7 @@
 import java.nio.ByteBuffer;
 import java.nio.channels.FileChannel;
 import java.nio.file.StandardOpenOption;
-<<<<<<< HEAD
-import java.util.ArrayList;
-import java.util.Collection;
-import java.util.Collections;
-import java.util.Comparator;
-import java.util.Iterator;
-import java.util.List;
-import java.util.Map;
-=======
 import java.util.*;
->>>>>>> 80af094a
 import java.util.concurrent.ConcurrentHashMap;
 import java.util.concurrent.ConcurrentMap;
 import java.util.concurrent.atomic.AtomicInteger;
@@ -437,13 +427,8 @@
         while (lastSyncedOffset < position)
         {
             WaitQueue.Signal signal = waitingOnCommit != null ?
-<<<<<<< HEAD
-                                      syncComplete.register(Thread.currentThread(), waitingOnCommit.time()) :
+                                      syncComplete.register(Thread.currentThread(), waitingOnCommit.timer()) :
                                       syncComplete.register(Thread.currentThread());
-=======
-                                      syncComplete.register(waitingOnCommit.timer()) :
-                                      syncComplete.register();
->>>>>>> 80af094a
             if (lastSyncedOffset < position)
                 signal.awaitUninterruptibly();
             else
