/*
 * Licensed to the Apache Software Foundation (ASF) under one
 * or more contributor license agreements.  See the NOTICE file
 * distributed with this work for additional information
 * regarding copyright ownership.  The ASF licenses this file
 * to you under the Apache License, Version 2.0 (the
 * "License"); you may not use this file except in compliance
 * with the License.  You may obtain a copy of the License at
 *
 *     http://www.apache.org/licenses/LICENSE-2.0
 *
 * Unless required by applicable law or agreed to in writing, software
 * distributed under the License is distributed on an "AS IS" BASIS,
 * WITHOUT WARRANTIES OR CONDITIONS OF ANY KIND, either express or implied.
 * See the License for the specific language governing permissions and
 * limitations under the License.
 */
package org.apache.cassandra.db.commitlog;

<<<<<<< HEAD
=======
import org.apache.cassandra.concurrent.NamedThreadFactory;
import org.apache.cassandra.config.Config;
import org.apache.cassandra.config.DatabaseDescriptor;
import org.apache.cassandra.db.commitlog.CommitLogSegment.Allocation;
import org.apache.cassandra.utils.NoSpamLogger;
import org.apache.cassandra.utils.concurrent.WaitQueue;
import org.slf4j.*;

import java.util.concurrent.Semaphore;
>>>>>>> 05cb556f
import java.util.concurrent.TimeUnit;
import java.util.concurrent.atomic.AtomicLong;
import java.util.concurrent.locks.LockSupport;

<<<<<<< HEAD
import org.slf4j.Logger;
import org.slf4j.LoggerFactory;

import com.codahale.metrics.Timer.Context;

import org.apache.cassandra.concurrent.NamedThreadFactory;
import org.apache.cassandra.db.commitlog.CommitLogSegment.Allocation;
import org.apache.cassandra.utils.NoSpamLogger;
import org.apache.cassandra.utils.concurrent.WaitQueue;

=======
>>>>>>> 05cb556f
public abstract class AbstractCommitLogService
{
    private Thread thread;
    private volatile boolean shutdown = false;

    // all Allocations written before this time will be synced
    protected volatile long lastSyncedAt = System.currentTimeMillis();

    // counts of total written, and pending, log messages
    private final AtomicLong written = new AtomicLong(0);
    protected final AtomicLong pending = new AtomicLong(0);

    // signal that writers can wait on to be notified of a completed sync
    protected final WaitQueue syncComplete = new WaitQueue();

    final CommitLog commitLog;
    private final String name;
<<<<<<< HEAD
    private final long pollIntervalNanos;
=======

    /**
     * The duration between syncs to disk.
     */
    private final long syncIntervalMillis;

    /**
     * The duration between updating the chained markers in the the commit log file. This value should be
     * 0 < {@link #markerIntervalMillis} <= {@link #syncIntervalMillis}.
     */
    private final long markerIntervalMillis;

    /**
     * A flag that callers outside of the sync thread can use to signal they want the commitlog segments
     * to be flushed to disk. Note: this flag is primarily to support commit log's batch mode, which requires
     * an immediate flush to disk on every mutation; see {@link BatchCommitLogService#maybeWaitForSync(Allocation)}.
     */
    private volatile boolean syncRequested;
>>>>>>> 05cb556f

    private static final Logger logger = LoggerFactory.getLogger(AbstractCommitLogService.class);

    /**
     * CommitLogService provides a fsync service for Allocations, fulfilling either the
     * Batch or Periodic contract.
     *
     * Subclasses may be notified when a sync finishes by using the syncComplete WaitQueue.
     */
    AbstractCommitLogService(final CommitLog commitLog, final String name, final long syncIntervalMillis)
    {
        this(commitLog, name, syncIntervalMillis, syncIntervalMillis);
    }

    /**
     * CommitLogService provides a fsync service for Allocations, fulfilling either the
     * Batch or Periodic contract.
     *
     * Subclasses may be notified when a sync finishes by using the syncComplete WaitQueue.
     */
    AbstractCommitLogService(final CommitLog commitLog, final String name, final long syncIntervalMillis, long markerIntervalMillis)
    {
        this.commitLog = commitLog;
        this.name = name;
<<<<<<< HEAD
        this.pollIntervalNanos = TimeUnit.NANOSECONDS.convert(pollIntervalMillis, TimeUnit.MILLISECONDS);
=======
        this.syncIntervalMillis = syncIntervalMillis;

        // if we are not using periodic mode, or we using compression, we shouldn't update the chained markers
        // faster than the sync interval
        if (DatabaseDescriptor.getCommitLogSync() != Config.CommitLogSync.periodic || commitLog.configuration.useCompression())
            markerIntervalMillis = syncIntervalMillis;

        // apply basic bounds checking on the marker interval
        if (markerIntervalMillis <= 0 || markerIntervalMillis > syncIntervalMillis)
        {
            logger.debug("commit log marker interval {} is less than zero or above the sync interval {}; setting value to sync interval",
                        markerIntervalMillis, syncIntervalMillis);
            markerIntervalMillis = syncIntervalMillis;
        }

        this.markerIntervalMillis = markerIntervalMillis;
>>>>>>> 05cb556f
    }

    // Separated into individual method to ensure relevant objects are constructed before this is started.
    void start()
    {
<<<<<<< HEAD
        if (pollIntervalNanos < 1)
            throw new IllegalArgumentException(String.format("Commit log flush interval must be positive: %fms",
                                                             pollIntervalNanos * 1e-6));
=======
        if (syncIntervalMillis < 1)
            throw new IllegalArgumentException(String.format("Commit log flush interval must be positive: %fms",
                                                             syncIntervalMillis * 1e-6));
>>>>>>> 05cb556f

        Runnable runnable = new Runnable()
        {
            public void run()
            {
                long firstLagAt = 0;
                long totalSyncDuration = 0; // total time spent syncing since firstLagAt
                long syncExceededIntervalBy = 0; // time that syncs exceeded pollInterval since firstLagAt
                int lagCount = 0;
                int syncCount = 0;

                while (true)
                {
                    // always run once after shutdown signalled
                    boolean shutdownRequested = shutdown;

                    try
                    {
                        // sync and signal
<<<<<<< HEAD
                        long syncStarted = System.nanoTime();
                        // This is a target for Byteman in CommitLogSegmentManagerTest
                        commitLog.sync();
                        lastSyncedAt = syncStarted;
                        syncComplete.signalAll();


                        // sleep any time we have left before the next one is due
                        long now = System.nanoTime();
                        long wakeUpAt = syncStarted + pollIntervalNanos;
                        if (wakeUpAt < now)
=======
                        long pollStarted = System.currentTimeMillis();
                        if (lastSyncedAt + syncIntervalMillis <= pollStarted || shutdown || syncRequested)
                        {
                            // in this branch, we want to flush the commit log to disk
                            commitLog.sync(shutdown, true);
                            syncRequested = false;
                            lastSyncedAt = pollStarted;
                            syncComplete.signalAll();
                        }
                        else
                        {
                            // in this branch, just update the commit log sync headers
                            commitLog.sync(false, false);
                        }

                        // sleep any time we have left before the next one is due
                        long now = System.currentTimeMillis();
                        long sleep = pollStarted + markerIntervalMillis - now;
                        if (sleep < 0)
>>>>>>> 05cb556f
                        {
                            // if we have lagged noticeably, update our lag counter
                            if (firstLagAt == 0)
                            {
                                firstLagAt = now;
                                totalSyncDuration = syncExceededIntervalBy = syncCount = lagCount = 0;
                            }
                            syncExceededIntervalBy += now - wakeUpAt;
                            lagCount++;
                        }
                        syncCount++;
                        totalSyncDuration += now - pollStarted;

                        if (firstLagAt > 0)
                        {
                            //Only reset the lag tracking if it actually logged this time
                            boolean logged = NoSpamLogger.log(logger,
                                                              NoSpamLogger.Level.WARN,
                                                              5,
                                                              TimeUnit.MINUTES,
                                                              "Out of {} commit log syncs over the past {}s with average duration of {}ms, {} have exceeded the configured commit interval by an average of {}ms",
                                                              syncCount,
                                                              String.format("%.2f", (now - firstLagAt) * 1e-9d),
                                                              String.format("%.2f", totalSyncDuration * 1e-6d / syncCount),
                                                              lagCount,
                                                              String.format("%.2f", syncExceededIntervalBy * 1e-6d / lagCount));
                           if (logged)
                               firstLagAt = 0;
                        }

                        if (shutdownRequested)
                            return;

                        if (wakeUpAt > now)
                            LockSupport.parkNanos(wakeUpAt - now);
                    }
                    catch (Throwable t)
                    {
                        if (!CommitLog.handleCommitError("Failed to persist commits to disk", t))
                            break;

                        // sleep for full poll-interval after an error, so we don't spam the log file
<<<<<<< HEAD
                        LockSupport.parkNanos(pollIntervalNanos);
=======
                        try
                        {
                            haveWork.tryAcquire(markerIntervalMillis, TimeUnit.MILLISECONDS);
                        }
                        catch (InterruptedException e)
                        {
                            throw new AssertionError();
                        }
>>>>>>> 05cb556f
                    }
                }
            }
        };

        shutdown = false;
        thread = NamedThreadFactory.createThread(runnable, name);
        thread.start();
    }

    /**
     * Block for @param alloc to be sync'd as necessary, and handle bookkeeping
     */
    public void finishWriteFor(Allocation alloc)
    {
        maybeWaitForSync(alloc);
        written.incrementAndGet();
    }

    protected abstract void maybeWaitForSync(Allocation alloc);

    /**
     * Request an additional sync cycle without blocking.
     */
    public void requestExtraSync()
    {
<<<<<<< HEAD
        LockSupport.unpark(thread);
=======
        syncRequested = true;
        WaitQueue.Signal signal = syncComplete.register();
        haveWork.release(1);
        return signal;
>>>>>>> 05cb556f
    }

    public void shutdown()
    {
        shutdown = true;
        requestExtraSync();
    }

    /**
     * Request sync and wait until the current state is synced.
     *
     * Note: If a sync is in progress at the time of this request, the call will return after both it and a cycle
     * initiated immediately afterwards complete.
     */
    public void syncBlocking()
    {
        long requestTime = System.nanoTime();
        requestExtraSync();
        awaitSyncAt(requestTime, null);
    }

    void awaitSyncAt(long syncTime, Context context)
    {
        do
        {
            WaitQueue.Signal signal = context != null ? syncComplete.register(context) : syncComplete.register();
            if (lastSyncedAt < syncTime)
                signal.awaitUninterruptibly();
            else
                signal.cancel();
        }
        while (lastSyncedAt < syncTime);
    }

    public void awaitTermination() throws InterruptedException
    {
        thread.join();
    }

    public long getCompletedTasks()
    {
        return written.get();
    }

    public long getPendingTasks()
    {
        return pending.get();
    }
}<|MERGE_RESOLUTION|>--- conflicted
+++ resolved
@@ -17,35 +17,22 @@
  */
 package org.apache.cassandra.db.commitlog;
 
-<<<<<<< HEAD
-=======
+import java.util.concurrent.TimeUnit;
+import java.util.concurrent.atomic.AtomicLong;
+import java.util.concurrent.locks.LockSupport;
+
+import org.slf4j.Logger;
+import org.slf4j.LoggerFactory;
+
+import com.codahale.metrics.Timer.Context;
+
 import org.apache.cassandra.concurrent.NamedThreadFactory;
 import org.apache.cassandra.config.Config;
 import org.apache.cassandra.config.DatabaseDescriptor;
 import org.apache.cassandra.db.commitlog.CommitLogSegment.Allocation;
 import org.apache.cassandra.utils.NoSpamLogger;
 import org.apache.cassandra.utils.concurrent.WaitQueue;
-import org.slf4j.*;
-
-import java.util.concurrent.Semaphore;
->>>>>>> 05cb556f
-import java.util.concurrent.TimeUnit;
-import java.util.concurrent.atomic.AtomicLong;
-import java.util.concurrent.locks.LockSupport;
-
-<<<<<<< HEAD
-import org.slf4j.Logger;
-import org.slf4j.LoggerFactory;
-
-import com.codahale.metrics.Timer.Context;
-
-import org.apache.cassandra.concurrent.NamedThreadFactory;
-import org.apache.cassandra.db.commitlog.CommitLogSegment.Allocation;
-import org.apache.cassandra.utils.NoSpamLogger;
-import org.apache.cassandra.utils.concurrent.WaitQueue;
-
-=======
->>>>>>> 05cb556f
+
 public abstract class AbstractCommitLogService
 {
     private Thread thread;
@@ -63,20 +50,17 @@
 
     final CommitLog commitLog;
     private final String name;
-<<<<<<< HEAD
-    private final long pollIntervalNanos;
-=======
 
     /**
      * The duration between syncs to disk.
      */
-    private final long syncIntervalMillis;
+    private final long syncIntervalNanos;
 
     /**
      * The duration between updating the chained markers in the the commit log file. This value should be
-     * 0 < {@link #markerIntervalMillis} <= {@link #syncIntervalMillis}.
-     */
-    private final long markerIntervalMillis;
+     * 0 < {@link #markerIntervalNanos} <= {@link #syncIntervalNanos}.
+     */
+    private final long markerIntervalNanos;
 
     /**
      * A flag that callers outside of the sync thread can use to signal they want the commitlog segments
@@ -84,7 +68,6 @@
      * an immediate flush to disk on every mutation; see {@link BatchCommitLogService#maybeWaitForSync(Allocation)}.
      */
     private volatile boolean syncRequested;
->>>>>>> 05cb556f
 
     private static final Logger logger = LoggerFactory.getLogger(AbstractCommitLogService.class);
 
@@ -109,14 +92,11 @@
     {
         this.commitLog = commitLog;
         this.name = name;
-<<<<<<< HEAD
-        this.pollIntervalNanos = TimeUnit.NANOSECONDS.convert(pollIntervalMillis, TimeUnit.MILLISECONDS);
-=======
-        this.syncIntervalMillis = syncIntervalMillis;
-
-        // if we are not using periodic mode, or we using compression, we shouldn't update the chained markers
+        this.syncIntervalNanos = TimeUnit.NANOSECONDS.convert(syncIntervalMillis, TimeUnit.MILLISECONDS);
+
+        // if we are not using periodic mode, or we using compression/encryption, we shouldn't update the chained markers
         // faster than the sync interval
-        if (DatabaseDescriptor.getCommitLogSync() != Config.CommitLogSync.periodic || commitLog.configuration.useCompression())
+        if (DatabaseDescriptor.getCommitLogSync() != Config.CommitLogSync.periodic || commitLog.configuration.useCompression() || commitLog.configuration.useEncryption())
             markerIntervalMillis = syncIntervalMillis;
 
         // apply basic bounds checking on the marker interval
@@ -127,22 +107,15 @@
             markerIntervalMillis = syncIntervalMillis;
         }
 
-        this.markerIntervalMillis = markerIntervalMillis;
->>>>>>> 05cb556f
+        this.markerIntervalNanos = TimeUnit.NANOSECONDS.convert(markerIntervalMillis, TimeUnit.MILLISECONDS);
     }
 
     // Separated into individual method to ensure relevant objects are constructed before this is started.
     void start()
     {
-<<<<<<< HEAD
-        if (pollIntervalNanos < 1)
+        if (syncIntervalNanos < 1)
             throw new IllegalArgumentException(String.format("Commit log flush interval must be positive: %fms",
-                                                             pollIntervalNanos * 1e-6));
-=======
-        if (syncIntervalMillis < 1)
-            throw new IllegalArgumentException(String.format("Commit log flush interval must be positive: %fms",
-                                                             syncIntervalMillis * 1e-6));
->>>>>>> 05cb556f
+                                                             syncIntervalNanos * 1e-6));
 
         Runnable runnable = new Runnable()
         {
@@ -162,24 +135,11 @@
                     try
                     {
                         // sync and signal
-<<<<<<< HEAD
-                        long syncStarted = System.nanoTime();
-                        // This is a target for Byteman in CommitLogSegmentManagerTest
-                        commitLog.sync();
-                        lastSyncedAt = syncStarted;
-                        syncComplete.signalAll();
-
-
-                        // sleep any time we have left before the next one is due
-                        long now = System.nanoTime();
-                        long wakeUpAt = syncStarted + pollIntervalNanos;
-                        if (wakeUpAt < now)
-=======
-                        long pollStarted = System.currentTimeMillis();
-                        if (lastSyncedAt + syncIntervalMillis <= pollStarted || shutdown || syncRequested)
+                        long pollStarted = System.nanoTime();
+                        if (lastSyncedAt + syncIntervalNanos <= pollStarted || shutdownRequested || syncRequested)
                         {
                             // in this branch, we want to flush the commit log to disk
-                            commitLog.sync(shutdown, true);
+                            commitLog.sync(true);
                             syncRequested = false;
                             lastSyncedAt = pollStarted;
                             syncComplete.signalAll();
@@ -187,14 +147,13 @@
                         else
                         {
                             // in this branch, just update the commit log sync headers
-                            commitLog.sync(false, false);
+                            commitLog.sync(false);
                         }
 
                         // sleep any time we have left before the next one is due
-                        long now = System.currentTimeMillis();
-                        long sleep = pollStarted + markerIntervalMillis - now;
-                        if (sleep < 0)
->>>>>>> 05cb556f
+                        long now = System.nanoTime();
+                        long wakeUpAt = pollStarted + markerIntervalNanos;
+                        if (wakeUpAt < now)
                         {
                             // if we have lagged noticeably, update our lag counter
                             if (firstLagAt == 0)
@@ -237,18 +196,7 @@
                             break;
 
                         // sleep for full poll-interval after an error, so we don't spam the log file
-<<<<<<< HEAD
-                        LockSupport.parkNanos(pollIntervalNanos);
-=======
-                        try
-                        {
-                            haveWork.tryAcquire(markerIntervalMillis, TimeUnit.MILLISECONDS);
-                        }
-                        catch (InterruptedException e)
-                        {
-                            throw new AssertionError();
-                        }
->>>>>>> 05cb556f
+                        LockSupport.parkNanos(markerIntervalNanos);
                     }
                 }
             }
@@ -273,16 +221,10 @@
     /**
      * Request an additional sync cycle without blocking.
      */
-    public void requestExtraSync()
-    {
-<<<<<<< HEAD
+    void requestExtraSync()
+    {
+        syncRequested = true;
         LockSupport.unpark(thread);
-=======
-        syncRequested = true;
-        WaitQueue.Signal signal = syncComplete.register();
-        haveWork.release(1);
-        return signal;
->>>>>>> 05cb556f
     }
 
     public void shutdown()
