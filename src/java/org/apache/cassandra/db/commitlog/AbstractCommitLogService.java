/*
 * Licensed to the Apache Software Foundation (ASF) under one
 * or more contributor license agreements.  See the NOTICE file
 * distributed with this work for additional information
 * regarding copyright ownership.  The ASF licenses this file
 * to you under the Apache License, Version 2.0 (the
 * "License"); you may not use this file except in compliance
 * with the License.  You may obtain a copy of the License at
 *
 *     http://www.apache.org/licenses/LICENSE-2.0
 *
 * Unless required by applicable law or agreed to in writing, software
 * distributed under the License is distributed on an "AS IS" BASIS,
 * WITHOUT WARRANTIES OR CONDITIONS OF ANY KIND, either express or implied.
 * See the License for the specific language governing permissions and
 * limitations under the License.
 */
package org.apache.cassandra.db.commitlog;

import java.util.concurrent.TimeUnit;
import java.util.concurrent.atomic.AtomicLong;
import java.util.concurrent.locks.LockSupport;

import io.reactivex.*;
import io.reactivex.subjects.BehaviorSubject;
import org.slf4j.Logger;
import org.slf4j.LoggerFactory;

import org.apache.cassandra.db.commitlog.CommitLogSegment.Allocation;
import org.apache.cassandra.metrics.Timer;
import org.apache.cassandra.utils.NoSpamLogger;

public abstract class AbstractCommitLogService
{
    private Thread thread;
    private volatile boolean shutdown = false;

    // all Allocations written before this time will be synced
    protected volatile long lastSyncedAt = System.currentTimeMillis();

    // counts of total written, and pending, log messages
    private final AtomicLong written = new AtomicLong(0);
    protected final AtomicLong pending = new AtomicLong(0);

    public BehaviorSubject<Long> syncTimePublisher = BehaviorSubject.createDefault(0L);

    final CommitLog commitLog;
    private final String name;
    private final long pollIntervalNanos;

    private static final Logger logger = LoggerFactory.getLogger(AbstractCommitLogService.class);

    /**
     * CommitLogService provides a fsync service for Allocations, fulfilling either the
     * Batch or Periodic contract.
     *
     * Subclasses may be notified when a sync finishes by using the syncComplete WaitQueue.
     */
    AbstractCommitLogService(final CommitLog commitLog, final String name, final long pollIntervalMillis)
    {
        this.commitLog = commitLog;
        this.name = name;
        this.pollIntervalNanos = TimeUnit.NANOSECONDS.convert(pollIntervalMillis, TimeUnit.MILLISECONDS);
    }

    // Separated into individual method to ensure relevant objects are constructed before this is started.
    void start()
    {
        if (pollIntervalNanos < 1)
            throw new IllegalArgumentException(String.format("Commit log flush interval must be positive: %fms",
                                                             pollIntervalNanos * 1e-6));

        Runnable runnable = new Runnable()
        {
            public void run()
            {
                long firstLagAt = 0;
                long totalSyncDuration = 0; // total time spent syncing since firstLagAt
                long syncExceededIntervalBy = 0; // time that syncs exceeded pollInterval since firstLagAt
                int lagCount = 0;
                int syncCount = 0;

                while (true)
                {
                    // always run once after shutdown signalled
                    boolean shutdownRequested = shutdown;

                    try
                    {
                        // sync and signal
                        long syncStarted = System.nanoTime();
                        // This is a target for Byteman in CommitLogSegmentManagerTest
                        commitLog.sync();
                        lastSyncedAt = syncStarted;

                        syncTimePublisher.onNext(syncStarted);

                        // sleep any time we have left before the next one is due
                        long now = System.nanoTime();
                        long wakeUpAt = syncStarted + pollIntervalNanos;
                        if (wakeUpAt < now)
                        {
                            // if we have lagged noticeably, update our lag counter
                            if (firstLagAt == 0)
                            {
                                firstLagAt = now;
                                totalSyncDuration = syncExceededIntervalBy = syncCount = lagCount = 0;
                            }
                            syncExceededIntervalBy += now - wakeUpAt;
                            lagCount++;
                        }
                        syncCount++;
                        totalSyncDuration += now - syncStarted;

                        if (firstLagAt > 0)
                        {
                            //Only reset the lag tracking if it actually logged this time
                            boolean logged = NoSpamLogger.log(logger,
                                                              NoSpamLogger.Level.WARN,
                                                              5,
                                                              TimeUnit.MINUTES,
                                                              "Out of {} commit log syncs over the past {}s with average duration of {}ms, {} have exceeded the configured commit interval by an average of {}ms",
                                                              syncCount,
                                                              String.format("%.2f", (now - firstLagAt) * 1e-9d),
                                                              String.format("%.2f", totalSyncDuration * 1e-6d / syncCount),
                                                              lagCount,
                                                              String.format("%.2f", syncExceededIntervalBy * 1e-6d / lagCount));
                           if (logged)
                               firstLagAt = 0;
                        }

                        if (shutdownRequested)
                            return;

                        if (wakeUpAt > now)
                            LockSupport.parkNanos(wakeUpAt - now);
                    }
                    catch (Throwable t)
                    {
                        if (!CommitLog.handleCommitError("Failed to persist commits to disk", t))
                        {
                            syncTimePublisher.onError(t);
                            break;
                        }

                        // sleep for full poll-interval after an error, so we don't spam the log file
                        LockSupport.parkNanos(pollIntervalNanos);
                    }
                }
            }
        };

        shutdown = false;
        thread = new Thread(runnable, name);
        thread.start();
    }

    /**
     * Block for @param alloc to be sync'd as necessary, and handle bookkeeping
     */
    public Single<Long> finishWriteFor(Allocation alloc)
    {
        return maybeWaitForSync(alloc).doOnSuccess(v -> written.incrementAndGet());
    }

    protected abstract Single<Long> maybeWaitForSync(Allocation alloc);

    /**
     * Request an additional sync cycle without blocking.
     */
    public void requestExtraSync()
    {
        LockSupport.unpark(thread);
    }

    public void shutdown()
    {
        shutdown = true;
        requestExtraSync();
    }

    /**
     * Request sync and wait until the current state is synced.
     *
     * Note: If a sync is in progress at the time of this request, the call will return after both it and a cycle
     * initiated immediately afterwards complete.
     */
    public void syncBlocking()
    {
        long requestTime = System.nanoTime();
        requestExtraSync();
        awaitSyncAt(requestTime);
    }

<<<<<<< HEAD
    Single<Long> awaitSyncAt(long syncTime)
=======
    void awaitSyncAt(long syncTime, Timer.Context context)
>>>>>>> d9641e5c
    {
        return syncTimePublisher.filter(v -> v >= syncTime).first(0L);
    }

    public void awaitTermination() throws InterruptedException
    {
        thread.join();
    }

    public long getCompletedTasks()
    {
        return written.get();
    }

    public long getPendingTasks()
    {
        return pending.get();
    }
}<|MERGE_RESOLUTION|>--- conflicted
+++ resolved
@@ -192,11 +192,7 @@
         awaitSyncAt(requestTime);
     }
 
-<<<<<<< HEAD
     Single<Long> awaitSyncAt(long syncTime)
-=======
-    void awaitSyncAt(long syncTime, Timer.Context context)
->>>>>>> d9641e5c
     {
         return syncTimePublisher.filter(v -> v >= syncTime).first(0L);
     }
