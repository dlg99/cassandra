/*
 * Licensed to the Apache Software Foundation (ASF) under one
 * or more contributor license agreements.  See the NOTICE file
 * distributed with this work for additional information
 * regarding copyright ownership.  The ASF licenses this file
 * to you under the Apache License, Version 2.0 (the
 * "License"); you may not use this file except in compliance
 * with the License.  You may obtain a copy of the License at
 *
 *     http://www.apache.org/licenses/LICENSE-2.0
 *
 * Unless required by applicable law or agreed to in writing, software
 * distributed under the License is distributed on an "AS IS" BASIS,
 * WITHOUT WARRANTIES OR CONDITIONS OF ANY KIND, either express or implied.
 * See the License for the specific language governing permissions and
 * limitations under the License.
 */
package org.apache.cassandra.db;

import java.io.IOException;
import java.nio.ByteBuffer;
import java.util.*;
import java.util.concurrent.TimeUnit;

import com.google.common.annotations.VisibleForTesting;
import com.google.common.collect.Sets;

import org.apache.cassandra.cache.IRowCacheEntry;
import org.apache.cassandra.cache.RowCacheKey;
import org.apache.cassandra.cache.RowCacheSentinel;
import org.apache.cassandra.config.DatabaseDescriptor;
import org.apache.cassandra.db.filter.*;
import org.apache.cassandra.db.lifecycle.*;
import org.apache.cassandra.db.memtable.Memtable;
import org.apache.cassandra.db.partitions.*;
import org.apache.cassandra.db.rows.*;
import org.apache.cassandra.db.transform.RTBoundValidator;
import org.apache.cassandra.db.transform.Transformation;
import org.apache.cassandra.exceptions.RequestExecutionException;
import org.apache.cassandra.index.Index;
import org.apache.cassandra.io.sstable.format.RowIndexEntry;
import org.apache.cassandra.io.sstable.format.SSTableReader;
import org.apache.cassandra.io.sstable.format.SSTableReadsListener;
import org.apache.cassandra.io.util.DataInputPlus;
import org.apache.cassandra.io.util.DataOutputPlus;
import org.apache.cassandra.metrics.TableMetrics;
import org.apache.cassandra.net.Verb;
import org.apache.cassandra.schema.ColumnMetadata;
import org.apache.cassandra.schema.TableMetadata;
import org.apache.cassandra.service.*;
import org.apache.cassandra.tracing.Tracing;
import org.apache.cassandra.utils.FBUtilities;
import org.apache.cassandra.utils.btree.BTreeSet;

/**
 * A read command that selects a (part of a) single partition.
 */
public class SinglePartitionReadCommand extends ReadCommand implements SinglePartitionReadQuery
{
    protected static final SelectionDeserializer selectionDeserializer = new Deserializer();

    private final DecoratedKey partitionKey;
    private final ClusteringIndexFilter clusteringIndexFilter;

    @VisibleForTesting
    protected SinglePartitionReadCommand(boolean isDigest,
                                         int digestVersion,
                                         boolean acceptsTransient,
                                         TableMetadata metadata,
                                         int nowInSec,
                                         ColumnFilter columnFilter,
                                         RowFilter rowFilter,
                                         DataLimits limits,
                                         DecoratedKey partitionKey,
                                         ClusteringIndexFilter clusteringIndexFilter,
                                         Index.QueryPlan indexQueryPlan)
    {
        super(Kind.SINGLE_PARTITION, isDigest, digestVersion, acceptsTransient, metadata, nowInSec, columnFilter, rowFilter, limits, indexQueryPlan);
        assert partitionKey.getPartitioner() == metadata.partitioner;
        this.partitionKey = partitionKey;
        this.clusteringIndexFilter = clusteringIndexFilter;
    }

    /**
     * Creates a new read command on a single partition.
     *
     * @param metadata the table to query.
     * @param nowInSec the time in seconds to use are "now" for this query.
     * @param columnFilter the column filter to use for the query.
     * @param rowFilter the row filter to use for the query.
     * @param limits the limits to use for the query.
     * @param partitionKey the partition key for the partition to query.
     * @param clusteringIndexFilter the clustering index filter to use for the query.
     * @param indexQueryPlan explicitly specified index to use for the query
     *
     * @return a newly created read command.
     */
    public static SinglePartitionReadCommand create(TableMetadata metadata,
                                                    int nowInSec,
                                                    ColumnFilter columnFilter,
                                                    RowFilter rowFilter,
                                                    DataLimits limits,
                                                    DecoratedKey partitionKey,
                                                    ClusteringIndexFilter clusteringIndexFilter,
                                                    Index.QueryPlan indexQueryPlan)
    {
        return new SinglePartitionReadCommand(false,
                                              0,
                                              false,
                                              metadata,
                                              nowInSec,
                                              columnFilter,
                                              rowFilter,
                                              limits,
                                              partitionKey,
                                              clusteringIndexFilter,
                                              indexQueryPlan);
    }

    /**
     * Creates a new read command on a single partition.
     *
     * @param metadata the table to query.
     * @param nowInSec the time in seconds to use are "now" for this query.
     * @param columnFilter the column filter to use for the query.
     * @param rowFilter the row filter to use for the query.
     * @param limits the limits to use for the query.
     * @param partitionKey the partition key for the partition to query.
     * @param clusteringIndexFilter the clustering index filter to use for the query.
     *
     * @return a newly created read command.
     */
    public static SinglePartitionReadCommand create(TableMetadata metadata,
                                                    int nowInSec,
                                                    ColumnFilter columnFilter,
                                                    RowFilter rowFilter,
                                                    DataLimits limits,
                                                    DecoratedKey partitionKey,
                                                    ClusteringIndexFilter clusteringIndexFilter)
    {
        return create(metadata,
                      nowInSec,
                      columnFilter,
                      rowFilter,
                      limits,
                      partitionKey,
                      clusteringIndexFilter,
                      findIndexQueryPlan(metadata, rowFilter));
    }

    /**
     * Creates a new read command on a single partition.
     *
     * @param metadata the table to query.
     * @param nowInSec the time in seconds to use are "now" for this query.
     * @param key the partition key for the partition to query.
     * @param columnFilter the column filter to use for the query.
     * @param filter the clustering index filter to use for the query.
     *
     * @return a newly created read command. The returned command will use no row filter and have no limits.
     */
    public static SinglePartitionReadCommand create(TableMetadata metadata,
                                                    int nowInSec,
                                                    DecoratedKey key,
                                                    ColumnFilter columnFilter,
                                                    ClusteringIndexFilter filter)
    {
        return create(metadata, nowInSec, columnFilter, RowFilter.NONE, DataLimits.NONE, key, filter);
    }

    /**
     * Creates a new read command that queries a single partition in its entirety.
     *
     * @param metadata the table to query.
     * @param nowInSec the time in seconds to use are "now" for this query.
     * @param key the partition key for the partition to query.
     *
     * @return a newly created read command that queries all the rows of {@code key}.
     */
    public static SinglePartitionReadCommand fullPartitionRead(TableMetadata metadata, int nowInSec, DecoratedKey key)
    {
        return create(metadata, nowInSec, key, Slices.ALL);
    }

    /**
     * Creates a new read command that queries a single partition in its entirety.
     *
     * @param metadata the table to query.
     * @param nowInSec the time in seconds to use are "now" for this query.
     * @param key the partition key for the partition to query.
     *
     * @return a newly created read command that queries all the rows of {@code key}.
     */
    public static SinglePartitionReadCommand fullPartitionRead(TableMetadata metadata, int nowInSec, ByteBuffer key)
    {
        return create(metadata, nowInSec, metadata.partitioner.decorateKey(key), Slices.ALL);
    }

    /**
     * Creates a new single partition slice command for the provided single slice.
     *
     * @param metadata the table to query.
     * @param nowInSec the time in seconds to use are "now" for this query.
     * @param key the partition key for the partition to query.
     * @param slice the slice of rows to query.
     *
     * @return a newly created read command that queries {@code slice} in {@code key}. The returned query will
     * query every columns for the table (without limit or row filtering) and be in forward order.
     */
    public static SinglePartitionReadCommand create(TableMetadata metadata, int nowInSec, DecoratedKey key, Slice slice)
    {
        return create(metadata, nowInSec, key, Slices.with(metadata.comparator, slice));
    }

    /**
     * Creates a new single partition slice command for the provided slices.
     *
     * @param metadata the table to query.
     * @param nowInSec the time in seconds to use are "now" for this query.
     * @param key the partition key for the partition to query.
     * @param slices the slices of rows to query.
     *
     * @return a newly created read command that queries the {@code slices} in {@code key}. The returned query will
     * query every columns for the table (without limit or row filtering) and be in forward order.
     */
    public static SinglePartitionReadCommand create(TableMetadata metadata, int nowInSec, DecoratedKey key, Slices slices)
    {
        ClusteringIndexSliceFilter filter = new ClusteringIndexSliceFilter(slices, false);
        return create(metadata, nowInSec, ColumnFilter.all(metadata), RowFilter.NONE, DataLimits.NONE, key, filter);
    }

    /**
     * Creates a new single partition slice command for the provided slices.
     *
     * @param metadata the table to query.
     * @param nowInSec the time in seconds to use are "now" for this query.
     * @param key the partition key for the partition to query.
     * @param slices the slices of rows to query.
     *
     * @return a newly created read command that queries the {@code slices} in {@code key}. The returned query will
     * query every columns for the table (without limit or row filtering) and be in forward order.
     */
    public static SinglePartitionReadCommand create(TableMetadata metadata, int nowInSec, ByteBuffer key, Slices slices)
    {
        return create(metadata, nowInSec, metadata.partitioner.decorateKey(key), slices);
    }

    /**
     * Creates a new single partition name command for the provided rows.
     *
     * @param metadata the table to query.
     * @param nowInSec the time in seconds to use are "now" for this query.
     * @param key the partition key for the partition to query.
     * @param names the clustering for the rows to query.
     *
     * @return a newly created read command that queries the {@code names} in {@code key}. The returned query will
     * query every columns (without limit or row filtering) and be in forward order.
     */
    public static SinglePartitionReadCommand create(TableMetadata metadata, int nowInSec, DecoratedKey key, NavigableSet<Clustering<?>> names)
    {
        ClusteringIndexNamesFilter filter = new ClusteringIndexNamesFilter(names, false);
        return create(metadata, nowInSec, ColumnFilter.all(metadata), RowFilter.NONE, DataLimits.NONE, key, filter);
    }

    /**
     * Creates a new single partition name command for the provided row.
     *
     * @param metadata the table to query.
     * @param nowInSec the time in seconds to use are "now" for this query.
     * @param key the partition key for the partition to query.
     * @param name the clustering for the row to query.
     *
     * @return a newly created read command that queries {@code name} in {@code key}. The returned query will
     * query every columns (without limit or row filtering).
     */
    public static SinglePartitionReadCommand create(TableMetadata metadata, int nowInSec, DecoratedKey key, Clustering<?> name)
    {
        return create(metadata, nowInSec, key, FBUtilities.singleton(name, metadata.comparator));
    }

    public SinglePartitionReadCommand copy()
    {
        return new SinglePartitionReadCommand(isDigestQuery(),
                                              digestVersion(),
                                              acceptsTransient(),
                                              metadata(),
                                              nowInSec(),
                                              columnFilter(),
                                              rowFilter(),
                                              limits(),
                                              partitionKey(),
                                              clusteringIndexFilter(),
                                              indexQueryPlan());
    }

    @Override
    protected SinglePartitionReadCommand copyAsDigestQuery()
    {
        return new SinglePartitionReadCommand(true,
                                              digestVersion(),
                                              acceptsTransient(),
                                              metadata(),
                                              nowInSec(),
                                              columnFilter(),
                                              rowFilter(),
                                              limits(),
                                              partitionKey(),
                                              clusteringIndexFilter(),
                                              indexQueryPlan());
    }

    @Override
    protected SinglePartitionReadCommand copyAsTransientQuery()
    {
        return new SinglePartitionReadCommand(false,
                                              0,
                                              true,
                                              metadata(),
                                              nowInSec(),
                                              columnFilter(),
                                              rowFilter(),
                                              limits(),
                                              partitionKey(),
                                              clusteringIndexFilter(),
                                              indexQueryPlan());
    }

    @Override
    public SinglePartitionReadCommand withUpdatedLimit(DataLimits newLimits)
    {
        return new SinglePartitionReadCommand(isDigestQuery(),
                                              digestVersion(),
                                              acceptsTransient(),
                                              metadata(),
                                              nowInSec(),
                                              columnFilter(),
                                              rowFilter(),
                                              newLimits,
                                              partitionKey(),
                                              clusteringIndexFilter(),
                                              indexQueryPlan());
    }

    @Override
    public DecoratedKey partitionKey()
    {
        return partitionKey;
    }

    @Override
    public ClusteringIndexFilter clusteringIndexFilter()
    {
        return clusteringIndexFilter;
    }

    public ClusteringIndexFilter clusteringIndexFilter(DecoratedKey key)
    {
        return clusteringIndexFilter;
    }

    public long getTimeout(TimeUnit unit)
    {
        return DatabaseDescriptor.getReadRpcTimeout(unit);
    }

    public boolean isReversed()
    {
        return clusteringIndexFilter.isReversed();
    }

    @Override
    public SinglePartitionReadCommand forPaging(Clustering<?> lastReturned, DataLimits limits)
    {
        // We shouldn't have set digest yet when reaching that point
        assert !isDigestQuery();
        return create(metadata(),
                      nowInSec(),
                      columnFilter(),
                      rowFilter(),
                      limits,
                      partitionKey(),
                      lastReturned == null ? clusteringIndexFilter() : clusteringIndexFilter.forPaging(metadata().comparator, lastReturned, false));
    }

    public PartitionIterator execute(ConsistencyLevel consistency, QueryState queryState, long queryStartNanoTime) throws RequestExecutionException
    {
        if (clusteringIndexFilter.isEmpty(metadata().comparator))
            return EmptyIterators.partition();

        return StorageProxy.read(Group.one(this), consistency, queryState, queryStartNanoTime);
    }

    protected void recordReadLatency(TableMetrics metric, long latencyNanos)
    {
        metric.readLatency.addNano(latencyNanos);
    }

    protected void recordReadRequest(TableMetrics metric)
    {
        metric.readRequests.inc();
    }

    @SuppressWarnings("resource") // we close the created iterator through closing the result of this method (and SingletonUnfilteredPartitionIterator ctor cannot fail)
    protected UnfilteredPartitionIterator queryStorage(final ColumnFamilyStore cfs, ReadExecutionController executionController)
    {
        // skip the row cache and go directly to sstables/memtable if repaired status of
        // data is being tracked. This is only requested after an initial digest mismatch
        UnfilteredRowIterator partition = cfs.isRowCacheEnabled() && !isTrackingRepairedStatus()
                                        ? getThroughCache(cfs, executionController)
                                        : queryMemtableAndDisk(cfs, executionController);
        return new SingletonUnfilteredPartitionIterator(partition);
    }

    /**
     * Fetch the rows requested if in cache; if not, read it from disk and cache it.
     * <p>
     * If the partition is cached, and the filter given is within its bounds, we return
     * from cache, otherwise from disk.
     * <p>
     * If the partition is is not cached, we figure out what filter is "biggest", read
     * that from disk, then filter the result and either cache that or return it.
     */
    @SuppressWarnings("resource")
    private UnfilteredRowIterator getThroughCache(ColumnFamilyStore cfs, ReadExecutionController executionController)
    {
        assert !cfs.isIndex(); // CASSANDRA-5732
        assert cfs.isRowCacheEnabled() : String.format("Row cache is not enabled on table [%s]", cfs.name);

        RowCacheKey key = new RowCacheKey(metadata(), partitionKey());

        // Attempt a sentinel-read-cache sequence.  if a write invalidates our sentinel, we'll return our
        // (now potentially obsolete) data, but won't cache it. see CASSANDRA-3862
        // TODO: don't evict entire partitions on writes (#2864)
        IRowCacheEntry cached = CacheService.instance.rowCache.get(key);
        if (cached != null)
        {
            if (cached instanceof RowCacheSentinel)
            {
                // Some other read is trying to cache the value, just do a normal non-caching read
                Tracing.trace("Row cache miss (race)");
                cfs.metric.rowCacheMiss.inc();
                return queryMemtableAndDisk(cfs, executionController);
            }

            CachedPartition cachedPartition = (CachedPartition)cached;
            if (cfs.isFilterFullyCoveredBy(clusteringIndexFilter(), limits(), cachedPartition, nowInSec(), metadata().enforceStrictLiveness()))
            {
                cfs.metric.rowCacheHit.inc();
                Tracing.trace("Row cache hit");
                UnfilteredRowIterator unfilteredRowIterator = clusteringIndexFilter().getUnfilteredRowIterator(columnFilter(), cachedPartition);
                cfs.metric.updateSSTableIterated(0, 0);
                return unfilteredRowIterator;
            }

            cfs.metric.rowCacheHitOutOfRange.inc();
            Tracing.trace("Ignoring row cache as cached value could not satisfy query");
            return queryMemtableAndDisk(cfs, executionController);
        }

        cfs.metric.rowCacheMiss.inc();
        Tracing.trace("Row cache miss");

        // Note that on tables with no clustering keys, any positive value of
        // rowsToCache implies caching the full partition
        boolean cacheFullPartitions = metadata().clusteringColumns().size() > 0 ?
                                      metadata().params.caching.cacheAllRows() :
                                      metadata().params.caching.cacheRows();

        // To be able to cache what we read, what we read must at least covers what the cache holds, that
        // is the 'rowsToCache' first rows of the partition. We could read those 'rowsToCache' first rows
        // systematically, but we'd have to "extend" that to whatever is needed for the user query that the
        // 'rowsToCache' first rows don't cover and it's not trivial with our existing filters. So currently
        // we settle for caching what we read only if the user query does query the head of the partition since
        // that's the common case of when we'll be able to use the cache anyway. One exception is if we cache
        // full partitions, in which case we just always read it all and cache.
        if (cacheFullPartitions || clusteringIndexFilter().isHeadFilter())
        {
            RowCacheSentinel sentinel = new RowCacheSentinel();
            boolean sentinelSuccess = CacheService.instance.rowCache.putIfAbsent(key, sentinel);
            boolean sentinelReplaced = false;

            try
            {
                final int rowsToCache = metadata().params.caching.rowsPerPartitionToCache();
                final boolean enforceStrictLiveness = metadata().enforceStrictLiveness();

                @SuppressWarnings("resource") // we close on exception or upon closing the result of this method
                UnfilteredRowIterator iter = fullPartitionRead(metadata(), nowInSec(), partitionKey()).queryMemtableAndDisk(cfs, executionController);
                try
                {
                    // Use a custom iterator instead of DataLimits to avoid stopping the original iterator
                    UnfilteredRowIterator toCacheIterator = new WrappingUnfilteredRowIterator(iter)
                    {
                        private int rowsCounted = 0;

                        @Override
                        public boolean hasNext()
                        {
                            return rowsCounted < rowsToCache && super.hasNext();
                        }

                        @Override
                        public Unfiltered next()
                        {
                            Unfiltered unfiltered = super.next();
                            if (unfiltered.isRow())
                            {
                                Row row = (Row) unfiltered;
                                if (row.hasLiveData(nowInSec(), enforceStrictLiveness))
                                    rowsCounted++;
                            }
                            return unfiltered;
                        }
                    };

                    // We want to cache only rowsToCache rows
                    CachedPartition toCache = CachedBTreePartition.create(toCacheIterator, nowInSec());
                    if (sentinelSuccess && !toCache.isEmpty())
                    {
                        Tracing.trace("Caching {} rows", toCache.rowCount());
                        CacheService.instance.rowCache.replace(key, sentinel, toCache);
                        // Whether or not the previous replace has worked, our sentinel is not in the cache anymore
                        sentinelReplaced = true;
                    }

                    // We then re-filter out what this query wants.
                    // Note that in the case where we don't cache full partitions, it's possible that the current query is interested in more
                    // than what we've cached, so we can't just use toCache.
                    UnfilteredRowIterator cacheIterator = clusteringIndexFilter().getUnfilteredRowIterator(columnFilter(), toCache);
                    if (cacheFullPartitions)
                    {
                        // Everything is guaranteed to be in 'toCache', we're done with 'iter'
                        assert !iter.hasNext();
                        iter.close();
                        return cacheIterator;
                    }
                    return UnfilteredRowIterators.concat(cacheIterator, clusteringIndexFilter().filterNotIndexed(columnFilter(), iter));
                }
                catch (RuntimeException | Error e)
                {
                    iter.close();
                    throw e;
                }
            }
            finally
            {
                if (sentinelSuccess && !sentinelReplaced)
                    cfs.invalidateCachedPartition(key);
            }
        }

        Tracing.trace("Fetching data but not populating cache as query does not query from the start of the partition");
        return queryMemtableAndDisk(cfs, executionController);
    }

    /**
     * Queries both memtable and sstables to fetch the result of this query.
     * <p>
     * Please note that this method:
     *   1) does not check the row cache.
     *   2) does not apply the query limit, nor the row filter (and so ignore 2ndary indexes).
     *      Those are applied in {@link ReadCommand#executeLocally}.
     *   3) does not record some of the read metrics (latency, scanned cells histograms) nor
     *      throws TombstoneOverwhelmingException.
     * It is publicly exposed because there is a few places where that is exactly what we want,
     * but it should be used only where you know you don't need thoses things.
     * <p>
     * Also note that one must have created a {@code ReadExecutionController} on the queried table and we require it as
     * a parameter to enforce that fact, even though it's not explicitlly used by the method.
     */
    public UnfilteredRowIterator queryMemtableAndDisk(ColumnFamilyStore cfs, ReadExecutionController executionController)
    {
        assert executionController != null && executionController.validForReadOn(cfs);
        Tracing.trace("Executing single-partition query on {}", cfs.name);

        return queryMemtableAndDiskInternal(cfs, System.nanoTime());
    }

    private UnfilteredRowIterator queryMemtableAndDiskInternal(ColumnFamilyStore cfs, long startTimeNanos)
    {
        /*
         * We have 2 main strategies:
         *   1) We query memtables and sstables simulateneously. This is our most generic strategy and the one we use
         *      unless we have a names filter that we know we can optimize futher.
         *   2) If we have a name filter (so we query specific rows), we can make a bet: that all column for all queried row
         *      will have data in the most recent sstable(s), thus saving us from reading older ones. This does imply we
         *      have a way to guarantee we have all the data for what is queried, which is only possible for name queries
         *      and if we have neither non-frozen collections/UDTs nor counters.
         *      If a non-frozen collection or UDT is queried we can't guarantee that an older sstable won't have some
         *      elements that weren't in the most recent sstables.
         *      Counters are intrinsically a collection of shards and so have the same problem.
         *      Counter tables are also special in the sense that their rows do not have primary key liveness
         *      as INSERT statements are not supported on counter tables. Due to that even if only the primary key
         *      columns where queried, querying SSTables in timestamp order will always be less efficient for counter tables.
         *      Also, if tracking repaired data then we skip this optimization so we can collate the repaired sstables
         *      and generate a digest over their merge, which procludes an early return.
         */
<<<<<<< HEAD
        if (clusteringIndexFilter() instanceof ClusteringIndexNamesFilter && !queriesMulticellType() && !isTrackingRepairedStatus())
            return queryMemtableAndSSTablesInTimestampOrder(cfs, (ClusteringIndexNamesFilter)clusteringIndexFilter(), startTimeNanos);
=======
        if (clusteringIndexFilter() instanceof ClusteringIndexNamesFilter
                && !metadata().isCounter()
                && !queriesMulticellType()
                && !isTrackingRepairedStatus())
        {
            return queryMemtableAndSSTablesInTimestampOrder(cfs, (ClusteringIndexNamesFilter)clusteringIndexFilter());
        }
>>>>>>> 31ce794d

        Tracing.trace("Acquiring sstable references");
        ColumnFamilyStore.ViewFragment view = cfs.select(View.select(SSTableSet.LIVE, partitionKey()));
        Collections.sort(view.sstables, SSTableReader.maxTimestampDescending);
        ClusteringIndexFilter filter = clusteringIndexFilter();
        long minTimestamp = Long.MAX_VALUE;
        long mostRecentPartitionTombstone = Long.MIN_VALUE;
        InputCollector<UnfilteredRowIterator> inputCollector = iteratorsForPartition(view);
        try
        {
            for (Memtable memtable : view.memtables)
            {
                Partition partition = memtable.getPartition(partitionKey());
                if (partition == null)
                    continue;

                minTimestamp = Math.min(minTimestamp, memtable.getMinTimestamp());

                @SuppressWarnings("resource") // 'iter' is added to iterators which is closed on exception, or through the closing of the final merged iterator
                UnfilteredRowIterator iter = filter.getUnfilteredRowIterator(columnFilter(), partition);

                // Memtable data is always considered unrepaired
                oldestUnrepairedTombstone = Math.min(oldestUnrepairedTombstone, partition.stats().minLocalDeletionTime);
                inputCollector.addMemtableIterator(RTBoundValidator.validate(iter, RTBoundValidator.Stage.MEMTABLE, false));

                mostRecentPartitionTombstone = Math.max(mostRecentPartitionTombstone,
                                                        iter.partitionLevelDeletion().markedForDeleteAt());
            }

            /*
             * We can't eliminate full sstables based on the timestamp of what we've already read like
             * in collectTimeOrderedData, but we still want to eliminate sstable whose maxTimestamp < mostRecentTombstone
             * we've read. We still rely on the sstable ordering by maxTimestamp since if
             *   maxTimestamp_s1 < maxTimestamp_s0,
             * we're guaranteed that s1 cannot have a row tombstone such that
             *   timestamp(tombstone) > maxTimestamp_s0
             * since we necessarily have
             *   timestamp(tombstone) <= maxTimestamp_s1
             * In other words, iterating in descending maxTimestamp order allow to do our mostRecentPartitionTombstone
             * elimination in one pass, and minimize the number of sstables for which we read a partition tombstone.
            */
            Collections.sort(view.sstables, SSTableReader.maxTimestampDescending);
            int nonIntersectingSSTables = 0;
            int includedDueToTombstones = 0;

            SSTableReadMetricsCollector metricsCollector = new SSTableReadMetricsCollector();

            if (isTrackingRepairedStatus())
                Tracing.trace("Collecting data from sstables and tracking repaired status");

            for (SSTableReader sstable : view.sstables)
            {
                // if we've already seen a partition tombstone with a timestamp greater
                // than the most recent update to this sstable, we can skip it
                // if we're tracking repaired status, we mark the repaired digest inconclusive
                // as other replicas may not have seen this partition delete and so could include
                // data from this sstable (or others) in their digests
                if (sstable.getMaxTimestamp() < mostRecentPartitionTombstone)
                {
                    inputCollector.markInconclusive();
                    break;
                }

                boolean intersects = intersects(sstable);
                boolean hasRequiredStatics = hasRequiredStatics(sstable);
                boolean hasPartitionLevelDeletions = hasPartitionLevelDeletions(sstable);

                if (!intersects && !hasRequiredStatics && !hasPartitionLevelDeletions)
                {
                    continue;
                }

                @SuppressWarnings("resource")
                UnfilteredRowIterator iter = intersects
                                             ? makeIterator(cfs, sstable, metricsCollector)
                                             : makeIteratorWithSkippedNonStaticContent(cfs, sstable, metricsCollector);
                if (!intersects)
                {
                    nonIntersectingSSTables++;

                    if (!hasRequiredStatics) { // => has partition level deletions
                        if (!iter.partitionLevelDeletion().isLive())
                        {
                            includedDueToTombstones++;
                        }
                        else
                        {
                            iter.close();
                            continue;
                        }
                    }
                }

                if (!sstable.isRepaired())
                    oldestUnrepairedTombstone = Math.min(oldestUnrepairedTombstone, sstable.getMinLocalDeletionTime());

                inputCollector.addSSTableIterator(sstable, iter);
                if (hasPartitionLevelDeletions)
                    mostRecentPartitionTombstone = Math.max(mostRecentPartitionTombstone,
                                                            iter.partitionLevelDeletion().markedForDeleteAt());
            }

            if (Tracing.isTracing())
                Tracing.trace("Skipped {}/{} non-slice-intersecting sstables, included {} due to tombstones",
                               nonIntersectingSSTables, view.sstables.size(), includedDueToTombstones);

            if (inputCollector.isEmpty())
                return EmptyIterators.unfilteredRow(cfs.metadata(), partitionKey(), filter.isReversed());

            StorageHook.instance.reportRead(cfs.metadata().id, partitionKey());

            return withSSTablesIterated(inputCollector.finalizeIterators(cfs, nowInSec(), oldestUnrepairedTombstone), cfs.metric, metricsCollector, startTimeNanos);
        }
        catch (RuntimeException | Error e)
        {
            try
            {
                inputCollector.close();
            }
            catch (Exception e1)
            {
                e.addSuppressed(e1);
            }
            throw e;
        }
    }

    private boolean intersects(SSTableReader sstable)
    {
        return clusteringIndexFilter().intersects(sstable.metadata().comparator, sstable.getSSTableMetadata().coveredClustering);
    }

    private boolean hasRequiredStatics(SSTableReader sstable) {
        // If some static columns are queried, we should always include the sstable: the clustering values stats of the sstable
        // don't tell us if the sstable contains static values in particular.
        return !columnFilter().fetchedColumns().statics.isEmpty() && sstable.header.hasStatic();
    }

    private boolean hasPartitionLevelDeletions(SSTableReader sstable)
    {
        return sstable.getSSTableMetadata().hasPartitionLevelDeletions;
    }

    private UnfilteredRowIteratorWithLowerBound makeIterator(ColumnFamilyStore cfs,
                                                             SSTableReader sstable,
                                                             SSTableReadsListener listener)
    {
        return StorageHook.instance.makeRowIteratorWithLowerBound(cfs,
                                                                  partitionKey(),
                                                                  sstable,
                                                                  clusteringIndexFilter(),
                                                                  columnFilter(),
                                                                  listener);

    }

    private UnfilteredRowIterator makeIteratorWithSkippedNonStaticContent(ColumnFamilyStore cfs,
                                                                          SSTableReader sstable,
                                                                          SSTableReadsListener listener)
    {
        return StorageHook.instance.makeRowIterator(cfs,
                                                    sstable,
                                                    partitionKey(),
                                                    Slices.NONE,
                                                    columnFilter(),
                                                    clusteringIndexFilter().isReversed(),
                                                    listener);
    }

    /**
     * Return a wrapped iterator that when closed will update the sstables iterated and READ sample metrics.
     * Note that we cannot use the Transformations framework because they greedily get the static row, which
     * would cause all iterators to be initialized and hence all sstables to be accessed.
     */
    @SuppressWarnings("resource")
    private UnfilteredRowIterator withSSTablesIterated(List<UnfilteredRowIterator> iterators,
                                                       TableMetrics metrics,
                                                       SSTableReadMetricsCollector metricsCollector,
                                                       long startTimeNanos)
    {
        @SuppressWarnings("resource") //  Closed through the closing of the result of the caller method.
        UnfilteredRowIterator merged = UnfilteredRowIterators.merge(iterators);

        if (!merged.isEmpty())
        {
            DecoratedKey key = merged.partitionKey();
            metrics.topReadPartitionFrequency.addSample(key.getKey(), 1);
        }

        class UpdateSstablesIterated extends Transformation
        {
           public void onPartitionClose()
           {
               int mergedSSTablesIterated = metricsCollector.getMergedSSTables();
               metrics.updateSSTableIterated(mergedSSTablesIterated, System.nanoTime() - startTimeNanos);
               Tracing.trace("Merged data from memtables and {} sstables", mergedSSTablesIterated);
           }
        };
        return Transformation.apply(merged, new UpdateSstablesIterated());
    }

    private boolean queriesMulticellType()
    {
        for (ColumnMetadata column : columnFilter().queriedColumns())
        {
            if (column.type.isMultiCell())
                return true;
        }
        return false;
    }

    /**
     * Do a read by querying the memtable(s) first, and then each relevant sstables sequentially by order of the sstable
     * max timestamp.
     *
     * This is used for names query in the hope of only having to query the 1 or 2 most recent query and then knowing nothing
     * more recent could be in the older sstables (which we can only guarantee if we know exactly which row we queries, and if
     * no collection or counters are included).
     * This method assumes the filter is a {@code ClusteringIndexNamesFilter}.
     */
    private UnfilteredRowIterator queryMemtableAndSSTablesInTimestampOrder(ColumnFamilyStore cfs, ClusteringIndexNamesFilter filter, long startTimeNanos)
    {
        Tracing.trace("Acquiring sstable references");
        ColumnFamilyStore.ViewFragment view = cfs.select(View.select(SSTableSet.LIVE, partitionKey()));

        ImmutableBTreePartition result = null;

        Tracing.trace("Merging memtable contents");
        for (Memtable memtable : view.memtables)
        {
            Partition partition = memtable.getPartition(partitionKey());
            if (partition == null)
                continue;

            try (UnfilteredRowIterator iter = filter.getUnfilteredRowIterator(columnFilter(), partition))
            {
                if (iter.isEmpty())
                    continue;

                result = add(
                    RTBoundValidator.validate(iter, RTBoundValidator.Stage.MEMTABLE, false),
                    result,
                    filter,
                    false
                );
            }
        }

        /* add the SSTables on disk */
        Collections.sort(view.sstables, SSTableReader.maxTimestampDescending);
        // read sorted sstables
        SSTableReadMetricsCollector metricsCollector = new SSTableReadMetricsCollector();
        for (SSTableReader sstable : view.sstables)
        {
            // if we've already seen a partition tombstone with a timestamp greater
            // than the most recent update to this sstable, we're done, since the rest of the sstables
            // will also be older
            if (result != null && sstable.getMaxTimestamp() < result.partitionLevelDeletion().markedForDeleteAt())
                break;

            long currentMaxTs = sstable.getMaxTimestamp();
            filter = reduceFilter(filter, result, currentMaxTs);
            if (filter == null)
                break;

            boolean intersects = intersects(sstable);
            boolean hasRequiredStatics = hasRequiredStatics(sstable);
            boolean hasPartitionLevelDeletions = hasPartitionLevelDeletions(sstable);

            if (!intersects && !hasRequiredStatics && !hasPartitionLevelDeletions)
            {
                // This mean that nothing queried by the filter can be in the sstable. One exception is the top-level partition deletion
                // however: if it is set, it impacts everything and must be included. Getting that top-level partition deletion costs us
                // some seek in general however (unless the partition is indexed and is in the key cache), so we first check if the sstable
                // has any tombstone at all as a shortcut.
                continue;
            }

            try (UnfilteredRowIterator iter = StorageHook.instance.makeRowIterator(cfs,
                                                                                   sstable,
                                                                                   partitionKey(),
                                                                                   intersects ? filter.getSlices(metadata()) : Slices.NONE,
                                                                                   columnFilter(),
                                                                                   filter.isReversed(),
                                                                                   metricsCollector))
            {
                if (!hasRequiredStatics && !intersects && !iter.partitionLevelDeletion().isLive()) // => partitionLevelDelections == true
                {
                    result = add(UnfilteredRowIterators.noRowsIterator(iter.metadata(),
                                                                       iter.partitionKey(),
                                                                       Rows.EMPTY_STATIC_ROW,
                                                                       iter.partitionLevelDeletion(),
                                                                       filter.isReversed()),
                                 result,
                                 filter,
                                 sstable.isRepaired());
                }
                else
                {
                    if (!hasRequiredStatics && iter.isEmpty())
                        continue;

                    result = add(RTBoundValidator.validate(iter, RTBoundValidator.Stage.SSTABLE, false),
                                 result,
                                 filter,
                                 sstable.isRepaired());
                }
            }
        }

        cfs.metric.updateSSTableIterated(metricsCollector.getMergedSSTables(), System.nanoTime() - startTimeNanos);

        if (result == null || result.isEmpty())
            return EmptyIterators.unfilteredRow(metadata(), partitionKey(), false);

        DecoratedKey key = result.partitionKey();
        cfs.metric.topReadPartitionFrequency.addSample(key.getKey(), 1);
        StorageHook.instance.reportRead(cfs.metadata.id, partitionKey());

        return result.unfilteredIterator(columnFilter(), Slices.ALL, clusteringIndexFilter().isReversed());
    }

    private ImmutableBTreePartition add(UnfilteredRowIterator iter, ImmutableBTreePartition result, ClusteringIndexNamesFilter filter, boolean isRepaired)
    {
        if (!isRepaired)
            oldestUnrepairedTombstone = Math.min(oldestUnrepairedTombstone, iter.stats().minLocalDeletionTime);

        int maxRows = Math.max(filter.requestedRows().size(), 1);
        if (result == null)
            return ImmutableBTreePartition.create(iter, maxRows);

        try (UnfilteredRowIterator merged = UnfilteredRowIterators.merge(Arrays.asList(iter, result.unfilteredIterator(columnFilter(), Slices.ALL, filter.isReversed()))))
        {
            return ImmutableBTreePartition.create(merged, maxRows);
        }
    }

    private ClusteringIndexNamesFilter reduceFilter(ClusteringIndexNamesFilter filter, Partition result, long sstableTimestamp)
    {
        if (result == null)
            return filter;

        // According to the CQL semantics a row exists if at least one of its columns is not null (including the primary key columns).
        // Having the queried columns not null is unfortunately not enough to prove that a row exists as some column deletion
        // for the queried columns can exist on another node.
        // For CQL tables it is enough to have the primary key liveness and the queried columns as the primary key liveness prove that
        // the row exists even if all the other columns are deleted.
        // COMPACT tables do not have primary key liveness and by consequence we are forced to get  all the fetched columns to ensure that
        // we can return the correct result if the queried columns are deleted on another node but one of the non-queried columns is not.
        RegularAndStaticColumns columns = metadata().isCompactTable() ? columnFilter().fetchedColumns() : columnFilter().queriedColumns();

        NavigableSet<Clustering<?>> clusterings = filter.requestedRows();

        // We want to remove rows for which we have values for all requested columns. We have to deal with both static and regular rows.

        boolean removeStatic = false;
        if (!columns.statics.isEmpty())
        {
            Row staticRow = result.getRow(Clustering.STATIC_CLUSTERING);
            removeStatic = staticRow != null && isRowComplete(staticRow, columns.statics, sstableTimestamp);
        }

        NavigableSet<Clustering<?>> toRemove = null;
        try (UnfilteredRowIterator iterator = result.unfilteredIterator(columnFilter(), clusterings, false))
        {
            while (iterator.hasNext())
            {
                Unfiltered unfiltered = iterator.next();
                if (unfiltered == null || !unfiltered.isRow())
                    continue;

                Row row = (Row) unfiltered;
                if (!isRowComplete(row, columns.regulars, sstableTimestamp))
                    continue;

                if (toRemove == null)
                    toRemove = new TreeSet<>(result.metadata().comparator);
                toRemove.add(row.clustering());
            }
        }

        if (!removeStatic && toRemove == null)
            return filter;

        // Check if we have everything we need
        boolean hasNoMoreStatic = columns.statics.isEmpty() || removeStatic;
        boolean hasNoMoreClusterings = clusterings.isEmpty() || (toRemove != null && toRemove.size() == clusterings.size());
        if (hasNoMoreStatic && hasNoMoreClusterings)
            return null;

        if (toRemove != null)
        {
            BTreeSet.Builder<Clustering<?>> newClusterings = BTreeSet.builder(result.metadata().comparator);
            newClusterings.addAll(Sets.difference(clusterings, toRemove));
            clusterings = newClusterings.build();
        }
        return new ClusteringIndexNamesFilter(clusterings, filter.isReversed());
    }

    /**
     * We can stop reading row data from disk if what we've already read is more recent than the max timestamp
     * of the next newest SSTable that might have data for the query. We care about 1.) the row timestamp (since
     * every query cares if the row exists or not), 2.) the timestamps of the requested cells, and 3.) whether or
     * not any of the cells we've read have actual data.
     *
     * @param row a potentially incomplete {@link Row}
     * @param requestedColumns the columns requested by the query
     * @param sstableTimestamp the max timestamp of the next newest SSTable to read
     *
     * @return true if the supplied {@link Row} is complete and its data more recent than the supplied timestamp
     */
    private boolean isRowComplete(Row row, Columns requestedColumns, long sstableTimestamp)
    {

        // Note that compact tables will always have an empty primary key liveness info.
        if (!metadata().isCompactTable() && (row.primaryKeyLivenessInfo().isEmpty() || row.primaryKeyLivenessInfo().timestamp() <= sstableTimestamp))
            return false;

        for (ColumnMetadata column : requestedColumns)
        {
            Cell<?> cell = row.getCell(column);

            if (cell == null || cell.timestamp() <= sstableTimestamp)
                return false;
        }

        return true;
    }

    @Override
    public boolean selectsFullPartition()
    {
        if (metadata().isStaticCompactTable())
            return true;

        return clusteringIndexFilter.selectsAllPartition() && !rowFilter().hasExpressionOnClusteringOrRegularColumns();
    }

    @Override
    public String toString()
    {
        return String.format("Read(%s columns=%s rowFilter=%s limits=%s key=%s filter=%s, nowInSec=%d)",
                             metadata().toString(),
                             columnFilter(),
                             rowFilter(),
                             limits(),
                             metadata().partitionKeyType.getString(partitionKey().getKey()),
                             clusteringIndexFilter.toString(metadata()),
                             nowInSec());
    }

    @Override
    public Verb verb()
    {
        return Verb.READ_REQ;
    }

    protected void appendCQLWhereClause(StringBuilder sb)
    {
        sb.append(" WHERE ");

        sb.append(ColumnMetadata.toCQLString(metadata().partitionKeyColumns())).append(" = ");
        DataRange.appendKeyString(sb, metadata().partitionKeyType, partitionKey().getKey());

        // We put the row filter first because the clustering index filter can end by "ORDER BY"
        if (!rowFilter().isEmpty())
            sb.append(" AND ").append(rowFilter());

        String filterString = clusteringIndexFilter().toCQLString(metadata());
        if (!filterString.isEmpty())
            sb.append(" AND ").append(filterString);
    }

    protected void serializeSelection(DataOutputPlus out, int version) throws IOException
    {
        metadata().partitionKeyType.writeValue(partitionKey().getKey(), out);
        ClusteringIndexFilter.serializer.serialize(clusteringIndexFilter(), out, version);
    }

    protected long selectionSerializedSize(int version)
    {
        return metadata().partitionKeyType.writtenLength(partitionKey().getKey())
             + ClusteringIndexFilter.serializer.serializedSize(clusteringIndexFilter(), version);
    }

    public boolean isLimitedToOnePartition()
    {
        return true;
    }

    public boolean isRangeRequest()
    {
        return false;
    }

    /**
     * Groups multiple single partition read commands.
     */
    public static class Group extends SinglePartitionReadQuery.Group<SinglePartitionReadCommand>
    {
        public static Group create(TableMetadata metadata,
                                   int nowInSec,
                                   ColumnFilter columnFilter,
                                   RowFilter rowFilter,
                                   DataLimits limits,
                                   List<DecoratedKey> partitionKeys,
                                   ClusteringIndexFilter clusteringIndexFilter)
        {
            List<SinglePartitionReadCommand> commands = new ArrayList<>(partitionKeys.size());
            for (DecoratedKey partitionKey : partitionKeys)
            {
                commands.add(SinglePartitionReadCommand.create(metadata,
                                                               nowInSec,
                                                               columnFilter,
                                                               rowFilter,
                                                               limits,
                                                               partitionKey,
                                                               clusteringIndexFilter));
            }

            return new Group(commands, limits);
        }

        public Group(List<SinglePartitionReadCommand> commands, DataLimits limits)
        {
            super(commands, limits);
        }

        public static Group one(SinglePartitionReadCommand command)
        {
            return new Group(Collections.singletonList(command), command.limits());
        }

        public PartitionIterator execute(ConsistencyLevel consistency, QueryState queryState, long queryStartNanoTime) throws RequestExecutionException
        {
            return StorageProxy.read(this, consistency, queryState, queryStartNanoTime);
        }
    }

    private static class Deserializer extends SelectionDeserializer
    {
        public ReadCommand deserialize(DataInputPlus in,
                                       int version,
                                       boolean isDigest,
                                       int digestVersion,
                                       boolean acceptsTransient,
                                       TableMetadata metadata,
                                       int nowInSec,
                                       ColumnFilter columnFilter,
                                       RowFilter rowFilter,
                                       DataLimits limits,
                                       Index.QueryPlan indexQueryPlan)
        throws IOException
        {
            DecoratedKey key = metadata.partitioner.decorateKey(metadata.partitionKeyType.readBuffer(in, DatabaseDescriptor.getMaxValueSize()));
            ClusteringIndexFilter filter = ClusteringIndexFilter.serializer.deserialize(in, version, metadata);
            return new SinglePartitionReadCommand(isDigest, digestVersion, acceptsTransient, metadata, nowInSec, columnFilter, rowFilter, limits, key, filter, indexQueryPlan);
        }
    }

    /**
     * {@code SSTableReaderListener} used to collect metrics about SSTable read access.
     */
    private static final class SSTableReadMetricsCollector implements SSTableReadsListener
    {
        /**
         * The number of SSTables that need to be merged. This counter is only updated for single partition queries
         * since this has been the behavior so far.
         */
        private int mergedSSTables;

        @Override
        public void onSSTableSelected(SSTableReader sstable, RowIndexEntry indexEntry, SelectionReason reason)
        {
            sstable.incrementReadCount();
            mergedSSTables++;
        }

        /**
         * Returns the number of SSTables that need to be merged.
         * @return the number of SSTables that need to be merged.
         */
        public int getMergedSSTables()
        {
            return mergedSSTables;
        }
    }
}<|MERGE_RESOLUTION|>--- conflicted
+++ resolved
@@ -595,18 +595,13 @@
          *      Also, if tracking repaired data then we skip this optimization so we can collate the repaired sstables
          *      and generate a digest over their merge, which procludes an early return.
          */
-<<<<<<< HEAD
-        if (clusteringIndexFilter() instanceof ClusteringIndexNamesFilter && !queriesMulticellType() && !isTrackingRepairedStatus())
-            return queryMemtableAndSSTablesInTimestampOrder(cfs, (ClusteringIndexNamesFilter)clusteringIndexFilter(), startTimeNanos);
-=======
         if (clusteringIndexFilter() instanceof ClusteringIndexNamesFilter
                 && !metadata().isCounter()
                 && !queriesMulticellType()
                 && !isTrackingRepairedStatus())
         {
-            return queryMemtableAndSSTablesInTimestampOrder(cfs, (ClusteringIndexNamesFilter)clusteringIndexFilter());
-        }
->>>>>>> 31ce794d
+            return queryMemtableAndSSTablesInTimestampOrder(cfs, (ClusteringIndexNamesFilter)clusteringIndexFilter(), startTimeNanos);
+        }
 
         Tracing.trace("Acquiring sstable references");
         ColumnFamilyStore.ViewFragment view = cfs.select(View.select(SSTableSet.LIVE, partitionKey()));
