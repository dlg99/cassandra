--- conflicted
+++ resolved
@@ -488,26 +488,20 @@
             RowCacheSentinel sentinel = new RowCacheSentinel();
             boolean sentinelSuccess = CacheService.instance.rowCache.putIfAbsent(key, sentinel);
 
-            int rowsToCache = metadata().params.caching.rowsPerPartitionToCache();
+            final int rowsToCache = metadata().params.caching.rowsPerPartitionToCache();
             @SuppressWarnings("resource") // we close on exception or upon closing the result of this method
-            CsFlow<FlowableUnfilteredPartition> iter = SinglePartitionReadCommand.fullPartitionRead(metadata(), nowInSec(), partitionKey()).deferredQuery(cfs, executionController);
+            CsFlow<FlowableUnfilteredPartition> iter = SinglePartitionReadCommand.fullPartitionRead(metadata(), nowInSec(), partitionKey())
+                                                                                 .deferredQuery(cfs, executionController);
 
             return iter.map(fup ->
             {
-<<<<<<< HEAD
                 UnfilteredRowIterator i = FlowablePartitions.toIterator(fup);
                 CachedPartition toCache;
                 boolean sentinelReplaced = false;
-=======
-                final int rowsToCache = metadata().params.caching.rowsPerPartitionToCache();
-
-                @SuppressWarnings("resource") // we close on exception or upon closing the result of this method
-                UnfilteredRowIterator iter = SinglePartitionReadCommand.fullPartitionRead(metadata(), nowInSec(), partitionKey()).queryMemtableAndDisk(cfs, executionController);
->>>>>>> 1b8a634d
                 try
                 {
                     // Use a custom iterator instead of DataLimits to avoid stopping the original iterator
-                    UnfilteredRowIterator toCacheIterator = new WrappingUnfilteredRowIterator(iter)
+                    UnfilteredRowIterator toCacheIterator = new WrappingUnfilteredRowIterator(i)
                     {
                         private int rowsCounted = 0;
 
@@ -532,14 +526,8 @@
                     };
 
                     // We want to cache only rowsToCache rows
-<<<<<<< HEAD
-                    toCache = CachedBTreePartition.create(
-                        DataLimits.cqlLimits(rowsToCache).filter(i, nowInSec()),
-                        nowInSec());
-
-=======
-                    CachedPartition toCache = CachedBTreePartition.create(toCacheIterator, nowInSec());
->>>>>>> 1b8a634d
+                    toCache = CachedBTreePartition.create(toCacheIterator, nowInSec());
+
                     if (sentinelSuccess && !toCache.isEmpty())
                     {
                         Tracing.trace("Caching {} rows", toCache.rowCount());
@@ -1137,19 +1125,15 @@
             return commands.get(0).metadata();
         }
 
-<<<<<<< HEAD
         public boolean isEmpty()
-=======
+        {
+            return false;
+        }
+
         @Override
         public boolean selectsFullPartition()
         {
             return selectsFullPartitions;
-        }
-
-        public ReadExecutionController executionController()
->>>>>>> 1b8a634d
-        {
-            return false;
         }
 
         public ReadExecutionController executionController()
@@ -1161,19 +1145,14 @@
 
         public Single<PartitionIterator> executeInternal(Monitor monitor)
         {
-<<<<<<< HEAD
             return Single.fromCallable(() ->
                                        FlowablePartitions.toPartitionsFiltered(
                                                FlowablePartitions.filterAndSkipEmpty(
                                                        limits.filter(
                                                                executeLocally(monitor, false),
-                                                               nowInSec()),
+                                                               nowInSec(),
+                                                               selectsFullPartitions),
                                                nowInSec())));
-=======
-            return limits.filter(UnfilteredPartitionIterators.filter(executeLocally(controller, false), nowInSec),
-                                 nowInSec,
-                                 selectsFullPartitions);
->>>>>>> 1b8a634d
         }
 
         public CsFlow<FlowableUnfilteredPartition> executeLocally(Monitor monitor)
