/*
 * Licensed to the Apache Software Foundation (ASF) under one
 * or more contributor license agreements.  See the NOTICE file
 * distributed with this work for additional information
 * regarding copyright ownership.  The ASF licenses this file
 * to you under the Apache License, Version 2.0 (the
 * "License"); you may not use this file except in compliance
 * with the License.  You may obtain a copy of the License at
 *
 *     http://www.apache.org/licenses/LICENSE-2.0
 *
 * Unless required by applicable law or agreed to in writing, software
 * distributed under the License is distributed on an "AS IS" BASIS,
 * WITHOUT WARRANTIES OR CONDITIONS OF ANY KIND, either express or implied.
 * See the License for the specific language governing permissions and
 * limitations under the License.
 */
package org.apache.cassandra.db;

import org.apache.cassandra.db.filter.DataLimits;
import org.apache.cassandra.db.monitoring.Monitorable;
import org.apache.cassandra.db.partitions.*;
import org.apache.cassandra.exceptions.RequestExecutionException;
import org.apache.cassandra.service.ClientState;
import org.apache.cassandra.service.pager.QueryPager;
import org.apache.cassandra.service.pager.PagingState;
import org.apache.cassandra.transport.ProtocolVersion;
<<<<<<< HEAD
import org.apache.cassandra.utils.FBUtilities;
=======
>>>>>>> 2987a709

/**
 * Generic abstraction for read queries.
 * <p>
 * The main implementation of this is {@link ReadCommand} but we have this interface because
 * {@link SinglePartitionReadCommand.Group} is also consider as a "read query" but is not a
 * {@code ReadCommand}.
 */
public interface ReadQuery
{
    ReadQuery EMPTY = new EmptyQuery();

    final static class EmptyQuery implements ReadQuery
    {
        public ReadExecutionController executionController()
        {
            return ReadExecutionController.empty();
        }

<<<<<<< HEAD
        public PartitionIterator execute(ConsistencyLevel consistency,
                                         ClientState clientState,
                                         long queryStartNanoTime,
                                         boolean forContinuousPaging) throws RequestExecutionException
=======
        public PartitionIterator execute(ConsistencyLevel consistency, ClientState clientState, long queryStartNanoTime) throws RequestExecutionException
>>>>>>> 2987a709
        {
            return EmptyIterators.partition();
        }

        public PartitionIterator executeInternal(ReadExecutionController controller)
        {
            return EmptyIterators.partition();
        }

        public UnfilteredPartitionIterator executeLocally(ReadExecutionController executionController)
        {
            return EmptyIterators.unfilteredPartition(executionController.metaData());
        }

        public DataLimits limits()
        {
            // What we return here doesn't matter much in practice. However, returning DataLimits.NONE means
            // "no particular limit", which makes SelectStatement.execute() take the slightly more complex "paging"
            // path. Not a big deal but it's easy enough to return a limit of 0 rows which avoids this.
            return DataLimits.cqlLimits(0);
        }

        public QueryPager getPager(PagingState state, ProtocolVersion protocolVersion)
        {
            return QueryPager.EMPTY;
        }

        public boolean selectsKey(DecoratedKey key)
        {
            return false;
        }

        public boolean selectsClustering(DecoratedKey key, Clustering clustering)
        {
            return false;
        }

        public int nowInSec()
        {
            return FBUtilities.nowInSeconds();
        }

        public void monitor(long constructionTime, long timeout, long slowQueryTimeout, boolean isCrossNode) { }

        public void monitorLocal(long startTime) { }

        public boolean complete()
        {
            return true;
        }

        public boolean queriesOnlyLocalData()
        {
            return true;
        }
    }

    /**
     * Starts a new read operation.
     * <p>
     * This must be called before {@link this#executeInternal(ReadExecutionController)} and passed to it to protect the read.
     * The returned object <b>must</b> be closed on all path and it is thus strongly advised to
     * use it in a try-with-ressource construction.
     *
     * @return a newly started execution controller for this {@code ReadQuery}.
     */
    public ReadExecutionController executionController();

    /**
     * Executes the query for external client requests, at the provided consistency level.
     *
     * @param consistency the consistency level to achieve for the query.
     * @param clientState the {@code ClientState} for the query. In practice, this can be null unless
     * {@code consistency} is a serial consistency.
     * @param queryStartNanoTime the time at which we have received the client request, in nano seconds
     * @param forContinuousPaging indicates that this a query for continuous paging. When this is
     * provided, queries that are fully local (and are CL.ONE or CL.LOCAL_ONE) are optimized by
     * returning a direct iterator to the data (as from calling executeInternal() but with the additional
     * bits needed for a full user query), which 1) leave to the caller the responsibility of not holding
     * the iterator open too long (as it holds a {@code executionController} open) and 2) this bypass
     * the dynamic snitch, read repair and speculative retries. This flag is also used to record
     * different metrics than for non-continuous queries.
     *
     * @return the result of the query.
     */
<<<<<<< HEAD
    public PartitionIterator execute(ConsistencyLevel consistency,
                                     ClientState clientState,
                                     long queryStartNanoTime,
                                     boolean forContinuousPaging) throws RequestExecutionException;
=======
    public PartitionIterator execute(ConsistencyLevel consistency, ClientState clientState, long queryStartNanoTime) throws RequestExecutionException;
>>>>>>> 2987a709

    /**
     * Execute the query for internal queries.
     *
     * This return an iterator that directly query the local underlying storage.
     *
     * @param controller the {@code ReadExecutionController} protecting the read.
     * @return the result of the query.
     */
    public PartitionIterator executeInternal(ReadExecutionController controller);

    /**
<<<<<<< HEAD
     * Execute the query locally. This is where the reading actually happens, typically this method
     * would be invoked by the read verb handlers, {@link org.apache.cassandra.service.StorageProxy.LocalReadRunnable}
     * and {@link ReadQuery#executeInternal(ReadExecutionController)}, or whenever we need to read local data
     * and we need an unfiltered partition iterator, rather than a filtered one. The main difference with
     * {@link ReadQuery#executeInternal(ReadExecutionController)} is the filtering, only unfiltered iterators can
     * be merged later on.
     *
     * @param controller the {@code ReadExecutionController} protecting the read.
     * @return the result of the read query.
     */
    public UnfilteredPartitionIterator executeLocally(ReadExecutionController controller);
=======
     * Execute the query locally. This is similar to {@link ReadQuery#executeInternal(ReadExecutionController)}
     * but it returns an unfiltered partition iterator that can be merged later on.
     *
     * @param executionController the {@code ReadExecutionController} protecting the read.
     * @return the result of the read query.
     */
    public UnfilteredPartitionIterator executeLocally(ReadExecutionController executionController);
>>>>>>> 2987a709

    /**
     * Returns a pager for the query.
     *
     * @param pagingState the {@code PagingState} to start from if this is a paging continuation. This can be
     * {@code null} if this is the start of paging.
     * @param protocolVersion the protocol version to use for the paging state of that pager.
     *
     * @return a pager for the query.
     */
    public QueryPager getPager(PagingState pagingState, ProtocolVersion protocolVersion);

    /**
     * The limits for the query.
     *
     * @return The limits for the query.
     */
    public DataLimits limits();

    /**
     * @return true if the read query would select the given key, including checks against the row filter, if
     * checkRowFilter is true
     */
    public boolean selectsKey(DecoratedKey key);

    /**
     * @return true if the read query would select the given clustering, including checks against the row filter, if
     * checkRowFilter is true
     */
    public boolean selectsClustering(DecoratedKey key, Clustering clustering);

    /**
     * The time in seconds to use as "now" for this query.
     * <p>
     * We use the same time as "now" for the whole query to avoid considering different
     * values as expired during the query, which would be buggy (would throw of counting amongst other
     * things).
     *
     * @return the time (in seconds) to use as "now".
     */
    public int nowInSec();

    /**
     * Monitor a normal query, either originating cross node or not. Report this query as failed
     * or slow, if timeout or slowQueryTimeout milliseconds elapse.
     * <p>
     * Note that normal queries may be running locally too, via
     * {@link org.apache.cassandra.service.StorageProxy.LocalReadRunnable}. The difference with local
     * queries monitored by {@link ReadQuery#monitorLocal(long)}, is that these local queries run <b>only</b>
     * locally, and tend to take much longer as they usually retrieve more data.
     *
     * @param constructionTime - the approximate time at which the query message was received, if cross node, or
     *                         the query was started, if running locally.
     * @param timeout - the timeout after which the query should be aborted and reported as failed.
     * @param slowQueryTimeout - the timeout after which the query should be reported slow.
     * @param isCrossNode - true when the query originated in another node.
     */
    public void monitor(long constructionTime, long timeout, long slowQueryTimeout, boolean isCrossNode);

    /**
     * Monitor a local query. These are queries that never go cross node, and tend to be long running queries
     * (continuous paging). Therefore, they should not be reported as failed or slow, but they should
     * be aborted after {@link org.apache.cassandra.config.ContinuousPagingConfig#max_local_query_time_ms}
     * in order to release resources. They then get restarted later on.
     *
     * @param startTime - the approximate time at which the query was started.
     */
    public void monitorLocal(long startTime);

    /**
     * @return true if there was no monitoring, otherwise return {@link Monitorable#complete()}.
     */
    public boolean complete();

    /**
     * Check if this query can be performed with local data only.
     *
     * @return true if we can perform this query only with local data, false otherwise.
     */
    public boolean queriesOnlyLocalData();
}<|MERGE_RESOLUTION|>--- conflicted
+++ resolved
@@ -25,10 +25,7 @@
 import org.apache.cassandra.service.pager.QueryPager;
 import org.apache.cassandra.service.pager.PagingState;
 import org.apache.cassandra.transport.ProtocolVersion;
-<<<<<<< HEAD
 import org.apache.cassandra.utils.FBUtilities;
-=======
->>>>>>> 2987a709
 
 /**
  * Generic abstraction for read queries.
@@ -48,14 +45,10 @@
             return ReadExecutionController.empty();
         }
 
-<<<<<<< HEAD
         public PartitionIterator execute(ConsistencyLevel consistency,
                                          ClientState clientState,
                                          long queryStartNanoTime,
                                          boolean forContinuousPaging) throws RequestExecutionException
-=======
-        public PartitionIterator execute(ConsistencyLevel consistency, ClientState clientState, long queryStartNanoTime) throws RequestExecutionException
->>>>>>> 2987a709
         {
             return EmptyIterators.partition();
         }
@@ -141,14 +134,10 @@
      *
      * @return the result of the query.
      */
-<<<<<<< HEAD
     public PartitionIterator execute(ConsistencyLevel consistency,
                                      ClientState clientState,
                                      long queryStartNanoTime,
                                      boolean forContinuousPaging) throws RequestExecutionException;
-=======
-    public PartitionIterator execute(ConsistencyLevel consistency, ClientState clientState, long queryStartNanoTime) throws RequestExecutionException;
->>>>>>> 2987a709
 
     /**
      * Execute the query for internal queries.
@@ -161,7 +150,6 @@
     public PartitionIterator executeInternal(ReadExecutionController controller);
 
     /**
-<<<<<<< HEAD
      * Execute the query locally. This is where the reading actually happens, typically this method
      * would be invoked by the read verb handlers, {@link org.apache.cassandra.service.StorageProxy.LocalReadRunnable}
      * and {@link ReadQuery#executeInternal(ReadExecutionController)}, or whenever we need to read local data
@@ -169,19 +157,10 @@
      * {@link ReadQuery#executeInternal(ReadExecutionController)} is the filtering, only unfiltered iterators can
      * be merged later on.
      *
-     * @param controller the {@code ReadExecutionController} protecting the read.
-     * @return the result of the read query.
-     */
-    public UnfilteredPartitionIterator executeLocally(ReadExecutionController controller);
-=======
-     * Execute the query locally. This is similar to {@link ReadQuery#executeInternal(ReadExecutionController)}
-     * but it returns an unfiltered partition iterator that can be merged later on.
-     *
      * @param executionController the {@code ReadExecutionController} protecting the read.
      * @return the result of the read query.
      */
-    public UnfilteredPartitionIterator executeLocally(ReadExecutionController executionController);
->>>>>>> 2987a709
+    public UnfilteredPartitionIterator executeLocally(ReadExecutionController controller);
 
     /**
      * Returns a pager for the query.
