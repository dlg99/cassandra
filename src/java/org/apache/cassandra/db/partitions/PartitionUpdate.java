/*
 * Licensed to the Apache Software Foundation (ASF) under one
 * or more contributor license agreements.  See the NOTICE file
 * distributed with this work for additional information
 * regarding copyright ownership.  The ASF licenses this file
 * to you under the Apache License, Version 2.0 (the
 * "License"); you may not use this file except in compliance
 * with the License.  You may obtain a copy of the License at
 *
 *     http://www.apache.org/licenses/LICENSE-2.0
 *
 * Unless required by applicable law or agreed to in writing, software
 * distributed under the License is distributed on an "AS IS" BASIS,
 * WITHOUT WARRANTIES OR CONDITIONS OF ANY KIND, either express or implied.
 * See the License for the specific language governing permissions and
 * limitations under the License.
 */
package org.apache.cassandra.db.partitions;

import java.io.IOException;
import java.nio.ByteBuffer;
import java.util.ArrayList;
import java.util.List;

<<<<<<< HEAD
import com.google.common.base.Preconditions;
=======
import com.google.common.annotations.VisibleForTesting;
>>>>>>> 3bdd2caa
import com.google.common.collect.Iterables;
import com.google.common.collect.Lists;
import net.openhft.chronicle.core.util.ThrowingFunction;
import org.slf4j.Logger;
import org.slf4j.LoggerFactory;

import org.apache.cassandra.db.*;
import org.apache.cassandra.db.filter.ColumnFilter;
import org.apache.cassandra.db.rows.*;
import org.apache.cassandra.exceptions.UnknownTableException;
import org.apache.cassandra.index.IndexRegistry;
import org.apache.cassandra.io.util.*;
import org.apache.cassandra.net.MessagingService;
import org.apache.cassandra.schema.ColumnMetadata;
import org.apache.cassandra.schema.Schema;
import org.apache.cassandra.schema.TableId;
import org.apache.cassandra.schema.TableMetadata;
import org.apache.cassandra.utils.btree.BTree;
import org.apache.cassandra.utils.btree.UpdateFunction;

/**
 * Stores updates made on a partition.
 * <p>
 * A PartitionUpdate object requires that all writes/additions are performed before we
 * try to read the updates (attempts to write to the PartitionUpdate after a read method
 * has been called will result in an exception being thrown). In other words, a Partition
 * is mutable while it's written but becomes immutable as soon as it is read.
 * <p>
 * A typical usage is to create a new update ({@code new PartitionUpdate(metadata, key, columns, capacity)})
 * and then add rows and range tombstones through the {@code add()} methods (the partition
 * level deletion time can also be set with {@code addPartitionDeletion()}). However, there
 * is also a few static helper constructor methods for special cases ({@code emptyUpdate()},
 * {@code fullPartitionDelete} and {@code singleRowUpdate}).
 */
public class PartitionUpdate extends AbstractBTreePartition
{
    protected static final Logger logger = LoggerFactory.getLogger(PartitionUpdate.class);

    @SuppressWarnings("Convert2MethodRef")
    public static final PartitionUpdateSerializer serializer = new PartitionUpdateSerializer(tableId -> Schema.instance.getExistingTableMetadata(tableId));

    private final BTreePartitionData holder;
    private final DeletionInfo deletionInfo;
    private final TableMetadata metadata;

    private final boolean canHaveShadowedData;

    private PartitionUpdate(TableMetadata metadata,
                            DecoratedKey key,
                            BTreePartitionData holder,
                            MutableDeletionInfo deletionInfo,
                            boolean canHaveShadowedData)
    {
        super(key);
        this.metadata = metadata;
        this.holder = holder;
        this.deletionInfo = deletionInfo;
        this.canHaveShadowedData = canHaveShadowedData;
    }

    /**
     * Creates a empty immutable partition update.
     *
     * @param metadata the metadata for the created update.
     * @param key the partition key for the created update.
     *
     * @return the newly created empty (and immutable) update.
     */
    public static PartitionUpdate emptyUpdate(TableMetadata metadata, DecoratedKey key)
    {
        MutableDeletionInfo deletionInfo = MutableDeletionInfo.live();
        BTreePartitionData holder = new BTreePartitionData(RegularAndStaticColumns.NONE, BTree.empty(), deletionInfo, Rows.EMPTY_STATIC_ROW, EncodingStats.NO_STATS);
        return new PartitionUpdate(metadata, key, holder, deletionInfo, false);
    }

    /**
     * Creates an immutable partition update that entirely deletes a given partition.
     *
     * @param metadata the metadata for the created update.
     * @param key the partition key for the partition that the created update should delete.
     * @param timestamp the timestamp for the deletion.
     * @param nowInSec the current time in seconds to use as local deletion time for the partition deletion.
     *
     * @return the newly created partition deletion update.
     */
    public static PartitionUpdate fullPartitionDelete(TableMetadata metadata, DecoratedKey key, long timestamp, int nowInSec)
    {
        MutableDeletionInfo deletionInfo = new MutableDeletionInfo(timestamp, nowInSec);
        BTreePartitionData holder = new BTreePartitionData(RegularAndStaticColumns.NONE, BTree.empty(), deletionInfo, Rows.EMPTY_STATIC_ROW, EncodingStats.NO_STATS);
        return new PartitionUpdate(metadata, key, holder, deletionInfo, false);
    }

    /**
     * Creates an immutable partition update that contains a single row update.
     *
     * @param metadata the metadata for the created update.
     * @param key the partition key for the partition to update.
     * @param row the row for the update (may be null).
     * @param row the static row for the update (may be null).
     *
     * @return the newly created partition update containing only {@code row}.
     */
    public static PartitionUpdate singleRowUpdate(TableMetadata metadata, DecoratedKey key, Row row, Row staticRow)
    {
        MutableDeletionInfo deletionInfo = MutableDeletionInfo.live();
        BTreePartitionData holder = new BTreePartitionData(
            new RegularAndStaticColumns(
                staticRow == null ? Columns.NONE : Columns.from(staticRow),
                row == null ? Columns.NONE : Columns.from(row)
            ),
            row == null ? BTree.empty() : BTree.singleton(row),
            deletionInfo,
            staticRow == null ? Rows.EMPTY_STATIC_ROW : staticRow,
            EncodingStats.NO_STATS
        );
        return new PartitionUpdate(metadata, key, holder, deletionInfo, false);
    }

    /**
     * Creates an immutable partition update that contains a single row update.
     *
     * @param metadata the metadata for the created update.
     * @param key the partition key for the partition to update.
     * @param row the row for the update (may be static).
     *
     * @return the newly created partition update containing only {@code row}.
     */
    public static PartitionUpdate singleRowUpdate(TableMetadata metadata, DecoratedKey key, Row row)
    {
        return singleRowUpdate(metadata, key, row.isStatic() ? null : row, row.isStatic() ? row : null);
    }

    /**
     * Creates an immutable partition update that contains a single row update.
     *
     * @param metadata the metadata for the created update.
     * @param key the partition key for the partition to update.
     * @param row the row for the update.
     *
     * @return the newly created partition update containing only {@code row}.
     */
    public static PartitionUpdate singleRowUpdate(TableMetadata metadata, ByteBuffer key, Row row)
    {
        return singleRowUpdate(metadata, metadata.partitioner.decorateKey(key), row);
    }

    /**
     * Turns the given iterator into an update.
     *
     * @param iterator the iterator to turn into updates.
     * @param filter the column filter used when querying {@code iterator}. This is used to make
     * sure we don't include data for which the value has been skipped while reading (as we would
     * then be writing something incorrect).
     *
     * Warning: this method does not close the provided iterator, it is up to
     * the caller to close it.
     */
    @SuppressWarnings("resource")
    public static PartitionUpdate fromIterator(UnfilteredRowIterator iterator, ColumnFilter filter)
    {
        iterator = UnfilteredRowIterators.withOnlyQueriedData(iterator, filter);
        BTreePartitionData holder = build(iterator, 16);
        MutableDeletionInfo deletionInfo = (MutableDeletionInfo) holder.deletionInfo;
        return new PartitionUpdate(iterator.metadata(), iterator.partitionKey(), holder, deletionInfo, false);
    }

    /**
     * Turns the given iterator into an update.
     *
     * @param iterator the iterator to turn into updates.
     * @param filter the column filter used when querying {@code iterator}. This is used to make
     * sure we don't include data for which the value has been skipped while reading (as we would
     * then be writing something incorrect).
     *
     * Warning: this method does not close the provided iterator, it is up to
     * the caller to close it.
     */
    @SuppressWarnings("resource")
    public static PartitionUpdate fromIterator(RowIterator iterator, ColumnFilter filter)
    {
        iterator = RowIterators.withOnlyQueriedData(iterator, filter);
        MutableDeletionInfo deletionInfo = MutableDeletionInfo.live();
<<<<<<< HEAD
        BTreePartitionData holder = build(iterator, deletionInfo, true, 16);
=======
        Holder holder = build(iterator, deletionInfo, true);
>>>>>>> 3bdd2caa
        return new PartitionUpdate(iterator.metadata(), iterator.partitionKey(), holder, deletionInfo, false);
    }

    protected boolean canHaveShadowedData()
    {
        return canHaveShadowedData;
    }

    /**
     * Deserialize a partition update from a provided byte buffer.
     *
     * @param bytes the byte buffer that contains the serialized update.
     * @param version the version with which the update is serialized.
     *
     * @return the deserialized update or {@code null} if {@code bytes == null}.
     */
    @SuppressWarnings("resource")
    public static PartitionUpdate fromBytes(ByteBuffer bytes, int version)
    {
        if (bytes == null)
            return null;

        try
        {
            return serializer.deserialize(new DataInputBuffer(bytes, true),
                                          version,
                                          DeserializationHelper.Flag.LOCAL);
        }
        catch (IOException e)
        {
            throw new RuntimeException(e);
        }
    }

    /**
     * Serialize a partition update as a byte buffer.
     *
     * @param update the partition update to serialize.
     * @param version the version to serialize the update into.
     *
     * @return a newly allocated byte buffer containing the serialized update.
     */
    public static ByteBuffer toBytes(PartitionUpdate update, int version)
    {
        try (DataOutputBuffer out = new DataOutputBuffer())
        {
            serializer.serialize(update, out, version);
            return out.buffer();
        }
        catch (IOException e)
        {
            throw new RuntimeException(e);
        }
    }

    /**
     * Creates a partition update that entirely deletes a given partition.
     *
     * @param metadata the metadata for the created update.
     * @param key the partition key for the partition that the created update should delete.
     * @param timestamp the timestamp for the deletion.
     * @param nowInSec the current time in seconds to use as local deletion time for the partition deletion.
     *
     * @return the newly created partition deletion update.
     */
    public static PartitionUpdate fullPartitionDelete(TableMetadata metadata, ByteBuffer key, long timestamp, int nowInSec)
    {
        return fullPartitionDelete(metadata, metadata.partitioner.decorateKey(key), timestamp, nowInSec);
    }

    /**
     * Merges the provided updates, yielding a new update that incorporates all those updates.
     *
     * @param updates the collection of updates to merge. This shouldn't be empty.
     *
     * @return a partition update that include (merge) all the updates from {@code updates}.
     */
    public static PartitionUpdate merge(List<PartitionUpdate> updates)
    {
        assert !updates.isEmpty();
        final int size = updates.size();

        if (size == 1)
            return Iterables.getOnlyElement(updates);

        List<UnfilteredRowIterator> asIterators = Lists.transform(updates, AbstractBTreePartition::unfilteredIterator);
        return fromIterator(UnfilteredRowIterators.merge(asIterators), ColumnFilter.all(updates.get(0).metadata()));
    }

    // We override this, because the version in the super-class calls holder(), which build the update preventing
    // further updates, but that's not necessary here and being able to check at least the partition deletion without
    // "locking" the update is nice (and used in DataResolver.RepairMergeListener.MergeListener).
    @Override
    public DeletionInfo deletionInfo()
    {
        return deletionInfo;
    }

    /**
     * The number of "operations" contained in the update.
     * <p>
     * This is used by {@code Memtable} to approximate how much work this update does. In practice, this
     * count how many rows are updated and how many ranges are deleted by the partition update.
     *
     * @return the number of "operations" performed by the update.
     */
    public int operationCount()
    {
        return rowCount()
             + (staticRow().isEmpty() ? 0 : 1)
             + deletionInfo.rangeCount()
             + (deletionInfo.getPartitionDeletion().isLive() ? 0 : 1);
    }

    /**
     * The size of the data contained in this update.
     *
     * @return the size of the data contained in this update.
     */
    public int dataSize()
    {
        int size = 0;

        if (holder.staticRow != null)
        {
            for (ColumnData cd : holder.staticRow.columnData())
            {
                size += cd.dataSize();
            }
        }

        for (Row row : this)
        {
            size += row.clustering().dataSize();
            for (ColumnData cd : row)
                size += cd.dataSize();
        }
        return size;
    }

    public TableMetadata metadata()
    {
        return metadata;
    }

    @Override
    public RegularAndStaticColumns columns()
    {
        // The superclass implementation calls holder(), but that triggers a build of the PartitionUpdate. But since
        // the columns are passed to the ctor, we know the holder always has the proper columns even if it doesn't have
        // the built rows yet, so just bypass the holder() method.
        return holder.columns;
    }

    protected BTreePartitionData holder()
    {
        return holder;
    }

    public EncodingStats stats()
    {
        return holder().stats;
    }

    /**
     * Validates the data contained in this update.
     *
     * @throws org.apache.cassandra.serializers.MarshalException if some of the data contained in this update is corrupted.
     */
    public void validate()
    {
        for (Row row : this)
        {
            metadata().comparator.validate(row.clustering());
            for (ColumnData cd : row)
                cd.validate();
        }
    }

    /**
     * The maximum timestamp used in this update.
     *
     * @return the maximum timestamp used in this update.
     */
    public long maxTimestamp()
    {
        long maxTimestamp = deletionInfo.maxTimestamp();
        for (Row row : this)
        {
            maxTimestamp = Math.max(maxTimestamp, row.primaryKeyLivenessInfo().timestamp());
            for (ColumnData cd : row)
            {
                if (cd.column().isSimple())
                {
                    maxTimestamp = Math.max(maxTimestamp, ((Cell<?>)cd).timestamp());
                }
                else
                {
                    ComplexColumnData complexData = (ComplexColumnData)cd;
                    maxTimestamp = Math.max(maxTimestamp, complexData.complexDeletion().markedForDeleteAt());
                    for (Cell<?> cell : complexData)
                        maxTimestamp = Math.max(maxTimestamp, cell.timestamp());
                }
            }
        }

        if (this.holder.staticRow != null)
        {
            for (ColumnData cd : this.holder.staticRow.columnData())
            {
                if (cd.column().isSimple())
                {
                    maxTimestamp = Math.max(maxTimestamp, ((Cell<?>) cd).timestamp());
                }
                else
                {
                    ComplexColumnData complexData = (ComplexColumnData) cd;
                    maxTimestamp = Math.max(maxTimestamp, complexData.complexDeletion().markedForDeleteAt());
                    for (Cell<?> cell : complexData)
                        maxTimestamp = Math.max(maxTimestamp, cell.timestamp());
                }
            }
        }
        return maxTimestamp;
    }

    /**
     * For an update on a counter table, returns a list containing a {@code CounterMark} for
     * every counter contained in the update.
     *
     * @return a list with counter marks for every counter in this update.
     */
    public List<CounterMark> collectCounterMarks()
    {
        assert metadata().isCounter();
        // We will take aliases on the rows of this update, and update them in-place. So we should be sure the
        // update is now immutable for all intent and purposes.
        List<CounterMark> marks = new ArrayList<>();
        addMarksForRow(staticRow(), marks);
        for (Row row : this)
            addMarksForRow(row, marks);
        return marks;
    }

    private static void addMarksForRow(Row row, List<CounterMark> marks)
    {
        for (Cell<?> cell : row.cells())
        {
            if (cell.isCounterCell())
                marks.add(new CounterMark(row, cell.column(), cell.path()));
        }
    }

    /**
     * Creates a new simple partition update builder.
     *
     * @param metadata the metadata for the table this is a partition of.
     * @param partitionKeyValues the values for partition key columns identifying this partition. The values for each
     * partition key column can be passed either directly as {@code ByteBuffer} or using a "native" value (int for
     * Int32Type, string for UTF8Type, ...). It is also allowed to pass a single {@code DecoratedKey} value directly.
     * @return a newly created builder.
     */
    public static SimpleBuilder simpleBuilder(TableMetadata metadata, Object... partitionKeyValues)
    {
        return new SimpleBuilders.PartitionUpdateBuilder(metadata, partitionKeyValues);
    }

    public void validateIndexedColumns()
    {
        IndexRegistry.obtain(metadata()).validate(this);
    }

    @VisibleForTesting
    public static PartitionUpdate unsafeConstruct(TableMetadata metadata,
                                                  DecoratedKey key,
                                                  Holder holder,
                                                  MutableDeletionInfo deletionInfo,
                                                  boolean canHaveShadowedData)
    {
        return new PartitionUpdate(metadata, key, holder, deletionInfo, canHaveShadowedData);
    }

    /**
     * Interface for building partition updates geared towards human.
     * <p>
     * This should generally not be used when performance matters too much, but provides a more convenient interface to
     * build an update than using the class constructor when performance is not of the utmost importance.
     */
    public interface SimpleBuilder
    {
        /**
         * The metadata of the table this is a builder on.
         */
        public TableMetadata metadata();

        /**
         * Sets the timestamp to use for the following additions to this builder or any derived (row) builder.
         *
         * @param timestamp the timestamp to use for following additions. If that timestamp hasn't been set, the current
         * time in microseconds will be used.
         * @return this builder.
         */
        public SimpleBuilder timestamp(long timestamp);

        /**
         * Sets the ttl to use for the following additions to this builder or any derived (row) builder.
         *
         * @param ttl the ttl to use for following additions. If that ttl hasn't been set, no ttl will be used.
         * @return this builder.
         */
        public SimpleBuilder ttl(int ttl);

        /**
         * Sets the current time to use for the following additions to this builder or any derived (row) builder.
         *
         * @param nowInSec the current time to use for following additions. If the current time hasn't been set, the current
         * time in seconds will be used.
         * @return this builder.
         */
        public SimpleBuilder nowInSec(int nowInSec);

        /**
         * Adds the row identifier by the provided clustering and return a builder for that row.
         *
         * @param clusteringValues the value for the clustering columns of the row to add to this build. There may be no
         * values if either the table has no clustering column, or if you want to edit the static row. Note that as a
         * shortcut it is also allowed to pass a {@code Clustering} object directly, in which case that should be the
         * only argument.
         * @return a builder for the row identified by {@code clusteringValues}.
         */
        public Row.SimpleBuilder row(Object... clusteringValues);

        /**
         * Deletes the partition identified by this builder (using a partition level deletion).
         *
         * @return this builder.
         */
        public SimpleBuilder delete();

        /**
         * Adds a new range tombstone to this update, returning a builder for that range.
         *
         * @return the range tombstone builder for the newly added range.
         */
        public RangeTombstoneBuilder addRangeTombstone();

        /**
         * Adds a new range tombstone to this update
         *
         * @return this builder
         */
        public SimpleBuilder addRangeTombstone(RangeTombstone rt);

        /**
         * Build the update represented by this builder.
         *
         * @return the built update.
         */
        public PartitionUpdate build();

        /**
         * As shortcut for {@code new Mutation(build())}.
         *
         * @return the built update, wrapped in a {@code Mutation}.
         */
        public Mutation buildAsMutation();

        /**
         * Interface to build range tombstone.
         *
         * By default, if no other methods are called, the represented range is inclusive of both start and end and
         * includes everything (its start is {@code BOTTOM} and it's end is {@code TOP}).
         */
        public interface RangeTombstoneBuilder
        {
            /**
             * Sets the start for the built range using the provided values.
             *
             * @param values the value for the start of the range. They act like the {@code clusteringValues} argument
             * of the {@link SimpleBuilder#row(Object...)} method, except that it doesn't have to be a full
             * clustering, it can only be a prefix.
             * @return this builder.
             */
            public RangeTombstoneBuilder start(Object... values);

            /**
             * Sets the end for the built range using the provided values.
             *
             * @param values the value for the end of the range. They act like the {@code clusteringValues} argument
             * of the {@link SimpleBuilder#row(Object...)} method, except that it doesn't have to be a full
             * clustering, it can only be a prefix.
             * @return this builder.
             */
            public RangeTombstoneBuilder end(Object... values);

            /**
             * Sets the start of this range as inclusive.
             * <p>
             * This is the default and don't need to be called, but can for explicitness.
             *
             * @return this builder.
             */
            public RangeTombstoneBuilder inclStart();

            /**
             * Sets the start of this range as exclusive.
             *
             * @return this builder.
             */
            public RangeTombstoneBuilder exclStart();

            /**
             * Sets the end of this range as inclusive.
             * <p>
             * This is the default and don't need to be called, but can for explicitness.
             *
             * @return this builder.
             */
            public RangeTombstoneBuilder inclEnd();

            /**
             * Sets the end of this range as exclusive.
             *
             * @return this builder.
             */
            public RangeTombstoneBuilder exclEnd();
        }
    }

    public static class PartitionUpdateSerializer
    {
        private final ThrowingFunction<? super TableId, ? extends TableMetadata, ? extends UnknownTableException> tableMetadataResolver;

        public PartitionUpdateSerializer(ThrowingFunction<? super TableId, ? extends TableMetadata, ? extends UnknownTableException> tableMetadataResolver)
        {
            this.tableMetadataResolver = tableMetadataResolver;
        }

        public void serialize(PartitionUpdate update, DataOutputPlus out, int version) throws IOException
        {
            Preconditions.checkArgument(version != MessagingService.VERSION_DSE_68,
                                        "Can't serialize to version " + version);
            try (UnfilteredRowIterator iter = update.unfilteredIterator())
            {
                assert !iter.isReverseOrder();

                update.metadata.id.serialize(out);
                UnfilteredRowIteratorSerializer.serializer.serialize(iter, null, out, version, update.rowCount());
            }
        }

        public PartitionUpdate deserialize(DataInputPlus in, int version, DeserializationHelper.Flag flag) throws IOException
        {
            TableMetadata metadata = tableMetadataResolver.apply(TableId.deserialize(in));
            if (version == MessagingService.VERSION_DSE_68)
            {
                // ignore maxTimestamp
                in.readLong();
            }
            UnfilteredRowIteratorSerializer.Header header = UnfilteredRowIteratorSerializer.serializer.deserializeHeader(metadata, null, in, version, flag);
            if (header.isEmpty)
                return emptyUpdate(metadata, header.key);

            assert !header.isReversed;
            assert header.rowEstimate >= 0;

            MutableDeletionInfo.Builder deletionBuilder = MutableDeletionInfo.builder(header.partitionDeletion, metadata.comparator, false);
            Object[] rows;
            try (BTree.FastBuilder<Row> builder = BTree.fastBuilder();
                 UnfilteredRowIterator partition = UnfilteredRowIteratorSerializer.serializer.deserialize(in, version, metadata, flag, header))
            {
                while (partition.hasNext())
                {
                    Unfiltered unfiltered = partition.next();
                    if (unfiltered.kind() == Unfiltered.Kind.ROW)
                        builder.add((Row)unfiltered);
                    else
                        deletionBuilder.add((RangeTombstoneMarker)unfiltered);
                }
                rows = builder.build();
            }

            MutableDeletionInfo deletionInfo = deletionBuilder.build();
            return new PartitionUpdate(metadata,
                                       header.key,
<<<<<<< HEAD
                                       new BTreePartitionData(header.sHeader.columns(), rows.build(), deletionInfo, header.staticRow, header.sHeader.stats()),
=======
                                       new Holder(header.sHeader.columns(), rows, deletionInfo, header.staticRow, header.sHeader.stats()),
>>>>>>> 3bdd2caa
                                       deletionInfo,
                                       false);
        }

        public long serializedSize(PartitionUpdate update, int version)
        {
            try (UnfilteredRowIterator iter = update.unfilteredIterator())
            {
                return update.metadata.id.serializedSize()
                       + (version == MessagingService.VERSION_DSE_68 ? TypeSizes.LONG_SIZE : 0)
                       + UnfilteredRowIteratorSerializer.serializer.serializedSize(iter, null, version, update.rowCount());
            }
        }
    }

    /**
     * A counter mark is basically a pointer to a counter update inside this partition update. That pointer allows
     * us to update the counter value based on the pre-existing value read during the read-before-write that counters
     * do. See {@link CounterMutation} to understand how this is used.
     */
    public static class CounterMark
    {
        private final Row row;
        private final ColumnMetadata column;
        private final CellPath path;

        private CounterMark(Row row, ColumnMetadata column, CellPath path)
        {
            this.row = row;
            this.column = column;
            this.path = path;
        }

        public Clustering<?> clustering()
        {
            return row.clustering();
        }

        public ColumnMetadata column()
        {
            return column;
        }

        public CellPath path()
        {
            return path;
        }

        public ByteBuffer value()
        {
            return path == null
                 ? row.getCell(column).buffer()
                 : row.getCell(column, path).buffer();
        }

        public void setValue(ByteBuffer value)
        {
            // This is a bit of a giant hack as this is the only place where we mutate a Row object. This makes it more efficient
            // for counters however and this won't be needed post-#6506 so that's probably fine.
            assert row instanceof BTreeRow;
            ((BTreeRow)row).setValue(column, path, value);
        }
    }

    /**
     * Builder for PartitionUpdates
     *
     * This class is not thread safe, but the PartitionUpdate it produces is (since it is immutable).
     */
    public static class Builder
    {
        private final TableMetadata metadata;
        private final DecoratedKey key;
        private final MutableDeletionInfo deletionInfo;
        private final boolean canHaveShadowedData;
        private Object[] tree = BTree.empty();
        private final BTree.Builder<Row> rowBuilder;
        private Row staticRow = Rows.EMPTY_STATIC_ROW;
        private final RegularAndStaticColumns columns;
        private boolean isBuilt = false;

        public Builder(TableMetadata metadata,
                       DecoratedKey key,
                       RegularAndStaticColumns columns,
                       int initialRowCapacity,
                       boolean canHaveShadowedData)
        {
            this(metadata, key, columns, initialRowCapacity, canHaveShadowedData, Rows.EMPTY_STATIC_ROW, MutableDeletionInfo.live(), BTree.empty());
        }

        private Builder(TableMetadata metadata,
                       DecoratedKey key,
                       RegularAndStaticColumns columns,
                       int initialRowCapacity,
                       boolean canHaveShadowedData,
                       BTreePartitionData holder)
        {
            this(metadata, key, columns, initialRowCapacity, canHaveShadowedData, holder.staticRow, holder.deletionInfo, holder.tree);
        }

        private Builder(TableMetadata metadata,
                        DecoratedKey key,
                        RegularAndStaticColumns columns,
                        int initialRowCapacity,
                        boolean canHaveShadowedData,
                        Row staticRow,
                        DeletionInfo deletionInfo,
                        Object[] tree)
        {
            this.metadata = metadata;
            this.key = key;
            this.columns = columns;
            this.rowBuilder = rowBuilder(initialRowCapacity);
            this.canHaveShadowedData = canHaveShadowedData;
            this.deletionInfo = deletionInfo.mutableCopy();
            this.staticRow = staticRow;
            this.tree = tree;
        }

        public Builder(TableMetadata metadata, DecoratedKey key, RegularAndStaticColumns columnDefinitions, int size)
        {
            this(metadata, key, columnDefinitions, size, true);
        }

        public Builder(PartitionUpdate base, int initialRowCapacity)
        {
            this(base.metadata, base.partitionKey, base.columns(), initialRowCapacity, base.canHaveShadowedData, base.holder);
        }

        public Builder(TableMetadata metadata,
                        ByteBuffer key,
                        RegularAndStaticColumns columns,
                        int initialRowCapacity)
        {
            this(metadata, metadata.partitioner.decorateKey(key), columns, initialRowCapacity, true);
        }

        /**
         * Adds a row to this update.
         *
         * There is no particular assumption made on the order of row added to a partition update. It is further
         * allowed to add the same row (more precisely, multiple row objects for the same clustering).
         *
         * Note however that the columns contained in the added row must be a subset of the columns used when
         * creating this update.
         *
         * @param row the row to add.
         */
        public void add(Row row)
        {
            if (row.isEmpty())
                return;

            if (row.isStatic())
            {
                // this assert is expensive, and possibly of limited value; we should consider removing it
                // or introducing a new class of assertions for test purposes
                assert columns().statics.containsAll(row.columns()) : columns().statics + " is not superset of " + row.columns();
                staticRow = staticRow.isEmpty()
                            ? row
                            : Rows.merge(staticRow, row);
            }
            else
            {
                // this assert is expensive, and possibly of limited value; we should consider removing it
                // or introducing a new class of assertions for test purposes
                assert columns().regulars.containsAll(row.columns()) : columns().regulars + " is not superset of " + row.columns();
                rowBuilder.add(row);
            }
        }

        public void addPartitionDeletion(DeletionTime deletionTime)
        {
            deletionInfo.add(deletionTime);
        }

        public void add(RangeTombstone range)
        {
            deletionInfo.add(range, metadata.comparator);
        }

        public DecoratedKey partitionKey()
        {
            return key;
        }

        public TableMetadata metadata()
        {
            return metadata;
        }

        public PartitionUpdate build()
        {
            // assert that we are not calling build() several times
            assert !isBuilt : "A PartitionUpdate.Builder should only get built once";
            Object[] add = rowBuilder.build();
            Object[] merged = BTree.<Row, Row, Row>update(tree, add, metadata.comparator,
                                                          UpdateFunction.Simple.of(Rows::merge));

            EncodingStats newStats = EncodingStats.Collector.collect(staticRow, BTree.iterator(merged), deletionInfo);

            isBuilt = true;
            return new PartitionUpdate(metadata,
                                       partitionKey(),
                                       new BTreePartitionData(columns,
                                                              merged,
                                                              deletionInfo,
                                                              staticRow,
                                                              newStats),
                                       deletionInfo,
                                       canHaveShadowedData);
        }

        public RegularAndStaticColumns columns()
        {
            return columns;
        }

        public DeletionTime partitionLevelDeletion()
        {
            return deletionInfo.getPartitionDeletion();
        }

        private BTree.Builder<Row> rowBuilder(int initialCapacity)
        {
            return BTree.<Row>builder(metadata.comparator, initialCapacity)
                   .setQuickResolver(Rows::merge);
        }
        /**
         * Modify this update to set every timestamp for live data to {@code newTimestamp} and
         * every deletion timestamp to {@code newTimestamp - 1}.
         *
         * There is no reason to use that expect on the Paxos code path, where we need ensure that
         * anything inserted use the ballot timestamp (to respect the order of update decided by
         * the Paxos algorithm). We use {@code newTimestamp - 1} for deletions because tombstones
         * always win on timestamp equality and we don't want to delete our own insertions
         * (typically, when we overwrite a collection, we first set a complex deletion to delete the
         * previous collection before adding new elements. If we were to set that complex deletion
         * to the same timestamp that the new elements, it would delete those elements). And since
         * tombstones always wins on timestamp equality, using -1 guarantees our deletion will still
         * delete anything from a previous update.
         */
        public Builder updateAllTimestamp(long newTimestamp)
        {
            deletionInfo.updateAllTimestamp(newTimestamp - 1);
            tree = BTree.<Row, Row>transformAndFilter(tree, (x) -> x.updateAllTimestamp(newTimestamp));
            staticRow = this.staticRow.updateAllTimestamp(newTimestamp);
            return this;
        }

        @Override
        public String toString()
        {
            return "Builder{" +
                   "metadata=" + metadata +
                   ", key=" + key +
                   ", deletionInfo=" + deletionInfo +
                   ", canHaveShadowedData=" + canHaveShadowedData +
                   ", staticRow=" + staticRow +
                   ", columns=" + columns +
                   ", isBuilt=" + isBuilt +
                   '}';
        }

    }
}<|MERGE_RESOLUTION|>--- conflicted
+++ resolved
@@ -22,11 +22,8 @@
 import java.util.ArrayList;
 import java.util.List;
 
-<<<<<<< HEAD
+import com.google.common.annotations.VisibleForTesting;
 import com.google.common.base.Preconditions;
-=======
-import com.google.common.annotations.VisibleForTesting;
->>>>>>> 3bdd2caa
 import com.google.common.collect.Iterables;
 import com.google.common.collect.Lists;
 import net.openhft.chronicle.core.util.ThrowingFunction;
@@ -209,11 +206,7 @@
     {
         iterator = RowIterators.withOnlyQueriedData(iterator, filter);
         MutableDeletionInfo deletionInfo = MutableDeletionInfo.live();
-<<<<<<< HEAD
-        BTreePartitionData holder = build(iterator, deletionInfo, true, 16);
-=======
-        Holder holder = build(iterator, deletionInfo, true);
->>>>>>> 3bdd2caa
+        BTreePartitionData holder = build(iterator, deletionInfo, true);
         return new PartitionUpdate(iterator.metadata(), iterator.partitionKey(), holder, deletionInfo, false);
     }
 
@@ -489,7 +482,7 @@
     @VisibleForTesting
     public static PartitionUpdate unsafeConstruct(TableMetadata metadata,
                                                   DecoratedKey key,
-                                                  Holder holder,
+                                                  BTreePartitionData holder,
                                                   MutableDeletionInfo deletionInfo,
                                                   boolean canHaveShadowedData)
     {
@@ -699,11 +692,7 @@
             MutableDeletionInfo deletionInfo = deletionBuilder.build();
             return new PartitionUpdate(metadata,
                                        header.key,
-<<<<<<< HEAD
-                                       new BTreePartitionData(header.sHeader.columns(), rows.build(), deletionInfo, header.staticRow, header.sHeader.stats()),
-=======
-                                       new Holder(header.sHeader.columns(), rows, deletionInfo, header.staticRow, header.sHeader.stats()),
->>>>>>> 3bdd2caa
+                                       new BTreePartitionData(header.sHeader.columns(), rows, deletionInfo, header.staticRow, header.sHeader.stats()),
                                        deletionInfo,
                                        false);
         }
