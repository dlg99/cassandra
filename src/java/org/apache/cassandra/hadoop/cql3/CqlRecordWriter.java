--- conflicted
+++ resolved
@@ -65,11 +65,7 @@
     private static final Logger logger = LoggerFactory.getLogger(CqlRecordWriter.class);
 
     // handles for clients for each range running in the threadpool
-<<<<<<< HEAD
-    protected final Map<Range, RangeClient> clients;
-=======
-    private final Map<InetAddress, RangeClient> clients;
->>>>>>> cdd3625d
+    protected final Map<InetAddress, RangeClient> clients;
 
     // host to prepared statement id mappings
     protected final ConcurrentHashMap<Cassandra.Client, Integer> preparedStatements = new ConcurrentHashMap<Cassandra.Client, Integer>();
