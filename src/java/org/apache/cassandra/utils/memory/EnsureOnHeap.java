--- conflicted
+++ resolved
@@ -59,16 +59,10 @@
 
         public Row applyToRow(Row row)
         {
-<<<<<<< HEAD
             // If current "row" is Rows.EMPTY_STATIC_ROW, don't copy it again, as "copied_empty_static_row" != EMPTY_STATIC_ROW
             if (row == null || row == Rows.EMPTY_STATIC_ROW)
                 return row;
-            return Rows.copy(row, HeapAllocator.instance.cloningBTreeRowBuilder()).build();
-=======
-            if (row == null)
-                return null;
             return row.clone(HeapCloner.instance);
->>>>>>> 3bdd2caa
         }
 
         public Row applyToStatic(Row row)
