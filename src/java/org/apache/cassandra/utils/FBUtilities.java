--- conflicted
+++ resolved
@@ -375,18 +375,11 @@
         }
     }
 
-<<<<<<< HEAD
-=======
-    public static void waitOnFutures(List<AsyncOneResponse> results, long ms) throws TimeoutException
-    {
-        for (AsyncOneResponse result : results)
-            result.get(ms, TimeUnit.MILLISECONDS);
-    }
-
     public static <T> Future<? extends T> waitOnFirstFuture(Iterable<? extends Future<? extends T>> futures)
     {
         return waitOnFirstFuture(futures, 100);
     }
+
     /**
      * Only wait for the first future to finish from a list of futures. Will block until at least 1 future finishes.
      * @param futures The futures to wait on
@@ -418,7 +411,7 @@
             Uninterruptibles.sleepUninterruptibly(delay, TimeUnit.MILLISECONDS);
         }
     }
->>>>>>> 2201e364
+
     /**
      * Create a new instance of a partitioner defined in an SSTable Descriptor
      * @param desc Descriptor of an sstable
