/*
 * Licensed to the Apache Software Foundation (ASF) under one
 * or more contributor license agreements.  See the NOTICE file
 * distributed with this work for additional information
 * regarding copyright ownership.  The ASF licenses this file
 * to you under the Apache License, Version 2.0 (the
 * "License"); you may not use this file except in compliance
 * with the License.  You may obtain a copy of the License at
 *
 *   http://www.apache.org/licenses/LICENSE-2.0
 *
 * Unless required by applicable law or agreed to in writing,
 * software distributed under the License is distributed on an
 * "AS IS" BASIS, WITHOUT WARRANTIES OR CONDITIONS OF ANY
 * KIND, either express or implied.  See the License for the
 * specific language governing permissions and limitations
 * under the License.
 */
<<<<<<< HEAD
=======

>>>>>>> 7ea24711
package org.apache.cassandra.utils;

import java.nio.ByteBuffer;

import org.github.jamm.MemoryLayoutSpecification;
import org.github.jamm.MemoryMeter;

/**
 * A convenience class for wrapping access to MemoryMeter
 */
public class ObjectSizes
{
    private static final MemoryMeter meter = new MemoryMeter().omitSharedBufferOverhead()
                                                              .withGuessing(MemoryMeter.Guess.FALLBACK_UNSAFE)
                                                              .ignoreKnownSingletons();

    private static final long EMPTY_HEAP_BUFFER_SIZE = measure(ByteBufferUtil.EMPTY_BYTE_BUFFER);
    private static final long EMPTY_BYTE_ARRAY_SIZE = measure(new byte[0]);
    private static final long EMPTY_STRING_SIZE = measure("");

    private static final long DIRECT_BUFFER_HEAP_SIZE = measure(ByteBuffer.allocateDirect(0));

    /**
     * Memory a byte array consumes
     *
     * @param bytes byte array to get memory size
     * @return heap-size of the array
     */
    public static long sizeOfArray(byte[] bytes)
    {
        if (bytes == null)
            return 0;

        return sizeOfArray(bytes.length, 1);
    }

    /**
     * Memory a long array consumes
     *
     * @param longs byte array to get memory size
     * @return heap-size of the array
     */
    public static long sizeOfArray(long[] longs)
    {
        if (longs == null)
            return 0;

        return sizeOfArray(longs.length, 8);
    }

    /**
     * Memory an int array consumes
     *
     * @param ints byte array to get memory size
     * @return heap-size of the array
     */
    public static long sizeOfArray(int[] ints)
    {
        if (ints == null)
            return 0;

        return sizeOfArray(ints.length, 4);
    }

    /**
     * Memory a reference array consumes
     *
     * @param length the length of the reference array
     * @return heap-size of the array
     */
    public static long sizeOfReferenceArray(int length)
    {
        return sizeOfArray(length, MemoryLayoutSpecification.SPEC.getReferenceSize());
    }

    /**
     * Memory a reference array consumes itself only
     *
     * @param objects the array to size
     * @return heap-size of the array (excluding memory retained by referenced objects)
     */
    public static long sizeOfArray(Object[] objects)
    {
        if (objects == null)
            return 0;

        return sizeOfReferenceArray(objects.length);
    }

    private static long sizeOfArray(int length, long elementSize)
    {
        return MemoryLayoutSpecification.sizeOfArray(length, elementSize);
    }

    /**
     * Amount of heap memory consumed by the array of byte buffers. It sums memory consumed by the array itself
     * and for each included byte buffer using {@link #sizeOnHeapOf(ByteBuffer)}.
     */
    public static long sizeOnHeapOf(ByteBuffer[] array)
    {
        if (array == null)
            return 0;

        long sum = sizeOfArray(array);
        for (ByteBuffer buffer : array)
            sum += sizeOnHeapOf(buffer);

        return sum;
    }

    /**
     * Amount of non-data heap memory consumed by the array of byte buffers. It sums memory consumed
     * by the array itself and for each included byte buffer using {@link #sizeOnHeapExcludingData(ByteBuffer)}.
     */
    public static long sizeOnHeapExcludingData(ByteBuffer[] array)
    {
        if (array == null)
            return 0;

        long sum = sizeOfArray(array);
        for (ByteBuffer b : array)
            sum += sizeOnHeapExcludingData(b);

        return sum;
    }

    /**
     * @return heap memory consumed by the byte buffer. If it is a slice, it counts the data size, but it does not
     * include the internal array overhead.
     */
    public static long sizeOnHeapOf(ByteBuffer buffer)
    {
        if (buffer == null)
            return 0;

        if (buffer.isDirect())
            return DIRECT_BUFFER_HEAP_SIZE;

        int arrayLen = buffer.array().length;
        int bufLen = buffer.remaining();

        // if we're only referencing a sub-portion of the ByteBuffer, don't count the array overhead (assume it is SLAB
        // allocated - the overhead amortized over all the allocations is negligible and better to undercount than over)
        if (arrayLen > bufLen)
            return EMPTY_HEAP_BUFFER_SIZE + bufLen;

        return EMPTY_HEAP_BUFFER_SIZE + (arrayLen == 0 ? EMPTY_BYTE_ARRAY_SIZE : sizeOfArray(arrayLen, 1));
    }

    /**
     * @return non-data heap memory consumed by the byte buffer. If it is a slice, it does not include the internal
     * array overhead.
     */
    public static long sizeOnHeapExcludingData(ByteBuffer buffer)
    {
        if (buffer == null)
            return 0;

        if (buffer.isDirect())
            return DIRECT_BUFFER_HEAP_SIZE;

        int arrayLen = buffer.array().length;
        int bufLen = buffer.remaining();

        // if we're only referencing a sub-portion of the ByteBuffer, don't count the array overhead (assume it is SLAB
        // allocated - the overhead amortized over all the allocations is negligible and better to undercount than over)
        if (arrayLen > bufLen)
            return EMPTY_HEAP_BUFFER_SIZE;

        // If buffers are dedicated, account for byte array size and any padding overhead
        return EMPTY_HEAP_BUFFER_SIZE + (arrayLen == 0 ? EMPTY_BYTE_ARRAY_SIZE : (sizeOfArray(arrayLen, 1) - arrayLen));
    }

    /**
     * Memory a String consumes
     *
     * @param str String to calculate memory size of
     * @return Total in-memory size of the String
     */
    // TODO hard coding this to 2 isn't necessarily correct in Java 11
    public static long sizeOf(String str)
    {
        if (str == null)
            return 0;

<<<<<<< HEAD
        return EMPTY_STRING_SIZE + sizeOfArray(str.length(), Character.SIZE);
=======
        return EMPTY_STRING_SIZE + sizeOfArray(str.length(), Character.BYTES);
>>>>>>> 7ea24711
    }

    /**
     * @param pojo the object to measure
     * @return the size on the heap of the instance and all retained heap referenced by it, excluding portions of
     * ByteBuffer that are not directly referenced by it but including any other referenced that may also be retained
     * by other objects.
     */
    public static long measureDeep(Object pojo)
    {
        return meter.measureDeep(pojo);
    }

    /**
     * @param pojo the object to measure
     * @return the size on the heap of the instance only, excluding any referenced objects
     */
    public static long measure(Object pojo)
    {
        return meter.measure(pojo);
    }
}<|MERGE_RESOLUTION|>--- conflicted
+++ resolved
@@ -16,10 +16,7 @@
  * specific language governing permissions and limitations
  * under the License.
  */
-<<<<<<< HEAD
-=======
-
->>>>>>> 7ea24711
+
 package org.apache.cassandra.utils;
 
 import java.nio.ByteBuffer;
@@ -205,11 +202,7 @@
         if (str == null)
             return 0;
 
-<<<<<<< HEAD
-        return EMPTY_STRING_SIZE + sizeOfArray(str.length(), Character.SIZE);
-=======
         return EMPTY_STRING_SIZE + sizeOfArray(str.length(), Character.BYTES);
->>>>>>> 7ea24711
     }
 
     /**
