--- conflicted
+++ resolved
@@ -1,4 +1,3 @@
-package org.apache.cassandra.utils;
 /*
  *
  * Licensed to the Apache Software Foundation (ASF) under one
@@ -17,9 +16,8 @@
  * KIND, either express or implied.  See the License for the
  * specific language governing permissions and limitations
  * under the License.
- *
  */
-
+package org.apache.cassandra.utils;
 
 import java.nio.ByteBuffer;
 
@@ -31,51 +29,61 @@
  */
 public class ObjectSizes
 {
-    private static final MemoryMeter meter = new MemoryMeter()
-                                             .omitSharedBufferOverhead()
-                                             .withGuessing(MemoryMeter.Guess.FALLBACK_UNSAFE)
-                                             .ignoreKnownSingletons();
-
-    private static final long BUFFER_EMPTY_SIZE = measure(ByteBufferUtil.EMPTY_BYTE_BUFFER);
-<<<<<<< HEAD
-    private static final long DIRECT_BUFFER_EMPTY_SIZE = measure(ByteBuffer.allocateDirect(0));
-=======
-    private static final long BYTE_ARRAY_EMPTY_SIZE = measure(new byte[0]);
->>>>>>> 5bc9f7c7
-    private static final long STRING_EMPTY_SIZE = measure("");
+    private static final MemoryMeter meter = new MemoryMeter().omitSharedBufferOverhead()
+                                                              .withGuessing(MemoryMeter.Guess.FALLBACK_UNSAFE)
+                                                              .ignoreKnownSingletons();
+
+    private static final long EMPTY_HEAP_BUFFER_SIZE = measure(ByteBufferUtil.EMPTY_BYTE_BUFFER);
+    private static final long EMPTY_BYTE_ARRAY_SIZE = measure(new byte[0]);
+    private static final long EMPTY_STRING_SIZE = measure("");
+
+    private static final long DIRECT_BUFFER_HEAP_SIZE = measure(ByteBuffer.allocateDirect(0));
 
     /**
      * Memory a byte array consumes
+     *
      * @param bytes byte array to get memory size
      * @return heap-size of the array
      */
     public static long sizeOfArray(byte[] bytes)
     {
+        if (bytes == null)
+            return 0;
+
         return sizeOfArray(bytes.length, 1);
     }
 
     /**
      * Memory a long array consumes
+     *
      * @param longs byte array to get memory size
      * @return heap-size of the array
      */
     public static long sizeOfArray(long[] longs)
     {
+        if (longs == null)
+            return 0;
+
         return sizeOfArray(longs.length, 8);
     }
 
     /**
      * Memory an int array consumes
+     *
      * @param ints byte array to get memory size
      * @return heap-size of the array
      */
     public static long sizeOfArray(int[] ints)
     {
+        if (ints == null)
+            return 0;
+
         return sizeOfArray(ints.length, 4);
     }
 
     /**
      * Memory a reference array consumes
+     *
      * @param length the length of the reference array
      * @return heap-size of the array
      */
@@ -86,11 +94,15 @@
 
     /**
      * Memory a reference array consumes itself only
+     *
      * @param objects the array to size
      * @return heap-size of the array (excluding memory retained by referenced objects)
      */
     public static long sizeOfArray(Object[] objects)
     {
+        if (objects == null)
+            return 0;
+
         return sizeOfReferenceArray(objects.length);
     }
 
@@ -100,70 +112,97 @@
     }
 
     /**
-     * Memory a ByteBuffer array consumes.
+     * Amount of heap memory consumed by the array of byte buffers. It sums memory consumed by the array itself
+     * and for each included byte buffer using {@link #sizeOnHeapOf(ByteBuffer)}.
      */
     public static long sizeOnHeapOf(ByteBuffer[] array)
     {
-        long allElementsSize = 0;
-        for (int i = 0; i < array.length; i++)
-            if (array[i] != null)
-                allElementsSize += sizeOnHeapOf(array[i]);
-
-        return allElementsSize + sizeOfArray(array);
-    }
-
+        if (array == null)
+            return 0;
+
+        long sum = sizeOfArray(array);
+        for (ByteBuffer buffer : array)
+            sum += sizeOnHeapOf(buffer);
+
+        return sum;
+    }
+
+    /**
+     * Amount of non-data heap memory consumed by the array of byte buffers. It sums memory consumed
+     * by the array itself and for each included byte buffer using {@link #sizeOnHeapExcludingData(ByteBuffer)}.
+     */
     public static long sizeOnHeapExcludingData(ByteBuffer[] array)
     {
+        if (array == null)
+            return 0;
+
         long sum = sizeOfArray(array);
         for (ByteBuffer b : array)
             sum += sizeOnHeapExcludingData(b);
+
         return sum;
     }
 
     /**
-     * Memory a byte buffer consumes
-     * @param buffer ByteBuffer to calculate in memory size
-     * @return Total in-memory size of the byte buffer
+     * @return heap memory consumed by the byte buffer. If it is a slice, it counts the data size, but it does not
+     * include the internal array overhead.
      */
     public static long sizeOnHeapOf(ByteBuffer buffer)
     {
+        if (buffer == null)
+            return 0;
+
         if (buffer.isDirect())
-            return DIRECT_BUFFER_EMPTY_SIZE;
-        // if we're only referencing a sub-portion of the ByteBuffer, don't count the array overhead (assume it's slab
-        // allocated, so amortized over all the allocations the overhead is negligible and better to undercount than over)
-        int capacity = buffer.capacity();
-        if (capacity > buffer.remaining())
-            return BUFFER_EMPTY_SIZE + buffer.remaining();
-        return BUFFER_EMPTY_SIZE + sizeOfArray(capacity, 1);
-    }
-
-    public static long sizeOfEmptyHeapByteBuffer()
-    {
+            return DIRECT_BUFFER_HEAP_SIZE;
+
+        int arrayLen = buffer.array().length;
+        int bufLen = buffer.remaining();
+
+        // if we're only referencing a sub-portion of the ByteBuffer, don't count the array overhead (assume it is SLAB
+        // allocated - the overhead amortized over all the allocations is negligible and better to undercount than over)
+        if (arrayLen > bufLen)
+            return EMPTY_HEAP_BUFFER_SIZE + bufLen;
+
+        return EMPTY_HEAP_BUFFER_SIZE + (arrayLen == 0 ? EMPTY_BYTE_ARRAY_SIZE : sizeOfArray(arrayLen, 1));
+    }
+
+    /**
+     * @return non-data heap memory consumed by the byte buffer. If it is a slice, it does not include the internal
+     * array overhead.
+     */
+    public static long sizeOnHeapExcludingData(ByteBuffer buffer)
+    {
+        if (buffer == null)
+            return 0;
+
         if (buffer.isDirect())
-            return DIRECT_BUFFER_EMPTY_SIZE;
-        int capacity = buffer.capacity();
-        // if we're only referencing a sub-portion of the ByteBuffer, don't count the array overhead (assume it's slab
-        // allocated, so amortized over all the allocations the overhead is negligible and better to undercount than over)
-        if (capacity > buffer.remaining())
-            return BUFFER_EMPTY_SIZE;
+            return DIRECT_BUFFER_HEAP_SIZE;
+
+        int arrayLen = buffer.array().length;
+        int bufLen = buffer.remaining();
+
+        // if we're only referencing a sub-portion of the ByteBuffer, don't count the array overhead (assume it is SLAB
+        // allocated - the overhead amortized over all the allocations is negligible and better to undercount than over)
+        if (arrayLen > bufLen)
+            return EMPTY_HEAP_BUFFER_SIZE;
+
         // If buffers are dedicated, account for byte array size and any padding overhead
-        return BUFFER_EMPTY_SIZE + sizeOfArray(capacity, 1) - capacity;
-    }
-
-    public static long sizeOfEmptyByteArray()
-    {
-        return BYTE_ARRAY_EMPTY_SIZE;
+        return EMPTY_HEAP_BUFFER_SIZE + (arrayLen == 0 ? EMPTY_BYTE_ARRAY_SIZE : (sizeOfArray(arrayLen, 1) - arrayLen));
     }
 
     /**
      * Memory a String consumes
+     *
      * @param str String to calculate memory size of
      * @return Total in-memory size of the String
      */
-    //@TODO hard coding this to 2 isn't necessarily correct in Java 11
+    // TODO hard coding this to 2 isn't necessarily correct in Java 11
     public static long sizeOf(String str)
     {
-        return STRING_EMPTY_SIZE + sizeOfArray(str.length(), 2);
+        if (str == null)
+            return 0;
+
+        return EMPTY_STRING_SIZE + sizeOfArray(str.length(), Character.SIZE);
     }
 
     /**
