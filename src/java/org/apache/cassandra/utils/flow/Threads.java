--- conflicted
+++ resolved
@@ -176,9 +176,6 @@
         }
     }
 
-<<<<<<< HEAD
-    // We may also need observeOnCore with the same semantics
-=======
     /**
      * Returns a flow which represents the evaluation of the given callable on the specified core thread.
      * If execution is already on this thread, the evaluation is called directly, otherwise it is given to the scheduler
@@ -194,5 +191,4 @@
             }
         };
     }
->>>>>>> 53c050d4
 }