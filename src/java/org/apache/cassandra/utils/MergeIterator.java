/*
 * Licensed to the Apache Software Foundation (ASF) under one
 * or more contributor license agreements.  See the NOTICE file
 * distributed with this work for additional information
 * regarding copyright ownership.  The ASF licenses this file
 * to you under the Apache License, Version 2.0 (the
 * "License"); you may not use this file except in compliance
 * with the License.  You may obtain a copy of the License at
 *
 *     http://www.apache.org/licenses/LICENSE-2.0
 *
 * Unless required by applicable law or agreed to in writing, software
 * distributed under the License is distributed on an "AS IS" BASIS,
 * WITHOUT WARRANTIES OR CONDITIONS OF ANY KIND, either express or implied.
 * See the License for the specific language governing permissions and
 * limitations under the License.
 */
package org.apache.cassandra.utils;

import java.util.*;

/** Merges sorted input iterators which individually contain unique items. */
public abstract class MergeIterator<In,Out> extends AbstractIterator<Out> implements IMergeIterator<In, Out>
{
    protected final Reducer<In,Out> reducer;
    protected final List<? extends Iterator<In>> iterators;

    protected MergeIterator(List<? extends Iterator<In>> iters, Reducer<In, Out> reducer)
    {
        this.iterators = iters;
        this.reducer = reducer;
    }

    public static <In, Out> MergeIterator<In, Out> get(List<? extends Iterator<In>> sources,
                                                       Comparator<? super In> comparator,
                                                       Reducer<In, Out> reducer)
    {
        if (sources.size() == 1)
        {
            return reducer.trivialReduceIsTrivial()
                 ? new TrivialOneToOne<>(sources, reducer)
                 : new OneToOne<>(sources, reducer);
        }
        return new ManyToOne<>(sources, comparator, reducer);
    }

    public Iterable<? extends Iterator<In>> iterators()
    {
        return iterators;
    }

    public void close()
    {
        for (int i = 0, length = this.iterators.size(); i < length; i++)
        {
            Iterator<In> iterator = iterators.get(i);
            try
            {
                if (iterator instanceof AutoCloseable)
                    ((AutoCloseable)iterator).close();
            }
            catch (Exception e)
            {
                throw new RuntimeException(e);
            }
        }

        reducer.close();
    }

    /**
     * A MergeIterator that consumes multiple input values per output value.
     *
     * The most straightforward way to implement this is to use a {@code PriorityQueue} of iterators, {@code poll} it to
     * find the next item to consume, then {@code add} the iterator back after advancing. This is not very efficient as
     * {@code poll} and {@code add} in all cases require at least {@code log(size)} comparisons (usually more than
     * {@code 2*log(size)}) per consumed item, even if the input is suitable for fast iteration.
     *
     * The implementation below makes use of the fact that replacing the top element in a binary heap can be done much
     * more efficiently than separately removing it and placing it back, especially in the cases where the top iterator
     * is to be used again very soon (e.g. when there are large sections of the output where only a limited number of
     * input iterators overlap, which is normally the case in many practically useful situations, e.g. levelled
     * compaction). To further improve this particular scenario, we also use a short sorted section at the start of the
     * queue.
     *
     * The heap is laid out as this (for {@code SORTED_SECTION_SIZE == 2}):
     *                 0
     *                 |
     *                 1
     *                 |
     *                 2
     *               /   \
     *              3     4
     *             / \   / \
     *             5 6   7 8
     *            .. .. .. ..
     * Where each line is a <= relationship.
     *
     * In the sorted section we can advance with a single comparison per level, while advancing a level within the heap
     * requires two (so that we can find the lighter element to pop up).
     * The sorted section adds a constant overhead when data is uniformly distributed among the iterators, but may up
     * to halve the iteration time when one iterator is dominant over sections of the merged data (as is the case with
     * non-overlapping iterators).
     *
     * The iterator is further complicated by the need to avoid advancing the input iterators until an output is
     * actually requested. To achieve this {@code consume} walks the heap to find equal items without advancing the
     * iterators, and {@code advance} moves them and restores the heap structure before any items can be consumed.
     * 
     * To avoid having to do additional comparisons in consume to identify the equal items, we keep track of equality
     * between children and their parents in the heap. More precisely, the lines in the diagram above define the
     * following relationship:
     *   parent <= child && (parent == child) == child.equalParent
     * We can track, make use of and update the equalParent field without any additional comparisons.
     *
     * For more formal definitions and proof of correctness, see CASSANDRA-8915.
     */
    static final class ManyToOne<In,Out> extends MergeIterator<In,Out>
    {
        protected final Candidate<In>[] heap;

        /** Number of non-exhausted iterators. */
        int size;

        /**
         * Position of the deepest, right-most child that needs advancing before we can start consuming.
         * Because advancing changes the values of the items of each iterator, the parent-chain from any position
         * in this range that needs advancing is not in correct order. The trees rooted at any position that does
         * not need advancing, however, retain their prior-held binary heap property.
         */
        int needingAdvance;

        /**
         * The number of elements to keep in order before the binary heap starts, exclusive of the top heap element.
         */
        static final int SORTED_SECTION_SIZE = 4;

        public ManyToOne(List<? extends Iterator<In>> iters, Comparator<? super In> comp, Reducer<In, Out> reducer)
        {
            super(iters, reducer);

            @SuppressWarnings("unchecked")
            Candidate<In>[] heap = new Candidate[iters.size()];
            this.heap = heap;
            size = 0;

            for (int i = 0; i < iters.size(); i++)
            {
                Candidate<In> candidate = new Candidate<>(i, iters.get(i), comp);
                heap[size++] = candidate;
            }
            needingAdvance = size;
        }

        protected final Out computeNext()
        {
            advance();
            return consume();
        }

        /**
         * Advance all iterators that need to be advanced and place them into suitable positions in the heap.
         *
         * By walking the iterators backwards we know that everything after the point being processed already forms
         * correctly ordered subheaps, thus we can build a subheap rooted at the current position by only sinking down
         * the newly advanced iterator. Because all parents of a consumed iterator are also consumed there is no way
         * that we can process one consumed iterator but skip over its parent.
         *
         * The procedure is the same as the one used for the initial building of a heap in the heapsort algorithm and
         * has a maximum number of comparisons {@code (2 * log(size) + SORTED_SECTION_SIZE / 2)} multiplied by the
         * number of iterators whose items were consumed at the previous step, but is also at most linear in the size of
         * the heap if the number of consumed elements is high (as it is in the initial heap construction). With non- or
         * lightly-overlapping iterators the procedure finishes after just one (resp. a couple of) comparisons.
         */
        private void advance()
        {
            // Turn the set of candidates into a heap.
            for (int i = needingAdvance - 1; i >= 0; --i)
            {
                Candidate<In> candidate = heap[i];
                /**
                 *  needingAdvance runs to the maximum index (and deepest-right node) that may need advancing;
                 *  since the equal items that were consumed at-once may occur in sub-heap "veins" of equality,
                 *  not all items above this deepest-right position may have been consumed; these already form
                 *  valid sub-heaps and can be skipped-over entirely
                 */
                if (candidate.needsAdvance())
                    replaceAndSink(candidate.advance(), i);
            }
        }

        /**
         * Consume all items that sort like the current top of the heap. As we cannot advance the iterators to let
         * equivalent items pop up, we walk the heap to find them and mark them as needing advance.
         *
         * This relies on the equalParent flag to avoid doing any comparisons.
         */
        private Out consume()
        {
            if (size == 0)
                return endOfData();

            reducer.onKeyChange();
            assert !heap[0].equalParent;
            heap[0].consume(reducer);
            final int size = this.size;
            final int sortedSectionSize = Math.min(size, SORTED_SECTION_SIZE);
            int i;
            consume: {
                for (i = 1; i < sortedSectionSize; ++i)
                {
                    if (!heap[i].equalParent)
                        break consume;
                    heap[i].consume(reducer);
                }
                i = Math.max(i, consumeHeap(i) + 1);
            }
            needingAdvance = i;
            return reducer.getReduced();
        }

        /**
         * Recursively consume all items equal to equalItem in the binary subheap rooted at position idx.
         *
         * @return the largest equal index found in this search.
         */
        private int consumeHeap(int idx)
        {
            if (idx >= size || !heap[idx].equalParent)
                return -1;

            heap[idx].consume(reducer);
            int nextIdx = (idx << 1) - (SORTED_SECTION_SIZE - 1);
            return Math.max(idx, Math.max(consumeHeap(nextIdx), consumeHeap(nextIdx + 1)));
        }

        /**
         * Replace an iterator in the heap with the given position and move it down the heap until it finds its proper
         * position, pulling lighter elements up the heap.
         *
         * Whenever an equality is found between two elements that form a new parent-child relationship, the child's
         * equalParent flag is set to true if the elements are equal.
         */
        private void replaceAndSink(Candidate<In> candidate, int currIdx)
        {
            if (candidate == null)
            {
                // Drop iterator by replacing it with the last one in the heap.
                candidate = heap[--size];
                heap[size] = null; // not necessary but helpful for debugging
            }
            // The new element will be top of its heap, at this point there is no parent to be equal to.
            candidate.equalParent = false;

            final int size = this.size;
            final int sortedSectionSize = Math.min(size - 1, SORTED_SECTION_SIZE);

            int nextIdx;

            // Advance within the sorted section, pulling up items lighter than candidate.
            while ((nextIdx = currIdx + 1) <= sortedSectionSize)
            {
                if (!heap[nextIdx].equalParent) // if we were greater then an (or were the) equal parent, we are >= the child
                {
                    int cmp = candidate.compareTo(heap[nextIdx]);
                    if (cmp <= 0)
                    {
                        heap[nextIdx].equalParent = cmp == 0;
                        heap[currIdx] = candidate;
                        return;
                    }
                }

                heap[currIdx] = heap[nextIdx];
                currIdx = nextIdx;
            }
            // If size <= SORTED_SECTION_SIZE, nextIdx below will be no less than size,
            // because currIdx == sortedSectionSize == size - 1 and nextIdx becomes
            // (size - 1) * 2) - (size - 1 - 1) == size.

            // Advance in the binary heap, pulling up the lighter element from the two at each level.
            while ((nextIdx = (currIdx * 2) - (sortedSectionSize - 1)) + 1 < size)
            {
                if (!heap[nextIdx].equalParent)
                {
                    if (!heap[nextIdx + 1].equalParent)
                    {
                        // pick the smallest of the two children
                        int siblingCmp = heap[nextIdx + 1].compareTo(heap[nextIdx]);
                        if (siblingCmp < 0)
                            ++nextIdx;

                        // if we're smaller than this, we are done, and must only restore the heap and equalParent properties
                        int cmp = candidate.compareTo(heap[nextIdx]);
                        if (cmp <= 0)
                        {
                            if (cmp == 0)
                            {
                                heap[nextIdx].equalParent = true;
                                if (siblingCmp == 0) // siblingCmp == 0 => nextIdx is the left child
                                    heap[nextIdx + 1].equalParent = true;
                            }

                            heap[currIdx] = candidate;
                            return;
                        }

                        if (siblingCmp == 0)
                        {
                            // siblingCmp == 0 => nextIdx is still the left child
                            // if the two siblings were equal, and we are inserting something greater, we will
                            // pull up the left one; this means the right gets an equalParent
                            heap[nextIdx + 1].equalParent = true;
                        }
                    }
                    else
                        ++nextIdx;  // descend down the path where we found the equal child
                }

                heap[currIdx] = heap[nextIdx];
                currIdx = nextIdx;
            }

            // our loop guard ensures there are always two siblings to process; typically when we exit the loop we will
            // be well past the end of the heap and this next condition will match...
            if (nextIdx >= size)
            {
                heap[currIdx] = candidate;
                return;
            }

            // ... but sometimes we will have one last child to compare against, that has no siblings
            if (!heap[nextIdx].equalParent)
            {
                int cmp = candidate.compareTo(heap[nextIdx]);
                if (cmp <= 0)
                {
                    heap[nextIdx].equalParent = cmp == 0;
                    heap[currIdx] = candidate;
                    return;
                }
            }

            heap[currIdx] = heap[nextIdx];
            heap[nextIdx] = candidate;
        }
    }

    // Holds and is comparable by the head item of an iterator it owns
    protected static final class Candidate<In> implements Comparable<Candidate<In>>
    {
        private final Iterator<? extends In> iter;
        private final Comparator<? super In> comp;
        private final int idx;
        private In item;
        private In lowerBound;
        boolean equalParent;

        public Candidate(int idx, Iterator<? extends In> iter, Comparator<? super In> comp)
        {
            this.iter = iter;
            this.comp = comp;
            this.idx = idx;
            this.lowerBound = iter instanceof IteratorWithLowerBound ? ((IteratorWithLowerBound<In>)iter).lowerBound() : null;
        }

        /** @return this if our iterator had an item, and it is now available, otherwise null */
        protected Candidate<In> advance()
        {
            if (lowerBound != null)
            {
                item = lowerBound;
                return this;
            }

            if (!iter.hasNext())
                return null;

            item = iter.next();
            return this;
        }

        public int compareTo(Candidate<In> that)
        {
            assert this.item != null && that.item != null;
            int ret = comp.compare(this.item, that.item);
            if (ret == 0 && (this.isLowerBound() ^ that.isLowerBound()))
            {   // if the items are equal and one of them is a lower bound (but not the other one)
                // then ensure the lower bound is less than the real item so we can safely
                // skip lower bounds when consuming
                return this.isLowerBound() ? -1 : 1;
            }
            return ret;
        }

        private boolean isLowerBound()
        {
            return item == lowerBound;
        }

        public void consume(Reducer reducer)
        {
            if (isLowerBound())
            {
                item = null;
                lowerBound = null;
            }
            else
            {
<<<<<<< HEAD
                reducer.reduce(idx, (item));
=======
                reducer.reduce(idx, item);
>>>>>>> 5fd93392
                item = null;
            }
        }

        public boolean needsAdvance()
        {
            return item == null;
        }
    }

<<<<<<< HEAD
=======
    /** Accumulator that collects values of type A, and outputs a value of type B. */
    public static abstract class Reducer<In,Out>
    {
        /**
         * @return true if Out is the same as In for the case of a single source iterator
         */
        public boolean trivialReduceIsTrivial()
        {
            return false;
        }

        /**
         * combine this object with the previous ones.
         * intermediate state is up to your implementation.
         */
        public abstract void reduce(int idx, In current);

        /** @return The last object computed by reduce */
        protected abstract Out getReduced();

        /**
         * Called at the beginning of each new key, before any reduce is called.
         * To be overridden by implementing classes.
         */
        protected void onKeyChange() {}

        /**
         * May be overridden by implementations that require cleaning up after use
         */
        public void close() {}
    }

>>>>>>> 5fd93392
    private static class OneToOne<In, Out> extends MergeIterator<In, Out>
    {
        private final Iterator<In> source;

        public OneToOne(List<? extends Iterator<In>> sources, Reducer<In, Out> reducer)
        {
            super(sources, reducer);
            source = sources.get(0);
        }

        protected Out computeNext()
        {
            if (!source.hasNext())
                return endOfData();
            reducer.onKeyChange();
            reducer.reduce(0, source.next());
            return reducer.getReduced();
        }
    }

    private static class TrivialOneToOne<In, Out> extends MergeIterator<In, Out>
    {
        private final Iterator<In> source;

        public TrivialOneToOne(List<? extends Iterator<In>> sources, Reducer<In, Out> reducer)
        {
            super(sources, reducer);
            source = sources.get(0);
        }

        @SuppressWarnings("unchecked")
        protected Out computeNext()
        {
            if (!source.hasNext())
                return endOfData();
            return (Out) source.next();
        }
    }
}<|MERGE_RESOLUTION|>--- conflicted
+++ resolved
@@ -406,11 +406,7 @@
             }
             else
             {
-<<<<<<< HEAD
-                reducer.reduce(idx, (item));
-=======
                 reducer.reduce(idx, item);
->>>>>>> 5fd93392
                 item = null;
             }
         }
@@ -421,41 +417,6 @@
         }
     }
 
-<<<<<<< HEAD
-=======
-    /** Accumulator that collects values of type A, and outputs a value of type B. */
-    public static abstract class Reducer<In,Out>
-    {
-        /**
-         * @return true if Out is the same as In for the case of a single source iterator
-         */
-        public boolean trivialReduceIsTrivial()
-        {
-            return false;
-        }
-
-        /**
-         * combine this object with the previous ones.
-         * intermediate state is up to your implementation.
-         */
-        public abstract void reduce(int idx, In current);
-
-        /** @return The last object computed by reduce */
-        protected abstract Out getReduced();
-
-        /**
-         * Called at the beginning of each new key, before any reduce is called.
-         * To be overridden by implementing classes.
-         */
-        protected void onKeyChange() {}
-
-        /**
-         * May be overridden by implementations that require cleaning up after use
-         */
-        public void close() {}
-    }
-
->>>>>>> 5fd93392
     private static class OneToOne<In, Out> extends MergeIterator<In, Out>
     {
         private final Iterator<In> source;
