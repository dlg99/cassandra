--- conflicted
+++ resolved
@@ -45,11 +45,6 @@
 import org.apache.cassandra.stress.settings.SettingsTokenRange;
 import org.apache.cassandra.stress.settings.StressSettings;
 import org.apache.cassandra.stress.util.JavaDriverClient;
-<<<<<<< HEAD
-import org.apache.cassandra.stress.util.ThriftClient;
-import org.apache.cassandra.thrift.ThriftConversion;
-=======
->>>>>>> 4881d9c3
 
 public class TokenRangeQuery extends Operation
 {
@@ -171,7 +166,7 @@
             {
                 Statement statement = new SimpleStatement(state.query);
                 statement.setRoutingTokenRange(state.tokenRange);
-                statement.setConsistencyLevel(JavaDriverClient.from(ThriftConversion.fromThrift(settings.command.consistencyLevel)));
+                statement.setConsistencyLevel(JavaDriverClient.from(settings.command.consistencyLevel));
                 state.it = client.execute(statement, ContinuousPagingOptions.create(pageSize, ContinuousPagingOptions.PageUnit.ROWS));
             }
 
