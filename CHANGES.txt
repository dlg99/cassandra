--- conflicted
+++ resolved
@@ -1,4 +1,3 @@
-<<<<<<< HEAD
 3.0.24:
  * Fix skipping on pre-3.0 created compact storage sstables due to missing primary key liveness (CASSANDRA-16226)
  * Fix DecimalDeserializer#toString OOM (CASSANDRA-14925)
@@ -14,10 +13,7 @@
  * Fix invalid cell value skipping when reading from disk (CASSANDRA-16223)
  * Prevent invoking enable/disable gossip when not in NORMAL (CASSANDRA-16146)
 Merged from 2.2:
-=======
-2.2.20
  * Remove OpenJDK log warning (CASSANDRA-15563)
->>>>>>> b5f52bfd
  * Fix the histogram merge of the table metrics (CASSANDRA-16259)
 
 3.0.23:
