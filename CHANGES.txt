4.0
 * Add the currentTimestamp, currentDate, currentTime and currentTimeUUID functions (CASSANDRA-13132)
 * Remove config option index_interval (CASSANDRA-10671)
 * Reduce lock contention for collection types and serializers (CASSANDRA-13271)
 * Make it possible to override MessagingService.Verb ids (CASSANDRA-13283)
 * Avoid synchronized on prepareForRepair in ActiveRepairService (CASSANDRA-9292)
 * Adds the ability to use uncompressed chunks in compressed files (CASSANDRA-10520)
 * Don't flush sstables when streaming for incremental repair (CASSANDRA-13226)
 * Remove unused method (CASSANDRA-13227)
 * Fix minor bugs related to #9143 (CASSANDRA-13217)
 * Output warning if user increases RF (CASSANDRA-13079)
 * Remove pre-3.0 streaming compatibility code for 4.0 (CASSANDRA-13081)
 * Add support for + and - operations on dates (CASSANDRA-11936)
 * Fix consistency of incrementally repaired data (CASSANDRA-9143)
 * Increase commitlog version (CASSANDRA-13161)
 * Make TableMetadata immutable, optimize Schema (CASSANDRA-9425)
 * Refactor ColumnCondition (CASSANDRA-12981)
 * Parallelize streaming of different keyspaces (CASSANDRA-4663)
 * Improved compactions metrics (CASSANDRA-13015)
 * Speed-up start-up sequence by avoiding un-needed flushes (CASSANDRA-13031)
 * Use Caffeine (W-TinyLFU) for on-heap caches (CASSANDRA-10855)
 * Thrift removal (CASSANDRA-11115)
 * Remove pre-3.0 compatibility code for 4.0 (CASSANDRA-12716)
 * Add column definition kind to dropped columns in schema (CASSANDRA-12705)
 * Add (automate) Nodetool Documentation (CASSANDRA-12672)
 * Update bundled cqlsh python driver to 3.7.0 (CASSANDRA-12736)
 * Reject invalid replication settings when creating or altering a keyspace (CASSANDRA-12681)
 * Clean up the SSTableReader#getScanner API wrt removal of RateLimiter (CASSANDRA-12422)
 * Use new token allocation for non bootstrap case as well (CASSANDRA-13080)
 * Avoid byte-array copy when key cache is disabled (CASSANDRA-13084)
 * Require forceful decommission if number of nodes is less than replication factor (CASSANDRA-12510)
 * Allow IN restrictions on column families with collections (CASSANDRA-12654)
 * Log message size in trace message in OutboundTcpConnection (CASSANDRA-13028)
 * Add timeUnit Days for cassandra-stress (CASSANDRA-13029)
 * Add mutation size and batch metrics (CASSANDRA-12649)
 * Add method to get size of endpoints to TokenMetadata (CASSANDRA-12999)
 * Expose time spent waiting in thread pool queue (CASSANDRA-8398)
 * Conditionally update index built status to avoid unnecessary flushes (CASSANDRA-12969)
 * cqlsh auto completion: refactor definition of compaction strategy options (CASSANDRA-12946)
 * Add support for arithmetic operators (CASSANDRA-11935)


3.11.0
 * Fix equality comparisons of columns using the duration type (CASSANDRA-13174)
 * Move to FastThreadLocalThread and FastThreadLocal (CASSANDRA-13034)
 * nodetool stopdaemon errors out (CASSANDRA-13030)
 * Tables in system_distributed should not use gcgs of 0 (CASSANDRA-12954)
 * Fix primary index calculation for SASI (CASSANDRA-12910)
 * More fixes to the TokenAllocator (CASSANDRA-12990)
 * NoReplicationTokenAllocator should work with zero replication factor (CASSANDRA-12983)
 * Address message coalescing regression (CASSANDRA-12676)
Merged from 3.0:
 * Improve testing on macOS by eliminating sigar logging (CASSANDRA-13233)
 * Cqlsh copy-from should error out when csv contains invalid data for collections (CASSANDRA-13071)
 * Update c.yaml doc for offheap memtables (CASSANDRA-13179)
 * Faster StreamingHistogram (CASSANDRA-13038)
 * Legacy deserializer can create unexpected boundary range tombstones (CASSANDRA-13237)
 * Remove unnecessary assertion from AntiCompactionTest (CASSANDRA-13070)
 * Fix cqlsh COPY for dates before 1900 (CASSANDRA-13185)
 * Use keyspace replication settings on system.size_estimates table (CASSANDRA-9639)
 * Add vm.max_map_count StartupCheck (CASSANDRA-13008)
 * Obfuscate password in stress-graphs (CASSANDRA-12233)
 * Hint related logging should include the IP address of the destination in addition to
   host ID (CASSANDRA-13205)
 * Reloading logback.xml does not work (CASSANDRA-13173)
 * Lightweight transactions temporarily fail after upgrade from 2.1 to 3.0 (CASSANDRA-13109)
 * Duplicate rows after upgrading from 2.1.16 to 3.0.10/3.9 (CASSANDRA-13125)
 * Fix UPDATE queries with empty IN restrictions (CASSANDRA-13152)
 * Fix handling of partition with partition-level deletion plus
   live rows in sstabledump (CASSANDRA-13177)
 * Provide user workaround when system_schema.columns does not contain entries
   for a table that's in system_schema.tables (CASSANDRA-13180)
Merged from 2.2:
<<<<<<< HEAD
 * Avoid race on receiver by starting streaming sender thread after sending init message (CASSANDRA-12886)
 * Fix "multiple versions of ant detected..." when running ant test (CASSANDRA-13232)
 * Coalescing strategy sleeps too much (CASSANDRA-13090)
=======
 * Fix GRANT/REVOKE when keyspace isn't specified (CASSANDRA-13053)
>>>>>>> 66e2c1b9
 * Fix flaky LongLeveledCompactionStrategyTest (CASSANDRA-12202)
 * Fix failing COPY TO STDOUT (CASSANDRA-12497)
 * Fix ColumnCounter::countAll behaviour for reverse queries (CASSANDRA-13222)
 * Exceptions encountered calling getSeeds() breaks OTC thread (CASSANDRA-13018)
 * Fix negative mean latency metric (CASSANDRA-12876)
 * Use only one file pointer when creating commitlog segments (CASSANDRA-12539)
Merged from 2.1:
 * Remove unused repositories (CASSANDRA-13278)
 * Log stacktrace of uncaught exceptions (CASSANDRA-13108)
 * Use portable stderr for java error in startup (CASSANDRA-13211)
 * Fix Thread Leak in OutboundTcpConnection (CASSANDRA-13204)
 * Upgrade netty version to fix memory leak with client encryption (CASSANDRA-13114)
 * Coalescing strategy can enter infinite loop (CASSANDRA-13159)

3.10
 * Fix secondary index queries regression (CASSANDRA-13013)
 * Add duration type to the protocol V5 (CASSANDRA-12850)
 * Fix duration type validation (CASSANDRA-13143)
 * Fix flaky GcCompactionTest (CASSANDRA-12664)
 * Fix TestHintedHandoff.hintedhandoff_decom_test (CASSANDRA-13058)
 * Fixed query monitoring for range queries (CASSANDRA-13050)
 * Remove outboundBindAny configuration property (CASSANDRA-12673)
 * Use correct bounds for all-data range when filtering (CASSANDRA-12666)
 * Remove timing window in test case (CASSANDRA-12875)
 * Resolve unit testing without JCE security libraries installed (CASSANDRA-12945)
 * Fix inconsistencies in cassandra-stress load balancing policy (CASSANDRA-12919)
 * Fix validation of non-frozen UDT cells (CASSANDRA-12916)
 * Don't shut down socket input/output on StreamSession (CASSANDRA-12903)
 * Fix Murmur3PartitionerTest (CASSANDRA-12858)
 * Move cqlsh syntax rules into separate module and allow easier customization (CASSANDRA-12897)
 * Fix CommitLogSegmentManagerTest (CASSANDRA-12283)
 * Fix cassandra-stress truncate option (CASSANDRA-12695)
 * Fix crossNode value when receiving messages (CASSANDRA-12791)
 * Don't load MX4J beans twice (CASSANDRA-12869)
 * Extend native protocol request flags, add versions to SUPPORTED, and introduce ProtocolVersion enum (CASSANDRA-12838)
 * Set JOINING mode when running pre-join tasks (CASSANDRA-12836)
 * remove net.mintern.primitive library due to license issue (CASSANDRA-12845)
 * Properly format IPv6 addresses when logging JMX service URL (CASSANDRA-12454)
 * Optimize the vnode allocation for single replica per DC (CASSANDRA-12777)
 * Use non-token restrictions for bounds when token restrictions are overridden (CASSANDRA-12419)
 * Fix CQLSH auto completion for PER PARTITION LIMIT (CASSANDRA-12803)
 * Use different build directories for Eclipse and Ant (CASSANDRA-12466)
 * Avoid potential AttributeError in cqlsh due to no table metadata (CASSANDRA-12815)
 * Fix RandomReplicationAwareTokenAllocatorTest.testExistingCluster (CASSANDRA-12812)
 * Upgrade commons-codec to 1.9 (CASSANDRA-12790)
 * Add duration data type (CASSANDRA-11873)
 * Make the fanout size for LeveledCompactionStrategy to be configurable (CASSANDRA-11550)
 * Fix timeout in ReplicationAwareTokenAllocatorTest (CASSANDRA-12784)
 * Improve sum aggregate functions (CASSANDRA-12417)
 * Make cassandra.yaml docs for batch_size_*_threshold_in_kb reflect changes in CASSANDRA-10876 (CASSANDRA-12761)
 * cqlsh fails to format collections when using aliases (CASSANDRA-11534)
 * Check for hash conflicts in prepared statements (CASSANDRA-12733)
 * Exit query parsing upon first error (CASSANDRA-12598)
 * Fix cassandra-stress to use single seed in UUID generation (CASSANDRA-12729)
 * CQLSSTableWriter does not allow Update statement (CASSANDRA-12450)
 * Config class uses boxed types but DD exposes primitive types (CASSANDRA-12199)
 * Add pre- and post-shutdown hooks to Storage Service (CASSANDRA-12461)
 * Add hint delivery metrics (CASSANDRA-12693)
 * Remove IndexInfo cache from FileIndexInfoRetriever (CASSANDRA-12731)
 * ColumnIndex does not reuse buffer (CASSANDRA-12502)
 * cdc column addition still breaks schema migration tasks (CASSANDRA-12697)
 * Upgrade metrics-reporter dependencies (CASSANDRA-12089)
 * Tune compaction thread count via nodetool (CASSANDRA-12248)
 * Add +=/-= shortcut syntax for update queries (CASSANDRA-12232)
 * Include repair session IDs in repair start message (CASSANDRA-12532)
 * Add a blocking task to Index, run before joining the ring (CASSANDRA-12039)
 * Fix NPE when using CQLSSTableWriter (CASSANDRA-12667)
 * Support optional backpressure strategies at the coordinator (CASSANDRA-9318)
 * Make randompartitioner work with new vnode allocation (CASSANDRA-12647)
 * Fix cassandra-stress graphing (CASSANDRA-12237)
 * Allow filtering on partition key columns for queries without secondary indexes (CASSANDRA-11031)
 * Fix Cassandra Stress reporting thread model and precision (CASSANDRA-12585)
 * Add JMH benchmarks.jar (CASSANDRA-12586)
 * Cleanup uses of AlterTableStatementColumn (CASSANDRA-12567)
 * Add keep-alive to streaming (CASSANDRA-11841)
 * Tracing payload is passed through newSession(..) (CASSANDRA-11706)
 * avoid deleting non existing sstable files and improve related log messages (CASSANDRA-12261)
 * json/yaml output format for nodetool compactionhistory (CASSANDRA-12486)
 * Retry all internode messages once after a connection is
   closed and reopened (CASSANDRA-12192)
 * Add support to rebuild from targeted replica (CASSANDRA-9875)
 * Add sequence distribution type to cassandra stress (CASSANDRA-12490)
 * "SELECT * FROM foo LIMIT ;" does not error out (CASSANDRA-12154)
 * Define executeLocally() at the ReadQuery Level (CASSANDRA-12474)
 * Extend read/write failure messages with a map of replica addresses
   to error codes in the v5 native protocol (CASSANDRA-12311)
 * Fix rebuild of SASI indexes with existing index files (CASSANDRA-12374)
 * Let DatabaseDescriptor not implicitly startup services (CASSANDRA-9054, 12550)
 * Fix clustering indexes in presence of static columns in SASI (CASSANDRA-12378)
 * Fix queries on columns with reversed type on SASI indexes (CASSANDRA-12223)
 * Added slow query log (CASSANDRA-12403)
 * Count full coordinated request against timeout (CASSANDRA-12256)
 * Allow TTL with null value on insert and update (CASSANDRA-12216)
 * Make decommission operation resumable (CASSANDRA-12008)
 * Add support to one-way targeted repair (CASSANDRA-9876)
 * Remove clientutil jar (CASSANDRA-11635)
 * Fix compaction throughput throttle (CASSANDRA-12366, CASSANDRA-12717)
 * Delay releasing Memtable memory on flush until PostFlush has finished running (CASSANDRA-12358)
 * Cassandra stress should dump all setting on startup (CASSANDRA-11914)
 * Make it possible to compact a given token range (CASSANDRA-10643)
 * Allow updating DynamicEndpointSnitch properties via JMX (CASSANDRA-12179)
 * Collect metrics on queries by consistency level (CASSANDRA-7384)
 * Add support for GROUP BY to SELECT statement (CASSANDRA-10707)
 * Deprecate memtable_cleanup_threshold and update default for memtable_flush_writers (CASSANDRA-12228)
 * Upgrade to OHC 0.4.4 (CASSANDRA-12133)
 * Add version command to cassandra-stress (CASSANDRA-12258)
 * Create compaction-stress tool (CASSANDRA-11844)
 * Garbage-collecting compaction operation and schema option (CASSANDRA-7019)
 * Add beta protocol flag for v5 native protocol (CASSANDRA-12142)
 * Support filtering on non-PRIMARY KEY columns in the CREATE
   MATERIALIZED VIEW statement's WHERE clause (CASSANDRA-10368)
 * Unify STDOUT and SYSTEMLOG logback format (CASSANDRA-12004)
 * COPY FROM should raise error for non-existing input files (CASSANDRA-12174)
 * Faster write path (CASSANDRA-12269)
 * Option to leave omitted columns in INSERT JSON unset (CASSANDRA-11424)
 * Support json/yaml output in nodetool tpstats (CASSANDRA-12035)
 * Expose metrics for successful/failed authentication attempts (CASSANDRA-10635)
 * Prepend snapshot name with "truncated" or "dropped" when a snapshot
   is taken before truncating or dropping a table (CASSANDRA-12178)
 * Optimize RestrictionSet (CASSANDRA-12153)
 * cqlsh does not automatically downgrade CQL version (CASSANDRA-12150)
 * Omit (de)serialization of state variable in UDAs (CASSANDRA-9613)
 * Create a system table to expose prepared statements (CASSANDRA-8831)
 * Reuse DataOutputBuffer from ColumnIndex (CASSANDRA-11970)
 * Remove DatabaseDescriptor dependency from SegmentedFile (CASSANDRA-11580)
 * Add supplied username to authentication error messages (CASSANDRA-12076)
 * Remove pre-startup check for open JMX port (CASSANDRA-12074)
 * Remove compaction Severity from DynamicEndpointSnitch (CASSANDRA-11738)
 * Restore resumable hints delivery (CASSANDRA-11960)
 * Properly record CAS contention (CASSANDRA-12626)
Merged from 3.0:
 * Dump threads when unit tests time out (CASSANDRA-13117)
 * Better error when modifying function permissions without explicit keyspace (CASSANDRA-12925)
 * Indexer is not correctly invoked when building indexes over sstables (CASSANDRA-13075)
 * Stress daemon help is incorrect (CASSANDRA-12563)
 * Read repair is not blocking repair to finish in foreground repair (CASSANDRA-13115)
 * Replace empty strings with null values if they cannot be converted (CASSANDRA-12794)
 * Remove support for non-JavaScript UDFs (CASSANDRA-12883)
 * Fix deserialization of 2.x DeletedCells (CASSANDRA-12620)
 * Add parent repair session id to anticompaction log message (CASSANDRA-12186)
 * Improve contention handling on failure to acquire MV lock for streaming and hints (CASSANDRA-12905)
 * Fix DELETE and UPDATE queries with empty IN restrictions (CASSANDRA-12829)
 * Mark MVs as built after successful bootstrap (CASSANDRA-12984)
 * Estimated TS drop-time histogram updated with Cell.NO_DELETION_TIME (CASSANDRA-13040)
 * Nodetool compactionstats fails with NullPointerException (CASSANDRA-13021)
 * Thread local pools never cleaned up (CASSANDRA-13033)
 * Set RPC_READY to false when draining or if a node is marked as shutdown (CASSANDRA-12781)
 * CQL often queries static columns unnecessarily (CASSANDRA-12768)
 * Make sure sstables only get committed when it's safe to discard commit log records (CASSANDRA-12956)
 * Reject default_time_to_live option when creating or altering MVs (CASSANDRA-12868)
 * Nodetool should use a more sane max heap size (CASSANDRA-12739)
 * LocalToken ensures token values are cloned on heap (CASSANDRA-12651)
 * AnticompactionRequestSerializer serializedSize is incorrect (CASSANDRA-12934)
 * Prevent reloading of logback.xml from UDF sandbox (CASSANDRA-12535)
 * Reenable HeapPool (CASSANDRA-12900)
 * Disallow offheap_buffers memtable allocation (CASSANDRA-11039)
 * Fix CommitLogSegmentManagerTest (CASSANDRA-12283)
 * Pass root cause to CorruptBlockException when uncompression failed (CASSANDRA-12889)
 * Batch with multiple conditional updates for the same partition causes AssertionError (CASSANDRA-12867)
 * Make AbstractReplicationStrategy extendable from outside its package (CASSANDRA-12788)
 * Don't tell users to turn off consistent rangemovements during rebuild. (CASSANDRA-12296)
 * Fix CommitLogTest.testDeleteIfNotDirty (CASSANDRA-12854)
 * Avoid deadlock due to MV lock contention (CASSANDRA-12689)
 * Fix for KeyCacheCqlTest flakiness (CASSANDRA-12801)
 * Include SSTable filename in compacting large row message (CASSANDRA-12384)
 * Fix potential socket leak (CASSANDRA-12329, CASSANDRA-12330)
 * Fix ViewTest.testCompaction (CASSANDRA-12789)
 * Improve avg aggregate functions (CASSANDRA-12417)
 * Preserve quoted reserved keyword column names in MV creation (CASSANDRA-11803)
 * nodetool stopdaemon errors out (CASSANDRA-12646)
 * Split materialized view mutations on build to prevent OOM (CASSANDRA-12268)
 * mx4j does not work in 3.0.8 (CASSANDRA-12274)
 * Abort cqlsh copy-from in case of no answer after prolonged period of time (CASSANDRA-12740)
 * Avoid sstable corrupt exception due to dropped static column (CASSANDRA-12582)
 * Make stress use client mode to avoid checking commit log size on startup (CASSANDRA-12478)
 * Fix exceptions with new vnode allocation (CASSANDRA-12715)
 * Unify drain and shutdown processes (CASSANDRA-12509)
 * Fix NPE in ComponentOfSlice.isEQ() (CASSANDRA-12706)
 * Fix failure in LogTransactionTest (CASSANDRA-12632)
 * Fix potentially incomplete non-frozen UDT values when querying with the
   full primary key specified (CASSANDRA-12605)
 * Make sure repaired tombstones are dropped when only_purge_repaired_tombstones is enabled (CASSANDRA-12703)
 * Skip writing MV mutations to commitlog on mutation.applyUnsafe() (CASSANDRA-11670)
 * Establish consistent distinction between non-existing partition and NULL value for LWTs on static columns (CASSANDRA-12060)
 * Extend ColumnIdentifier.internedInstances key to include the type that generated the byte buffer (CASSANDRA-12516)
 * Handle composite prefixes with final EOC=0 as in 2.x and refactor LegacyLayout.decodeBound (CASSANDRA-12423)
 * select_distinct_with_deletions_test failing on non-vnode environments (CASSANDRA-11126)
 * Stack Overflow returned to queries while upgrading (CASSANDRA-12527)
 * Fix legacy regex for temporary files from 2.2 (CASSANDRA-12565)
 * Add option to state current gc_grace_seconds to tools/bin/sstablemetadata (CASSANDRA-12208)
 * Fix file system race condition that may cause LogAwareFileLister to fail to classify files (CASSANDRA-11889)
 * Fix file handle leaks due to simultaneous compaction/repair and
   listing snapshots, calculating snapshot sizes, or making schema
   changes (CASSANDRA-11594)
 * Fix nodetool repair exits with 0 for some errors (CASSANDRA-12508)
 * Do not shut down BatchlogManager twice during drain (CASSANDRA-12504)
 * Disk failure policy should not be invoked on out of space (CASSANDRA-12385)
 * Calculate last compacted key on startup (CASSANDRA-6216)
 * Add schema to snapshot manifest, add USING TIMESTAMP clause to ALTER TABLE statements (CASSANDRA-7190)
 * If CF has no clustering columns, any row cache is full partition cache (CASSANDRA-12499)
 * Correct log message for statistics of offheap memtable flush (CASSANDRA-12776)
 * Explicitly set locale for string validation (CASSANDRA-12541,CASSANDRA-12542,CASSANDRA-12543,CASSANDRA-12545)
Merged from 2.2:
 * Fix speculative retry bugs (CASSANDRA-13009)
 * Fix handling of nulls and unsets in IN conditions (CASSANDRA-12981)
 * Fix race causing infinite loop if Thrift server is stopped before it starts listening (CASSANDRA-12856)
 * CompactionTasks now correctly drops sstables out of compaction when not enough disk space is available (CASSANDRA-12979)
 * Fix DynamicEndpointSnitch noop in multi-datacenter situations (CASSANDRA-13074)
 * cqlsh copy-from: encode column names to avoid primary key parsing errors (CASSANDRA-12909)
 * Temporarily fix bug that creates commit log when running offline tools (CASSANDRA-8616)
 * Reduce granuality of OpOrder.Group during index build (CASSANDRA-12796)
 * Test bind parameters and unset parameters in InsertUpdateIfConditionTest (CASSANDRA-12980)
 * Use saved tokens when setting local tokens on StorageService.joinRing (CASSANDRA-12935)
 * cqlsh: fix DESC TYPES errors (CASSANDRA-12914)
 * Fix leak on skipped SSTables in sstableupgrade (CASSANDRA-12899)
 * Avoid blocking gossip during pending range calculation (CASSANDRA-12281)
 * Fix purgeability of tombstones with max timestamp (CASSANDRA-12792)
 * Fail repair if participant dies during sync or anticompaction (CASSANDRA-12901)
 * cqlsh COPY: unprotected pk values before converting them if not using prepared statements (CASSANDRA-12863)
 * Fix Util.spinAssertEquals (CASSANDRA-12283)
 * Fix potential NPE for compactionstats (CASSANDRA-12462)
 * Prepare legacy authenticate statement if credentials table initialised after node startup (CASSANDRA-12813)
 * Change cassandra.wait_for_tracing_events_timeout_secs default to 0 (CASSANDRA-12754)
 * Clean up permissions when a UDA is dropped (CASSANDRA-12720)
 * Limit colUpdateTimeDelta histogram updates to reasonable deltas (CASSANDRA-11117)
 * Fix leak errors and execution rejected exceptions when draining (CASSANDRA-12457)
 * Fix merkle tree depth calculation (CASSANDRA-12580)
 * Make Collections deserialization more robust (CASSANDRA-12618)
 * Fix exceptions when enabling gossip on nodes that haven't joined the ring (CASSANDRA-12253)
 * Fix authentication problem when invoking cqlsh copy from a SOURCE command (CASSANDRA-12642)
 * Decrement pending range calculator jobs counter in finally block
 * cqlshlib tests: increase default execute timeout (CASSANDRA-12481)
 * Forward writes to replacement node when replace_address != broadcast_address (CASSANDRA-8523)
 * Fail repair on non-existing table (CASSANDRA-12279)
 * Enable repair -pr and -local together (fix regression of CASSANDRA-7450) (CASSANDRA-12522)
 * Better handle invalid system roles table (CASSANDRA-12700)
 * Split consistent range movement flag correction (CASSANDRA-12786)
Merged from 2.1:
 * cqlsh copy-from: sort user type fields in csv (CASSANDRA-12959)
 * Don't skip sstables based on maxLocalDeletionTime (CASSANDRA-12765)


3.8, 3.9
 * Fix value skipping with counter columns (CASSANDRA-11726)
 * Fix nodetool tablestats miss SSTable count (CASSANDRA-12205)
 * Fixed flacky SSTablesIteratedTest (CASSANDRA-12282)
 * Fixed flacky SSTableRewriterTest: check file counts before calling validateCFS (CASSANDRA-12348)
 * cqlsh: Fix handling of $$-escaped strings (CASSANDRA-12189)
 * Fix SSL JMX requiring truststore containing server cert (CASSANDRA-12109)
 * RTE from new CDC column breaks in flight queries (CASSANDRA-12236)
 * Fix hdr logging for single operation workloads (CASSANDRA-12145)
 * Fix SASI PREFIX search in CONTAINS mode with partial terms (CASSANDRA-12073)
 * Increase size of flushExecutor thread pool (CASSANDRA-12071)
 * Partial revert of CASSANDRA-11971, cannot recycle buffer in SP.sendMessagesToNonlocalDC (CASSANDRA-11950)
 * Upgrade netty to 4.0.39 (CASSANDRA-12032, CASSANDRA-12034)
 * Improve details in compaction log message (CASSANDRA-12080)
 * Allow unset values in CQLSSTableWriter (CASSANDRA-11911)
 * Chunk cache to request compressor-compatible buffers if pool space is exhausted (CASSANDRA-11993)
 * Remove DatabaseDescriptor dependencies from SequentialWriter (CASSANDRA-11579)
 * Move skip_stop_words filter before stemming (CASSANDRA-12078)
 * Support seek() in EncryptedFileSegmentInputStream (CASSANDRA-11957)
 * SSTable tools mishandling LocalPartitioner (CASSANDRA-12002)
 * When SEPWorker assigned work, set thread name to match pool (CASSANDRA-11966)
 * Add cross-DC latency metrics (CASSANDRA-11596)
 * Allow terms in selection clause (CASSANDRA-10783)
 * Add bind variables to trace (CASSANDRA-11719)
 * Switch counter shards' clock to timestamps (CASSANDRA-9811)
 * Introduce HdrHistogram and response/service/wait separation to stress tool (CASSANDRA-11853)
 * entry-weighers in QueryProcessor should respect partitionKeyBindIndexes field (CASSANDRA-11718)
 * Support older ant versions (CASSANDRA-11807)
 * Estimate compressed on disk size when deciding if sstable size limit reached (CASSANDRA-11623)
 * cassandra-stress profiles should support case sensitive schemas (CASSANDRA-11546)
 * Remove DatabaseDescriptor dependency from FileUtils (CASSANDRA-11578)
 * Faster streaming (CASSANDRA-9766)
 * Add prepared query parameter to trace for "Execute CQL3 prepared query" session (CASSANDRA-11425)
 * Add repaired percentage metric (CASSANDRA-11503)
 * Add Change-Data-Capture (CASSANDRA-8844)
Merged from 3.0:
 * Fix paging for 2.x to 3.x upgrades (CASSANDRA-11195)
 * Fix clean interval not sent to commit log for empty memtable flush (CASSANDRA-12436)
 * Fix potential resource leak in RMIServerSocketFactoryImpl (CASSANDRA-12331)
 * Make sure compaction stats are updated when compaction is interrupted (CASSANDRA-12100)
 * Change commitlog and sstables to track dirty and clean intervals (CASSANDRA-11828)
 * NullPointerException during compaction on table with static columns (CASSANDRA-12336)
 * Fixed ConcurrentModificationException when reading metrics in GraphiteReporter (CASSANDRA-11823)
 * Fix upgrade of super columns on thrift (CASSANDRA-12335)
 * Fixed flacky BlacklistingCompactionsTest, switched to fixed size types and increased corruption size (CASSANDRA-12359)
 * Rerun ReplicationAwareTokenAllocatorTest on failure to avoid flakiness (CASSANDRA-12277)
 * Exception when computing read-repair for range tombstones (CASSANDRA-12263)
 * Lost counter writes in compact table and static columns (CASSANDRA-12219)
 * AssertionError with MVs on updating a row that isn't indexed due to a null value (CASSANDRA-12247)
 * Disable RR and speculative retry with EACH_QUORUM reads (CASSANDRA-11980)
 * Add option to override compaction space check (CASSANDRA-12180)
 * Faster startup by only scanning each directory for temporary files once (CASSANDRA-12114)
 * Respond with v1/v2 protocol header when responding to driver that attempts
   to connect with too low of a protocol version (CASSANDRA-11464)
 * NullPointerExpception when reading/compacting table (CASSANDRA-11988)
 * Fix problem with undeleteable rows on upgrade to new sstable format (CASSANDRA-12144)
 * Fix potential bad messaging service message for paged range reads
   within mixed-version 3.x clusters (CASSANDRA-12249)
 * Fix paging logic for deleted partitions with static columns (CASSANDRA-12107)
 * Wait until the message is being send to decide which serializer must be used (CASSANDRA-11393)
 * Fix migration of static thrift column names with non-text comparators (CASSANDRA-12147)
 * Fix upgrading sparse tables that are incorrectly marked as dense (CASSANDRA-11315)
 * Fix reverse queries ignoring range tombstones (CASSANDRA-11733)
 * Avoid potential race when rebuilding CFMetaData (CASSANDRA-12098)
 * Avoid missing sstables when getting the canonical sstables (CASSANDRA-11996)
 * Always select the live sstables when getting sstables in bounds (CASSANDRA-11944)
 * Fix column ordering of results with static columns for Thrift requests in
   a mixed 2.x/3.x cluster, also fix potential non-resolved duplication of
   those static columns in query results (CASSANDRA-12123)
 * Avoid digest mismatch with empty but static rows (CASSANDRA-12090)
 * Fix EOF exception when altering column type (CASSANDRA-11820)
 * Fix potential race in schema during new table creation (CASSANDRA-12083)
 * cqlsh: fix error handling in rare COPY FROM failure scenario (CASSANDRA-12070)
 * Disable autocompaction during drain (CASSANDRA-11878)
 * Add a metrics timer to MemtablePool and use it to track time spent blocked on memory in MemtableAllocator (CASSANDRA-11327)
 * Fix upgrading schema with super columns with non-text subcomparators (CASSANDRA-12023)
 * Add TimeWindowCompactionStrategy (CASSANDRA-9666)
 * Fix JsonTransformer output of partition with deletion info (CASSANDRA-12418)
 * Fix NPE in SSTableLoader when specifying partial directory path (CASSANDRA-12609)
Merged from 2.2:
 * Add local address entry in PropertyFileSnitch (CASSANDRA-11332)
 * cqlsh copy: fix missing counter values (CASSANDRA-12476)
 * Move migration tasks to non-periodic queue, assure flush executor shutdown after non-periodic executor (CASSANDRA-12251)
 * cqlsh copy: fixed possible race in initializing feeding thread (CASSANDRA-11701)
 * Only set broadcast_rpc_address on Ec2MultiRegionSnitch if it's not set (CASSANDRA-11357)
 * Update StorageProxy range metrics for timeouts, failures and unavailables (CASSANDRA-9507)
 * Add Sigar to classes included in clientutil.jar (CASSANDRA-11635)
 * Add decay to histograms and timers used for metrics (CASSANDRA-11752)
 * Fix hanging stream session (CASSANDRA-10992)
 * Fix INSERT JSON, fromJson() support of smallint, tinyint types (CASSANDRA-12371)
 * Restore JVM metric export for metric reporters (CASSANDRA-12312)
 * Release sstables of failed stream sessions only when outgoing transfers are finished (CASSANDRA-11345)
 * Wait for tracing events before returning response and query at same consistency level client side (CASSANDRA-11465)
 * cqlsh copyutil should get host metadata by connected address (CASSANDRA-11979)
 * Fixed cqlshlib.test.remove_test_db (CASSANDRA-12214)
 * Synchronize ThriftServer::stop() (CASSANDRA-12105)
 * Use dedicated thread for JMX notifications (CASSANDRA-12146)
 * Improve streaming synchronization and fault tolerance (CASSANDRA-11414)
 * MemoryUtil.getShort() should return an unsigned short also for architectures not supporting unaligned memory accesses (CASSANDRA-11973)
Merged from 2.1:
 * Fix queries with empty ByteBuffer values in clustering column restrictions (CASSANDRA-12127)
 * Disable passing control to post-flush after flush failure to prevent data loss (CASSANDRA-11828)
 * Allow STCS-in-L0 compactions to reduce scope with LCS (CASSANDRA-12040)
 * cannot use cql since upgrading python to 2.7.11+ (CASSANDRA-11850)
 * Fix filtering on clustering columns when 2i is used (CASSANDRA-11907)


3.0.8
 * Fix potential race in schema during new table creation (CASSANDRA-12083)
 * cqlsh: fix error handling in rare COPY FROM failure scenario (CASSANDRA-12070)
 * Disable autocompaction during drain (CASSANDRA-11878)
 * Add a metrics timer to MemtablePool and use it to track time spent blocked on memory in MemtableAllocator (CASSANDRA-11327)
 * Fix upgrading schema with super columns with non-text subcomparators (CASSANDRA-12023)
 * Add TimeWindowCompactionStrategy (CASSANDRA-9666)
Merged from 2.2:
 * Allow nodetool info to run with readonly JMX access (CASSANDRA-11755)
 * Validate bloom_filter_fp_chance against lowest supported
   value when the table is created (CASSANDRA-11920)
 * Don't send erroneous NEW_NODE notifications on restart (CASSANDRA-11038)
 * StorageService shutdown hook should use a volatile variable (CASSANDRA-11984)
Merged from 2.1:
 * Add system property to set the max number of native transport requests in queue (CASSANDRA-11363)
 * Fix queries with empty ByteBuffer values in clustering column restrictions (CASSANDRA-12127)
 * Disable passing control to post-flush after flush failure to prevent data loss (CASSANDRA-11828)
 * Allow STCS-in-L0 compactions to reduce scope with LCS (CASSANDRA-12040)
 * cannot use cql since upgrading python to 2.7.11+ (CASSANDRA-11850)
 * Fix filtering on clustering columns when 2i is used (CASSANDRA-11907)
 * Avoid stalling paxos when the paxos state expires (CASSANDRA-12043)
 * Remove finished incoming streaming connections from MessagingService (CASSANDRA-11854)
 * Don't try to get sstables for non-repairing column families (CASSANDRA-12077)
 * Avoid marking too many sstables as repaired (CASSANDRA-11696)
 * Prevent select statements with clustering key > 64k (CASSANDRA-11882)
 * Fix clock skew corrupting other nodes with paxos (CASSANDRA-11991)
 * Remove distinction between non-existing static columns and existing but null in LWTs (CASSANDRA-9842)
 * Cache local ranges when calculating repair neighbors (CASSANDRA-11934)
 * Allow LWT operation on static column with only partition keys (CASSANDRA-10532)
 * Create interval tree over canonical sstables to avoid missing sstables during streaming (CASSANDRA-11886)
 * cqlsh COPY FROM: shutdown parent cluster after forking, to avoid corrupting SSL connections (CASSANDRA-11749)


3.7
 * Support multiple folders for user defined compaction tasks (CASSANDRA-11765)
 * Fix race in CompactionStrategyManager's pause/resume (CASSANDRA-11922)
Merged from 3.0:
 * Fix legacy serialization of Thrift-generated non-compound range tombstones
   when communicating with 2.x nodes (CASSANDRA-11930)
 * Fix Directories instantiations where CFS.initialDirectories should be used (CASSANDRA-11849)
 * Avoid referencing DatabaseDescriptor in AbstractType (CASSANDRA-11912)
 * Don't use static dataDirectories field in Directories instances (CASSANDRA-11647)
 * Fix sstables not being protected from removal during index build (CASSANDRA-11905)
 * cqlsh: Suppress stack trace from Read/WriteFailures (CASSANDRA-11032)
 * Remove unneeded code to repair index summaries that have
   been improperly down-sampled (CASSANDRA-11127)
 * Avoid WriteTimeoutExceptions during commit log replay due to materialized
   view lock contention (CASSANDRA-11891)
 * Prevent OOM failures on SSTable corruption, improve tests for corruption detection (CASSANDRA-9530)
 * Use CFS.initialDirectories when clearing snapshots (CASSANDRA-11705)
 * Allow compaction strategies to disable early open (CASSANDRA-11754)
 * Refactor Materialized View code (CASSANDRA-11475)
 * Update Java Driver (CASSANDRA-11615)
Merged from 2.2:
 * Persist local metadata earlier in startup sequence (CASSANDRA-11742)
 * cqlsh: fix tab completion for case-sensitive identifiers (CASSANDRA-11664)
 * Avoid showing estimated key as -1 in tablestats (CASSANDRA-11587)
 * Fix possible race condition in CommitLog.recover (CASSANDRA-11743)
 * Enable client encryption in sstableloader with cli options (CASSANDRA-11708)
 * Possible memory leak in NIODataInputStream (CASSANDRA-11867)
 * Add seconds to cqlsh tracing session duration (CASSANDRA-11753)
 * Fix commit log replay after out-of-order flush completion (CASSANDRA-9669)
 * Prohibit Reversed Counter type as part of the PK (CASSANDRA-9395)
 * cqlsh: correctly handle non-ascii chars in error messages (CASSANDRA-11626)
Merged from 2.1:
 * Run CommitLog tests with different compression settings (CASSANDRA-9039)
 * cqlsh: apply current keyspace to source command (CASSANDRA-11152)
 * Clear out parent repair session if repair coordinator dies (CASSANDRA-11824)
 * Set default streaming_socket_timeout_in_ms to 24 hours (CASSANDRA-11840)
 * Do not consider local node a valid source during replace (CASSANDRA-11848)
 * Add message dropped tasks to nodetool netstats (CASSANDRA-11855)
 * Avoid holding SSTableReaders for duration of incremental repair (CASSANDRA-11739)


3.6
 * Correctly migrate schema for frozen UDTs during 2.x -> 3.x upgrades
   (does not affect any released versions) (CASSANDRA-11613)
 * Allow server startup if JMX is configured directly (CASSANDRA-11725)
 * Prevent direct memory OOM on buffer pool allocations (CASSANDRA-11710)
 * Enhanced Compaction Logging (CASSANDRA-10805)
 * Make prepared statement cache size configurable (CASSANDRA-11555)
 * Integrated JMX authentication and authorization (CASSANDRA-10091)
 * Add units to stress ouput (CASSANDRA-11352)
 * Fix PER PARTITION LIMIT for single and multi partitions queries (CASSANDRA-11603)
 * Add uncompressed chunk cache for RandomAccessReader (CASSANDRA-5863)
 * Clarify ClusteringPrefix hierarchy (CASSANDRA-11213)
 * Always perform collision check before joining ring (CASSANDRA-10134)
 * SSTableWriter output discrepancy (CASSANDRA-11646)
 * Fix potential timeout in NativeTransportService.testConcurrentDestroys (CASSANDRA-10756)
 * Support large partitions on the 3.0 sstable format (CASSANDRA-11206,11763)
 * Add support to rebuild from specific range (CASSANDRA-10406)
 * Optimize the overlapping lookup by calculating all the
   bounds in advance (CASSANDRA-11571)
 * Support json/yaml output in nodetool tablestats (CASSANDRA-5977)
 * (stress) Add datacenter option to -node options (CASSANDRA-11591)
 * Fix handling of empty slices (CASSANDRA-11513)
 * Make number of cores used by cqlsh COPY visible to testing code (CASSANDRA-11437)
 * Allow filtering on clustering columns for queries without secondary indexes (CASSANDRA-11310)
 * Refactor Restriction hierarchy (CASSANDRA-11354)
 * Eliminate allocations in R/W path (CASSANDRA-11421)
 * Update Netty to 4.0.36 (CASSANDRA-11567)
 * Fix PER PARTITION LIMIT for queries requiring post-query ordering (CASSANDRA-11556)
 * Allow instantiation of UDTs and tuples in UDFs (CASSANDRA-10818)
 * Support UDT in CQLSSTableWriter (CASSANDRA-10624)
 * Support for non-frozen user-defined types, updating
   individual fields of user-defined types (CASSANDRA-7423)
 * Make LZ4 compression level configurable (CASSANDRA-11051)
 * Allow per-partition LIMIT clause in CQL (CASSANDRA-7017)
 * Make custom filtering more extensible with UserExpression (CASSANDRA-11295)
 * Improve field-checking and error reporting in cassandra.yaml (CASSANDRA-10649)
 * Print CAS stats in nodetool proxyhistograms (CASSANDRA-11507)
 * More user friendly error when providing an invalid token to nodetool (CASSANDRA-9348)
 * Add static column support to SASI index (CASSANDRA-11183)
 * Support EQ/PREFIX queries in SASI CONTAINS mode without tokenization (CASSANDRA-11434)
 * Support LIKE operator in prepared statements (CASSANDRA-11456)
 * Add a command to see if a Materialized View has finished building (CASSANDRA-9967)
 * Log endpoint and port associated with streaming operation (CASSANDRA-8777)
 * Print sensible units for all log messages (CASSANDRA-9692)
 * Upgrade Netty to version 4.0.34 (CASSANDRA-11096)
 * Break the CQL grammar into separate Parser and Lexer (CASSANDRA-11372)
 * Compress only inter-dc traffic by default (CASSANDRA-8888)
 * Add metrics to track write amplification (CASSANDRA-11420)
 * cassandra-stress: cannot handle "value-less" tables (CASSANDRA-7739)
 * Add/drop multiple columns in one ALTER TABLE statement (CASSANDRA-10411)
 * Add require_endpoint_verification opt for internode encryption (CASSANDRA-9220)
 * Add auto import java.util for UDF code block (CASSANDRA-11392)
 * Add --hex-format option to nodetool getsstables (CASSANDRA-11337)
 * sstablemetadata should print sstable min/max token (CASSANDRA-7159)
 * Do not wrap CassandraException in TriggerExecutor (CASSANDRA-9421)
 * COPY TO should have higher double precision (CASSANDRA-11255)
 * Stress should exit with non-zero status after failure (CASSANDRA-10340)
 * Add client to cqlsh SHOW_SESSION (CASSANDRA-8958)
 * Fix nodetool tablestats keyspace level metrics (CASSANDRA-11226)
 * Store repair options in parent_repair_history (CASSANDRA-11244)
 * Print current leveling in sstableofflinerelevel (CASSANDRA-9588)
 * Change repair message for keyspaces with RF 1 (CASSANDRA-11203)
 * Remove hard-coded SSL cipher suites and protocols (CASSANDRA-10508)
 * Improve concurrency in CompactionStrategyManager (CASSANDRA-10099)
 * (cqlsh) interpret CQL type for formatting blobs (CASSANDRA-11274)
 * Refuse to start and print txn log information in case of disk
   corruption (CASSANDRA-10112)
 * Resolve some eclipse-warnings (CASSANDRA-11086)
 * (cqlsh) Show static columns in a different color (CASSANDRA-11059)
 * Allow to remove TTLs on table with default_time_to_live (CASSANDRA-11207)
Merged from 3.0:
 * Disallow creating view with a static column (CASSANDRA-11602)
 * Reduce the amount of object allocations caused by the getFunctions methods (CASSANDRA-11593)
 * Potential error replaying commitlog with smallint/tinyint/date/time types (CASSANDRA-11618)
 * Fix queries with filtering on counter columns (CASSANDRA-11629)
 * Improve tombstone printing in sstabledump (CASSANDRA-11655)
 * Fix paging for range queries where all clustering columns are specified (CASSANDRA-11669)
 * Don't require HEAP_NEW_SIZE to be set when using G1 (CASSANDRA-11600)
 * Fix sstabledump not showing cells after tombstone marker (CASSANDRA-11654)
 * Ignore all LocalStrategy keyspaces for streaming and other related
   operations (CASSANDRA-11627)
 * Ensure columnfilter covers indexed columns for thrift 2i queries (CASSANDRA-11523)
 * Only open one sstable scanner per sstable (CASSANDRA-11412)
 * Option to specify ProtocolVersion in cassandra-stress (CASSANDRA-11410)
 * ArithmeticException in avgFunctionForDecimal (CASSANDRA-11485)
 * LogAwareFileLister should only use OLD sstable files in current folder to determine disk consistency (CASSANDRA-11470)
 * Notify indexers of expired rows during compaction (CASSANDRA-11329)
 * Properly respond with ProtocolError when a v1/v2 native protocol
   header is received (CASSANDRA-11464)
 * Validate that num_tokens and initial_token are consistent with one another (CASSANDRA-10120)
Merged from 2.2:
 * Exit JVM if JMX server fails to startup (CASSANDRA-11540)
 * Produce a heap dump when exiting on OOM (CASSANDRA-9861)
 * Restore ability to filter on clustering columns when using a 2i (CASSANDRA-11510)
 * JSON datetime formatting needs timezone (CASSANDRA-11137)
 * Fix is_dense recalculation for Thrift-updated tables (CASSANDRA-11502)
 * Remove unnescessary file existence check during anticompaction (CASSANDRA-11660)
 * Add missing files to debian packages (CASSANDRA-11642)
 * Avoid calling Iterables::concat in loops during ModificationStatement::getFunctions (CASSANDRA-11621)
 * cqlsh: COPY FROM should use regular inserts for single statement batches and
   report errors correctly if workers processes crash on initialization (CASSANDRA-11474)
 * Always close cluster with connection in CqlRecordWriter (CASSANDRA-11553)
 * Allow only DISTINCT queries with partition keys restrictions (CASSANDRA-11339)
 * CqlConfigHelper no longer requires both a keystore and truststore to work (CASSANDRA-11532)
 * Make deprecated repair methods backward-compatible with previous notification service (CASSANDRA-11430)
 * IncomingStreamingConnection version check message wrong (CASSANDRA-11462)
Merged from 2.1:
 * Support mlockall on IBM POWER arch (CASSANDRA-11576)
 * Add option to disable use of severity in DynamicEndpointSnitch (CASSANDRA-11737)
 * cqlsh COPY FROM fails for null values with non-prepared statements (CASSANDRA-11631)
 * Make cython optional in pylib/setup.py (CASSANDRA-11630)
 * Change order of directory searching for cassandra.in.sh to favor local one (CASSANDRA-11628)
 * cqlsh COPY FROM fails with []{} chars in UDT/tuple fields/values (CASSANDRA-11633)
 * clqsh: COPY FROM throws TypeError with Cython extensions enabled (CASSANDRA-11574)
 * cqlsh: COPY FROM ignores NULL values in conversion (CASSANDRA-11549)
 * Validate levels when building LeveledScanner to avoid overlaps with orphaned sstables (CASSANDRA-9935)


3.5
 * StaticTokenTreeBuilder should respect posibility of duplicate tokens (CASSANDRA-11525)
 * Correctly fix potential assertion error during compaction (CASSANDRA-11353)
 * Avoid index segment stitching in RAM which lead to OOM on big SSTable files (CASSANDRA-11383)
 * Fix clustering and row filters for LIKE queries on clustering columns (CASSANDRA-11397)
Merged from 3.0:
 * Fix rare NPE on schema upgrade from 2.x to 3.x (CASSANDRA-10943)
 * Improve backoff policy for cqlsh COPY FROM (CASSANDRA-11320)
 * Improve IF NOT EXISTS check in CREATE INDEX (CASSANDRA-11131)
 * Upgrade ohc to 0.4.3
 * Enable SO_REUSEADDR for JMX RMI server sockets (CASSANDRA-11093)
 * Allocate merkletrees with the correct size (CASSANDRA-11390)
 * Support streaming pre-3.0 sstables (CASSANDRA-10990)
 * Add backpressure to compressed or encrypted commit log (CASSANDRA-10971)
 * SSTableExport supports secondary index tables (CASSANDRA-11330)
 * Fix sstabledump to include missing info in debug output (CASSANDRA-11321)
 * Establish and implement canonical bulk reading workload(s) (CASSANDRA-10331)
 * Fix paging for IN queries on tables without clustering columns (CASSANDRA-11208)
 * Remove recursive call from CompositesSearcher (CASSANDRA-11304)
 * Fix filtering on non-primary key columns for queries without index (CASSANDRA-6377)
 * Fix sstableloader fail when using materialized view (CASSANDRA-11275)
Merged from 2.2:
 * DatabaseDescriptor should log stacktrace in case of Eception during seed provider creation (CASSANDRA-11312)
 * Use canonical path for directory in SSTable descriptor (CASSANDRA-10587)
 * Add cassandra-stress keystore option (CASSANDRA-9325)
 * Dont mark sstables as repairing with sub range repairs (CASSANDRA-11451)
 * Notify when sstables change after cancelling compaction (CASSANDRA-11373)
 * cqlsh: COPY FROM should check that explicit column names are valid (CASSANDRA-11333)
 * Add -Dcassandra.start_gossip startup option (CASSANDRA-10809)
 * Fix UTF8Validator.validate() for modified UTF-8 (CASSANDRA-10748)
 * Clarify that now() function is calculated on the coordinator node in CQL documentation (CASSANDRA-10900)
 * Fix bloom filter sizing with LCS (CASSANDRA-11344)
 * (cqlsh) Fix error when result is 0 rows with EXPAND ON (CASSANDRA-11092)
 * Add missing newline at end of bin/cqlsh (CASSANDRA-11325)
 * Unresolved hostname leads to replace being ignored (CASSANDRA-11210)
 * Only log yaml config once, at startup (CASSANDRA-11217)
 * Reference leak with parallel repairs on the same table (CASSANDRA-11215)
Merged from 2.1:
 * Add a -j parameter to scrub/cleanup/upgradesstables to state how
   many threads to use (CASSANDRA-11179)
 * COPY FROM on large datasets: fix progress report and debug performance (CASSANDRA-11053)
 * InvalidateKeys should have a weak ref to key cache (CASSANDRA-11176)


3.4
 * (cqlsh) add cqlshrc option to always connect using ssl (CASSANDRA-10458)
 * Cleanup a few resource warnings (CASSANDRA-11085)
 * Allow custom tracing implementations (CASSANDRA-10392)
 * Extract LoaderOptions to be able to be used from outside (CASSANDRA-10637)
 * fix OnDiskIndexTest to properly treat empty ranges (CASSANDRA-11205)
 * fix TrackerTest to handle new notifications (CASSANDRA-11178)
 * add SASI validation for partitioner and complex columns (CASSANDRA-11169)
 * Add caching of encrypted credentials in PasswordAuthenticator (CASSANDRA-7715)
 * fix SASI memtable switching on flush (CASSANDRA-11159)
 * Remove duplicate offline compaction tracking (CASSANDRA-11148)
 * fix EQ semantics of analyzed SASI indexes (CASSANDRA-11130)
 * Support long name output for nodetool commands (CASSANDRA-7950)
 * Encrypted hints (CASSANDRA-11040)
 * SASI index options validation (CASSANDRA-11136)
 * Optimize disk seek using min/max column name meta data when the LIMIT clause is used
   (CASSANDRA-8180)
 * Add LIKE support to CQL3 (CASSANDRA-11067)
 * Generic Java UDF types (CASSANDRA-10819)
 * cqlsh: Include sub-second precision in timestamps by default (CASSANDRA-10428)
 * Set javac encoding to utf-8 (CASSANDRA-11077)
 * Integrate SASI index into Cassandra (CASSANDRA-10661)
 * Add --skip-flush option to nodetool snapshot
 * Skip values for non-queried columns (CASSANDRA-10657)
 * Add support for secondary indexes on static columns (CASSANDRA-8103)
 * CommitLogUpgradeTestMaker creates broken commit logs (CASSANDRA-11051)
 * Add metric for number of dropped mutations (CASSANDRA-10866)
 * Simplify row cache invalidation code (CASSANDRA-10396)
 * Support user-defined compaction through nodetool (CASSANDRA-10660)
 * Stripe view locks by key and table ID to reduce contention (CASSANDRA-10981)
 * Add nodetool gettimeout and settimeout commands (CASSANDRA-10953)
 * Add 3.0 metadata to sstablemetadata output (CASSANDRA-10838)
Merged from 3.0:
 * MV should only query complex columns included in the view (CASSANDRA-11069)
 * Failed aggregate creation breaks server permanently (CASSANDRA-11064)
 * Add sstabledump tool (CASSANDRA-7464)
 * Introduce backpressure for hints (CASSANDRA-10972)
 * Fix ClusteringPrefix not being able to read tombstone range boundaries (CASSANDRA-11158)
 * Prevent logging in sandboxed state (CASSANDRA-11033)
 * Disallow drop/alter operations of UDTs used by UDAs (CASSANDRA-10721)
 * Add query time validation method on Index (CASSANDRA-11043)
 * Avoid potential AssertionError in mixed version cluster (CASSANDRA-11128)
 * Properly handle hinted handoff after topology changes (CASSANDRA-5902)
 * AssertionError when listing sstable files on inconsistent disk state (CASSANDRA-11156)
 * Fix wrong rack counting and invalid conditions check for TokenAllocation
   (CASSANDRA-11139)
 * Avoid creating empty hint files (CASSANDRA-11090)
 * Fix leak detection strong reference loop using weak reference (CASSANDRA-11120)
 * Configurie BatchlogManager to stop delayed tasks on shutdown (CASSANDRA-11062)
 * Hadoop integration is incompatible with Cassandra Driver 3.0.0 (CASSANDRA-11001)
 * Add dropped_columns to the list of schema table so it gets handled
   properly (CASSANDRA-11050)
 * Fix NPE when using forceRepairRangeAsync without DC (CASSANDRA-11239)
Merged from 2.2:
 * Preserve order for preferred SSL cipher suites (CASSANDRA-11164)
 * Range.compareTo() violates the contract of Comparable (CASSANDRA-11216)
 * Avoid NPE when serializing ErrorMessage with null message (CASSANDRA-11167)
 * Replacing an aggregate with a new version doesn't reset INITCOND (CASSANDRA-10840)
 * (cqlsh) cqlsh cannot be called through symlink (CASSANDRA-11037)
 * fix ohc and java-driver pom dependencies in build.xml (CASSANDRA-10793)
 * Protect from keyspace dropped during repair (CASSANDRA-11065)
 * Handle adding fields to a UDT in SELECT JSON and toJson() (CASSANDRA-11146)
 * Better error message for cleanup (CASSANDRA-10991)
 * cqlsh pg-style-strings broken if line ends with ';' (CASSANDRA-11123)
 * Always persist upsampled index summaries (CASSANDRA-10512)
 * (cqlsh) Fix inconsistent auto-complete (CASSANDRA-10733)
 * Make SELECT JSON and toJson() threadsafe (CASSANDRA-11048)
 * Fix SELECT on tuple relations for mixed ASC/DESC clustering order (CASSANDRA-7281)
 * Use cloned TokenMetadata in size estimates to avoid race against membership check
   (CASSANDRA-10736)
 * (cqlsh) Support utf-8/cp65001 encoding on Windows (CASSANDRA-11030)
 * Fix paging on DISTINCT queries repeats result when first row in partition changes
   (CASSANDRA-10010)
 * (cqlsh) Support timezone conversion using pytz (CASSANDRA-10397)
 * cqlsh: change default encoding to UTF-8 (CASSANDRA-11124)
Merged from 2.1:
 * Checking if an unlogged batch is local is inefficient (CASSANDRA-11529)
 * Fix out-of-space error treatment in memtable flushing (CASSANDRA-11448).
 * Don't do defragmentation if reading from repaired sstables (CASSANDRA-10342)
 * Fix streaming_socket_timeout_in_ms not enforced (CASSANDRA-11286)
 * Avoid dropping message too quickly due to missing unit conversion (CASSANDRA-11302)
 * Don't remove FailureDetector history on removeEndpoint (CASSANDRA-10371)
 * Only notify if repair status changed (CASSANDRA-11172)
 * Use logback setting for 'cassandra -v' command (CASSANDRA-10767)
 * Fix sstableloader to unthrottle streaming by default (CASSANDRA-9714)
 * Fix incorrect warning in 'nodetool status' (CASSANDRA-10176)
 * Properly release sstable ref when doing offline scrub (CASSANDRA-10697)
 * Improve nodetool status performance for large cluster (CASSANDRA-7238)
 * Gossiper#isEnabled is not thread safe (CASSANDRA-11116)
 * Avoid major compaction mixing repaired and unrepaired sstables in DTCS (CASSANDRA-11113)
 * Make it clear what DTCS timestamp_resolution is used for (CASSANDRA-11041)
 * (cqlsh) Display milliseconds when datetime overflows (CASSANDRA-10625)


3.3
 * Avoid infinite loop if owned range is smaller than number of
   data dirs (CASSANDRA-11034)
 * Avoid bootstrap hanging when existing nodes have no data to stream (CASSANDRA-11010)
Merged from 3.0:
 * Remove double initialization of newly added tables (CASSANDRA-11027)
 * Filter keys searcher results by target range (CASSANDRA-11104)
 * Fix deserialization of legacy read commands (CASSANDRA-11087)
 * Fix incorrect computation of deletion time in sstable metadata (CASSANDRA-11102)
 * Avoid memory leak when collecting sstable metadata (CASSANDRA-11026)
 * Mutations do not block for completion under view lock contention (CASSANDRA-10779)
 * Invalidate legacy schema tables when unloading them (CASSANDRA-11071)
 * (cqlsh) handle INSERT and UPDATE statements with LWT conditions correctly
   (CASSANDRA-11003)
 * Fix DISTINCT queries in mixed version clusters (CASSANDRA-10762)
 * Migrate build status for indexes along with legacy schema (CASSANDRA-11046)
 * Ensure SSTables for legacy KEYS indexes can be read (CASSANDRA-11045)
 * Added support for IBM zSystems architecture (CASSANDRA-11054)
 * Update CQL documentation (CASSANDRA-10899)
 * Check the column name, not cell name, for dropped columns when reading
   legacy sstables (CASSANDRA-11018)
 * Don't attempt to index clustering values of static rows (CASSANDRA-11021)
 * Remove checksum files after replaying hints (CASSANDRA-10947)
 * Support passing base table metadata to custom 2i validation (CASSANDRA-10924)
 * Ensure stale index entries are purged during reads (CASSANDRA-11013)
 * (cqlsh) Also apply --connect-timeout to control connection
   timeout (CASSANDRA-10959)
 * Fix AssertionError when removing from list using UPDATE (CASSANDRA-10954)
 * Fix UnsupportedOperationException when reading old sstable with range
   tombstone (CASSANDRA-10743)
 * MV should use the maximum timestamp of the primary key (CASSANDRA-10910)
 * Fix potential assertion error during compaction (CASSANDRA-10944)
Merged from 2.2:
 * maxPurgeableTimestamp needs to check memtables too (CASSANDRA-9949)
 * Apply change to compaction throughput in real time (CASSANDRA-10025)
 * (cqlsh) encode input correctly when saving history
 * Fix potential NPE on ORDER BY queries with IN (CASSANDRA-10955)
 * Start L0 STCS-compactions even if there is a L0 -> L1 compaction
   going (CASSANDRA-10979)
 * Make UUID LSB unique per process (CASSANDRA-7925)
 * Avoid NPE when performing sstable tasks (scrub etc.) (CASSANDRA-10980)
 * Make sure client gets tombstone overwhelmed warning (CASSANDRA-9465)
 * Fix error streaming section more than 2GB (CASSANDRA-10961)
 * Histogram buckets exposed in jmx are sorted incorrectly (CASSANDRA-10975)
 * Enable GC logging by default (CASSANDRA-10140)
 * Optimize pending range computation (CASSANDRA-9258)
 * Skip commit log and saved cache directories in SSTable version startup check (CASSANDRA-10902)
 * drop/alter user should be case sensitive (CASSANDRA-10817)
Merged from 2.1:
 * test_bulk_round_trip_blogposts is failing occasionally (CASSANDRA-10938)
 * Fix isJoined return true only after becoming cluster member (CASANDRA-11007)
 * Fix bad gossip generation seen in long-running clusters (CASSANDRA-10969)
 * Avoid NPE when incremental repair fails (CASSANDRA-10909)
 * Unmark sstables compacting once they are done in cleanup/scrub/upgradesstables (CASSANDRA-10829)
 * Allow simultaneous bootstrapping with strict consistency when no vnodes are used (CASSANDRA-11005)
 * Log a message when major compaction does not result in a single file (CASSANDRA-10847)
 * (cqlsh) fix cqlsh_copy_tests when vnodes are disabled (CASSANDRA-10997)
 * (cqlsh) Add request timeout option to cqlsh (CASSANDRA-10686)
 * Avoid AssertionError while submitting hint with LWT (CASSANDRA-10477)
 * If CompactionMetadata is not in stats file, use index summary instead (CASSANDRA-10676)
 * Retry sending gossip syn multiple times during shadow round (CASSANDRA-8072)
 * Fix pending range calculation during moves (CASSANDRA-10887)
 * Sane default (200Mbps) for inter-DC streaming througput (CASSANDRA-8708)



3.2
 * Make sure tokens don't exist in several data directories (CASSANDRA-6696)
 * Add requireAuthorization method to IAuthorizer (CASSANDRA-10852)
 * Move static JVM options to conf/jvm.options file (CASSANDRA-10494)
 * Fix CassandraVersion to accept x.y version string (CASSANDRA-10931)
 * Add forceUserDefinedCleanup to allow more flexible cleanup (CASSANDRA-10708)
 * (cqlsh) allow setting TTL with COPY (CASSANDRA-9494)
 * Fix counting of received sstables in streaming (CASSANDRA-10949)
 * Implement hints compression (CASSANDRA-9428)
 * Fix potential assertion error when reading static columns (CASSANDRA-10903)
 * Fix EstimatedHistogram creation in nodetool tablehistograms (CASSANDRA-10859)
 * Establish bootstrap stream sessions sequentially (CASSANDRA-6992)
 * Sort compactionhistory output by timestamp (CASSANDRA-10464)
 * More efficient BTree removal (CASSANDRA-9991)
 * Make tablehistograms accept the same syntax as tablestats (CASSANDRA-10149)
 * Group pending compactions based on table (CASSANDRA-10718)
 * Add compressor name in sstablemetadata output (CASSANDRA-9879)
 * Fix type casting for counter columns (CASSANDRA-10824)
 * Prevent running Cassandra as root (CASSANDRA-8142)
 * bound maximum in-flight commit log replay mutation bytes to 64 megabytes (CASSANDRA-8639)
 * Normalize all scripts (CASSANDRA-10679)
 * Make compression ratio much more accurate (CASSANDRA-10225)
 * Optimize building of Clustering object when only one is created (CASSANDRA-10409)
 * Make index building pluggable (CASSANDRA-10681)
 * Add sstable flush observer (CASSANDRA-10678)
 * Improve NTS endpoints calculation (CASSANDRA-10200)
 * Improve performance of the folderSize function (CASSANDRA-10677)
 * Add support for type casting in selection clause (CASSANDRA-10310)
 * Added graphing option to cassandra-stress (CASSANDRA-7918)
 * Abort in-progress queries that time out (CASSANDRA-7392)
 * Add transparent data encryption core classes (CASSANDRA-9945)
Merged from 3.0:
 * Better handling of SSL connection errors inter-node (CASSANDRA-10816)
 * Avoid NoSuchElementException when executing empty batch (CASSANDRA-10711)
 * Avoid building PartitionUpdate in toString (CASSANDRA-10897)
 * Reduce heap spent when receiving many SSTables (CASSANDRA-10797)
 * Add back support for 3rd party auth providers to bulk loader (CASSANDRA-10873)
 * Eliminate the dependency on jgrapht for UDT resolution (CASSANDRA-10653)
 * (Hadoop) Close Clusters and Sessions in Hadoop Input/Output classes (CASSANDRA-10837)
 * Fix sstableloader not working with upper case keyspace name (CASSANDRA-10806)
Merged from 2.2:
 * jemalloc detection fails due to quoting issues in regexv (CASSANDRA-10946)
 * (cqlsh) show correct column names for empty result sets (CASSANDRA-9813)
 * Add new types to Stress (CASSANDRA-9556)
 * Add property to allow listening on broadcast interface (CASSANDRA-9748)
Merged from 2.1:
 * Match cassandra-loader options in COPY FROM (CASSANDRA-9303)
 * Fix binding to any address in CqlBulkRecordWriter (CASSANDRA-9309)
 * cqlsh fails to decode utf-8 characters for text typed columns (CASSANDRA-10875)
 * Log error when stream session fails (CASSANDRA-9294)
 * Fix bugs in commit log archiving startup behavior (CASSANDRA-10593)
 * (cqlsh) further optimise COPY FROM (CASSANDRA-9302)
 * Allow CREATE TABLE WITH ID (CASSANDRA-9179)
 * Make Stress compiles within eclipse (CASSANDRA-10807)
 * Cassandra Daemon should print JVM arguments (CASSANDRA-10764)
 * Allow cancellation of index summary redistribution (CASSANDRA-8805)


3.1.1
Merged from 3.0:
  * Fix upgrade data loss due to range tombstone deleting more data than then should
    (CASSANDRA-10822)


3.1
Merged from 3.0:
 * Avoid MV race during node decommission (CASSANDRA-10674)
 * Disable reloading of GossipingPropertyFileSnitch (CASSANDRA-9474)
 * Handle single-column deletions correction in materialized views
   when the column is part of the view primary key (CASSANDRA-10796)
 * Fix issue with datadir migration on upgrade (CASSANDRA-10788)
 * Fix bug with range tombstones on reverse queries and test coverage for
   AbstractBTreePartition (CASSANDRA-10059)
 * Remove 64k limit on collection elements (CASSANDRA-10374)
 * Remove unclear Indexer.indexes() method (CASSANDRA-10690)
 * Fix NPE on stream read error (CASSANDRA-10771)
 * Normalize cqlsh DESC output (CASSANDRA-10431)
 * Rejects partition range deletions when columns are specified (CASSANDRA-10739)
 * Fix error when saving cached key for old format sstable (CASSANDRA-10778)
 * Invalidate prepared statements on DROP INDEX (CASSANDRA-10758)
 * Fix SELECT statement with IN restrictions on partition key,
   ORDER BY and LIMIT (CASSANDRA-10729)
 * Improve stress performance over 1k threads (CASSANDRA-7217)
 * Wait for migration responses to complete before bootstrapping (CASSANDRA-10731)
 * Unable to create a function with argument of type Inet (CASSANDRA-10741)
 * Fix backward incompatibiliy in CqlInputFormat (CASSANDRA-10717)
 * Correctly preserve deletion info on updated rows when notifying indexers
   of single-row deletions (CASSANDRA-10694)
 * Notify indexers of partition delete during cleanup (CASSANDRA-10685)
 * Keep the file open in trySkipCache (CASSANDRA-10669)
 * Updated trigger example (CASSANDRA-10257)
Merged from 2.2:
 * Verify tables in pseudo-system keyspaces at startup (CASSANDRA-10761)
 * Fix IllegalArgumentException in DataOutputBuffer.reallocate for large buffers (CASSANDRA-10592)
 * Show CQL help in cqlsh in web browser (CASSANDRA-7225)
 * Serialize on disk the proper SSTable compression ratio (CASSANDRA-10775)
 * Reject index queries while the index is building (CASSANDRA-8505)
 * CQL.textile syntax incorrectly includes optional keyspace for aggregate SFUNC and FINALFUNC (CASSANDRA-10747)
 * Fix JSON update with prepared statements (CASSANDRA-10631)
 * Don't do anticompaction after subrange repair (CASSANDRA-10422)
 * Fix SimpleDateType type compatibility (CASSANDRA-10027)
 * (Hadoop) fix splits calculation (CASSANDRA-10640)
 * (Hadoop) ensure that Cluster instances are always closed (CASSANDRA-10058)
Merged from 2.1:
 * Fix Stress profile parsing on Windows (CASSANDRA-10808)
 * Fix incremental repair hang when replica is down (CASSANDRA-10288)
 * Optimize the way we check if a token is repaired in anticompaction (CASSANDRA-10768)
 * Add proper error handling to stream receiver (CASSANDRA-10774)
 * Warn or fail when changing cluster topology live (CASSANDRA-10243)
 * Status command in debian/ubuntu init script doesn't work (CASSANDRA-10213)
 * Some DROP ... IF EXISTS incorrectly result in exceptions on non-existing KS (CASSANDRA-10658)
 * DeletionTime.compareTo wrong in rare cases (CASSANDRA-10749)
 * Force encoding when computing statement ids (CASSANDRA-10755)
 * Properly reject counters as map keys (CASSANDRA-10760)
 * Fix the sstable-needs-cleanup check (CASSANDRA-10740)
 * (cqlsh) Print column names before COPY operation (CASSANDRA-8935)
 * Fix CompressedInputStream for proper cleanup (CASSANDRA-10012)
 * (cqlsh) Support counters in COPY commands (CASSANDRA-9043)
 * Try next replica if not possible to connect to primary replica on
   ColumnFamilyRecordReader (CASSANDRA-2388)
 * Limit window size in DTCS (CASSANDRA-10280)
 * sstableloader does not use MAX_HEAP_SIZE env parameter (CASSANDRA-10188)
 * (cqlsh) Improve COPY TO performance and error handling (CASSANDRA-9304)
 * Create compression chunk for sending file only (CASSANDRA-10680)
 * Forbid compact clustering column type changes in ALTER TABLE (CASSANDRA-8879)
 * Reject incremental repair with subrange repair (CASSANDRA-10422)
 * Add a nodetool command to refresh size_estimates (CASSANDRA-9579)
 * Invalidate cache after stream receive task is completed (CASSANDRA-10341)
 * Reject counter writes in CQLSSTableWriter (CASSANDRA-10258)
 * Remove superfluous COUNTER_MUTATION stage mapping (CASSANDRA-10605)


3.0
 * Fix AssertionError while flushing memtable due to materialized views
   incorrectly inserting empty rows (CASSANDRA-10614)
 * Store UDA initcond as CQL literal in the schema table, instead of a blob (CASSANDRA-10650)
 * Don't use -1 for the position of partition key in schema (CASSANDRA-10491)
 * Fix distinct queries in mixed version cluster (CASSANDRA-10573)
 * Skip sstable on clustering in names query (CASSANDRA-10571)
 * Remove value skipping as it breaks read-repair (CASSANDRA-10655)
 * Fix bootstrapping with MVs (CASSANDRA-10621)
 * Make sure EACH_QUORUM reads are using NTS (CASSANDRA-10584)
 * Fix MV replica filtering for non-NetworkTopologyStrategy (CASSANDRA-10634)
 * (Hadoop) fix CIF describeSplits() not handling 0 size estimates (CASSANDRA-10600)
 * Fix reading of legacy sstables (CASSANDRA-10590)
 * Use CQL type names in schema metadata tables (CASSANDRA-10365)
 * Guard batchlog replay against integer division by zero (CASSANDRA-9223)
 * Fix bug when adding a column to thrift with the same name than a primary key (CASSANDRA-10608)
 * Add client address argument to IAuthenticator::newSaslNegotiator (CASSANDRA-8068)
 * Fix implementation of LegacyLayout.LegacyBoundComparator (CASSANDRA-10602)
 * Don't use 'names query' read path for counters (CASSANDRA-10572)
 * Fix backward compatibility for counters (CASSANDRA-10470)
 * Remove memory_allocator paramter from cassandra.yaml (CASSANDRA-10581,10628)
 * Execute the metadata reload task of all registered indexes on CFS::reload (CASSANDRA-10604)
 * Fix thrift cas operations with defined columns (CASSANDRA-10576)
 * Fix PartitionUpdate.operationCount()for updates with static column operations (CASSANDRA-10606)
 * Fix thrift get() queries with defined columns (CASSANDRA-10586)
 * Fix marking of indexes as built and removed (CASSANDRA-10601)
 * Skip initialization of non-registered 2i instances, remove Index::getIndexName (CASSANDRA-10595)
 * Fix batches on multiple tables (CASSANDRA-10554)
 * Ensure compaction options are validated when updating KeyspaceMetadata (CASSANDRA-10569)
 * Flatten Iterator Transformation Hierarchy (CASSANDRA-9975)
 * Remove token generator (CASSANDRA-5261)
 * RolesCache should not be created for any authenticator that does not requireAuthentication (CASSANDRA-10562)
 * Fix LogTransaction checking only a single directory for files (CASSANDRA-10421)
 * Fix handling of range tombstones when reading old format sstables (CASSANDRA-10360)
 * Aggregate with Initial Condition fails with C* 3.0 (CASSANDRA-10367)
Merged from 2.2:
 * (cqlsh) show partial trace if incomplete after max_trace_wait (CASSANDRA-7645)
 * Use most up-to-date version of schema for system tables (CASSANDRA-10652)
 * Deprecate memory_allocator in cassandra.yaml (CASSANDRA-10581,10628)
 * Expose phi values from failure detector via JMX and tweak debug
   and trace logging (CASSANDRA-9526)
 * Fix IllegalArgumentException in DataOutputBuffer.reallocate for large buffers (CASSANDRA-10592)
Merged from 2.1:
 * Shutdown compaction in drain to prevent leak (CASSANDRA-10079)
 * (cqlsh) fix COPY using wrong variable name for time_format (CASSANDRA-10633)
 * Do not run SizeEstimatesRecorder if a node is not a member of the ring (CASSANDRA-9912)
 * Improve handling of dead nodes in gossip (CASSANDRA-10298)
 * Fix logback-tools.xml incorrectly configured for outputing to System.err
   (CASSANDRA-9937)
 * Fix streaming to catch exception so retry not fail (CASSANDRA-10557)
 * Add validation method to PerRowSecondaryIndex (CASSANDRA-10092)
 * Support encrypted and plain traffic on the same port (CASSANDRA-10559)
 * Do STCS in DTCS windows (CASSANDRA-10276)
 * Avoid repetition of JVM_OPTS in debian package (CASSANDRA-10251)
 * Fix potential NPE from handling result of SIM.highestSelectivityIndex (CASSANDRA-10550)
 * Fix paging issues with partitions containing only static columns data (CASSANDRA-10381)
 * Fix conditions on static columns (CASSANDRA-10264)
 * AssertionError: attempted to delete non-existing file CommitLog (CASSANDRA-10377)
 * Fix sorting for queries with an IN condition on partition key columns (CASSANDRA-10363)


3.0-rc2
 * Fix SELECT DISTINCT queries between 2.2.2 nodes and 3.0 nodes (CASSANDRA-10473)
 * Remove circular references in SegmentedFile (CASSANDRA-10543)
 * Ensure validation of indexed values only occurs once per-partition (CASSANDRA-10536)
 * Fix handling of static columns for range tombstones in thrift (CASSANDRA-10174)
 * Support empty ColumnFilter for backward compatility on empty IN (CASSANDRA-10471)
 * Remove Pig support (CASSANDRA-10542)
 * Fix LogFile throws Exception when assertion is disabled (CASSANDRA-10522)
 * Revert CASSANDRA-7486, make CMS default GC, move GC config to
   conf/jvm.options (CASSANDRA-10403)
 * Fix TeeingAppender causing some logs to be truncated/empty (CASSANDRA-10447)
 * Allow EACH_QUORUM for reads (CASSANDRA-9602)
 * Fix potential ClassCastException while upgrading (CASSANDRA-10468)
 * Fix NPE in MVs on update (CASSANDRA-10503)
 * Only include modified cell data in indexing deltas (CASSANDRA-10438)
 * Do not load keyspace when creating sstable writer (CASSANDRA-10443)
 * If node is not yet gossiping write all MV updates to batchlog only (CASSANDRA-10413)
 * Re-populate token metadata after commit log recovery (CASSANDRA-10293)
 * Provide additional metrics for materialized views (CASSANDRA-10323)
 * Flush system schema tables after local schema changes (CASSANDRA-10429)
Merged from 2.2:
 * Reduce contention getting instances of CompositeType (CASSANDRA-10433)
 * Fix the regression when using LIMIT with aggregates (CASSANDRA-10487)
 * Avoid NoClassDefFoundError during DataDescriptor initialization on windows (CASSANDRA-10412)
 * Preserve case of quoted Role & User names (CASSANDRA-10394)
 * cqlsh pg-style-strings broken (CASSANDRA-10484)
 * cqlsh prompt includes name of keyspace after failed `use` statement (CASSANDRA-10369)
Merged from 2.1:
 * (cqlsh) Distinguish negative and positive infinity in output (CASSANDRA-10523)
 * (cqlsh) allow custom time_format for COPY TO (CASSANDRA-8970)
 * Don't allow startup if the node's rack has changed (CASSANDRA-10242)
 * (cqlsh) show partial trace if incomplete after max_trace_wait (CASSANDRA-7645)
 * Allow LOCAL_JMX to be easily overridden (CASSANDRA-10275)
 * Mark nodes as dead even if they've already left (CASSANDRA-10205)


3.0.0-rc1
 * Fix mixed version read request compatibility for compact static tables
   (CASSANDRA-10373)
 * Fix paging of DISTINCT with static and IN (CASSANDRA-10354)
 * Allow MATERIALIZED VIEW's SELECT statement to restrict primary key
   columns (CASSANDRA-9664)
 * Move crc_check_chance out of compression options (CASSANDRA-9839)
 * Fix descending iteration past end of BTreeSearchIterator (CASSANDRA-10301)
 * Transfer hints to a different node on decommission (CASSANDRA-10198)
 * Check partition keys for CAS operations during stmt validation (CASSANDRA-10338)
 * Add custom query expressions to SELECT (CASSANDRA-10217)
 * Fix minor bugs in MV handling (CASSANDRA-10362)
 * Allow custom indexes with 0,1 or multiple target columns (CASSANDRA-10124)
 * Improve MV schema representation (CASSANDRA-9921)
 * Add flag to enable/disable coordinator batchlog for MV writes (CASSANDRA-10230)
 * Update cqlsh COPY for new internal driver serialization interface (CASSANDRA-10318)
 * Give index implementations more control over rebuild operations (CASSANDRA-10312)
 * Update index file format (CASSANDRA-10314)
 * Add "shadowable" row tombstones to deal with mv timestamp issues (CASSANDRA-10261)
 * CFS.loadNewSSTables() broken for pre-3.0 sstables
 * Cache selected index in read command to reduce lookups (CASSANDRA-10215)
 * Small optimizations of sstable index serialization (CASSANDRA-10232)
 * Support for both encrypted and unencrypted native transport connections (CASSANDRA-9590)
Merged from 2.2:
 * Configurable page size in cqlsh (CASSANDRA-9855)
 * Defer default role manager setup until all nodes are on 2.2+ (CASSANDRA-9761)
 * Handle missing RoleManager in config after upgrade to 2.2 (CASSANDRA-10209)
Merged from 2.1:
 * Bulk Loader API could not tolerate even node failure (CASSANDRA-10347)
 * Avoid misleading pushed notifications when multiple nodes
   share an rpc_address (CASSANDRA-10052)
 * Fix dropping undroppable when message queue is full (CASSANDRA-10113)
 * Fix potential ClassCastException during paging (CASSANDRA-10352)
 * Prevent ALTER TYPE from creating circular references (CASSANDRA-10339)
 * Fix cache handling of 2i and base tables (CASSANDRA-10155, 10359)
 * Fix NPE in nodetool compactionhistory (CASSANDRA-9758)
 * (Pig) support BulkOutputFormat as a URL parameter (CASSANDRA-7410)
 * BATCH statement is broken in cqlsh (CASSANDRA-10272)
 * (cqlsh) Make cqlsh PEP8 Compliant (CASSANDRA-10066)
 * (cqlsh) Fix error when starting cqlsh with --debug (CASSANDRA-10282)
 * Scrub, Cleanup and Upgrade do not unmark compacting until all operations
   have completed, regardless of the occurence of exceptions (CASSANDRA-10274)


3.0.0-beta2
 * Fix columns returned by AbstractBtreePartitions (CASSANDRA-10220)
 * Fix backward compatibility issue due to AbstractBounds serialization bug (CASSANDRA-9857)
 * Fix startup error when upgrading nodes (CASSANDRA-10136)
 * Base table PRIMARY KEY can be assumed to be NOT NULL in MV creation (CASSANDRA-10147)
 * Improve batchlog write patch (CASSANDRA-9673)
 * Re-apply MaterializedView updates on commitlog replay (CASSANDRA-10164)
 * Require AbstractType.isByteOrderComparable declaration in constructor (CASSANDRA-9901)
 * Avoid digest mismatch on upgrade to 3.0 (CASSANDRA-9554)
 * Fix Materialized View builder when adding multiple MVs (CASSANDRA-10156)
 * Choose better poolingOptions for protocol v4 in cassandra-stress (CASSANDRA-10182)
 * Fix LWW bug affecting Materialized Views (CASSANDRA-10197)
 * Ensures frozen sets and maps are always sorted (CASSANDRA-10162)
 * Don't deadlock when flushing CFS backed custom indexes (CASSANDRA-10181)
 * Fix double flushing of secondary index tables (CASSANDRA-10180)
 * Fix incorrect handling of range tombstones in thrift (CASSANDRA-10046)
 * Only use batchlog when paired materialized view replica is remote (CASSANDRA-10061)
 * Reuse TemporalRow when updating multiple MaterializedViews (CASSANDRA-10060)
 * Validate gc_grace_seconds for batchlog writes and MVs (CASSANDRA-9917)
 * Fix sstablerepairedset (CASSANDRA-10132)
Merged from 2.2:
 * Cancel transaction for sstables we wont redistribute index summary
   for (CASSANDRA-10270)
 * Retry snapshot deletion after compaction and gc on Windows (CASSANDRA-10222)
 * Fix failure to start with space in directory path on Windows (CASSANDRA-10239)
 * Fix repair hang when snapshot failed (CASSANDRA-10057)
 * Fall back to 1/4 commitlog volume for commitlog_total_space on small disks
   (CASSANDRA-10199)
Merged from 2.1:
 * Added configurable warning threshold for GC duration (CASSANDRA-8907)
 * Fix handling of streaming EOF (CASSANDRA-10206)
 * Only check KeyCache when it is enabled
 * Change streaming_socket_timeout_in_ms default to 1 hour (CASSANDRA-8611)
 * (cqlsh) update list of CQL keywords (CASSANDRA-9232)
 * Add nodetool gettraceprobability command (CASSANDRA-10234)
Merged from 2.0:
 * Fix rare race where older gossip states can be shadowed (CASSANDRA-10366)
 * Fix consolidating racks violating the RF contract (CASSANDRA-10238)
 * Disallow decommission when node is in drained state (CASSANDRA-8741)


2.2.1
 * Fix race during construction of commit log (CASSANDRA-10049)
 * Fix LeveledCompactionStrategyTest (CASSANDRA-9757)
 * Fix broken UnbufferedDataOutputStreamPlus.writeUTF (CASSANDRA-10203)
 * (cqlsh) default load-from-file encoding to utf-8 (CASSANDRA-9898)
 * Avoid returning Permission.NONE when failing to query users table (CASSANDRA-10168)
 * (cqlsh) add CLEAR command (CASSANDRA-10086)
 * Support string literals as Role names for compatibility (CASSANDRA-10135)
Merged from 2.1:
 * Only check KeyCache when it is enabled
 * Change streaming_socket_timeout_in_ms default to 1 hour (CASSANDRA-8611)
 * (cqlsh) update list of CQL keywords (CASSANDRA-9232)


3.0.0-beta1
 * Redesign secondary index API (CASSANDRA-9459, 7771, 9041)
 * Fix throwing ReadFailure instead of ReadTimeout on range queries (CASSANDRA-10125)
 * Rewrite hinted handoff (CASSANDRA-6230)
 * Fix query on static compact tables (CASSANDRA-10093)
 * Fix race during construction of commit log (CASSANDRA-10049)
 * Add option to only purge repaired tombstones (CASSANDRA-6434)
 * Change authorization handling for MVs (CASSANDRA-9927)
 * Add custom JMX enabled executor for UDF sandbox (CASSANDRA-10026)
 * Fix row deletion bug for Materialized Views (CASSANDRA-10014)
 * Support mixed-version clusters with Cassandra 2.1 and 2.2 (CASSANDRA-9704)
 * Fix multiple slices on RowSearchers (CASSANDRA-10002)
 * Fix bug in merging of collections (CASSANDRA-10001)
 * Optimize batchlog replay to avoid full scans (CASSANDRA-7237)
 * Repair improvements when using vnodes (CASSANDRA-5220)
 * Disable scripted UDFs by default (CASSANDRA-9889)
 * Bytecode inspection for Java-UDFs (CASSANDRA-9890)
 * Use byte to serialize MT hash length (CASSANDRA-9792)
 * Replace usage of Adler32 with CRC32 (CASSANDRA-8684)
 * Fix migration to new format from 2.1 SSTable (CASSANDRA-10006)
 * SequentialWriter should extend BufferedDataOutputStreamPlus (CASSANDRA-9500)
 * Use the same repairedAt timestamp within incremental repair session (CASSANDRA-9111)
Merged from 2.2:
 * Allow count(*) and count(1) to be use as normal aggregation (CASSANDRA-10114)
 * An NPE is thrown if the column name is unknown for an IN relation (CASSANDRA-10043)
 * Apply commit_failure_policy to more errors on startup (CASSANDRA-9749)
 * Fix histogram overflow exception (CASSANDRA-9973)
 * Route gossip messages over dedicated socket (CASSANDRA-9237)
 * Add checksum to saved cache files (CASSANDRA-9265)
 * Log warning when using an aggregate without partition key (CASSANDRA-9737)
Merged from 2.1:
 * (cqlsh) Allow encoding to be set through command line (CASSANDRA-10004)
 * Add new JMX methods to change local compaction strategy (CASSANDRA-9965)
 * Write hints for paxos commits (CASSANDRA-7342)
 * (cqlsh) Fix timestamps before 1970 on Windows, always
   use UTC for timestamp display (CASSANDRA-10000)
 * (cqlsh) Avoid overwriting new config file with old config
   when both exist (CASSANDRA-9777)
 * Release snapshot selfRef when doing snapshot repair (CASSANDRA-9998)
 * Cannot replace token does not exist - DN node removed as Fat Client (CASSANDRA-9871)
Merged from 2.0:
 * Don't cast expected bf size to an int (CASSANDRA-9959)
 * Make getFullyExpiredSSTables less expensive (CASSANDRA-9882)


3.0.0-alpha1
 * Implement proper sandboxing for UDFs (CASSANDRA-9402)
 * Simplify (and unify) cleanup of compaction leftovers (CASSANDRA-7066)
 * Allow extra schema definitions in cassandra-stress yaml (CASSANDRA-9850)
 * Metrics should use up to date nomenclature (CASSANDRA-9448)
 * Change CREATE/ALTER TABLE syntax for compression (CASSANDRA-8384)
 * Cleanup crc and adler code for java 8 (CASSANDRA-9650)
 * Storage engine refactor (CASSANDRA-8099, 9743, 9746, 9759, 9781, 9808, 9825,
   9848, 9705, 9859, 9867, 9874, 9828, 9801)
 * Update Guava to 18.0 (CASSANDRA-9653)
 * Bloom filter false positive ratio is not honoured (CASSANDRA-8413)
 * New option for cassandra-stress to leave a ratio of columns null (CASSANDRA-9522)
 * Change hinted_handoff_enabled yaml setting, JMX (CASSANDRA-9035)
 * Add algorithmic token allocation (CASSANDRA-7032)
 * Add nodetool command to replay batchlog (CASSANDRA-9547)
 * Make file buffer cache independent of paths being read (CASSANDRA-8897)
 * Remove deprecated legacy Hadoop code (CASSANDRA-9353)
 * Decommissioned nodes will not rejoin the cluster (CASSANDRA-8801)
 * Change gossip stabilization to use endpoit size (CASSANDRA-9401)
 * Change default garbage collector to G1 (CASSANDRA-7486)
 * Populate TokenMetadata early during startup (CASSANDRA-9317)
 * Undeprecate cache recentHitRate (CASSANDRA-6591)
 * Add support for selectively varint encoding fields (CASSANDRA-9499, 9865)
 * Materialized Views (CASSANDRA-6477)
Merged from 2.2:
 * Avoid grouping sstables for anticompaction with DTCS (CASSANDRA-9900)
 * UDF / UDA execution time in trace (CASSANDRA-9723)
 * Fix broken internode SSL (CASSANDRA-9884)
Merged from 2.1:
 * Add new JMX methods to change local compaction strategy (CASSANDRA-9965)
 * Fix handling of enable/disable autocompaction (CASSANDRA-9899)
 * Add consistency level to tracing ouput (CASSANDRA-9827)
 * Remove repair snapshot leftover on startup (CASSANDRA-7357)
 * Use random nodes for batch log when only 2 racks (CASSANDRA-8735)
 * Ensure atomicity inside thrift and stream session (CASSANDRA-7757)
 * Fix nodetool info error when the node is not joined (CASSANDRA-9031)
Merged from 2.0:
 * Log when messages are dropped due to cross_node_timeout (CASSANDRA-9793)
 * Don't track hotness when opening from snapshot for validation (CASSANDRA-9382)


2.2.0
 * Allow the selection of columns together with aggregates (CASSANDRA-9767)
 * Fix cqlsh copy methods and other windows specific issues (CASSANDRA-9795)
 * Don't wrap byte arrays in SequentialWriter (CASSANDRA-9797)
 * sum() and avg() functions missing for smallint and tinyint types (CASSANDRA-9671)
 * Revert CASSANDRA-9542 (allow native functions in UDA) (CASSANDRA-9771)
Merged from 2.1:
 * Fix MarshalException when upgrading superColumn family (CASSANDRA-9582)
 * Fix broken logging for "empty" flushes in Memtable (CASSANDRA-9837)
 * Handle corrupt files on startup (CASSANDRA-9686)
 * Fix clientutil jar and tests (CASSANDRA-9760)
 * (cqlsh) Allow the SSL protocol version to be specified through the
    config file or environment variables (CASSANDRA-9544)
Merged from 2.0:
 * Add tool to find why expired sstables are not getting dropped (CASSANDRA-10015)
 * Remove erroneous pending HH tasks from tpstats/jmx (CASSANDRA-9129)
 * Don't cast expected bf size to an int (CASSANDRA-9959)
 * checkForEndpointCollision fails for legitimate collisions (CASSANDRA-9765)
 * Complete CASSANDRA-8448 fix (CASSANDRA-9519)
 * Don't include auth credentials in debug log (CASSANDRA-9682)
 * Can't transition from write survey to normal mode (CASSANDRA-9740)
 * Scrub (recover) sstables even when -Index.db is missing (CASSANDRA-9591)
 * Fix growing pending background compaction (CASSANDRA-9662)


2.2.0-rc2
 * Re-enable memory-mapped I/O on Windows (CASSANDRA-9658)
 * Warn when an extra-large partition is compacted (CASSANDRA-9643)
 * (cqlsh) Allow setting the initial connection timeout (CASSANDRA-9601)
 * BulkLoader has --transport-factory option but does not use it (CASSANDRA-9675)
 * Allow JMX over SSL directly from nodetool (CASSANDRA-9090)
 * Update cqlsh for UDFs (CASSANDRA-7556)
 * Change Windows kernel default timer resolution (CASSANDRA-9634)
 * Deprected sstable2json and json2sstable (CASSANDRA-9618)
 * Allow native functions in user-defined aggregates (CASSANDRA-9542)
 * Don't repair system_distributed by default (CASSANDRA-9621)
 * Fix mixing min, max, and count aggregates for blob type (CASSANRA-9622)
 * Rename class for DATE type in Java driver (CASSANDRA-9563)
 * Duplicate compilation of UDFs on coordinator (CASSANDRA-9475)
 * Fix connection leak in CqlRecordWriter (CASSANDRA-9576)
 * Mlockall before opening system sstables & remove boot_without_jna option (CASSANDRA-9573)
 * Add functions to convert timeuuid to date or time, deprecate dateOf and unixTimestampOf (CASSANDRA-9229)
 * Make sure we cancel non-compacting sstables from LifecycleTransaction (CASSANDRA-9566)
 * Fix deprecated repair JMX API (CASSANDRA-9570)
 * Add logback metrics (CASSANDRA-9378)
 * Update and refactor ant test/test-compression to run the tests in parallel (CASSANDRA-9583)
 * Fix upgrading to new directory for secondary index (CASSANDRA-9687)
Merged from 2.1:
 * (cqlsh) Fix bad check for CQL compatibility when DESCRIBE'ing
   COMPACT STORAGE tables with no clustering columns
 * Eliminate strong self-reference chains in sstable ref tidiers (CASSANDRA-9656)
 * Ensure StreamSession uses canonical sstable reader instances (CASSANDRA-9700)
 * Ensure memtable book keeping is not corrupted in the event we shrink usage (CASSANDRA-9681)
 * Update internal python driver for cqlsh (CASSANDRA-9064)
 * Fix IndexOutOfBoundsException when inserting tuple with too many
   elements using the string literal notation (CASSANDRA-9559)
 * Enable describe on indices (CASSANDRA-7814)
 * Fix incorrect result for IN queries where column not found (CASSANDRA-9540)
 * ColumnFamilyStore.selectAndReference may block during compaction (CASSANDRA-9637)
 * Fix bug in cardinality check when compacting (CASSANDRA-9580)
 * Fix memory leak in Ref due to ConcurrentLinkedQueue.remove() behaviour (CASSANDRA-9549)
 * Make rebuild only run one at a time (CASSANDRA-9119)
Merged from 2.0:
 * Avoid NPE in AuthSuccess#decode (CASSANDRA-9727)
 * Add listen_address to system.local (CASSANDRA-9603)
 * Bug fixes to resultset metadata construction (CASSANDRA-9636)
 * Fix setting 'durable_writes' in ALTER KEYSPACE (CASSANDRA-9560)
 * Avoids ballot clash in Paxos (CASSANDRA-9649)
 * Improve trace messages for RR (CASSANDRA-9479)
 * Fix suboptimal secondary index selection when restricted
   clustering column is also indexed (CASSANDRA-9631)
 * (cqlsh) Add min_threshold to DTCS option autocomplete (CASSANDRA-9385)
 * Fix error message when attempting to create an index on a column
   in a COMPACT STORAGE table with clustering columns (CASSANDRA-9527)
 * 'WITH WITH' in alter keyspace statements causes NPE (CASSANDRA-9565)
 * Expose some internals of SelectStatement for inspection (CASSANDRA-9532)
 * ArrivalWindow should use primitives (CASSANDRA-9496)
 * Periodically submit background compaction tasks (CASSANDRA-9592)
 * Set HAS_MORE_PAGES flag to false when PagingState is null (CASSANDRA-9571)


2.2.0-rc1
 * Compressed commit log should measure compressed space used (CASSANDRA-9095)
 * Fix comparison bug in CassandraRoleManager#collectRoles (CASSANDRA-9551)
 * Add tinyint,smallint,time,date support for UDFs (CASSANDRA-9400)
 * Deprecates SSTableSimpleWriter and SSTableSimpleUnsortedWriter (CASSANDRA-9546)
 * Empty INITCOND treated as null in aggregate (CASSANDRA-9457)
 * Remove use of Cell in Thrift MapReduce classes (CASSANDRA-8609)
 * Integrate pre-release Java Driver 2.2-rc1, custom build (CASSANDRA-9493)
 * Clean up gossiper logic for old versions (CASSANDRA-9370)
 * Fix custom payload coding/decoding to match the spec (CASSANDRA-9515)
 * ant test-all results incomplete when parsed (CASSANDRA-9463)
 * Disallow frozen<> types in function arguments and return types for
   clarity (CASSANDRA-9411)
 * Static Analysis to warn on unsafe use of Autocloseable instances (CASSANDRA-9431)
 * Update commitlog archiving examples now that commitlog segments are
   not recycled (CASSANDRA-9350)
 * Extend Transactional API to sstable lifecycle management (CASSANDRA-8568)
 * (cqlsh) Add support for native protocol 4 (CASSANDRA-9399)
 * Ensure that UDF and UDAs are keyspace-isolated (CASSANDRA-9409)
 * Revert CASSANDRA-7807 (tracing completion client notifications) (CASSANDRA-9429)
 * Add ability to stop compaction by ID (CASSANDRA-7207)
 * Let CassandraVersion handle SNAPSHOT version (CASSANDRA-9438)
Merged from 2.1:
 * (cqlsh) Fix using COPY through SOURCE or -f (CASSANDRA-9083)
 * Fix occasional lack of `system` keyspace in schema tables (CASSANDRA-8487)
 * Use ProtocolError code instead of ServerError code for native protocol
   error responses to unsupported protocol versions (CASSANDRA-9451)
 * Default commitlog_sync_batch_window_in_ms changed to 2ms (CASSANDRA-9504)
 * Fix empty partition assertion in unsorted sstable writing tools (CASSANDRA-9071)
 * Ensure truncate without snapshot cannot produce corrupt responses (CASSANDRA-9388)
 * Consistent error message when a table mixes counter and non-counter
   columns (CASSANDRA-9492)
 * Avoid getting unreadable keys during anticompaction (CASSANDRA-9508)
 * (cqlsh) Better float precision by default (CASSANDRA-9224)
 * Improve estimated row count (CASSANDRA-9107)
 * Optimize range tombstone memory footprint (CASSANDRA-8603)
 * Use configured gcgs in anticompaction (CASSANDRA-9397)
Merged from 2.0:
 * Don't accumulate more range than necessary in RangeTombstone.Tracker (CASSANDRA-9486)
 * Add broadcast and rpc addresses to system.local (CASSANDRA-9436)
 * Always mark sstable suspect when corrupted (CASSANDRA-9478)
 * Add database users and permissions to CQL3 documentation (CASSANDRA-7558)
 * Allow JVM_OPTS to be passed to standalone tools (CASSANDRA-5969)
 * Fix bad condition in RangeTombstoneList (CASSANDRA-9485)
 * Fix potential StackOverflow when setting CrcCheckChance over JMX (CASSANDRA-9488)
 * Fix null static columns in pages after the first, paged reversed
   queries (CASSANDRA-8502)
 * Fix counting cache serialization in request metrics (CASSANDRA-9466)
 * Add option not to validate atoms during scrub (CASSANDRA-9406)


2.2.0-beta1
 * Introduce Transactional API for internal state changes (CASSANDRA-8984)
 * Add a flag in cassandra.yaml to enable UDFs (CASSANDRA-9404)
 * Better support of null for UDF (CASSANDRA-8374)
 * Use ecj instead of javassist for UDFs (CASSANDRA-8241)
 * faster async logback configuration for tests (CASSANDRA-9376)
 * Add `smallint` and `tinyint` data types (CASSANDRA-8951)
 * Avoid thrift schema creation when native driver is used in stress tool (CASSANDRA-9374)
 * Make Functions.declared thread-safe
 * Add client warnings to native protocol v4 (CASSANDRA-8930)
 * Allow roles cache to be invalidated (CASSANDRA-8967)
 * Upgrade Snappy (CASSANDRA-9063)
 * Don't start Thrift rpc by default (CASSANDRA-9319)
 * Only stream from unrepaired sstables with incremental repair (CASSANDRA-8267)
 * Aggregate UDFs allow SFUNC return type to differ from STYPE if FFUNC specified (CASSANDRA-9321)
 * Remove Thrift dependencies in bundled tools (CASSANDRA-8358)
 * Disable memory mapping of hsperfdata file for JVM statistics (CASSANDRA-9242)
 * Add pre-startup checks to detect potential incompatibilities (CASSANDRA-8049)
 * Distinguish between null and unset in protocol v4 (CASSANDRA-7304)
 * Add user/role permissions for user-defined functions (CASSANDRA-7557)
 * Allow cassandra config to be updated to restart daemon without unloading classes (CASSANDRA-9046)
 * Don't initialize compaction writer before checking if iter is empty (CASSANDRA-9117)
 * Don't execute any functions at prepare-time (CASSANDRA-9037)
 * Share file handles between all instances of a SegmentedFile (CASSANDRA-8893)
 * Make it possible to major compact LCS (CASSANDRA-7272)
 * Make FunctionExecutionException extend RequestExecutionException
   (CASSANDRA-9055)
 * Add support for SELECT JSON, INSERT JSON syntax and new toJson(), fromJson()
   functions (CASSANDRA-7970)
 * Optimise max purgeable timestamp calculation in compaction (CASSANDRA-8920)
 * Constrain internode message buffer sizes, and improve IO class hierarchy (CASSANDRA-8670)
 * New tool added to validate all sstables in a node (CASSANDRA-5791)
 * Push notification when tracing completes for an operation (CASSANDRA-7807)
 * Delay "node up" and "node added" notifications until native protocol server is started (CASSANDRA-8236)
 * Compressed Commit Log (CASSANDRA-6809)
 * Optimise IntervalTree (CASSANDRA-8988)
 * Add a key-value payload for third party usage (CASSANDRA-8553, 9212)
 * Bump metrics-reporter-config dependency for metrics 3.0 (CASSANDRA-8149)
 * Partition intra-cluster message streams by size, not type (CASSANDRA-8789)
 * Add WriteFailureException to native protocol, notify coordinator of
   write failures (CASSANDRA-8592)
 * Convert SequentialWriter to nio (CASSANDRA-8709)
 * Add role based access control (CASSANDRA-7653, 8650, 7216, 8760, 8849, 8761, 8850)
 * Record client ip address in tracing sessions (CASSANDRA-8162)
 * Indicate partition key columns in response metadata for prepared
   statements (CASSANDRA-7660)
 * Merge UUIDType and TimeUUIDType parse logic (CASSANDRA-8759)
 * Avoid memory allocation when searching index summary (CASSANDRA-8793)
 * Optimise (Time)?UUIDType Comparisons (CASSANDRA-8730)
 * Make CRC32Ex into a separate maven dependency (CASSANDRA-8836)
 * Use preloaded jemalloc w/ Unsafe (CASSANDRA-8714, 9197)
 * Avoid accessing partitioner through StorageProxy (CASSANDRA-8244, 8268)
 * Upgrade Metrics library and remove depricated metrics (CASSANDRA-5657)
 * Serializing Row cache alternative, fully off heap (CASSANDRA-7438)
 * Duplicate rows returned when in clause has repeated values (CASSANDRA-6706)
 * Make CassandraException unchecked, extend RuntimeException (CASSANDRA-8560)
 * Support direct buffer decompression for reads (CASSANDRA-8464)
 * DirectByteBuffer compatible LZ4 methods (CASSANDRA-7039)
 * Group sstables for anticompaction correctly (CASSANDRA-8578)
 * Add ReadFailureException to native protocol, respond
   immediately when replicas encounter errors while handling
   a read request (CASSANDRA-7886)
 * Switch CommitLogSegment from RandomAccessFile to nio (CASSANDRA-8308)
 * Allow mixing token and partition key restrictions (CASSANDRA-7016)
 * Support index key/value entries on map collections (CASSANDRA-8473)
 * Modernize schema tables (CASSANDRA-8261)
 * Support for user-defined aggregation functions (CASSANDRA-8053)
 * Fix NPE in SelectStatement with empty IN values (CASSANDRA-8419)
 * Refactor SelectStatement, return IN results in natural order instead
   of IN value list order and ignore duplicate values in partition key IN restrictions (CASSANDRA-7981)
 * Support UDTs, tuples, and collections in user-defined
   functions (CASSANDRA-7563)
 * Fix aggregate fn results on empty selection, result column name,
   and cqlsh parsing (CASSANDRA-8229)
 * Mark sstables as repaired after full repair (CASSANDRA-7586)
 * Extend Descriptor to include a format value and refactor reader/writer
   APIs (CASSANDRA-7443)
 * Integrate JMH for microbenchmarks (CASSANDRA-8151)
 * Keep sstable levels when bootstrapping (CASSANDRA-7460)
 * Add Sigar library and perform basic OS settings check on startup (CASSANDRA-7838)
 * Support for aggregation functions (CASSANDRA-4914)
 * Remove cassandra-cli (CASSANDRA-7920)
 * Accept dollar quoted strings in CQL (CASSANDRA-7769)
 * Make assassinate a first class command (CASSANDRA-7935)
 * Support IN clause on any partition key column (CASSANDRA-7855)
 * Support IN clause on any clustering column (CASSANDRA-4762)
 * Improve compaction logging (CASSANDRA-7818)
 * Remove YamlFileNetworkTopologySnitch (CASSANDRA-7917)
 * Do anticompaction in groups (CASSANDRA-6851)
 * Support user-defined functions (CASSANDRA-7395, 7526, 7562, 7740, 7781, 7929,
   7924, 7812, 8063, 7813, 7708)
 * Permit configurable timestamps with cassandra-stress (CASSANDRA-7416)
 * Move sstable RandomAccessReader to nio2, which allows using the
   FILE_SHARE_DELETE flag on Windows (CASSANDRA-4050)
 * Remove CQL2 (CASSANDRA-5918)
 * Optimize fetching multiple cells by name (CASSANDRA-6933)
 * Allow compilation in java 8 (CASSANDRA-7028)
 * Make incremental repair default (CASSANDRA-7250)
 * Enable code coverage thru JaCoCo (CASSANDRA-7226)
 * Switch external naming of 'column families' to 'tables' (CASSANDRA-4369)
 * Shorten SSTable path (CASSANDRA-6962)
 * Use unsafe mutations for most unit tests (CASSANDRA-6969)
 * Fix race condition during calculation of pending ranges (CASSANDRA-7390)
 * Fail on very large batch sizes (CASSANDRA-8011)
 * Improve concurrency of repair (CASSANDRA-6455, 8208, 9145)
 * Select optimal CRC32 implementation at runtime (CASSANDRA-8614)
 * Evaluate MurmurHash of Token once per query (CASSANDRA-7096)
 * Generalize progress reporting (CASSANDRA-8901)
 * Resumable bootstrap streaming (CASSANDRA-8838, CASSANDRA-8942)
 * Allow scrub for secondary index (CASSANDRA-5174)
 * Save repair data to system table (CASSANDRA-5839)
 * fix nodetool names that reference column families (CASSANDRA-8872)
 Merged from 2.1:
 * Warn on misuse of unlogged batches (CASSANDRA-9282)
 * Failure detector detects and ignores local pauses (CASSANDRA-9183)
 * Add utility class to support for rate limiting a given log statement (CASSANDRA-9029)
 * Add missing consistency levels to cassandra-stess (CASSANDRA-9361)
 * Fix commitlog getCompletedTasks to not increment (CASSANDRA-9339)
 * Fix for harmless exceptions logged as ERROR (CASSANDRA-8564)
 * Delete processed sstables in sstablesplit/sstableupgrade (CASSANDRA-8606)
 * Improve sstable exclusion from partition tombstones (CASSANDRA-9298)
 * Validate the indexed column rather than the cell's contents for 2i (CASSANDRA-9057)
 * Add support for top-k custom 2i queries (CASSANDRA-8717)
 * Fix error when dropping table during compaction (CASSANDRA-9251)
 * cassandra-stress supports validation operations over user profiles (CASSANDRA-8773)
 * Add support for rate limiting log messages (CASSANDRA-9029)
 * Log the partition key with tombstone warnings (CASSANDRA-8561)
 * Reduce runWithCompactionsDisabled poll interval to 1ms (CASSANDRA-9271)
 * Fix PITR commitlog replay (CASSANDRA-9195)
 * GCInspector logs very different times (CASSANDRA-9124)
 * Fix deleting from an empty list (CASSANDRA-9198)
 * Update tuple and collection types that use a user-defined type when that UDT
   is modified (CASSANDRA-9148, CASSANDRA-9192)
 * Use higher timeout for prepair and snapshot in repair (CASSANDRA-9261)
 * Fix anticompaction blocking ANTI_ENTROPY stage (CASSANDRA-9151)
 * Repair waits for anticompaction to finish (CASSANDRA-9097)
 * Fix streaming not holding ref when stream error (CASSANDRA-9295)
 * Fix canonical view returning early opened SSTables (CASSANDRA-9396)
Merged from 2.0:
 * (cqlsh) Add LOGIN command to switch users (CASSANDRA-7212)
 * Clone SliceQueryFilter in AbstractReadCommand implementations (CASSANDRA-8940)
 * Push correct protocol notification for DROP INDEX (CASSANDRA-9310)
 * token-generator - generated tokens too long (CASSANDRA-9300)
 * Fix counting of tombstones for TombstoneOverwhelmingException (CASSANDRA-9299)
 * Fix ReconnectableSnitch reconnecting to peers during upgrade (CASSANDRA-6702)
 * Include keyspace and table name in error log for collections over the size
   limit (CASSANDRA-9286)
 * Avoid potential overlap in LCS with single-partition sstables (CASSANDRA-9322)
 * Log warning message when a table is queried before the schema has fully
   propagated (CASSANDRA-9136)
 * Overload SecondaryIndex#indexes to accept the column definition (CASSANDRA-9314)
 * (cqlsh) Add SERIAL and LOCAL_SERIAL consistency levels (CASSANDRA-8051)
 * Fix index selection during rebuild with certain table layouts (CASSANDRA-9281)
 * Fix partition-level-delete-only workload accounting (CASSANDRA-9194)
 * Allow scrub to handle corrupted compressed chunks (CASSANDRA-9140)
 * Fix assertion error when resetlocalschema is run during repair (CASSANDRA-9249)
 * Disable single sstable tombstone compactions for DTCS by default (CASSANDRA-9234)
 * IncomingTcpConnection thread is not named (CASSANDRA-9262)
 * Close incoming connections when MessagingService is stopped (CASSANDRA-9238)
 * Fix streaming hang when retrying (CASSANDRA-9132)


2.1.5
 * Re-add deprecated cold_reads_to_omit param for backwards compat (CASSANDRA-9203)
 * Make anticompaction visible in compactionstats (CASSANDRA-9098)
 * Improve nodetool getendpoints documentation about the partition
   key parameter (CASSANDRA-6458)
 * Don't check other keyspaces for schema changes when an user-defined
   type is altered (CASSANDRA-9187)
 * Add generate-idea-files target to build.xml (CASSANDRA-9123)
 * Allow takeColumnFamilySnapshot to take a list of tables (CASSANDRA-8348)
 * Limit major sstable operations to their canonical representation (CASSANDRA-8669)
 * cqlsh: Add tests for INSERT and UPDATE tab completion (CASSANDRA-9125)
 * cqlsh: quote column names when needed in COPY FROM inserts (CASSANDRA-9080)
 * Do not load read meter for offline operations (CASSANDRA-9082)
 * cqlsh: Make CompositeType data readable (CASSANDRA-8919)
 * cqlsh: Fix display of triggers (CASSANDRA-9081)
 * Fix NullPointerException when deleting or setting an element by index on
   a null list collection (CASSANDRA-9077)
 * Buffer bloom filter serialization (CASSANDRA-9066)
 * Fix anti-compaction target bloom filter size (CASSANDRA-9060)
 * Make FROZEN and TUPLE unreserved keywords in CQL (CASSANDRA-9047)
 * Prevent AssertionError from SizeEstimatesRecorder (CASSANDRA-9034)
 * Avoid overwriting index summaries for sstables with an older format that
   does not support downsampling; rebuild summaries on startup when this
   is detected (CASSANDRA-8993)
 * Fix potential data loss in CompressedSequentialWriter (CASSANDRA-8949)
 * Make PasswordAuthenticator number of hashing rounds configurable (CASSANDRA-8085)
 * Fix AssertionError when binding nested collections in DELETE (CASSANDRA-8900)
 * Check for overlap with non-early sstables in LCS (CASSANDRA-8739)
 * Only calculate max purgable timestamp if we have to (CASSANDRA-8914)
 * (cqlsh) Greatly improve performance of COPY FROM (CASSANDRA-8225)
 * IndexSummary effectiveIndexInterval is now a guideline, not a rule (CASSANDRA-8993)
 * Use correct bounds for page cache eviction of compressed files (CASSANDRA-8746)
 * SSTableScanner enforces its bounds (CASSANDRA-8946)
 * Cleanup cell equality (CASSANDRA-8947)
 * Introduce intra-cluster message coalescing (CASSANDRA-8692)
 * DatabaseDescriptor throws NPE when rpc_interface is used (CASSANDRA-8839)
 * Don't check if an sstable is live for offline compactions (CASSANDRA-8841)
 * Don't set clientMode in SSTableLoader (CASSANDRA-8238)
 * Fix SSTableRewriter with disabled early open (CASSANDRA-8535)
 * Fix cassandra-stress so it respects the CL passed in user mode (CASSANDRA-8948)
 * Fix rare NPE in ColumnDefinition#hasIndexOption() (CASSANDRA-8786)
 * cassandra-stress reports per-operation statistics, plus misc (CASSANDRA-8769)
 * Add SimpleDate (cql date) and Time (cql time) types (CASSANDRA-7523)
 * Use long for key count in cfstats (CASSANDRA-8913)
 * Make SSTableRewriter.abort() more robust to failure (CASSANDRA-8832)
 * Remove cold_reads_to_omit from STCS (CASSANDRA-8860)
 * Make EstimatedHistogram#percentile() use ceil instead of floor (CASSANDRA-8883)
 * Fix top partitions reporting wrong cardinality (CASSANDRA-8834)
 * Fix rare NPE in KeyCacheSerializer (CASSANDRA-8067)
 * Pick sstables for validation as late as possible inc repairs (CASSANDRA-8366)
 * Fix commitlog getPendingTasks to not increment (CASSANDRA-8862)
 * Fix parallelism adjustment in range and secondary index queries
   when the first fetch does not satisfy the limit (CASSANDRA-8856)
 * Check if the filtered sstables is non-empty in STCS (CASSANDRA-8843)
 * Upgrade java-driver used for cassandra-stress (CASSANDRA-8842)
 * Fix CommitLog.forceRecycleAllSegments() memory access error (CASSANDRA-8812)
 * Improve assertions in Memory (CASSANDRA-8792)
 * Fix SSTableRewriter cleanup (CASSANDRA-8802)
 * Introduce SafeMemory for CompressionMetadata.Writer (CASSANDRA-8758)
 * 'nodetool info' prints exception against older node (CASSANDRA-8796)
 * Ensure SSTableReader.last corresponds exactly with the file end (CASSANDRA-8750)
 * Make SSTableWriter.openEarly more robust and obvious (CASSANDRA-8747)
 * Enforce SSTableReader.first/last (CASSANDRA-8744)
 * Cleanup SegmentedFile API (CASSANDRA-8749)
 * Avoid overlap with early compaction replacement (CASSANDRA-8683)
 * Safer Resource Management++ (CASSANDRA-8707)
 * Write partition size estimates into a system table (CASSANDRA-7688)
 * cqlsh: Fix keys() and full() collection indexes in DESCRIBE output
   (CASSANDRA-8154)
 * Show progress of streaming in nodetool netstats (CASSANDRA-8886)
 * IndexSummaryBuilder utilises offheap memory, and shares data between
   each IndexSummary opened from it (CASSANDRA-8757)
 * markCompacting only succeeds if the exact SSTableReader instances being
   marked are in the live set (CASSANDRA-8689)
 * cassandra-stress support for varint (CASSANDRA-8882)
 * Fix Adler32 digest for compressed sstables (CASSANDRA-8778)
 * Add nodetool statushandoff/statusbackup (CASSANDRA-8912)
 * Use stdout for progress and stats in sstableloader (CASSANDRA-8982)
 * Correctly identify 2i datadir from older versions (CASSANDRA-9116)
Merged from 2.0:
 * Ignore gossip SYNs after shutdown (CASSANDRA-9238)
 * Avoid overflow when calculating max sstable size in LCS (CASSANDRA-9235)
 * Make sstable blacklisting work with compression (CASSANDRA-9138)
 * Do not attempt to rebuild indexes if no index accepts any column (CASSANDRA-9196)
 * Don't initiate snitch reconnection for dead states (CASSANDRA-7292)
 * Fix ArrayIndexOutOfBoundsException in CQLSSTableWriter (CASSANDRA-8978)
 * Add shutdown gossip state to prevent timeouts during rolling restarts (CASSANDRA-8336)
 * Fix running with java.net.preferIPv6Addresses=true (CASSANDRA-9137)
 * Fix failed bootstrap/replace attempts being persisted in system.peers (CASSANDRA-9180)
 * Flush system.IndexInfo after marking index built (CASSANDRA-9128)
 * Fix updates to min/max_compaction_threshold through cassandra-cli
   (CASSANDRA-8102)
 * Don't include tmp files when doing offline relevel (CASSANDRA-9088)
 * Use the proper CAS WriteType when finishing a previous round during Paxos
   preparation (CASSANDRA-8672)
 * Avoid race in cancelling compactions (CASSANDRA-9070)
 * More aggressive check for expired sstables in DTCS (CASSANDRA-8359)
 * Fix ignored index_interval change in ALTER TABLE statements (CASSANDRA-7976)
 * Do more aggressive compaction in old time windows in DTCS (CASSANDRA-8360)
 * java.lang.AssertionError when reading saved cache (CASSANDRA-8740)
 * "disk full" when running cleanup (CASSANDRA-9036)
 * Lower logging level from ERROR to DEBUG when a scheduled schema pull
   cannot be completed due to a node being down (CASSANDRA-9032)
 * Fix MOVED_NODE client event (CASSANDRA-8516)
 * Allow overriding MAX_OUTSTANDING_REPLAY_COUNT (CASSANDRA-7533)
 * Fix malformed JMX ObjectName containing IPv6 addresses (CASSANDRA-9027)
 * (cqlsh) Allow increasing CSV field size limit through
   cqlshrc config option (CASSANDRA-8934)
 * Stop logging range tombstones when exceeding the threshold
   (CASSANDRA-8559)
 * Fix NullPointerException when nodetool getendpoints is run
   against invalid keyspaces or tables (CASSANDRA-8950)
 * Allow specifying the tmp dir (CASSANDRA-7712)
 * Improve compaction estimated tasks estimation (CASSANDRA-8904)
 * Fix duplicate up/down messages sent to native clients (CASSANDRA-7816)
 * Expose commit log archive status via JMX (CASSANDRA-8734)
 * Provide better exceptions for invalid replication strategy parameters
   (CASSANDRA-8909)
 * Fix regression in mixed single and multi-column relation support for
   SELECT statements (CASSANDRA-8613)
 * Add ability to limit number of native connections (CASSANDRA-8086)
 * Fix CQLSSTableWriter throwing exception and spawning threads
   (CASSANDRA-8808)
 * Fix MT mismatch between empty and GC-able data (CASSANDRA-8979)
 * Fix incorrect validation when snapshotting single table (CASSANDRA-8056)
 * Add offline tool to relevel sstables (CASSANDRA-8301)
 * Preserve stream ID for more protocol errors (CASSANDRA-8848)
 * Fix combining token() function with multi-column relations on
   clustering columns (CASSANDRA-8797)
 * Make CFS.markReferenced() resistant to bad refcounting (CASSANDRA-8829)
 * Fix StreamTransferTask abort/complete bad refcounting (CASSANDRA-8815)
 * Fix AssertionError when querying a DESC clustering ordered
   table with ASC ordering and paging (CASSANDRA-8767)
 * AssertionError: "Memory was freed" when running cleanup (CASSANDRA-8716)
 * Make it possible to set max_sstable_age to fractional days (CASSANDRA-8406)
 * Fix some multi-column relations with indexes on some clustering
   columns (CASSANDRA-8275)
 * Fix memory leak in SSTableSimple*Writer and SSTableReader.validate()
   (CASSANDRA-8748)
 * Throw OOM if allocating memory fails to return a valid pointer (CASSANDRA-8726)
 * Fix SSTableSimpleUnsortedWriter ConcurrentModificationException (CASSANDRA-8619)
 * 'nodetool info' prints exception against older node (CASSANDRA-8796)
 * Ensure SSTableSimpleUnsortedWriter.close() terminates if
   disk writer has crashed (CASSANDRA-8807)


2.1.4
 * Bind JMX to localhost unless explicitly configured otherwise (CASSANDRA-9085)


2.1.3
 * Fix HSHA/offheap_objects corruption (CASSANDRA-8719)
 * Upgrade libthrift to 0.9.2 (CASSANDRA-8685)
 * Don't use the shared ref in sstableloader (CASSANDRA-8704)
 * Purge internal prepared statements if related tables or
   keyspaces are dropped (CASSANDRA-8693)
 * (cqlsh) Handle unicode BOM at start of files (CASSANDRA-8638)
 * Stop compactions before exiting offline tools (CASSANDRA-8623)
 * Update tools/stress/README.txt to match current behaviour (CASSANDRA-7933)
 * Fix schema from Thrift conversion with empty metadata (CASSANDRA-8695)
 * Safer Resource Management (CASSANDRA-7705)
 * Make sure we compact highly overlapping cold sstables with
   STCS (CASSANDRA-8635)
 * rpc_interface and listen_interface generate NPE on startup when specified
   interface doesn't exist (CASSANDRA-8677)
 * Fix ArrayIndexOutOfBoundsException in nodetool cfhistograms (CASSANDRA-8514)
 * Switch from yammer metrics for nodetool cf/proxy histograms (CASSANDRA-8662)
 * Make sure we don't add tmplink files to the compaction
   strategy (CASSANDRA-8580)
 * (cqlsh) Handle maps with blob keys (CASSANDRA-8372)
 * (cqlsh) Handle DynamicCompositeType schemas correctly (CASSANDRA-8563)
 * Duplicate rows returned when in clause has repeated values (CASSANDRA-6706)
 * Add tooling to detect hot partitions (CASSANDRA-7974)
 * Fix cassandra-stress user-mode truncation of partition generation (CASSANDRA-8608)
 * Only stream from unrepaired sstables during inc repair (CASSANDRA-8267)
 * Don't allow starting multiple inc repairs on the same sstables (CASSANDRA-8316)
 * Invalidate prepared BATCH statements when related tables
   or keyspaces are dropped (CASSANDRA-8652)
 * Fix missing results in secondary index queries on collections
   with ALLOW FILTERING (CASSANDRA-8421)
 * Expose EstimatedHistogram metrics for range slices (CASSANDRA-8627)
 * (cqlsh) Escape clqshrc passwords properly (CASSANDRA-8618)
 * Fix NPE when passing wrong argument in ALTER TABLE statement (CASSANDRA-8355)
 * Pig: Refactor and deprecate CqlStorage (CASSANDRA-8599)
 * Don't reuse the same cleanup strategy for all sstables (CASSANDRA-8537)
 * Fix case-sensitivity of index name on CREATE and DROP INDEX
   statements (CASSANDRA-8365)
 * Better detection/logging for corruption in compressed sstables (CASSANDRA-8192)
 * Use the correct repairedAt value when closing writer (CASSANDRA-8570)
 * (cqlsh) Handle a schema mismatch being detected on startup (CASSANDRA-8512)
 * Properly calculate expected write size during compaction (CASSANDRA-8532)
 * Invalidate affected prepared statements when a table's columns
   are altered (CASSANDRA-7910)
 * Stress - user defined writes should populate sequentally (CASSANDRA-8524)
 * Fix regression in SSTableRewriter causing some rows to become unreadable
   during compaction (CASSANDRA-8429)
 * Run major compactions for repaired/unrepaired in parallel (CASSANDRA-8510)
 * (cqlsh) Fix compression options in DESCRIBE TABLE output when compression
   is disabled (CASSANDRA-8288)
 * (cqlsh) Fix DESCRIBE output after keyspaces are altered (CASSANDRA-7623)
 * Make sure we set lastCompactedKey correctly (CASSANDRA-8463)
 * (cqlsh) Fix output of CONSISTENCY command (CASSANDRA-8507)
 * (cqlsh) Fixed the handling of LIST statements (CASSANDRA-8370)
 * Make sstablescrub check leveled manifest again (CASSANDRA-8432)
 * Check first/last keys in sstable when giving out positions (CASSANDRA-8458)
 * Disable mmap on Windows (CASSANDRA-6993)
 * Add missing ConsistencyLevels to cassandra-stress (CASSANDRA-8253)
 * Add auth support to cassandra-stress (CASSANDRA-7985)
 * Fix ArrayIndexOutOfBoundsException when generating error message
   for some CQL syntax errors (CASSANDRA-8455)
 * Scale memtable slab allocation logarithmically (CASSANDRA-7882)
 * cassandra-stress simultaneous inserts over same seed (CASSANDRA-7964)
 * Reduce cassandra-stress sampling memory requirements (CASSANDRA-7926)
 * Ensure memtable flush cannot expire commit log entries from its future (CASSANDRA-8383)
 * Make read "defrag" async to reclaim memtables (CASSANDRA-8459)
 * Remove tmplink files for offline compactions (CASSANDRA-8321)
 * Reduce maxHintsInProgress (CASSANDRA-8415)
 * BTree updates may call provided update function twice (CASSANDRA-8018)
 * Release sstable references after anticompaction (CASSANDRA-8386)
 * Handle abort() in SSTableRewriter properly (CASSANDRA-8320)
 * Centralize shared executors (CASSANDRA-8055)
 * Fix filtering for CONTAINS (KEY) relations on frozen collection
   clustering columns when the query is restricted to a single
   partition (CASSANDRA-8203)
 * Do more aggressive entire-sstable TTL expiry checks (CASSANDRA-8243)
 * Add more log info if readMeter is null (CASSANDRA-8238)
 * add check of the system wall clock time at startup (CASSANDRA-8305)
 * Support for frozen collections (CASSANDRA-7859)
 * Fix overflow on histogram computation (CASSANDRA-8028)
 * Have paxos reuse the timestamp generation of normal queries (CASSANDRA-7801)
 * Fix incremental repair not remove parent session on remote (CASSANDRA-8291)
 * Improve JBOD disk utilization (CASSANDRA-7386)
 * Log failed host when preparing incremental repair (CASSANDRA-8228)
 * Force config client mode in CQLSSTableWriter (CASSANDRA-8281)
 * Fix sstableupgrade throws exception (CASSANDRA-8688)
 * Fix hang when repairing empty keyspace (CASSANDRA-8694)
Merged from 2.0:
 * Fix IllegalArgumentException in dynamic snitch (CASSANDRA-8448)
 * Add support for UPDATE ... IF EXISTS (CASSANDRA-8610)
 * Fix reversal of list prepends (CASSANDRA-8733)
 * Prevent non-zero default_time_to_live on tables with counters
   (CASSANDRA-8678)
 * Fix SSTableSimpleUnsortedWriter ConcurrentModificationException
   (CASSANDRA-8619)
 * Round up time deltas lower than 1ms in BulkLoader (CASSANDRA-8645)
 * Add batch remove iterator to ABSC (CASSANDRA-8414, 8666)
 * Round up time deltas lower than 1ms in BulkLoader (CASSANDRA-8645)
 * Fix isClientMode check in Keyspace (CASSANDRA-8687)
 * Use more efficient slice size for querying internal secondary
   index tables (CASSANDRA-8550)
 * Fix potentially returning deleted rows with range tombstone (CASSANDRA-8558)
 * Check for available disk space before starting a compaction (CASSANDRA-8562)
 * Fix DISTINCT queries with LIMITs or paging when some partitions
   contain only tombstones (CASSANDRA-8490)
 * Introduce background cache refreshing to permissions cache
   (CASSANDRA-8194)
 * Fix race condition in StreamTransferTask that could lead to
   infinite loops and premature sstable deletion (CASSANDRA-7704)
 * Add an extra version check to MigrationTask (CASSANDRA-8462)
 * Ensure SSTableWriter cleans up properly after failure (CASSANDRA-8499)
 * Increase bf true positive count on key cache hit (CASSANDRA-8525)
 * Move MeteredFlusher to its own thread (CASSANDRA-8485)
 * Fix non-distinct results in DISTNCT queries on static columns when
   paging is enabled (CASSANDRA-8087)
 * Move all hints related tasks to hints internal executor (CASSANDRA-8285)
 * Fix paging for multi-partition IN queries (CASSANDRA-8408)
 * Fix MOVED_NODE topology event never being emitted when a node
   moves its token (CASSANDRA-8373)
 * Fix validation of indexes in COMPACT tables (CASSANDRA-8156)
 * Avoid StackOverflowError when a large list of IN values
   is used for a clustering column (CASSANDRA-8410)
 * Fix NPE when writetime() or ttl() calls are wrapped by
   another function call (CASSANDRA-8451)
 * Fix NPE after dropping a keyspace (CASSANDRA-8332)
 * Fix error message on read repair timeouts (CASSANDRA-7947)
 * Default DTCS base_time_seconds changed to 60 (CASSANDRA-8417)
 * Refuse Paxos operation with more than one pending endpoint (CASSANDRA-8346, 8640)
 * Throw correct exception when trying to bind a keyspace or table
   name (CASSANDRA-6952)
 * Make HHOM.compact synchronized (CASSANDRA-8416)
 * cancel latency-sampling task when CF is dropped (CASSANDRA-8401)
 * don't block SocketThread for MessagingService (CASSANDRA-8188)
 * Increase quarantine delay on replacement (CASSANDRA-8260)
 * Expose off-heap memory usage stats (CASSANDRA-7897)
 * Ignore Paxos commits for truncated tables (CASSANDRA-7538)
 * Validate size of indexed column values (CASSANDRA-8280)
 * Make LCS split compaction results over all data directories (CASSANDRA-8329)
 * Fix some failing queries that use multi-column relations
   on COMPACT STORAGE tables (CASSANDRA-8264)
 * Fix InvalidRequestException with ORDER BY (CASSANDRA-8286)
 * Disable SSLv3 for POODLE (CASSANDRA-8265)
 * Fix millisecond timestamps in Tracing (CASSANDRA-8297)
 * Include keyspace name in error message when there are insufficient
   live nodes to stream from (CASSANDRA-8221)
 * Avoid overlap in L1 when L0 contains many nonoverlapping
   sstables (CASSANDRA-8211)
 * Improve PropertyFileSnitch logging (CASSANDRA-8183)
 * Add DC-aware sequential repair (CASSANDRA-8193)
 * Use live sstables in snapshot repair if possible (CASSANDRA-8312)
 * Fix hints serialized size calculation (CASSANDRA-8587)


2.1.2
 * (cqlsh) parse_for_table_meta errors out on queries with undefined
   grammars (CASSANDRA-8262)
 * (cqlsh) Fix SELECT ... TOKEN() function broken in C* 2.1.1 (CASSANDRA-8258)
 * Fix Cassandra crash when running on JDK8 update 40 (CASSANDRA-8209)
 * Optimize partitioner tokens (CASSANDRA-8230)
 * Improve compaction of repaired/unrepaired sstables (CASSANDRA-8004)
 * Make cache serializers pluggable (CASSANDRA-8096)
 * Fix issues with CONTAINS (KEY) queries on secondary indexes
   (CASSANDRA-8147)
 * Fix read-rate tracking of sstables for some queries (CASSANDRA-8239)
 * Fix default timestamp in QueryOptions (CASSANDRA-8246)
 * Set socket timeout when reading remote version (CASSANDRA-8188)
 * Refactor how we track live size (CASSANDRA-7852)
 * Make sure unfinished compaction files are removed (CASSANDRA-8124)
 * Fix shutdown when run as Windows service (CASSANDRA-8136)
 * Fix DESCRIBE TABLE with custom indexes (CASSANDRA-8031)
 * Fix race in RecoveryManagerTest (CASSANDRA-8176)
 * Avoid IllegalArgumentException while sorting sstables in
   IndexSummaryManager (CASSANDRA-8182)
 * Shutdown JVM on file descriptor exhaustion (CASSANDRA-7579)
 * Add 'die' policy for commit log and disk failure (CASSANDRA-7927)
 * Fix installing as service on Windows (CASSANDRA-8115)
 * Fix CREATE TABLE for CQL2 (CASSANDRA-8144)
 * Avoid boxing in ColumnStats min/max trackers (CASSANDRA-8109)
Merged from 2.0:
 * Correctly handle non-text column names in cql3 (CASSANDRA-8178)
 * Fix deletion for indexes on primary key columns (CASSANDRA-8206)
 * Add 'nodetool statusgossip' (CASSANDRA-8125)
 * Improve client notification that nodes are ready for requests (CASSANDRA-7510)
 * Handle negative timestamp in writetime method (CASSANDRA-8139)
 * Pig: Remove errant LIMIT clause in CqlNativeStorage (CASSANDRA-8166)
 * Throw ConfigurationException when hsha is used with the default
   rpc_max_threads setting of 'unlimited' (CASSANDRA-8116)
 * Allow concurrent writing of the same table in the same JVM using
   CQLSSTableWriter (CASSANDRA-7463)
 * Fix totalDiskSpaceUsed calculation (CASSANDRA-8205)


2.1.1
 * Fix spin loop in AtomicSortedColumns (CASSANDRA-7546)
 * Dont notify when replacing tmplink files (CASSANDRA-8157)
 * Fix validation with multiple CONTAINS clause (CASSANDRA-8131)
 * Fix validation of collections in TriggerExecutor (CASSANDRA-8146)
 * Fix IllegalArgumentException when a list of IN values containing tuples
   is passed as a single arg to a prepared statement with the v1 or v2
   protocol (CASSANDRA-8062)
 * Fix ClassCastException in DISTINCT query on static columns with
   query paging (CASSANDRA-8108)
 * Fix NPE on null nested UDT inside a set (CASSANDRA-8105)
 * Fix exception when querying secondary index on set items or map keys
   when some clustering columns are specified (CASSANDRA-8073)
 * Send proper error response when there is an error during native
   protocol message decode (CASSANDRA-8118)
 * Gossip should ignore generation numbers too far in the future (CASSANDRA-8113)
 * Fix NPE when creating a table with frozen sets, lists (CASSANDRA-8104)
 * Fix high memory use due to tracking reads on incrementally opened sstable
   readers (CASSANDRA-8066)
 * Fix EXECUTE request with skipMetadata=false returning no metadata
   (CASSANDRA-8054)
 * Allow concurrent use of CQLBulkOutputFormat (CASSANDRA-7776)
 * Shutdown JVM on OOM (CASSANDRA-7507)
 * Upgrade netty version and enable epoll event loop (CASSANDRA-7761)
 * Don't duplicate sstables smaller than split size when using
   the sstablesplitter tool (CASSANDRA-7616)
 * Avoid re-parsing already prepared statements (CASSANDRA-7923)
 * Fix some Thrift slice deletions and updates of COMPACT STORAGE
   tables with some clustering columns omitted (CASSANDRA-7990)
 * Fix filtering for CONTAINS on sets (CASSANDRA-8033)
 * Properly track added size (CASSANDRA-7239)
 * Allow compilation in java 8 (CASSANDRA-7208)
 * Fix Assertion error on RangeTombstoneList diff (CASSANDRA-8013)
 * Release references to overlapping sstables during compaction (CASSANDRA-7819)
 * Send notification when opening compaction results early (CASSANDRA-8034)
 * Make native server start block until properly bound (CASSANDRA-7885)
 * (cqlsh) Fix IPv6 support (CASSANDRA-7988)
 * Ignore fat clients when checking for endpoint collision (CASSANDRA-7939)
 * Make sstablerepairedset take a list of files (CASSANDRA-7995)
 * (cqlsh) Tab completeion for indexes on map keys (CASSANDRA-7972)
 * (cqlsh) Fix UDT field selection in select clause (CASSANDRA-7891)
 * Fix resource leak in event of corrupt sstable
 * (cqlsh) Add command line option for cqlshrc file path (CASSANDRA-7131)
 * Provide visibility into prepared statements churn (CASSANDRA-7921, CASSANDRA-7930)
 * Invalidate prepared statements when their keyspace or table is
   dropped (CASSANDRA-7566)
 * cassandra-stress: fix support for NetworkTopologyStrategy (CASSANDRA-7945)
 * Fix saving caches when a table is dropped (CASSANDRA-7784)
 * Add better error checking of new stress profile (CASSANDRA-7716)
 * Use ThreadLocalRandom and remove FBUtilities.threadLocalRandom (CASSANDRA-7934)
 * Prevent operator mistakes due to simultaneous bootstrap (CASSANDRA-7069)
 * cassandra-stress supports whitelist mode for node config (CASSANDRA-7658)
 * GCInspector more closely tracks GC; cassandra-stress and nodetool report it (CASSANDRA-7916)
 * nodetool won't output bogus ownership info without a keyspace (CASSANDRA-7173)
 * Add human readable option to nodetool commands (CASSANDRA-5433)
 * Don't try to set repairedAt on old sstables (CASSANDRA-7913)
 * Add metrics for tracking PreparedStatement use (CASSANDRA-7719)
 * (cqlsh) tab-completion for triggers (CASSANDRA-7824)
 * (cqlsh) Support for query paging (CASSANDRA-7514)
 * (cqlsh) Show progress of COPY operations (CASSANDRA-7789)
 * Add syntax to remove multiple elements from a map (CASSANDRA-6599)
 * Support non-equals conditions in lightweight transactions (CASSANDRA-6839)
 * Add IF [NOT] EXISTS to create/drop triggers (CASSANDRA-7606)
 * (cqlsh) Display the current logged-in user (CASSANDRA-7785)
 * (cqlsh) Don't ignore CTRL-C during COPY FROM execution (CASSANDRA-7815)
 * (cqlsh) Order UDTs according to cross-type dependencies in DESCRIBE
   output (CASSANDRA-7659)
 * (cqlsh) Fix handling of CAS statement results (CASSANDRA-7671)
 * (cqlsh) COPY TO/FROM improvements (CASSANDRA-7405)
 * Support list index operations with conditions (CASSANDRA-7499)
 * Add max live/tombstoned cells to nodetool cfstats output (CASSANDRA-7731)
 * Validate IPv6 wildcard addresses properly (CASSANDRA-7680)
 * (cqlsh) Error when tracing query (CASSANDRA-7613)
 * Avoid IOOBE when building SyntaxError message snippet (CASSANDRA-7569)
 * SSTableExport uses correct validator to create string representation of partition
   keys (CASSANDRA-7498)
 * Avoid NPEs when receiving type changes for an unknown keyspace (CASSANDRA-7689)
 * Add support for custom 2i validation (CASSANDRA-7575)
 * Pig support for hadoop CqlInputFormat (CASSANDRA-6454)
 * Add duration mode to cassandra-stress (CASSANDRA-7468)
 * Add listen_interface and rpc_interface options (CASSANDRA-7417)
 * Improve schema merge performance (CASSANDRA-7444)
 * Adjust MT depth based on # of partition validating (CASSANDRA-5263)
 * Optimise NativeCell comparisons (CASSANDRA-6755)
 * Configurable client timeout for cqlsh (CASSANDRA-7516)
 * Include snippet of CQL query near syntax error in messages (CASSANDRA-7111)
 * Make repair -pr work with -local (CASSANDRA-7450)
 * Fix error in sstableloader with -cph > 1 (CASSANDRA-8007)
 * Fix snapshot repair error on indexed tables (CASSANDRA-8020)
 * Do not exit nodetool repair when receiving JMX NOTIF_LOST (CASSANDRA-7909)
 * Stream to private IP when available (CASSANDRA-8084)
Merged from 2.0:
 * Reject conditions on DELETE unless full PK is given (CASSANDRA-6430)
 * Properly reject the token function DELETE (CASSANDRA-7747)
 * Force batchlog replay before decommissioning a node (CASSANDRA-7446)
 * Fix hint replay with many accumulated expired hints (CASSANDRA-6998)
 * Fix duplicate results in DISTINCT queries on static columns with query
   paging (CASSANDRA-8108)
 * Add DateTieredCompactionStrategy (CASSANDRA-6602)
 * Properly validate ascii and utf8 string literals in CQL queries (CASSANDRA-8101)
 * (cqlsh) Fix autocompletion for alter keyspace (CASSANDRA-8021)
 * Create backup directories for commitlog archiving during startup (CASSANDRA-8111)
 * Reduce totalBlockFor() for LOCAL_* consistency levels (CASSANDRA-8058)
 * Fix merging schemas with re-dropped keyspaces (CASSANDRA-7256)
 * Fix counters in supercolumns during live upgrades from 1.2 (CASSANDRA-7188)
 * Notify DT subscribers when a column family is truncated (CASSANDRA-8088)
 * Add sanity check of $JAVA on startup (CASSANDRA-7676)
 * Schedule fat client schema pull on join (CASSANDRA-7993)
 * Don't reset nodes' versions when closing IncomingTcpConnections
   (CASSANDRA-7734)
 * Record the real messaging version in all cases in OutboundTcpConnection
   (CASSANDRA-8057)
 * SSL does not work in cassandra-cli (CASSANDRA-7899)
 * Fix potential exception when using ReversedType in DynamicCompositeType
   (CASSANDRA-7898)
 * Better validation of collection values (CASSANDRA-7833)
 * Track min/max timestamps correctly (CASSANDRA-7969)
 * Fix possible overflow while sorting CL segments for replay (CASSANDRA-7992)
 * Increase nodetool Xmx (CASSANDRA-7956)
 * Archive any commitlog segments present at startup (CASSANDRA-6904)
 * CrcCheckChance should adjust based on live CFMetadata not
   sstable metadata (CASSANDRA-7978)
 * token() should only accept columns in the partitioning
   key order (CASSANDRA-6075)
 * Add method to invalidate permission cache via JMX (CASSANDRA-7977)
 * Allow propagating multiple gossip states atomically (CASSANDRA-6125)
 * Log exceptions related to unclean native protocol client disconnects
   at DEBUG or INFO (CASSANDRA-7849)
 * Allow permissions cache to be set via JMX (CASSANDRA-7698)
 * Include schema_triggers CF in readable system resources (CASSANDRA-7967)
 * Fix RowIndexEntry to report correct serializedSize (CASSANDRA-7948)
 * Make CQLSSTableWriter sync within partitions (CASSANDRA-7360)
 * Potentially use non-local replicas in CqlConfigHelper (CASSANDRA-7906)
 * Explicitly disallow mixing multi-column and single-column
   relations on clustering columns (CASSANDRA-7711)
 * Better error message when condition is set on PK column (CASSANDRA-7804)
 * Don't send schema change responses and events for no-op DDL
   statements (CASSANDRA-7600)
 * (Hadoop) fix cluster initialisation for a split fetching (CASSANDRA-7774)
 * Throw InvalidRequestException when queries contain relations on entire
   collection columns (CASSANDRA-7506)
 * (cqlsh) enable CTRL-R history search with libedit (CASSANDRA-7577)
 * (Hadoop) allow ACFRW to limit nodes to local DC (CASSANDRA-7252)
 * (cqlsh) cqlsh should automatically disable tracing when selecting
   from system_traces (CASSANDRA-7641)
 * (Hadoop) Add CqlOutputFormat (CASSANDRA-6927)
 * Don't depend on cassandra config for nodetool ring (CASSANDRA-7508)
 * (cqlsh) Fix failing cqlsh formatting tests (CASSANDRA-7703)
 * Fix IncompatibleClassChangeError from hadoop2 (CASSANDRA-7229)
 * Add 'nodetool sethintedhandoffthrottlekb' (CASSANDRA-7635)
 * (cqlsh) Add tab-completion for CREATE/DROP USER IF [NOT] EXISTS (CASSANDRA-7611)
 * Catch errors when the JVM pulls the rug out from GCInspector (CASSANDRA-5345)
 * cqlsh fails when version number parts are not int (CASSANDRA-7524)
 * Fix NPE when table dropped during streaming (CASSANDRA-7946)
 * Fix wrong progress when streaming uncompressed (CASSANDRA-7878)
 * Fix possible infinite loop in creating repair range (CASSANDRA-7983)
 * Fix unit in nodetool for streaming throughput (CASSANDRA-7375)
Merged from 1.2:
 * Don't index tombstones (CASSANDRA-7828)
 * Improve PasswordAuthenticator default super user setup (CASSANDRA-7788)


2.1.0
 * (cqlsh) Removed "ALTER TYPE <name> RENAME TO <name>" from tab-completion
   (CASSANDRA-7895)
 * Fixed IllegalStateException in anticompaction (CASSANDRA-7892)
 * cqlsh: DESCRIBE support for frozen UDTs, tuples (CASSANDRA-7863)
 * Avoid exposing internal classes over JMX (CASSANDRA-7879)
 * Add null check for keys when freezing collection (CASSANDRA-7869)
 * Improve stress workload realism (CASSANDRA-7519)
Merged from 2.0:
 * Configure system.paxos with LeveledCompactionStrategy (CASSANDRA-7753)
 * Fix ALTER clustering column type from DateType to TimestampType when
   using DESC clustering order (CASSANRDA-7797)
 * Throw EOFException if we run out of chunks in compressed datafile
   (CASSANDRA-7664)
 * Fix PRSI handling of CQL3 row markers for row cleanup (CASSANDRA-7787)
 * Fix dropping collection when it's the last regular column (CASSANDRA-7744)
 * Make StreamReceiveTask thread safe and gc friendly (CASSANDRA-7795)
 * Validate empty cell names from counter updates (CASSANDRA-7798)
Merged from 1.2:
 * Don't allow compacted sstables to be marked as compacting (CASSANDRA-7145)
 * Track expired tombstones (CASSANDRA-7810)


2.1.0-rc7
 * Add frozen keyword and require UDT to be frozen (CASSANDRA-7857)
 * Track added sstable size correctly (CASSANDRA-7239)
 * (cqlsh) Fix case insensitivity (CASSANDRA-7834)
 * Fix failure to stream ranges when moving (CASSANDRA-7836)
 * Correctly remove tmplink files (CASSANDRA-7803)
 * (cqlsh) Fix column name formatting for functions, CAS operations,
   and UDT field selections (CASSANDRA-7806)
 * (cqlsh) Fix COPY FROM handling of null/empty primary key
   values (CASSANDRA-7792)
 * Fix ordering of static cells (CASSANDRA-7763)
Merged from 2.0:
 * Forbid re-adding dropped counter columns (CASSANDRA-7831)
 * Fix CFMetaData#isThriftCompatible() for PK-only tables (CASSANDRA-7832)
 * Always reject inequality on the partition key without token()
   (CASSANDRA-7722)
 * Always send Paxos commit to all replicas (CASSANDRA-7479)
 * Make disruptor_thrift_server invocation pool configurable (CASSANDRA-7594)
 * Make repair no-op when RF=1 (CASSANDRA-7864)


2.1.0-rc6
 * Fix OOM issue from netty caching over time (CASSANDRA-7743)
 * json2sstable couldn't import JSON for CQL table (CASSANDRA-7477)
 * Invalidate all caches on table drop (CASSANDRA-7561)
 * Skip strict endpoint selection for ranges if RF == nodes (CASSANRA-7765)
 * Fix Thrift range filtering without 2ary index lookups (CASSANDRA-7741)
 * Add tracing entries about concurrent range requests (CASSANDRA-7599)
 * (cqlsh) Fix DESCRIBE for NTS keyspaces (CASSANDRA-7729)
 * Remove netty buffer ref-counting (CASSANDRA-7735)
 * Pass mutated cf to index updater for use by PRSI (CASSANDRA-7742)
 * Include stress yaml example in release and deb (CASSANDRA-7717)
 * workaround for netty issue causing corrupted data off the wire (CASSANDRA-7695)
 * cqlsh DESC CLUSTER fails retrieving ring information (CASSANDRA-7687)
 * Fix binding null values inside UDT (CASSANDRA-7685)
 * Fix UDT field selection with empty fields (CASSANDRA-7670)
 * Bogus deserialization of static cells from sstable (CASSANDRA-7684)
 * Fix NPE on compaction leftover cleanup for dropped table (CASSANDRA-7770)
Merged from 2.0:
 * Fix race condition in StreamTransferTask that could lead to
   infinite loops and premature sstable deletion (CASSANDRA-7704)
 * (cqlsh) Wait up to 10 sec for a tracing session (CASSANDRA-7222)
 * Fix NPE in FileCacheService.sizeInBytes (CASSANDRA-7756)
 * Remove duplicates from StorageService.getJoiningNodes (CASSANDRA-7478)
 * Clone token map outside of hot gossip loops (CASSANDRA-7758)
 * Fix MS expiring map timeout for Paxos messages (CASSANDRA-7752)
 * Do not flush on truncate if durable_writes is false (CASSANDRA-7750)
 * Give CRR a default input_cql Statement (CASSANDRA-7226)
 * Better error message when adding a collection with the same name
   than a previously dropped one (CASSANDRA-6276)
 * Fix validation when adding static columns (CASSANDRA-7730)
 * (Thrift) fix range deletion of supercolumns (CASSANDRA-7733)
 * Fix potential AssertionError in RangeTombstoneList (CASSANDRA-7700)
 * Validate arguments of blobAs* functions (CASSANDRA-7707)
 * Fix potential AssertionError with 2ndary indexes (CASSANDRA-6612)
 * Avoid logging CompactionInterrupted at ERROR (CASSANDRA-7694)
 * Minor leak in sstable2jon (CASSANDRA-7709)
 * Add cassandra.auto_bootstrap system property (CASSANDRA-7650)
 * Update java driver (for hadoop) (CASSANDRA-7618)
 * Remove CqlPagingRecordReader/CqlPagingInputFormat (CASSANDRA-7570)
 * Support connecting to ipv6 jmx with nodetool (CASSANDRA-7669)


2.1.0-rc5
 * Reject counters inside user types (CASSANDRA-7672)
 * Switch to notification-based GCInspector (CASSANDRA-7638)
 * (cqlsh) Handle nulls in UDTs and tuples correctly (CASSANDRA-7656)
 * Don't use strict consistency when replacing (CASSANDRA-7568)
 * Fix min/max cell name collection on 2.0 SSTables with range
   tombstones (CASSANDRA-7593)
 * Tolerate min/max cell names of different lengths (CASSANDRA-7651)
 * Filter cached results correctly (CASSANDRA-7636)
 * Fix tracing on the new SEPExecutor (CASSANDRA-7644)
 * Remove shuffle and taketoken (CASSANDRA-7601)
 * Clean up Windows batch scripts (CASSANDRA-7619)
 * Fix native protocol drop user type notification (CASSANDRA-7571)
 * Give read access to system.schema_usertypes to all authenticated users
   (CASSANDRA-7578)
 * (cqlsh) Fix cqlsh display when zero rows are returned (CASSANDRA-7580)
 * Get java version correctly when JAVA_TOOL_OPTIONS is set (CASSANDRA-7572)
 * Fix NPE when dropping index from non-existent keyspace, AssertionError when
   dropping non-existent index with IF EXISTS (CASSANDRA-7590)
 * Fix sstablelevelresetter hang (CASSANDRA-7614)
 * (cqlsh) Fix deserialization of blobs (CASSANDRA-7603)
 * Use "keyspace updated" schema change message for UDT changes in v1 and
   v2 protocols (CASSANDRA-7617)
 * Fix tracing of range slices and secondary index lookups that are local
   to the coordinator (CASSANDRA-7599)
 * Set -Dcassandra.storagedir for all tool shell scripts (CASSANDRA-7587)
 * Don't swap max/min col names when mutating sstable metadata (CASSANDRA-7596)
 * (cqlsh) Correctly handle paged result sets (CASSANDRA-7625)
 * (cqlsh) Improve waiting for a trace to complete (CASSANDRA-7626)
 * Fix tracing of concurrent range slices and 2ary index queries (CASSANDRA-7626)
 * Fix scrub against collection type (CASSANDRA-7665)
Merged from 2.0:
 * Set gc_grace_seconds to seven days for system schema tables (CASSANDRA-7668)
 * SimpleSeedProvider no longer caches seeds forever (CASSANDRA-7663)
 * Always flush on truncate (CASSANDRA-7511)
 * Fix ReversedType(DateType) mapping to native protocol (CASSANDRA-7576)
 * Always merge ranges owned by a single node (CASSANDRA-6930)
 * Track max/min timestamps for range tombstones (CASSANDRA-7647)
 * Fix NPE when listing saved caches dir (CASSANDRA-7632)


2.1.0-rc4
 * Fix word count hadoop example (CASSANDRA-7200)
 * Updated memtable_cleanup_threshold and memtable_flush_writers defaults
   (CASSANDRA-7551)
 * (Windows) fix startup when WMI memory query fails (CASSANDRA-7505)
 * Anti-compaction proceeds if any part of the repair failed (CASSANDRA-7521)
 * Add missing table name to DROP INDEX responses and notifications (CASSANDRA-7539)
 * Bump CQL version to 3.2.0 and update CQL documentation (CASSANDRA-7527)
 * Fix configuration error message when running nodetool ring (CASSANDRA-7508)
 * Support conditional updates, tuple type, and the v3 protocol in cqlsh (CASSANDRA-7509)
 * Handle queries on multiple secondary index types (CASSANDRA-7525)
 * Fix cqlsh authentication with v3 native protocol (CASSANDRA-7564)
 * Fix NPE when unknown prepared statement ID is used (CASSANDRA-7454)
Merged from 2.0:
 * (Windows) force range-based repair to non-sequential mode (CASSANDRA-7541)
 * Fix range merging when DES scores are zero (CASSANDRA-7535)
 * Warn when SSL certificates have expired (CASSANDRA-7528)
 * Fix error when doing reversed queries with static columns (CASSANDRA-7490)
Merged from 1.2:
 * Set correct stream ID on responses when non-Exception Throwables
   are thrown while handling native protocol messages (CASSANDRA-7470)


2.1.0-rc3
 * Consider expiry when reconciling otherwise equal cells (CASSANDRA-7403)
 * Introduce CQL support for stress tool (CASSANDRA-6146)
 * Fix ClassCastException processing expired messages (CASSANDRA-7496)
 * Fix prepared marker for collections inside UDT (CASSANDRA-7472)
 * Remove left-over populate_io_cache_on_flush and replicate_on_write
   uses (CASSANDRA-7493)
 * (Windows) handle spaces in path names (CASSANDRA-7451)
 * Ensure writes have completed after dropping a table, before recycling
   commit log segments (CASSANDRA-7437)
 * Remove left-over rows_per_partition_to_cache (CASSANDRA-7493)
 * Fix error when CONTAINS is used with a bind marker (CASSANDRA-7502)
 * Properly reject unknown UDT field (CASSANDRA-7484)
Merged from 2.0:
 * Fix CC#collectTimeOrderedData() tombstone optimisations (CASSANDRA-7394)
 * Support DISTINCT for static columns and fix behaviour when DISTINC is
   not use (CASSANDRA-7305).
 * Workaround JVM NPE on JMX bind failure (CASSANDRA-7254)
 * Fix race in FileCacheService RemovalListener (CASSANDRA-7278)
 * Fix inconsistent use of consistencyForCommit that allowed LOCAL_QUORUM
   operations to incorrect become full QUORUM (CASSANDRA-7345)
 * Properly handle unrecognized opcodes and flags (CASSANDRA-7440)
 * (Hadoop) close CqlRecordWriter clients when finished (CASSANDRA-7459)
 * Commit disk failure policy (CASSANDRA-7429)
 * Make sure high level sstables get compacted (CASSANDRA-7414)
 * Fix AssertionError when using empty clustering columns and static columns
   (CASSANDRA-7455)
 * Add option to disable STCS in L0 (CASSANDRA-6621)
 * Upgrade to snappy-java 1.0.5.2 (CASSANDRA-7476)


2.1.0-rc2
 * Fix heap size calculation for CompoundSparseCellName and
   CompoundSparseCellName.WithCollection (CASSANDRA-7421)
 * Allow counter mutations in UNLOGGED batches (CASSANDRA-7351)
 * Modify reconcile logic to always pick a tombstone over a counter cell
   (CASSANDRA-7346)
 * Avoid incremental compaction on Windows (CASSANDRA-7365)
 * Fix exception when querying a composite-keyed table with a collection index
   (CASSANDRA-7372)
 * Use node's host id in place of counter ids (CASSANDRA-7366)
 * Fix error when doing reversed queries with static columns (CASSANDRA-7490)
 * Backport CASSANDRA-6747 (CASSANDRA-7560)
 * Track max/min timestamps for range tombstones (CASSANDRA-7647)
 * Fix NPE when listing saved caches dir (CASSANDRA-7632)
 * Fix sstableloader unable to connect encrypted node (CASSANDRA-7585)
Merged from 1.2:
 * Clone token map outside of hot gossip loops (CASSANDRA-7758)
 * Add stop method to EmbeddedCassandraService (CASSANDRA-7595)
 * Support connecting to ipv6 jmx with nodetool (CASSANDRA-7669)
 * Set gc_grace_seconds to seven days for system schema tables (CASSANDRA-7668)
 * SimpleSeedProvider no longer caches seeds forever (CASSANDRA-7663)
 * Set correct stream ID on responses when non-Exception Throwables
   are thrown while handling native protocol messages (CASSANDRA-7470)
 * Fix row size miscalculation in LazilyCompactedRow (CASSANDRA-7543)
 * Fix race in background compaction check (CASSANDRA-7745)
 * Don't clear out range tombstones during compaction (CASSANDRA-7808)


2.1.0-rc1
 * Revert flush directory (CASSANDRA-6357)
 * More efficient executor service for fast operations (CASSANDRA-4718)
 * Move less common tools into a new cassandra-tools package (CASSANDRA-7160)
 * Support more concurrent requests in native protocol (CASSANDRA-7231)
 * Add tab-completion to debian nodetool packaging (CASSANDRA-6421)
 * Change concurrent_compactors defaults (CASSANDRA-7139)
 * Add PowerShell Windows launch scripts (CASSANDRA-7001)
 * Make commitlog archive+restore more robust (CASSANDRA-6974)
 * Fix marking commitlogsegments clean (CASSANDRA-6959)
 * Add snapshot "manifest" describing files included (CASSANDRA-6326)
 * Parallel streaming for sstableloader (CASSANDRA-3668)
 * Fix bugs in supercolumns handling (CASSANDRA-7138)
 * Fix ClassClassException on composite dense tables (CASSANDRA-7112)
 * Cleanup and optimize collation and slice iterators (CASSANDRA-7107)
 * Upgrade NBHM lib (CASSANDRA-7128)
 * Optimize netty server (CASSANDRA-6861)
 * Fix repair hang when given CF does not exist (CASSANDRA-7189)
 * Allow c* to be shutdown in an embedded mode (CASSANDRA-5635)
 * Add server side batching to native transport (CASSANDRA-5663)
 * Make batchlog replay asynchronous (CASSANDRA-6134)
 * remove unused classes (CASSANDRA-7197)
 * Limit user types to the keyspace they are defined in (CASSANDRA-6643)
 * Add validate method to CollectionType (CASSANDRA-7208)
 * New serialization format for UDT values (CASSANDRA-7209, CASSANDRA-7261)
 * Fix nodetool netstats (CASSANDRA-7270)
 * Fix potential ClassCastException in HintedHandoffManager (CASSANDRA-7284)
 * Use prepared statements internally (CASSANDRA-6975)
 * Fix broken paging state with prepared statement (CASSANDRA-7120)
 * Fix IllegalArgumentException in CqlStorage (CASSANDRA-7287)
 * Allow nulls/non-existant fields in UDT (CASSANDRA-7206)
 * Add Thrift MultiSliceRequest (CASSANDRA-6757, CASSANDRA-7027)
 * Handle overlapping MultiSlices (CASSANDRA-7279)
 * Fix DataOutputTest on Windows (CASSANDRA-7265)
 * Embedded sets in user defined data-types are not updating (CASSANDRA-7267)
 * Add tuple type to CQL/native protocol (CASSANDRA-7248)
 * Fix CqlPagingRecordReader on tables with few rows (CASSANDRA-7322)
Merged from 2.0:
 * Copy compaction options to make sure they are reloaded (CASSANDRA-7290)
 * Add option to do more aggressive tombstone compactions (CASSANDRA-6563)
 * Don't try to compact already-compacting files in HHOM (CASSANDRA-7288)
 * Always reallocate buffers in HSHA (CASSANDRA-6285)
 * (Hadoop) support authentication in CqlRecordReader (CASSANDRA-7221)
 * (Hadoop) Close java driver Cluster in CQLRR.close (CASSANDRA-7228)
 * Warn when 'USING TIMESTAMP' is used on a CAS BATCH (CASSANDRA-7067)
 * return all cpu values from BackgroundActivityMonitor.readAndCompute (CASSANDRA-7183)
 * Correctly delete scheduled range xfers (CASSANDRA-7143)
 * return all cpu values from BackgroundActivityMonitor.readAndCompute (CASSANDRA-7183)
 * reduce garbage creation in calculatePendingRanges (CASSANDRA-7191)
 * fix c* launch issues on Russian os's due to output of linux 'free' cmd (CASSANDRA-6162)
 * Fix disabling autocompaction (CASSANDRA-7187)
 * Fix potential NumberFormatException when deserializing IntegerType (CASSANDRA-7088)
 * cqlsh can't tab-complete disabling compaction (CASSANDRA-7185)
 * cqlsh: Accept and execute CQL statement(s) from command-line parameter (CASSANDRA-7172)
 * Fix IllegalStateException in CqlPagingRecordReader (CASSANDRA-7198)
 * Fix the InvertedIndex trigger example (CASSANDRA-7211)
 * Add --resolve-ip option to 'nodetool ring' (CASSANDRA-7210)
 * reduce garbage on codec flag deserialization (CASSANDRA-7244)
 * Fix duplicated error messages on directory creation error at startup (CASSANDRA-5818)
 * Proper null handle for IF with map element access (CASSANDRA-7155)
 * Improve compaction visibility (CASSANDRA-7242)
 * Correctly delete scheduled range xfers (CASSANDRA-7143)
 * Make batchlog replica selection rack-aware (CASSANDRA-6551)
 * Fix CFMetaData#getColumnDefinitionFromColumnName() (CASSANDRA-7074)
 * Fix writetime/ttl functions for static columns (CASSANDRA-7081)
 * Suggest CTRL-C or semicolon after three blank lines in cqlsh (CASSANDRA-7142)
 * Fix 2ndary index queries with DESC clustering order (CASSANDRA-6950)
 * Invalid key cache entries on DROP (CASSANDRA-6525)
 * Fix flapping RecoveryManagerTest (CASSANDRA-7084)
 * Add missing iso8601 patterns for date strings (CASSANDRA-6973)
 * Support selecting multiple rows in a partition using IN (CASSANDRA-6875)
 * Add authentication support to shuffle (CASSANDRA-6484)
 * Swap local and global default read repair chances (CASSANDRA-7320)
 * Add conditional CREATE/DROP USER support (CASSANDRA-7264)
 * Cqlsh counts non-empty lines for "Blank lines" warning (CASSANDRA-7325)
Merged from 1.2:
 * Add Cloudstack snitch (CASSANDRA-7147)
 * Update system.peers correctly when relocating tokens (CASSANDRA-7126)
 * Add Google Compute Engine snitch (CASSANDRA-7132)
 * remove duplicate query for local tokens (CASSANDRA-7182)
 * exit CQLSH with error status code if script fails (CASSANDRA-6344)
 * Fix bug with some IN queries missig results (CASSANDRA-7105)
 * Fix availability validation for LOCAL_ONE CL (CASSANDRA-7319)
 * Hint streaming can cause decommission to fail (CASSANDRA-7219)


2.1.0-beta2
 * Increase default CL space to 8GB (CASSANDRA-7031)
 * Add range tombstones to read repair digests (CASSANDRA-6863)
 * Fix BTree.clear for large updates (CASSANDRA-6943)
 * Fail write instead of logging a warning when unable to append to CL
   (CASSANDRA-6764)
 * Eliminate possibility of CL segment appearing twice in active list
   (CASSANDRA-6557)
 * Apply DONTNEED fadvise to commitlog segments (CASSANDRA-6759)
 * Switch CRC component to Adler and include it for compressed sstables
   (CASSANDRA-4165)
 * Allow cassandra-stress to set compaction strategy options (CASSANDRA-6451)
 * Add broadcast_rpc_address option to cassandra.yaml (CASSANDRA-5899)
 * Auto reload GossipingPropertyFileSnitch config (CASSANDRA-5897)
 * Fix overflow of memtable_total_space_in_mb (CASSANDRA-6573)
 * Fix ABTC NPE and apply update function correctly (CASSANDRA-6692)
 * Allow nodetool to use a file or prompt for password (CASSANDRA-6660)
 * Fix AIOOBE when concurrently accessing ABSC (CASSANDRA-6742)
 * Fix assertion error in ALTER TYPE RENAME (CASSANDRA-6705)
 * Scrub should not always clear out repaired status (CASSANDRA-5351)
 * Improve handling of range tombstone for wide partitions (CASSANDRA-6446)
 * Fix ClassCastException for compact table with composites (CASSANDRA-6738)
 * Fix potentially repairing with wrong nodes (CASSANDRA-6808)
 * Change caching option syntax (CASSANDRA-6745)
 * Fix stress to do proper counter reads (CASSANDRA-6835)
 * Fix help message for stress counter_write (CASSANDRA-6824)
 * Fix stress smart Thrift client to pick servers correctly (CASSANDRA-6848)
 * Add logging levels (minimal, normal or verbose) to stress tool (CASSANDRA-6849)
 * Fix race condition in Batch CLE (CASSANDRA-6860)
 * Improve cleanup/scrub/upgradesstables failure handling (CASSANDRA-6774)
 * ByteBuffer write() methods for serializing sstables (CASSANDRA-6781)
 * Proper compare function for CollectionType (CASSANDRA-6783)
 * Update native server to Netty 4 (CASSANDRA-6236)
 * Fix off-by-one error in stress (CASSANDRA-6883)
 * Make OpOrder AutoCloseable (CASSANDRA-6901)
 * Remove sync repair JMX interface (CASSANDRA-6900)
 * Add multiple memory allocation options for memtables (CASSANDRA-6689, 6694)
 * Remove adjusted op rate from stress output (CASSANDRA-6921)
 * Add optimized CF.hasColumns() implementations (CASSANDRA-6941)
 * Serialize batchlog mutations with the version of the target node
   (CASSANDRA-6931)
 * Optimize CounterColumn#reconcile() (CASSANDRA-6953)
 * Properly remove 1.2 sstable support in 2.1 (CASSANDRA-6869)
 * Lock counter cells, not partitions (CASSANDRA-6880)
 * Track presence of legacy counter shards in sstables (CASSANDRA-6888)
 * Ensure safe resource cleanup when replacing sstables (CASSANDRA-6912)
 * Add failure handler to async callback (CASSANDRA-6747)
 * Fix AE when closing SSTable without releasing reference (CASSANDRA-7000)
 * Clean up IndexInfo on keyspace/table drops (CASSANDRA-6924)
 * Only snapshot relative SSTables when sequential repair (CASSANDRA-7024)
 * Require nodetool rebuild_index to specify index names (CASSANDRA-7038)
 * fix cassandra stress errors on reads with native protocol (CASSANDRA-7033)
 * Use OpOrder to guard sstable references for reads (CASSANDRA-6919)
 * Preemptive opening of compaction result (CASSANDRA-6916)
 * Multi-threaded scrub/cleanup/upgradesstables (CASSANDRA-5547)
 * Optimize cellname comparison (CASSANDRA-6934)
 * Native protocol v3 (CASSANDRA-6855)
 * Optimize Cell liveness checks and clean up Cell (CASSANDRA-7119)
 * Support consistent range movements (CASSANDRA-2434)
 * Display min timestamp in sstablemetadata viewer (CASSANDRA-6767)
Merged from 2.0:
 * Avoid race-prone second "scrub" of system keyspace (CASSANDRA-6797)
 * Pool CqlRecordWriter clients by inetaddress rather than Range
   (CASSANDRA-6665)
 * Fix compaction_history timestamps (CASSANDRA-6784)
 * Compare scores of full replica ordering in DES (CASSANDRA-6683)
 * fix CME in SessionInfo updateProgress affecting netstats (CASSANDRA-6577)
 * Allow repairing between specific replicas (CASSANDRA-6440)
 * Allow per-dc enabling of hints (CASSANDRA-6157)
 * Add compatibility for Hadoop 0.2.x (CASSANDRA-5201)
 * Fix EstimatedHistogram races (CASSANDRA-6682)
 * Failure detector correctly converts initial value to nanos (CASSANDRA-6658)
 * Add nodetool taketoken to relocate vnodes (CASSANDRA-4445)
 * Expose bulk loading progress over JMX (CASSANDRA-4757)
 * Correctly handle null with IF conditions and TTL (CASSANDRA-6623)
 * Account for range/row tombstones in tombstone drop
   time histogram (CASSANDRA-6522)
 * Stop CommitLogSegment.close() from calling sync() (CASSANDRA-6652)
 * Make commitlog failure handling configurable (CASSANDRA-6364)
 * Avoid overlaps in LCS (CASSANDRA-6688)
 * Improve support for paginating over composites (CASSANDRA-4851)
 * Fix count(*) queries in a mixed cluster (CASSANDRA-6707)
 * Improve repair tasks(snapshot, differencing) concurrency (CASSANDRA-6566)
 * Fix replaying pre-2.0 commit logs (CASSANDRA-6714)
 * Add static columns to CQL3 (CASSANDRA-6561)
 * Optimize single partition batch statements (CASSANDRA-6737)
 * Disallow post-query re-ordering when paging (CASSANDRA-6722)
 * Fix potential paging bug with deleted columns (CASSANDRA-6748)
 * Fix NPE on BulkLoader caused by losing StreamEvent (CASSANDRA-6636)
 * Fix truncating compression metadata (CASSANDRA-6791)
 * Add CMSClassUnloadingEnabled JVM option (CASSANDRA-6541)
 * Catch memtable flush exceptions during shutdown (CASSANDRA-6735)
 * Fix upgradesstables NPE for non-CF-based indexes (CASSANDRA-6645)
 * Fix UPDATE updating PRIMARY KEY columns implicitly (CASSANDRA-6782)
 * Fix IllegalArgumentException when updating from 1.2 with SuperColumns
   (CASSANDRA-6733)
 * FBUtilities.singleton() should use the CF comparator (CASSANDRA-6778)
 * Fix CQLSStableWriter.addRow(Map<String, Object>) (CASSANDRA-6526)
 * Fix HSHA server introducing corrupt data (CASSANDRA-6285)
 * Fix CAS conditions for COMPACT STORAGE tables (CASSANDRA-6813)
 * Starting threads in OutboundTcpConnectionPool constructor causes race conditions (CASSANDRA-7177)
 * Allow overriding cassandra-rackdc.properties file (CASSANDRA-7072)
 * Set JMX RMI port to 7199 (CASSANDRA-7087)
 * Use LOCAL_QUORUM for data reads at LOCAL_SERIAL (CASSANDRA-6939)
 * Log a warning for large batches (CASSANDRA-6487)
 * Put nodes in hibernate when join_ring is false (CASSANDRA-6961)
 * Avoid early loading of non-system keyspaces before compaction-leftovers
   cleanup at startup (CASSANDRA-6913)
 * Restrict Windows to parallel repairs (CASSANDRA-6907)
 * (Hadoop) Allow manually specifying start/end tokens in CFIF (CASSANDRA-6436)
 * Fix NPE in MeteredFlusher (CASSANDRA-6820)
 * Fix race processing range scan responses (CASSANDRA-6820)
 * Allow deleting snapshots from dropped keyspaces (CASSANDRA-6821)
 * Add uuid() function (CASSANDRA-6473)
 * Omit tombstones from schema digests (CASSANDRA-6862)
 * Include correct consistencyLevel in LWT timeout (CASSANDRA-6884)
 * Lower chances for losing new SSTables during nodetool refresh and
   ColumnFamilyStore.loadNewSSTables (CASSANDRA-6514)
 * Add support for DELETE ... IF EXISTS to CQL3 (CASSANDRA-5708)
 * Update hadoop_cql3_word_count example (CASSANDRA-6793)
 * Fix handling of RejectedExecution in sync Thrift server (CASSANDRA-6788)
 * Log more information when exceeding tombstone_warn_threshold (CASSANDRA-6865)
 * Fix truncate to not abort due to unreachable fat clients (CASSANDRA-6864)
 * Fix schema concurrency exceptions (CASSANDRA-6841)
 * Fix leaking validator FH in StreamWriter (CASSANDRA-6832)
 * Fix saving triggers to schema (CASSANDRA-6789)
 * Fix trigger mutations when base mutation list is immutable (CASSANDRA-6790)
 * Fix accounting in FileCacheService to allow re-using RAR (CASSANDRA-6838)
 * Fix static counter columns (CASSANDRA-6827)
 * Restore expiring->deleted (cell) compaction optimization (CASSANDRA-6844)
 * Fix CompactionManager.needsCleanup (CASSANDRA-6845)
 * Correctly compare BooleanType values other than 0 and 1 (CASSANDRA-6779)
 * Read message id as string from earlier versions (CASSANDRA-6840)
 * Properly use the Paxos consistency for (non-protocol) batch (CASSANDRA-6837)
 * Add paranoid disk failure option (CASSANDRA-6646)
 * Improve PerRowSecondaryIndex performance (CASSANDRA-6876)
 * Extend triggers to support CAS updates (CASSANDRA-6882)
 * Static columns with IF NOT EXISTS don't always work as expected (CASSANDRA-6873)
 * Fix paging with SELECT DISTINCT (CASSANDRA-6857)
 * Fix UnsupportedOperationException on CAS timeout (CASSANDRA-6923)
 * Improve MeteredFlusher handling of MF-unaffected column families
   (CASSANDRA-6867)
 * Add CqlRecordReader using native pagination (CASSANDRA-6311)
 * Add QueryHandler interface (CASSANDRA-6659)
 * Track liveRatio per-memtable, not per-CF (CASSANDRA-6945)
 * Make sure upgradesstables keeps sstable level (CASSANDRA-6958)
 * Fix LIMIT with static columns (CASSANDRA-6956)
 * Fix clash with CQL column name in thrift validation (CASSANDRA-6892)
 * Fix error with super columns in mixed 1.2-2.0 clusters (CASSANDRA-6966)
 * Fix bad skip of sstables on slice query with composite start/finish (CASSANDRA-6825)
 * Fix unintended update with conditional statement (CASSANDRA-6893)
 * Fix map element access in IF (CASSANDRA-6914)
 * Avoid costly range calculations for range queries on system keyspaces
   (CASSANDRA-6906)
 * Fix SSTable not released if stream session fails (CASSANDRA-6818)
 * Avoid build failure due to ANTLR timeout (CASSANDRA-6991)
 * Queries on compact tables can return more rows that requested (CASSANDRA-7052)
 * USING TIMESTAMP for batches does not work (CASSANDRA-7053)
 * Fix performance regression from CASSANDRA-5614 (CASSANDRA-6949)
 * Ensure that batchlog and hint timeouts do not produce hints (CASSANDRA-7058)
 * Merge groupable mutations in TriggerExecutor#execute() (CASSANDRA-7047)
 * Plug holes in resource release when wiring up StreamSession (CASSANDRA-7073)
 * Re-add parameter columns to tracing session (CASSANDRA-6942)
 * Preserves CQL metadata when updating table from thrift (CASSANDRA-6831)
Merged from 1.2:
 * Fix nodetool display with vnodes (CASSANDRA-7082)
 * Add UNLOGGED, COUNTER options to BATCH documentation (CASSANDRA-6816)
 * add extra SSL cipher suites (CASSANDRA-6613)
 * fix nodetool getsstables for blob PK (CASSANDRA-6803)
 * Fix BatchlogManager#deleteBatch() use of millisecond timestamps
   (CASSANDRA-6822)
 * Continue assassinating even if the endpoint vanishes (CASSANDRA-6787)
 * Schedule schema pulls on change (CASSANDRA-6971)
 * Non-droppable verbs shouldn't be dropped from OTC (CASSANDRA-6980)
 * Shutdown batchlog executor in SS#drain() (CASSANDRA-7025)
 * Fix batchlog to account for CF truncation records (CASSANDRA-6999)
 * Fix CQLSH parsing of functions and BLOB literals (CASSANDRA-7018)
 * Properly load trustore in the native protocol (CASSANDRA-6847)
 * Always clean up references in SerializingCache (CASSANDRA-6994)
 * Don't shut MessagingService down when replacing a node (CASSANDRA-6476)
 * fix npe when doing -Dcassandra.fd_initial_value_ms (CASSANDRA-6751)


2.1.0-beta1
 * Add flush directory distinct from compaction directories (CASSANDRA-6357)
 * Require JNA by default (CASSANDRA-6575)
 * add listsnapshots command to nodetool (CASSANDRA-5742)
 * Introduce AtomicBTreeColumns (CASSANDRA-6271, 6692)
 * Multithreaded commitlog (CASSANDRA-3578)
 * allocate fixed index summary memory pool and resample cold index summaries
   to use less memory (CASSANDRA-5519)
 * Removed multithreaded compaction (CASSANDRA-6142)
 * Parallelize fetching rows for low-cardinality indexes (CASSANDRA-1337)
 * change logging from log4j to logback (CASSANDRA-5883)
 * switch to LZ4 compression for internode communication (CASSANDRA-5887)
 * Stop using Thrift-generated Index* classes internally (CASSANDRA-5971)
 * Remove 1.2 network compatibility code (CASSANDRA-5960)
 * Remove leveled json manifest migration code (CASSANDRA-5996)
 * Remove CFDefinition (CASSANDRA-6253)
 * Use AtomicIntegerFieldUpdater in RefCountedMemory (CASSANDRA-6278)
 * User-defined types for CQL3 (CASSANDRA-5590)
 * Use of o.a.c.metrics in nodetool (CASSANDRA-5871, 6406)
 * Batch read from OTC's queue and cleanup (CASSANDRA-1632)
 * Secondary index support for collections (CASSANDRA-4511, 6383)
 * SSTable metadata(Stats.db) format change (CASSANDRA-6356)
 * Push composites support in the storage engine
   (CASSANDRA-5417, CASSANDRA-6520)
 * Add snapshot space used to cfstats (CASSANDRA-6231)
 * Add cardinality estimator for key count estimation (CASSANDRA-5906)
 * CF id is changed to be non-deterministic. Data dir/key cache are created
   uniquely for CF id (CASSANDRA-5202)
 * New counters implementation (CASSANDRA-6504)
 * Replace UnsortedColumns, EmptyColumns, TreeMapBackedSortedColumns with new
   ArrayBackedSortedColumns (CASSANDRA-6630, CASSANDRA-6662, CASSANDRA-6690)
 * Add option to use row cache with a given amount of rows (CASSANDRA-5357)
 * Avoid repairing already repaired data (CASSANDRA-5351)
 * Reject counter updates with USING TTL/TIMESTAMP (CASSANDRA-6649)
 * Replace index_interval with min/max_index_interval (CASSANDRA-6379)
 * Lift limitation that order by columns must be selected for IN queries (CASSANDRA-4911)


2.0.5
 * Reduce garbage generated by bloom filter lookups (CASSANDRA-6609)
 * Add ks.cf names to tombstone logging (CASSANDRA-6597)
 * Use LOCAL_QUORUM for LWT operations at LOCAL_SERIAL (CASSANDRA-6495)
 * Wait for gossip to settle before accepting client connections (CASSANDRA-4288)
 * Delete unfinished compaction incrementally (CASSANDRA-6086)
 * Allow specifying custom secondary index options in CQL3 (CASSANDRA-6480)
 * Improve replica pinning for cache efficiency in DES (CASSANDRA-6485)
 * Fix LOCAL_SERIAL from thrift (CASSANDRA-6584)
 * Don't special case received counts in CAS timeout exceptions (CASSANDRA-6595)
 * Add support for 2.1 global counter shards (CASSANDRA-6505)
 * Fix NPE when streaming connection is not yet established (CASSANDRA-6210)
 * Avoid rare duplicate read repair triggering (CASSANDRA-6606)
 * Fix paging discardFirst (CASSANDRA-6555)
 * Fix ArrayIndexOutOfBoundsException in 2ndary index query (CASSANDRA-6470)
 * Release sstables upon rebuilding 2i (CASSANDRA-6635)
 * Add AbstractCompactionStrategy.startup() method (CASSANDRA-6637)
 * SSTableScanner may skip rows during cleanup (CASSANDRA-6638)
 * sstables from stalled repair sessions can resurrect deleted data (CASSANDRA-6503)
 * Switch stress to use ITransportFactory (CASSANDRA-6641)
 * Fix IllegalArgumentException during prepare (CASSANDRA-6592)
 * Fix possible loss of 2ndary index entries during compaction (CASSANDRA-6517)
 * Fix direct Memory on architectures that do not support unaligned long access
   (CASSANDRA-6628)
 * Let scrub optionally skip broken counter partitions (CASSANDRA-5930)
Merged from 1.2:
 * fsync compression metadata (CASSANDRA-6531)
 * Validate CF existence on execution for prepared statement (CASSANDRA-6535)
 * Add ability to throttle batchlog replay (CASSANDRA-6550)
 * Fix executing LOCAL_QUORUM with SimpleStrategy (CASSANDRA-6545)
 * Avoid StackOverflow when using large IN queries (CASSANDRA-6567)
 * Nodetool upgradesstables includes secondary indexes (CASSANDRA-6598)
 * Paginate batchlog replay (CASSANDRA-6569)
 * skip blocking on streaming during drain (CASSANDRA-6603)
 * Improve error message when schema doesn't match loaded sstable (CASSANDRA-6262)
 * Add properties to adjust FD initial value and max interval (CASSANDRA-4375)
 * Fix preparing with batch and delete from collection (CASSANDRA-6607)
 * Fix ABSC reverse iterator's remove() method (CASSANDRA-6629)
 * Handle host ID conflicts properly (CASSANDRA-6615)
 * Move handling of migration event source to solve bootstrap race. (CASSANDRA-6648)
 * Make sure compaction throughput value doesn't overflow with int math (CASSANDRA-6647)


2.0.4
 * Allow removing snapshots of no-longer-existing CFs (CASSANDRA-6418)
 * add StorageService.stopDaemon() (CASSANDRA-4268)
 * add IRE for invalid CF supplied to get_count (CASSANDRA-5701)
 * add client encryption support to sstableloader (CASSANDRA-6378)
 * Fix accept() loop for SSL sockets post-shutdown (CASSANDRA-6468)
 * Fix size-tiered compaction in LCS L0 (CASSANDRA-6496)
 * Fix assertion failure in filterColdSSTables (CASSANDRA-6483)
 * Fix row tombstones in larger-than-memory compactions (CASSANDRA-6008)
 * Fix cleanup ClassCastException (CASSANDRA-6462)
 * Reduce gossip memory use by interning VersionedValue strings (CASSANDRA-6410)
 * Allow specifying datacenters to participate in a repair (CASSANDRA-6218)
 * Fix divide-by-zero in PCI (CASSANDRA-6403)
 * Fix setting last compacted key in the wrong level for LCS (CASSANDRA-6284)
 * Add millisecond precision formats to the timestamp parser (CASSANDRA-6395)
 * Expose a total memtable size metric for a CF (CASSANDRA-6391)
 * cqlsh: handle symlinks properly (CASSANDRA-6425)
 * Fix potential infinite loop when paging query with IN (CASSANDRA-6464)
 * Fix assertion error in AbstractQueryPager.discardFirst (CASSANDRA-6447)
 * Fix streaming older SSTable yields unnecessary tombstones (CASSANDRA-6527)
Merged from 1.2:
 * Improved error message on bad properties in DDL queries (CASSANDRA-6453)
 * Randomize batchlog candidates selection (CASSANDRA-6481)
 * Fix thundering herd on endpoint cache invalidation (CASSANDRA-6345, 6485)
 * Improve batchlog write performance with vnodes (CASSANDRA-6488)
 * cqlsh: quote single quotes in strings inside collections (CASSANDRA-6172)
 * Improve gossip performance for typical messages (CASSANDRA-6409)
 * Throw IRE if a prepared statement has more markers than supported
   (CASSANDRA-5598)
 * Expose Thread metrics for the native protocol server (CASSANDRA-6234)
 * Change snapshot response message verb to INTERNAL to avoid dropping it
   (CASSANDRA-6415)
 * Warn when collection read has > 65K elements (CASSANDRA-5428)
 * Fix cache persistence when both row and key cache are enabled
   (CASSANDRA-6413)
 * (Hadoop) add describe_local_ring (CASSANDRA-6268)
 * Fix handling of concurrent directory creation failure (CASSANDRA-6459)
 * Allow executing CREATE statements multiple times (CASSANDRA-6471)
 * Don't send confusing info with timeouts (CASSANDRA-6491)
 * Don't resubmit counter mutation runnables internally (CASSANDRA-6427)
 * Don't drop local mutations without a hint (CASSANDRA-6510)
 * Don't allow null max_hint_window_in_ms (CASSANDRA-6419)
 * Validate SliceRange start and finish lengths (CASSANDRA-6521)


2.0.3
 * Fix FD leak on slice read path (CASSANDRA-6275)
 * Cancel read meter task when closing SSTR (CASSANDRA-6358)
 * free off-heap IndexSummary during bulk (CASSANDRA-6359)
 * Recover from IOException in accept() thread (CASSANDRA-6349)
 * Improve Gossip tolerance of abnormally slow tasks (CASSANDRA-6338)
 * Fix trying to hint timed out counter writes (CASSANDRA-6322)
 * Allow restoring specific columnfamilies from archived CL (CASSANDRA-4809)
 * Avoid flushing compaction_history after each operation (CASSANDRA-6287)
 * Fix repair assertion error when tombstones expire (CASSANDRA-6277)
 * Skip loading corrupt key cache (CASSANDRA-6260)
 * Fixes for compacting larger-than-memory rows (CASSANDRA-6274)
 * Compact hottest sstables first and optionally omit coldest from
   compaction entirely (CASSANDRA-6109)
 * Fix modifying column_metadata from thrift (CASSANDRA-6182)
 * cqlsh: fix LIST USERS output (CASSANDRA-6242)
 * Add IRequestSink interface (CASSANDRA-6248)
 * Update memtable size while flushing (CASSANDRA-6249)
 * Provide hooks around CQL2/CQL3 statement execution (CASSANDRA-6252)
 * Require Permission.SELECT for CAS updates (CASSANDRA-6247)
 * New CQL-aware SSTableWriter (CASSANDRA-5894)
 * Reject CAS operation when the protocol v1 is used (CASSANDRA-6270)
 * Correctly throw error when frame too large (CASSANDRA-5981)
 * Fix serialization bug in PagedRange with 2ndary indexes (CASSANDRA-6299)
 * Fix CQL3 table validation in Thrift (CASSANDRA-6140)
 * Fix bug missing results with IN clauses (CASSANDRA-6327)
 * Fix paging with reversed slices (CASSANDRA-6343)
 * Set minTimestamp correctly to be able to drop expired sstables (CASSANDRA-6337)
 * Support NaN and Infinity as float literals (CASSANDRA-6003)
 * Remove RF from nodetool ring output (CASSANDRA-6289)
 * Fix attempting to flush empty rows (CASSANDRA-6374)
 * Fix potential out of bounds exception when paging (CASSANDRA-6333)
Merged from 1.2:
 * Optimize FD phi calculation (CASSANDRA-6386)
 * Improve initial FD phi estimate when starting up (CASSANDRA-6385)
 * Don't list CQL3 table in CLI describe even if named explicitely
   (CASSANDRA-5750)
 * Invalidate row cache when dropping CF (CASSANDRA-6351)
 * add non-jamm path for cached statements (CASSANDRA-6293)
 * add windows bat files for shell commands (CASSANDRA-6145)
 * Require logging in for Thrift CQL2/3 statement preparation (CASSANDRA-6254)
 * restrict max_num_tokens to 1536 (CASSANDRA-6267)
 * Nodetool gets default JMX port from cassandra-env.sh (CASSANDRA-6273)
 * make calculatePendingRanges asynchronous (CASSANDRA-6244)
 * Remove blocking flushes in gossip thread (CASSANDRA-6297)
 * Fix potential socket leak in connectionpool creation (CASSANDRA-6308)
 * Allow LOCAL_ONE/LOCAL_QUORUM to work with SimpleStrategy (CASSANDRA-6238)
 * cqlsh: handle 'null' as session duration (CASSANDRA-6317)
 * Fix json2sstable handling of range tombstones (CASSANDRA-6316)
 * Fix missing one row in reverse query (CASSANDRA-6330)
 * Fix reading expired row value from row cache (CASSANDRA-6325)
 * Fix AssertionError when doing set element deletion (CASSANDRA-6341)
 * Make CL code for the native protocol match the one in C* 2.0
   (CASSANDRA-6347)
 * Disallow altering CQL3 table from thrift (CASSANDRA-6370)
 * Fix size computation of prepared statement (CASSANDRA-6369)


2.0.2
 * Update FailureDetector to use nanontime (CASSANDRA-4925)
 * Fix FileCacheService regressions (CASSANDRA-6149)
 * Never return WriteTimeout for CL.ANY (CASSANDRA-6132)
 * Fix race conditions in bulk loader (CASSANDRA-6129)
 * Add configurable metrics reporting (CASSANDRA-4430)
 * drop queries exceeding a configurable number of tombstones (CASSANDRA-6117)
 * Track and persist sstable read activity (CASSANDRA-5515)
 * Fixes for speculative retry (CASSANDRA-5932, CASSANDRA-6194)
 * Improve memory usage of metadata min/max column names (CASSANDRA-6077)
 * Fix thrift validation refusing row markers on CQL3 tables (CASSANDRA-6081)
 * Fix insertion of collections with CAS (CASSANDRA-6069)
 * Correctly send metadata on SELECT COUNT (CASSANDRA-6080)
 * Track clients' remote addresses in ClientState (CASSANDRA-6070)
 * Create snapshot dir if it does not exist when migrating
   leveled manifest (CASSANDRA-6093)
 * make sequential nodetool repair the default (CASSANDRA-5950)
 * Add more hooks for compaction strategy implementations (CASSANDRA-6111)
 * Fix potential NPE on composite 2ndary indexes (CASSANDRA-6098)
 * Delete can potentially be skipped in batch (CASSANDRA-6115)
 * Allow alter keyspace on system_traces (CASSANDRA-6016)
 * Disallow empty column names in cql (CASSANDRA-6136)
 * Use Java7 file-handling APIs and fix file moving on Windows (CASSANDRA-5383)
 * Save compaction history to system keyspace (CASSANDRA-5078)
 * Fix NPE if StorageService.getOperationMode() is executed before full startup (CASSANDRA-6166)
 * CQL3: support pre-epoch longs for TimestampType (CASSANDRA-6212)
 * Add reloadtriggers command to nodetool (CASSANDRA-4949)
 * cqlsh: ignore empty 'value alias' in DESCRIBE (CASSANDRA-6139)
 * Fix sstable loader (CASSANDRA-6205)
 * Reject bootstrapping if the node already exists in gossip (CASSANDRA-5571)
 * Fix NPE while loading paxos state (CASSANDRA-6211)
 * cqlsh: add SHOW SESSION <tracing-session> command (CASSANDRA-6228)
Merged from 1.2:
 * (Hadoop) Require CFRR batchSize to be at least 2 (CASSANDRA-6114)
 * Add a warning for small LCS sstable size (CASSANDRA-6191)
 * Add ability to list specific KS/CF combinations in nodetool cfstats (CASSANDRA-4191)
 * Mark CF clean if a mutation raced the drop and got it marked dirty (CASSANDRA-5946)
 * Add a LOCAL_ONE consistency level (CASSANDRA-6202)
 * Limit CQL prepared statement cache by size instead of count (CASSANDRA-6107)
 * Tracing should log write failure rather than raw exceptions (CASSANDRA-6133)
 * lock access to TM.endpointToHostIdMap (CASSANDRA-6103)
 * Allow estimated memtable size to exceed slab allocator size (CASSANDRA-6078)
 * Start MeteredFlusher earlier to prevent OOM during CL replay (CASSANDRA-6087)
 * Avoid sending Truncate command to fat clients (CASSANDRA-6088)
 * Allow where clause conditions to be in parenthesis (CASSANDRA-6037)
 * Do not open non-ssl storage port if encryption option is all (CASSANDRA-3916)
 * Move batchlog replay to its own executor (CASSANDRA-6079)
 * Add tombstone debug threshold and histogram (CASSANDRA-6042, 6057)
 * Enable tcp keepalive on incoming connections (CASSANDRA-4053)
 * Fix fat client schema pull NPE (CASSANDRA-6089)
 * Fix memtable flushing for indexed tables (CASSANDRA-6112)
 * Fix skipping columns with multiple slices (CASSANDRA-6119)
 * Expose connected thrift + native client counts (CASSANDRA-5084)
 * Optimize auth setup (CASSANDRA-6122)
 * Trace index selection (CASSANDRA-6001)
 * Update sstablesPerReadHistogram to use biased sampling (CASSANDRA-6164)
 * Log UnknownColumnfamilyException when closing socket (CASSANDRA-5725)
 * Properly error out on CREATE INDEX for counters table (CASSANDRA-6160)
 * Handle JMX notification failure for repair (CASSANDRA-6097)
 * (Hadoop) Fetch no more than 128 splits in parallel (CASSANDRA-6169)
 * stress: add username/password authentication support (CASSANDRA-6068)
 * Fix indexed queries with row cache enabled on parent table (CASSANDRA-5732)
 * Fix compaction race during columnfamily drop (CASSANDRA-5957)
 * Fix validation of empty column names for compact tables (CASSANDRA-6152)
 * Skip replaying mutations that pass CRC but fail to deserialize (CASSANDRA-6183)
 * Rework token replacement to use replace_address (CASSANDRA-5916)
 * Fix altering column types (CASSANDRA-6185)
 * cqlsh: fix CREATE/ALTER WITH completion (CASSANDRA-6196)
 * add windows bat files for shell commands (CASSANDRA-6145)
 * Fix potential stack overflow during range tombstones insertion (CASSANDRA-6181)
 * (Hadoop) Make LOCAL_ONE the default consistency level (CASSANDRA-6214)


2.0.1
 * Fix bug that could allow reading deleted data temporarily (CASSANDRA-6025)
 * Improve memory use defaults (CASSANDRA-6059)
 * Make ThriftServer more easlly extensible (CASSANDRA-6058)
 * Remove Hadoop dependency from ITransportFactory (CASSANDRA-6062)
 * add file_cache_size_in_mb setting (CASSANDRA-5661)
 * Improve error message when yaml contains invalid properties (CASSANDRA-5958)
 * Improve leveled compaction's ability to find non-overlapping L0 compactions
   to work on concurrently (CASSANDRA-5921)
 * Notify indexer of columns shadowed by range tombstones (CASSANDRA-5614)
 * Log Merkle tree stats (CASSANDRA-2698)
 * Switch from crc32 to adler32 for compressed sstable checksums (CASSANDRA-5862)
 * Improve offheap memcpy performance (CASSANDRA-5884)
 * Use a range aware scanner for cleanup (CASSANDRA-2524)
 * Cleanup doesn't need to inspect sstables that contain only local data
   (CASSANDRA-5722)
 * Add ability for CQL3 to list partition keys (CASSANDRA-4536)
 * Improve native protocol serialization (CASSANDRA-5664)
 * Upgrade Thrift to 0.9.1 (CASSANDRA-5923)
 * Require superuser status for adding triggers (CASSANDRA-5963)
 * Make standalone scrubber handle old and new style leveled manifest
   (CASSANDRA-6005)
 * Fix paxos bugs (CASSANDRA-6012, 6013, 6023)
 * Fix paged ranges with multiple replicas (CASSANDRA-6004)
 * Fix potential AssertionError during tracing (CASSANDRA-6041)
 * Fix NPE in sstablesplit (CASSANDRA-6027)
 * Migrate pre-2.0 key/value/column aliases to system.schema_columns
   (CASSANDRA-6009)
 * Paging filter empty rows too agressively (CASSANDRA-6040)
 * Support variadic parameters for IN clauses (CASSANDRA-4210)
 * cqlsh: return the result of CAS writes (CASSANDRA-5796)
 * Fix validation of IN clauses with 2ndary indexes (CASSANDRA-6050)
 * Support named bind variables in CQL (CASSANDRA-6033)
Merged from 1.2:
 * Allow cache-keys-to-save to be set at runtime (CASSANDRA-5980)
 * Avoid second-guessing out-of-space state (CASSANDRA-5605)
 * Tuning knobs for dealing with large blobs and many CFs (CASSANDRA-5982)
 * (Hadoop) Fix CQLRW for thrift tables (CASSANDRA-6002)
 * Fix possible divide-by-zero in HHOM (CASSANDRA-5990)
 * Allow local batchlog writes for CL.ANY (CASSANDRA-5967)
 * Upgrade metrics-core to version 2.2.0 (CASSANDRA-5947)
 * Fix CqlRecordWriter with composite keys (CASSANDRA-5949)
 * Add snitch, schema version, cluster, partitioner to JMX (CASSANDRA-5881)
 * Allow disabling SlabAllocator (CASSANDRA-5935)
 * Make user-defined compaction JMX blocking (CASSANDRA-4952)
 * Fix streaming does not transfer wrapped range (CASSANDRA-5948)
 * Fix loading index summary containing empty key (CASSANDRA-5965)
 * Correctly handle limits in CompositesSearcher (CASSANDRA-5975)
 * Pig: handle CQL collections (CASSANDRA-5867)
 * Pass the updated cf to the PRSI index() method (CASSANDRA-5999)
 * Allow empty CQL3 batches (as no-op) (CASSANDRA-5994)
 * Support null in CQL3 functions (CASSANDRA-5910)
 * Replace the deprecated MapMaker with CacheLoader (CASSANDRA-6007)
 * Add SSTableDeletingNotification to DataTracker (CASSANDRA-6010)
 * Fix snapshots in use get deleted during snapshot repair (CASSANDRA-6011)
 * Move hints and exception count to o.a.c.metrics (CASSANDRA-6017)
 * Fix memory leak in snapshot repair (CASSANDRA-6047)
 * Fix sstable2sjon for CQL3 tables (CASSANDRA-5852)


2.0.0
 * Fix thrift validation when inserting into CQL3 tables (CASSANDRA-5138)
 * Fix periodic memtable flushing behavior with clean memtables (CASSANDRA-5931)
 * Fix dateOf() function for pre-2.0 timestamp columns (CASSANDRA-5928)
 * Fix SSTable unintentionally loads BF when opened for batch (CASSANDRA-5938)
 * Add stream session progress to JMX (CASSANDRA-4757)
 * Fix NPE during CAS operation (CASSANDRA-5925)
Merged from 1.2:
 * Fix getBloomFilterDiskSpaceUsed for AlwaysPresentFilter (CASSANDRA-5900)
 * Don't announce schema version until we've loaded the changes locally
   (CASSANDRA-5904)
 * Fix to support off heap bloom filters size greater than 2 GB (CASSANDRA-5903)
 * Properly handle parsing huge map and set literals (CASSANDRA-5893)


2.0.0-rc2
 * enable vnodes by default (CASSANDRA-5869)
 * fix CAS contention timeout (CASSANDRA-5830)
 * fix HsHa to respect max frame size (CASSANDRA-4573)
 * Fix (some) 2i on composite components omissions (CASSANDRA-5851)
 * cqlsh: add DESCRIBE FULL SCHEMA variant (CASSANDRA-5880)
Merged from 1.2:
 * Correctly validate sparse composite cells in scrub (CASSANDRA-5855)
 * Add KeyCacheHitRate metric to CF metrics (CASSANDRA-5868)
 * cqlsh: add support for multiline comments (CASSANDRA-5798)
 * Handle CQL3 SELECT duplicate IN restrictions on clustering columns
   (CASSANDRA-5856)


2.0.0-rc1
 * improve DecimalSerializer performance (CASSANDRA-5837)
 * fix potential spurious wakeup in AsyncOneResponse (CASSANDRA-5690)
 * fix schema-related trigger issues (CASSANDRA-5774)
 * Better validation when accessing CQL3 table from thrift (CASSANDRA-5138)
 * Fix assertion error during repair (CASSANDRA-5801)
 * Fix range tombstone bug (CASSANDRA-5805)
 * DC-local CAS (CASSANDRA-5797)
 * Add a native_protocol_version column to the system.local table (CASSANRDA-5819)
 * Use index_interval from cassandra.yaml when upgraded (CASSANDRA-5822)
 * Fix buffer underflow on socket close (CASSANDRA-5792)
Merged from 1.2:
 * Fix reading DeletionTime from 1.1-format sstables (CASSANDRA-5814)
 * cqlsh: add collections support to COPY (CASSANDRA-5698)
 * retry important messages for any IOException (CASSANDRA-5804)
 * Allow empty IN relations in SELECT/UPDATE/DELETE statements (CASSANDRA-5626)
 * cqlsh: fix crashing on Windows due to libedit detection (CASSANDRA-5812)
 * fix bulk-loading compressed sstables (CASSANDRA-5820)
 * (Hadoop) fix quoting in CqlPagingRecordReader and CqlRecordWriter
   (CASSANDRA-5824)
 * update default LCS sstable size to 160MB (CASSANDRA-5727)
 * Allow compacting 2Is via nodetool (CASSANDRA-5670)
 * Hex-encode non-String keys in OPP (CASSANDRA-5793)
 * nodetool history logging (CASSANDRA-5823)
 * (Hadoop) fix support for Thrift tables in CqlPagingRecordReader
   (CASSANDRA-5752)
 * add "all time blocked" to StatusLogger output (CASSANDRA-5825)
 * Future-proof inter-major-version schema migrations (CASSANDRA-5845)
 * (Hadoop) add CqlPagingRecordReader support for ReversedType in Thrift table
   (CASSANDRA-5718)
 * Add -no-snapshot option to scrub (CASSANDRA-5891)
 * Fix to support off heap bloom filters size greater than 2 GB (CASSANDRA-5903)
 * Properly handle parsing huge map and set literals (CASSANDRA-5893)
 * Fix LCS L0 compaction may overlap in L1 (CASSANDRA-5907)
 * New sstablesplit tool to split large sstables offline (CASSANDRA-4766)
 * Fix potential deadlock in native protocol server (CASSANDRA-5926)
 * Disallow incompatible type change in CQL3 (CASSANDRA-5882)
Merged from 1.1:
 * Correctly validate sparse composite cells in scrub (CASSANDRA-5855)


2.0.0-beta2
 * Replace countPendingHints with Hints Created metric (CASSANDRA-5746)
 * Allow nodetool with no args, and with help to run without a server (CASSANDRA-5734)
 * Cleanup AbstractType/TypeSerializer classes (CASSANDRA-5744)
 * Remove unimplemented cli option schema-mwt (CASSANDRA-5754)
 * Support range tombstones in thrift (CASSANDRA-5435)
 * Normalize table-manipulating CQL3 statements' class names (CASSANDRA-5759)
 * cqlsh: add missing table options to DESCRIBE output (CASSANDRA-5749)
 * Fix assertion error during repair (CASSANDRA-5757)
 * Fix bulkloader (CASSANDRA-5542)
 * Add LZ4 compression to the native protocol (CASSANDRA-5765)
 * Fix bugs in the native protocol v2 (CASSANDRA-5770)
 * CAS on 'primary key only' table (CASSANDRA-5715)
 * Support streaming SSTables of old versions (CASSANDRA-5772)
 * Always respect protocol version in native protocol (CASSANDRA-5778)
 * Fix ConcurrentModificationException during streaming (CASSANDRA-5782)
 * Update deletion timestamp in Commit#updatesWithPaxosTime (CASSANDRA-5787)
 * Thrift cas() method crashes if input columns are not sorted (CASSANDRA-5786)
 * Order columns names correctly when querying for CAS (CASSANDRA-5788)
 * Fix streaming retry (CASSANDRA-5775)
Merged from 1.2:
 * if no seeds can be a reached a node won't start in a ring by itself (CASSANDRA-5768)
 * add cassandra.unsafesystem property (CASSANDRA-5704)
 * (Hadoop) quote identifiers in CqlPagingRecordReader (CASSANDRA-5763)
 * Add replace_node functionality for vnodes (CASSANDRA-5337)
 * Add timeout events to query traces (CASSANDRA-5520)
 * Fix serialization of the LEFT gossip value (CASSANDRA-5696)
 * Pig: support for cql3 tables (CASSANDRA-5234)
 * Fix skipping range tombstones with reverse queries (CASSANDRA-5712)
 * Expire entries out of ThriftSessionManager (CASSANDRA-5719)
 * Don't keep ancestor information in memory (CASSANDRA-5342)
 * Expose native protocol server status in nodetool info (CASSANDRA-5735)
 * Fix pathetic performance of range tombstones (CASSANDRA-5677)
 * Fix querying with an empty (impossible) range (CASSANDRA-5573)
 * cqlsh: handle CUSTOM 2i in DESCRIBE output (CASSANDRA-5760)
 * Fix minor bug in Range.intersects(Bound) (CASSANDRA-5771)
 * cqlsh: handle disabled compression in DESCRIBE output (CASSANDRA-5766)
 * Ensure all UP events are notified on the native protocol (CASSANDRA-5769)
 * Fix formatting of sstable2json with multiple -k arguments (CASSANDRA-5781)
 * Don't rely on row marker for queries in general to hide lost markers
   after TTL expires (CASSANDRA-5762)
 * Sort nodetool help output (CASSANDRA-5776)
 * Fix column expiring during 2 phases compaction (CASSANDRA-5799)
 * now() is being rejected in INSERTs when inside collections (CASSANDRA-5795)


2.0.0-beta1
 * Add support for indexing clustered columns (CASSANDRA-5125)
 * Removed on-heap row cache (CASSANDRA-5348)
 * use nanotime consistently for node-local timeouts (CASSANDRA-5581)
 * Avoid unnecessary second pass on name-based queries (CASSANDRA-5577)
 * Experimental triggers (CASSANDRA-1311)
 * JEMalloc support for off-heap allocation (CASSANDRA-3997)
 * Single-pass compaction (CASSANDRA-4180)
 * Removed token range bisection (CASSANDRA-5518)
 * Removed compatibility with pre-1.2.5 sstables and network messages
   (CASSANDRA-5511)
 * removed PBSPredictor (CASSANDRA-5455)
 * CAS support (CASSANDRA-5062, 5441, 5442, 5443, 5619, 5667)
 * Leveled compaction performs size-tiered compactions in L0
   (CASSANDRA-5371, 5439)
 * Add yaml network topology snitch for mixed ec2/other envs (CASSANDRA-5339)
 * Log when a node is down longer than the hint window (CASSANDRA-4554)
 * Optimize tombstone creation for ExpiringColumns (CASSANDRA-4917)
 * Improve LeveledScanner work estimation (CASSANDRA-5250, 5407)
 * Replace compaction lock with runWithCompactionsDisabled (CASSANDRA-3430)
 * Change Message IDs to ints (CASSANDRA-5307)
 * Move sstable level information into the Stats component, removing the
   need for a separate Manifest file (CASSANDRA-4872)
 * avoid serializing to byte[] on commitlog append (CASSANDRA-5199)
 * make index_interval configurable per columnfamily (CASSANDRA-3961, CASSANDRA-5650)
 * add default_time_to_live (CASSANDRA-3974)
 * add memtable_flush_period_in_ms (CASSANDRA-4237)
 * replace supercolumns internally by composites (CASSANDRA-3237, 5123)
 * upgrade thrift to 0.9.0 (CASSANDRA-3719)
 * drop unnecessary keyspace parameter from user-defined compaction API
   (CASSANDRA-5139)
 * more robust solution to incomplete compactions + counters (CASSANDRA-5151)
 * Change order of directory searching for c*.in.sh (CASSANDRA-3983)
 * Add tool to reset SSTable compaction level for LCS (CASSANDRA-5271)
 * Allow custom configuration loader (CASSANDRA-5045)
 * Remove memory emergency pressure valve logic (CASSANDRA-3534)
 * Reduce request latency with eager retry (CASSANDRA-4705)
 * cqlsh: Remove ASSUME command (CASSANDRA-5331)
 * Rebuild BF when loading sstables if bloom_filter_fp_chance
   has changed since compaction (CASSANDRA-5015)
 * remove row-level bloom filters (CASSANDRA-4885)
 * Change Kernel Page Cache skipping into row preheating (disabled by default)
   (CASSANDRA-4937)
 * Improve repair by deciding on a gcBefore before sending
   out TreeRequests (CASSANDRA-4932)
 * Add an official way to disable compactions (CASSANDRA-5074)
 * Reenable ALTER TABLE DROP with new semantics (CASSANDRA-3919)
 * Add binary protocol versioning (CASSANDRA-5436)
 * Swap THshaServer for TThreadedSelectorServer (CASSANDRA-5530)
 * Add alias support to SELECT statement (CASSANDRA-5075)
 * Don't create empty RowMutations in CommitLogReplayer (CASSANDRA-5541)
 * Use range tombstones when dropping cfs/columns from schema (CASSANDRA-5579)
 * cqlsh: drop CQL2/CQL3-beta support (CASSANDRA-5585)
 * Track max/min column names in sstables to be able to optimize slice
   queries (CASSANDRA-5514, CASSANDRA-5595, CASSANDRA-5600)
 * Binary protocol: allow batching already prepared statements (CASSANDRA-4693)
 * Allow preparing timestamp, ttl and limit in CQL3 queries (CASSANDRA-4450)
 * Support native link w/o JNA in Java7 (CASSANDRA-3734)
 * Use SASL authentication in binary protocol v2 (CASSANDRA-5545)
 * Replace Thrift HsHa with LMAX Disruptor based implementation (CASSANDRA-5582)
 * cqlsh: Add row count to SELECT output (CASSANDRA-5636)
 * Include a timestamp with all read commands to determine column expiration
   (CASSANDRA-5149)
 * Streaming 2.0 (CASSANDRA-5286, 5699)
 * Conditional create/drop ks/table/index statements in CQL3 (CASSANDRA-2737)
 * more pre-table creation property validation (CASSANDRA-5693)
 * Redesign repair messages (CASSANDRA-5426)
 * Fix ALTER RENAME post-5125 (CASSANDRA-5702)
 * Disallow renaming a 2ndary indexed column (CASSANDRA-5705)
 * Rename Table to Keyspace (CASSANDRA-5613)
 * Ensure changing column_index_size_in_kb on different nodes don't corrupt the
   sstable (CASSANDRA-5454)
 * Move resultset type information into prepare, not execute (CASSANDRA-5649)
 * Auto paging in binary protocol (CASSANDRA-4415, 5714)
 * Don't tie client side use of AbstractType to JDBC (CASSANDRA-4495)
 * Adds new TimestampType to replace DateType (CASSANDRA-5723, CASSANDRA-5729)
Merged from 1.2:
 * make starting native protocol server idempotent (CASSANDRA-5728)
 * Fix loading key cache when a saved entry is no longer valid (CASSANDRA-5706)
 * Fix serialization of the LEFT gossip value (CASSANDRA-5696)
 * cqlsh: Don't show 'null' in place of empty values (CASSANDRA-5675)
 * Race condition in detecting version on a mixed 1.1/1.2 cluster
   (CASSANDRA-5692)
 * Fix skipping range tombstones with reverse queries (CASSANDRA-5712)
 * Expire entries out of ThriftSessionManager (CASSANRDA-5719)
 * Don't keep ancestor information in memory (CASSANDRA-5342)
 * cqlsh: fix handling of semicolons inside BATCH queries (CASSANDRA-5697)


1.2.6
 * Fix tracing when operation completes before all responses arrive
   (CASSANDRA-5668)
 * Fix cross-DC mutation forwarding (CASSANDRA-5632)
 * Reduce SSTableLoader memory usage (CASSANDRA-5555)
 * Scale hinted_handoff_throttle_in_kb to cluster size (CASSANDRA-5272)
 * (Hadoop) Add CQL3 input/output formats (CASSANDRA-4421, 5622)
 * (Hadoop) Fix InputKeyRange in CFIF (CASSANDRA-5536)
 * Fix dealing with ridiculously large max sstable sizes in LCS (CASSANDRA-5589)
 * Ignore pre-truncate hints (CASSANDRA-4655)
 * Move System.exit on OOM into a separate thread (CASSANDRA-5273)
 * Write row markers when serializing schema (CASSANDRA-5572)
 * Check only SSTables for the requested range when streaming (CASSANDRA-5569)
 * Improve batchlog replay behavior and hint ttl handling (CASSANDRA-5314)
 * Exclude localTimestamp from validation for tombstones (CASSANDRA-5398)
 * cqlsh: add custom prompt support (CASSANDRA-5539)
 * Reuse prepared statements in hot auth queries (CASSANDRA-5594)
 * cqlsh: add vertical output option (see EXPAND) (CASSANDRA-5597)
 * Add a rate limit option to stress (CASSANDRA-5004)
 * have BulkLoader ignore snapshots directories (CASSANDRA-5587)
 * fix SnitchProperties logging context (CASSANDRA-5602)
 * Expose whether jna is enabled and memory is locked via JMX (CASSANDRA-5508)
 * cqlsh: fix COPY FROM with ReversedType (CASSANDRA-5610)
 * Allow creating CUSTOM indexes on collections (CASSANDRA-5615)
 * Evaluate now() function at execution time (CASSANDRA-5616)
 * Expose detailed read repair metrics (CASSANDRA-5618)
 * Correct blob literal + ReversedType parsing (CASSANDRA-5629)
 * Allow GPFS to prefer the internal IP like EC2MRS (CASSANDRA-5630)
 * fix help text for -tspw cassandra-cli (CASSANDRA-5643)
 * don't throw away initial causes exceptions for internode encryption issues
   (CASSANDRA-5644)
 * Fix message spelling errors for cql select statements (CASSANDRA-5647)
 * Suppress custom exceptions thru jmx (CASSANDRA-5652)
 * Update CREATE CUSTOM INDEX syntax (CASSANDRA-5639)
 * Fix PermissionDetails.equals() method (CASSANDRA-5655)
 * Never allow partition key ranges in CQL3 without token() (CASSANDRA-5666)
 * Gossiper incorrectly drops AppState for an upgrading node (CASSANDRA-5660)
 * Connection thrashing during multi-region ec2 during upgrade, due to
   messaging version (CASSANDRA-5669)
 * Avoid over reconnecting in EC2MRS (CASSANDRA-5678)
 * Fix ReadResponseSerializer.serializedSize() for digest reads (CASSANDRA-5476)
 * allow sstable2json on 2i CFs (CASSANDRA-5694)
Merged from 1.1:
 * Remove buggy thrift max message length option (CASSANDRA-5529)
 * Fix NPE in Pig's widerow mode (CASSANDRA-5488)
 * Add split size parameter to Pig and disable split combination (CASSANDRA-5544)


1.2.5
 * make BytesToken.toString only return hex bytes (CASSANDRA-5566)
 * Ensure that submitBackground enqueues at least one task (CASSANDRA-5554)
 * fix 2i updates with identical values and timestamps (CASSANDRA-5540)
 * fix compaction throttling bursty-ness (CASSANDRA-4316)
 * reduce memory consumption of IndexSummary (CASSANDRA-5506)
 * remove per-row column name bloom filters (CASSANDRA-5492)
 * Include fatal errors in trace events (CASSANDRA-5447)
 * Ensure that PerRowSecondaryIndex is notified of row-level deletes
   (CASSANDRA-5445)
 * Allow empty blob literals in CQL3 (CASSANDRA-5452)
 * Fix streaming RangeTombstones at column index boundary (CASSANDRA-5418)
 * Fix preparing statements when current keyspace is not set (CASSANDRA-5468)
 * Fix SemanticVersion.isSupportedBy minor/patch handling (CASSANDRA-5496)
 * Don't provide oldCfId for post-1.1 system cfs (CASSANDRA-5490)
 * Fix primary range ignores replication strategy (CASSANDRA-5424)
 * Fix shutdown of binary protocol server (CASSANDRA-5507)
 * Fix repair -snapshot not working (CASSANDRA-5512)
 * Set isRunning flag later in binary protocol server (CASSANDRA-5467)
 * Fix use of CQL3 functions with descending clustering order (CASSANDRA-5472)
 * Disallow renaming columns one at a time for thrift table in CQL3
   (CASSANDRA-5531)
 * cqlsh: add CLUSTERING ORDER BY support to DESCRIBE (CASSANDRA-5528)
 * Add custom secondary index support to CQL3 (CASSANDRA-5484)
 * Fix repair hanging silently on unexpected error (CASSANDRA-5229)
 * Fix Ec2Snitch regression introduced by CASSANDRA-5171 (CASSANDRA-5432)
 * Add nodetool enablebackup/disablebackup (CASSANDRA-5556)
 * cqlsh: fix DESCRIBE after case insensitive USE (CASSANDRA-5567)
Merged from 1.1
 * Add retry mechanism to OTC for non-droppable_verbs (CASSANDRA-5393)
 * Use allocator information to improve memtable memory usage estimate
   (CASSANDRA-5497)
 * Fix trying to load deleted row into row cache on startup (CASSANDRA-4463)
 * fsync leveled manifest to avoid corruption (CASSANDRA-5535)
 * Fix Bound intersection computation (CASSANDRA-5551)
 * sstablescrub now respects max memory size in cassandra.in.sh (CASSANDRA-5562)


1.2.4
 * Ensure that PerRowSecondaryIndex updates see the most recent values
   (CASSANDRA-5397)
 * avoid duplicate index entries ind PrecompactedRow and
   ParallelCompactionIterable (CASSANDRA-5395)
 * remove the index entry on oldColumn when new column is a tombstone
   (CASSANDRA-5395)
 * Change default stream throughput from 400 to 200 mbps (CASSANDRA-5036)
 * Gossiper logs DOWN for symmetry with UP (CASSANDRA-5187)
 * Fix mixing prepared statements between keyspaces (CASSANDRA-5352)
 * Fix consistency level during bootstrap - strike 3 (CASSANDRA-5354)
 * Fix transposed arguments in AlreadyExistsException (CASSANDRA-5362)
 * Improve asynchronous hint delivery (CASSANDRA-5179)
 * Fix Guava dependency version (12.0 -> 13.0.1) for Maven (CASSANDRA-5364)
 * Validate that provided CQL3 collection value are < 64K (CASSANDRA-5355)
 * Make upgradeSSTable skip current version sstables by default (CASSANDRA-5366)
 * Optimize min/max timestamp collection (CASSANDRA-5373)
 * Invalid streamId in cql binary protocol when using invalid CL
   (CASSANDRA-5164)
 * Fix validation for IN where clauses with collections (CASSANDRA-5376)
 * Copy resultSet on count query to avoid ConcurrentModificationException
   (CASSANDRA-5382)
 * Correctly typecheck in CQL3 even with ReversedType (CASSANDRA-5386)
 * Fix streaming compressed files when using encryption (CASSANDRA-5391)
 * cassandra-all 1.2.0 pom missing netty dependency (CASSANDRA-5392)
 * Fix writetime/ttl functions on null values (CASSANDRA-5341)
 * Fix NPE during cql3 select with token() (CASSANDRA-5404)
 * IndexHelper.skipBloomFilters won't skip non-SHA filters (CASSANDRA-5385)
 * cqlsh: Print maps ordered by key, sort sets (CASSANDRA-5413)
 * Add null syntax support in CQL3 for inserts (CASSANDRA-3783)
 * Allow unauthenticated set_keyspace() calls (CASSANDRA-5423)
 * Fix potential incremental backups race (CASSANDRA-5410)
 * Fix prepared BATCH statements with batch-level timestamps (CASSANDRA-5415)
 * Allow overriding superuser setup delay (CASSANDRA-5430)
 * cassandra-shuffle with JMX usernames and passwords (CASSANDRA-5431)
Merged from 1.1:
 * cli: Quote ks and cf names in schema output when needed (CASSANDRA-5052)
 * Fix bad default for min/max timestamp in SSTableMetadata (CASSANDRA-5372)
 * Fix cf name extraction from manifest in Directories.migrateFile()
   (CASSANDRA-5242)
 * Support pluggable internode authentication (CASSANDRA-5401)


1.2.3
 * add check for sstable overlap within a level on startup (CASSANDRA-5327)
 * replace ipv6 colons in jmx object names (CASSANDRA-5298, 5328)
 * Avoid allocating SSTableBoundedScanner during repair when the range does
   not intersect the sstable (CASSANDRA-5249)
 * Don't lowercase property map keys (this breaks NTS) (CASSANDRA-5292)
 * Fix composite comparator with super columns (CASSANDRA-5287)
 * Fix insufficient validation of UPDATE queries against counter cfs
   (CASSANDRA-5300)
 * Fix PropertyFileSnitch default DC/Rack behavior (CASSANDRA-5285)
 * Handle null values when executing prepared statement (CASSANDRA-5081)
 * Add netty to pom dependencies (CASSANDRA-5181)
 * Include type arguments in Thrift CQLPreparedResult (CASSANDRA-5311)
 * Fix compaction not removing columns when bf_fp_ratio is 1 (CASSANDRA-5182)
 * cli: Warn about missing CQL3 tables in schema descriptions (CASSANDRA-5309)
 * Re-enable unknown option in replication/compaction strategies option for
   backward compatibility (CASSANDRA-4795)
 * Add binary protocol support to stress (CASSANDRA-4993)
 * cqlsh: Fix COPY FROM value quoting and null handling (CASSANDRA-5305)
 * Fix repair -pr for vnodes (CASSANDRA-5329)
 * Relax CL for auth queries for non-default users (CASSANDRA-5310)
 * Fix AssertionError during repair (CASSANDRA-5245)
 * Don't announce migrations to pre-1.2 nodes (CASSANDRA-5334)
Merged from 1.1:
 * Update offline scrub for 1.0 -> 1.1 directory structure (CASSANDRA-5195)
 * add tmp flag to Descriptor hashcode (CASSANDRA-4021)
 * fix logging of "Found table data in data directories" when only system tables
   are present (CASSANDRA-5289)
 * cli: Add JMX authentication support (CASSANDRA-5080)
 * nodetool: ability to repair specific range (CASSANDRA-5280)
 * Fix possible assertion triggered in SliceFromReadCommand (CASSANDRA-5284)
 * cqlsh: Add inet type support on Windows (ipv4-only) (CASSANDRA-4801)
 * Fix race when initializing ColumnFamilyStore (CASSANDRA-5350)
 * Add UseTLAB JVM flag (CASSANDRA-5361)


1.2.2
 * fix potential for multiple concurrent compactions of the same sstables
   (CASSANDRA-5256)
 * avoid no-op caching of byte[] on commitlog append (CASSANDRA-5199)
 * fix symlinks under data dir not working (CASSANDRA-5185)
 * fix bug in compact storage metadata handling (CASSANDRA-5189)
 * Validate login for USE queries (CASSANDRA-5207)
 * cli: remove default username and password (CASSANDRA-5208)
 * configure populate_io_cache_on_flush per-CF (CASSANDRA-4694)
 * allow configuration of internode socket buffer (CASSANDRA-3378)
 * Make sstable directory picking blacklist-aware again (CASSANDRA-5193)
 * Correctly expire gossip states for edge cases (CASSANDRA-5216)
 * Improve handling of directory creation failures (CASSANDRA-5196)
 * Expose secondary indicies to the rest of nodetool (CASSANDRA-4464)
 * Binary protocol: avoid sending notification for 0.0.0.0 (CASSANDRA-5227)
 * add UseCondCardMark XX jvm settings on jdk 1.7 (CASSANDRA-4366)
 * CQL3 refactor to allow conversion function (CASSANDRA-5226)
 * Fix drop of sstables in some circumstance (CASSANDRA-5232)
 * Implement caching of authorization results (CASSANDRA-4295)
 * Add support for LZ4 compression (CASSANDRA-5038)
 * Fix missing columns in wide rows queries (CASSANDRA-5225)
 * Simplify auth setup and make system_auth ks alterable (CASSANDRA-5112)
 * Stop compactions from hanging during bootstrap (CASSANDRA-5244)
 * fix compressed streaming sending extra chunk (CASSANDRA-5105)
 * Add CQL3-based implementations of IAuthenticator and IAuthorizer
   (CASSANDRA-4898)
 * Fix timestamp-based tomstone removal logic (CASSANDRA-5248)
 * cli: Add JMX authentication support (CASSANDRA-5080)
 * Fix forceFlush behavior (CASSANDRA-5241)
 * cqlsh: Add username autocompletion (CASSANDRA-5231)
 * Fix CQL3 composite partition key error (CASSANDRA-5240)
 * Allow IN clause on last clustering key (CASSANDRA-5230)
Merged from 1.1:
 * fix start key/end token validation for wide row iteration (CASSANDRA-5168)
 * add ConfigHelper support for Thrift frame and max message sizes (CASSANDRA-5188)
 * fix nodetool repair not fail on node down (CASSANDRA-5203)
 * always collect tombstone hints (CASSANDRA-5068)
 * Fix error when sourcing file in cqlsh (CASSANDRA-5235)


1.2.1
 * stream undelivered hints on decommission (CASSANDRA-5128)
 * GossipingPropertyFileSnitch loads saved dc/rack info if needed (CASSANDRA-5133)
 * drain should flush system CFs too (CASSANDRA-4446)
 * add inter_dc_tcp_nodelay setting (CASSANDRA-5148)
 * re-allow wrapping ranges for start_token/end_token range pairitspwng (CASSANDRA-5106)
 * fix validation compaction of empty rows (CASSANDRA-5136)
 * nodetool methods to enable/disable hint storage/delivery (CASSANDRA-4750)
 * disallow bloom filter false positive chance of 0 (CASSANDRA-5013)
 * add threadpool size adjustment methods to JMXEnabledThreadPoolExecutor and
   CompactionManagerMBean (CASSANDRA-5044)
 * fix hinting for dropped local writes (CASSANDRA-4753)
 * off-heap cache doesn't need mutable column container (CASSANDRA-5057)
 * apply disk_failure_policy to bad disks on initial directory creation
   (CASSANDRA-4847)
 * Optimize name-based queries to use ArrayBackedSortedColumns (CASSANDRA-5043)
 * Fall back to old manifest if most recent is unparseable (CASSANDRA-5041)
 * pool [Compressed]RandomAccessReader objects on the partitioned read path
   (CASSANDRA-4942)
 * Add debug logging to list filenames processed by Directories.migrateFile
   method (CASSANDRA-4939)
 * Expose black-listed directories via JMX (CASSANDRA-4848)
 * Log compaction merge counts (CASSANDRA-4894)
 * Minimize byte array allocation by AbstractData{Input,Output} (CASSANDRA-5090)
 * Add SSL support for the binary protocol (CASSANDRA-5031)
 * Allow non-schema system ks modification for shuffle to work (CASSANDRA-5097)
 * cqlsh: Add default limit to SELECT statements (CASSANDRA-4972)
 * cqlsh: fix DESCRIBE for 1.1 cfs in CQL3 (CASSANDRA-5101)
 * Correctly gossip with nodes >= 1.1.7 (CASSANDRA-5102)
 * Ensure CL guarantees on digest mismatch (CASSANDRA-5113)
 * Validate correctly selects on composite partition key (CASSANDRA-5122)
 * Fix exception when adding collection (CASSANDRA-5117)
 * Handle states for non-vnode clusters correctly (CASSANDRA-5127)
 * Refuse unrecognized replication and compaction strategy options (CASSANDRA-4795)
 * Pick the correct value validator in sstable2json for cql3 tables (CASSANDRA-5134)
 * Validate login for describe_keyspace, describe_keyspaces and set_keyspace
   (CASSANDRA-5144)
 * Fix inserting empty maps (CASSANDRA-5141)
 * Don't remove tokens from System table for node we know (CASSANDRA-5121)
 * fix streaming progress report for compresed files (CASSANDRA-5130)
 * Coverage analysis for low-CL queries (CASSANDRA-4858)
 * Stop interpreting dates as valid timeUUID value (CASSANDRA-4936)
 * Adds E notation for floating point numbers (CASSANDRA-4927)
 * Detect (and warn) unintentional use of the cql2 thrift methods when cql3 was
   intended (CASSANDRA-5172)
 * cli: Quote ks and cf names in schema output when needed (CASSANDRA-5052)
 * Fix cf name extraction from manifest in Directories.migrateFile() (CASSANDRA-5242)
 * Replace mistaken usage of commons-logging with slf4j (CASSANDRA-5464)
 * Ensure Jackson dependency matches lib (CASSANDRA-5126)
 * Expose droppable tombstone ratio stats over JMX (CASSANDRA-5159)
Merged from 1.1:
 * Simplify CompressedRandomAccessReader to work around JDK FD bug (CASSANDRA-5088)
 * Improve handling a changing target throttle rate mid-compaction (CASSANDRA-5087)
 * Pig: correctly decode row keys in widerow mode (CASSANDRA-5098)
 * nodetool repair command now prints progress (CASSANDRA-4767)
 * fix user defined compaction to run against 1.1 data directory (CASSANDRA-5118)
 * Fix CQL3 BATCH authorization caching (CASSANDRA-5145)
 * fix get_count returns incorrect value with TTL (CASSANDRA-5099)
 * better handling for mid-compaction failure (CASSANDRA-5137)
 * convert default marshallers list to map for better readability (CASSANDRA-5109)
 * fix ConcurrentModificationException in getBootstrapSource (CASSANDRA-5170)
 * fix sstable maxtimestamp for row deletes and pre-1.1.1 sstables (CASSANDRA-5153)
 * Fix thread growth on node removal (CASSANDRA-5175)
 * Make Ec2Region's datacenter name configurable (CASSANDRA-5155)


1.2.0
 * Disallow counters in collections (CASSANDRA-5082)
 * cqlsh: add unit tests (CASSANDRA-3920)
 * fix default bloom_filter_fp_chance for LeveledCompactionStrategy (CASSANDRA-5093)
Merged from 1.1:
 * add validation for get_range_slices with start_key and end_token (CASSANDRA-5089)


1.2.0-rc2
 * fix nodetool ownership display with vnodes (CASSANDRA-5065)
 * cqlsh: add DESCRIBE KEYSPACES command (CASSANDRA-5060)
 * Fix potential infinite loop when reloading CFS (CASSANDRA-5064)
 * Fix SimpleAuthorizer example (CASSANDRA-5072)
 * cqlsh: force CL.ONE for tracing and system.schema* queries (CASSANDRA-5070)
 * Includes cassandra-shuffle in the debian package (CASSANDRA-5058)
Merged from 1.1:
 * fix multithreaded compaction deadlock (CASSANDRA-4492)
 * fix temporarily missing schema after upgrade from pre-1.1.5 (CASSANDRA-5061)
 * Fix ALTER TABLE overriding compression options with defaults
   (CASSANDRA-4996, 5066)
 * fix specifying and altering crc_check_chance (CASSANDRA-5053)
 * fix Murmur3Partitioner ownership% calculation (CASSANDRA-5076)
 * Don't expire columns sooner than they should in 2ndary indexes (CASSANDRA-5079)


1.2-rc1
 * rename rpc_timeout settings to request_timeout (CASSANDRA-5027)
 * add BF with 0.1 FP to LCS by default (CASSANDRA-5029)
 * Fix preparing insert queries (CASSANDRA-5016)
 * Fix preparing queries with counter increment (CASSANDRA-5022)
 * Fix preparing updates with collections (CASSANDRA-5017)
 * Don't generate UUID based on other node address (CASSANDRA-5002)
 * Fix message when trying to alter a clustering key type (CASSANDRA-5012)
 * Update IAuthenticator to match the new IAuthorizer (CASSANDRA-5003)
 * Fix inserting only a key in CQL3 (CASSANDRA-5040)
 * Fix CQL3 token() function when used with strings (CASSANDRA-5050)
Merged from 1.1:
 * reduce log spam from invalid counter shards (CASSANDRA-5026)
 * Improve schema propagation performance (CASSANDRA-5025)
 * Fix for IndexHelper.IndexFor throws OOB Exception (CASSANDRA-5030)
 * cqlsh: make it possible to describe thrift CFs (CASSANDRA-4827)
 * cqlsh: fix timestamp formatting on some platforms (CASSANDRA-5046)


1.2-beta3
 * make consistency level configurable in cqlsh (CASSANDRA-4829)
 * fix cqlsh rendering of blob fields (CASSANDRA-4970)
 * fix cqlsh DESCRIBE command (CASSANDRA-4913)
 * save truncation position in system table (CASSANDRA-4906)
 * Move CompressionMetadata off-heap (CASSANDRA-4937)
 * allow CLI to GET cql3 columnfamily data (CASSANDRA-4924)
 * Fix rare race condition in getExpireTimeForEndpoint (CASSANDRA-4402)
 * acquire references to overlapping sstables during compaction so bloom filter
   doesn't get free'd prematurely (CASSANDRA-4934)
 * Don't share slice query filter in CQL3 SelectStatement (CASSANDRA-4928)
 * Separate tracing from Log4J (CASSANDRA-4861)
 * Exclude gcable tombstones from merkle-tree computation (CASSANDRA-4905)
 * Better printing of AbstractBounds for tracing (CASSANDRA-4931)
 * Optimize mostRecentTombstone check in CC.collectAllData (CASSANDRA-4883)
 * Change stream session ID to UUID to avoid collision from same node (CASSANDRA-4813)
 * Use Stats.db when bulk loading if present (CASSANDRA-4957)
 * Skip repair on system_trace and keyspaces with RF=1 (CASSANDRA-4956)
 * (cql3) Remove arbitrary SELECT limit (CASSANDRA-4918)
 * Correctly handle prepared operation on collections (CASSANDRA-4945)
 * Fix CQL3 LIMIT (CASSANDRA-4877)
 * Fix Stress for CQL3 (CASSANDRA-4979)
 * Remove cassandra specific exceptions from JMX interface (CASSANDRA-4893)
 * (CQL3) Force using ALLOW FILTERING on potentially inefficient queries (CASSANDRA-4915)
 * (cql3) Fix adding column when the table has collections (CASSANDRA-4982)
 * (cql3) Fix allowing collections with compact storage (CASSANDRA-4990)
 * (cql3) Refuse ttl/writetime function on collections (CASSANDRA-4992)
 * Replace IAuthority with new IAuthorizer (CASSANDRA-4874)
 * clqsh: fix KEY pseudocolumn escaping when describing Thrift tables
   in CQL3 mode (CASSANDRA-4955)
 * add basic authentication support for Pig CassandraStorage (CASSANDRA-3042)
 * fix CQL2 ALTER TABLE compaction_strategy_class altering (CASSANDRA-4965)
Merged from 1.1:
 * Fall back to old describe_splits if d_s_ex is not available (CASSANDRA-4803)
 * Improve error reporting when streaming ranges fail (CASSANDRA-5009)
 * Fix cqlsh timestamp formatting of timezone info (CASSANDRA-4746)
 * Fix assertion failure with leveled compaction (CASSANDRA-4799)
 * Check for null end_token in get_range_slice (CASSANDRA-4804)
 * Remove all remnants of removed nodes (CASSANDRA-4840)
 * Add aut-reloading of the log4j file in debian package (CASSANDRA-4855)
 * Fix estimated row cache entry size (CASSANDRA-4860)
 * reset getRangeSlice filter after finishing a row for get_paged_slice
   (CASSANDRA-4919)
 * expunge row cache post-truncate (CASSANDRA-4940)
 * Allow static CF definition with compact storage (CASSANDRA-4910)
 * Fix endless loop/compaction of schema_* CFs due to broken timestamps (CASSANDRA-4880)
 * Fix 'wrong class type' assertion in CounterColumn (CASSANDRA-4976)


1.2-beta2
 * fp rate of 1.0 disables BF entirely; LCS defaults to 1.0 (CASSANDRA-4876)
 * off-heap bloom filters for row keys (CASSANDRA_4865)
 * add extension point for sstable components (CASSANDRA-4049)
 * improve tracing output (CASSANDRA-4852, 4862)
 * make TRACE verb droppable (CASSANDRA-4672)
 * fix BulkLoader recognition of CQL3 columnfamilies (CASSANDRA-4755)
 * Sort commitlog segments for replay by id instead of mtime (CASSANDRA-4793)
 * Make hint delivery asynchronous (CASSANDRA-4761)
 * Pluggable Thrift transport factories for CLI and cqlsh (CASSANDRA-4609, 4610)
 * cassandra-cli: allow Double value type to be inserted to a column (CASSANDRA-4661)
 * Add ability to use custom TServerFactory implementations (CASSANDRA-4608)
 * optimize batchlog flushing to skip successful batches (CASSANDRA-4667)
 * include metadata for system keyspace itself in schema tables (CASSANDRA-4416)
 * add check to PropertyFileSnitch to verify presence of location for
   local node (CASSANDRA-4728)
 * add PBSPredictor consistency modeler (CASSANDRA-4261)
 * remove vestiges of Thrift unframed mode (CASSANDRA-4729)
 * optimize single-row PK lookups (CASSANDRA-4710)
 * adjust blockFor calculation to account for pending ranges due to node
   movement (CASSANDRA-833)
 * Change CQL version to 3.0.0 and stop accepting 3.0.0-beta1 (CASSANDRA-4649)
 * (CQL3) Make prepared statement global instead of per connection
   (CASSANDRA-4449)
 * Fix scrubbing of CQL3 created tables (CASSANDRA-4685)
 * (CQL3) Fix validation when using counter and regular columns in the same
   table (CASSANDRA-4706)
 * Fix bug starting Cassandra with simple authentication (CASSANDRA-4648)
 * Add support for batchlog in CQL3 (CASSANDRA-4545, 4738)
 * Add support for multiple column family outputs in CFOF (CASSANDRA-4208)
 * Support repairing only the local DC nodes (CASSANDRA-4747)
 * Use rpc_address for binary protocol and change default port (CASSANDRA-4751)
 * Fix use of collections in prepared statements (CASSANDRA-4739)
 * Store more information into peers table (CASSANDRA-4351, 4814)
 * Configurable bucket size for size tiered compaction (CASSANDRA-4704)
 * Run leveled compaction in parallel (CASSANDRA-4310)
 * Fix potential NPE during CFS reload (CASSANDRA-4786)
 * Composite indexes may miss results (CASSANDRA-4796)
 * Move consistency level to the protocol level (CASSANDRA-4734, 4824)
 * Fix Subcolumn slice ends not respected (CASSANDRA-4826)
 * Fix Assertion error in cql3 select (CASSANDRA-4783)
 * Fix list prepend logic (CQL3) (CASSANDRA-4835)
 * Add booleans as literals in CQL3 (CASSANDRA-4776)
 * Allow renaming PK columns in CQL3 (CASSANDRA-4822)
 * Fix binary protocol NEW_NODE event (CASSANDRA-4679)
 * Fix potential infinite loop in tombstone compaction (CASSANDRA-4781)
 * Remove system tables accounting from schema (CASSANDRA-4850)
 * (cql3) Force provided columns in clustering key order in
   'CLUSTERING ORDER BY' (CASSANDRA-4881)
 * Fix composite index bug (CASSANDRA-4884)
 * Fix short read protection for CQL3 (CASSANDRA-4882)
 * Add tracing support to the binary protocol (CASSANDRA-4699)
 * (cql3) Don't allow prepared marker inside collections (CASSANDRA-4890)
 * Re-allow order by on non-selected columns (CASSANDRA-4645)
 * Bug when composite index is created in a table having collections (CASSANDRA-4909)
 * log index scan subject in CompositesSearcher (CASSANDRA-4904)
Merged from 1.1:
 * add get[Row|Key]CacheEntries to CacheServiceMBean (CASSANDRA-4859)
 * fix get_paged_slice to wrap to next row correctly (CASSANDRA-4816)
 * fix indexing empty column values (CASSANDRA-4832)
 * allow JdbcDate to compose null Date objects (CASSANDRA-4830)
 * fix possible stackoverflow when compacting 1000s of sstables
   (CASSANDRA-4765)
 * fix wrong leveled compaction progress calculation (CASSANDRA-4807)
 * add a close() method to CRAR to prevent leaking file descriptors (CASSANDRA-4820)
 * fix potential infinite loop in get_count (CASSANDRA-4833)
 * fix compositeType.{get/from}String methods (CASSANDRA-4842)
 * (CQL) fix CREATE COLUMNFAMILY permissions check (CASSANDRA-4864)
 * Fix DynamicCompositeType same type comparison (CASSANDRA-4711)
 * Fix duplicate SSTable reference when stream session failed (CASSANDRA-3306)
 * Allow static CF definition with compact storage (CASSANDRA-4910)
 * Fix endless loop/compaction of schema_* CFs due to broken timestamps (CASSANDRA-4880)
 * Fix 'wrong class type' assertion in CounterColumn (CASSANDRA-4976)


1.2-beta1
 * add atomic_batch_mutate (CASSANDRA-4542, -4635)
 * increase default max_hint_window_in_ms to 3h (CASSANDRA-4632)
 * include message initiation time to replicas so they can more
   accurately drop timed-out requests (CASSANDRA-2858)
 * fix clientutil.jar dependencies (CASSANDRA-4566)
 * optimize WriteResponse (CASSANDRA-4548)
 * new metrics (CASSANDRA-4009)
 * redesign KEYS indexes to avoid read-before-write (CASSANDRA-2897)
 * debug tracing (CASSANDRA-1123)
 * parallelize row cache loading (CASSANDRA-4282)
 * Make compaction, flush JBOD-aware (CASSANDRA-4292)
 * run local range scans on the read stage (CASSANDRA-3687)
 * clean up ioexceptions (CASSANDRA-2116)
 * add disk_failure_policy (CASSANDRA-2118)
 * Introduce new json format with row level deletion (CASSANDRA-4054)
 * remove redundant "name" column from schema_keyspaces (CASSANDRA-4433)
 * improve "nodetool ring" handling of multi-dc clusters (CASSANDRA-3047)
 * update NTS calculateNaturalEndpoints to be O(N log N) (CASSANDRA-3881)
 * split up rpc timeout by operation type (CASSANDRA-2819)
 * rewrite key cache save/load to use only sequential i/o (CASSANDRA-3762)
 * update MS protocol with a version handshake + broadcast address id
   (CASSANDRA-4311)
 * multithreaded hint replay (CASSANDRA-4189)
 * add inter-node message compression (CASSANDRA-3127)
 * remove COPP (CASSANDRA-2479)
 * Track tombstone expiration and compact when tombstone content is
   higher than a configurable threshold, default 20% (CASSANDRA-3442, 4234)
 * update MurmurHash to version 3 (CASSANDRA-2975)
 * (CLI) track elapsed time for `delete' operation (CASSANDRA-4060)
 * (CLI) jline version is bumped to 1.0 to properly  support
   'delete' key function (CASSANDRA-4132)
 * Save IndexSummary into new SSTable 'Summary' component (CASSANDRA-2392, 4289)
 * Add support for range tombstones (CASSANDRA-3708)
 * Improve MessagingService efficiency (CASSANDRA-3617)
 * Avoid ID conflicts from concurrent schema changes (CASSANDRA-3794)
 * Set thrift HSHA server thread limit to unlimited by default (CASSANDRA-4277)
 * Avoids double serialization of CF id in RowMutation messages
   (CASSANDRA-4293)
 * stream compressed sstables directly with java nio (CASSANDRA-4297)
 * Support multiple ranges in SliceQueryFilter (CASSANDRA-3885)
 * Add column metadata to system column families (CASSANDRA-4018)
 * (cql3) Always use composite types by default (CASSANDRA-4329)
 * (cql3) Add support for set, map and list (CASSANDRA-3647)
 * Validate date type correctly (CASSANDRA-4441)
 * (cql3) Allow definitions with only a PK (CASSANDRA-4361)
 * (cql3) Add support for row key composites (CASSANDRA-4179)
 * improve DynamicEndpointSnitch by using reservoir sampling (CASSANDRA-4038)
 * (cql3) Add support for 2ndary indexes (CASSANDRA-3680)
 * (cql3) fix defining more than one PK to be invalid (CASSANDRA-4477)
 * remove schema agreement checking from all external APIs (Thrift, CQL and CQL3) (CASSANDRA-4487)
 * add Murmur3Partitioner and make it default for new installations (CASSANDRA-3772, 4621)
 * (cql3) update pseudo-map syntax to use map syntax (CASSANDRA-4497)
 * Finer grained exceptions hierarchy and provides error code with exceptions (CASSANDRA-3979)
 * Adds events push to binary protocol (CASSANDRA-4480)
 * Rewrite nodetool help (CASSANDRA-2293)
 * Make CQL3 the default for CQL (CASSANDRA-4640)
 * update stress tool to be able to use CQL3 (CASSANDRA-4406)
 * Accept all thrift update on CQL3 cf but don't expose their metadata (CASSANDRA-4377)
 * Replace Throttle with Guava's RateLimiter for HintedHandOff (CASSANDRA-4541)
 * fix counter add/get using CQL2 and CQL3 in stress tool (CASSANDRA-4633)
 * Add sstable count per level to cfstats (CASSANDRA-4537)
 * (cql3) Add ALTER KEYSPACE statement (CASSANDRA-4611)
 * (cql3) Allow defining default consistency levels (CASSANDRA-4448)
 * (cql3) Fix queries using LIMIT missing results (CASSANDRA-4579)
 * fix cross-version gossip messaging (CASSANDRA-4576)
 * added inet data type (CASSANDRA-4627)


1.1.6
 * Wait for writes on synchronous read digest mismatch (CASSANDRA-4792)
 * fix commitlog replay for nanotime-infected sstables (CASSANDRA-4782)
 * preflight check ttl for maximum of 20 years (CASSANDRA-4771)
 * (Pig) fix widerow input with single column rows (CASSANDRA-4789)
 * Fix HH to compact with correct gcBefore, which avoids wiping out
   undelivered hints (CASSANDRA-4772)
 * LCS will merge up to 32 L0 sstables as intended (CASSANDRA-4778)
 * NTS will default unconfigured DC replicas to zero (CASSANDRA-4675)
 * use default consistency level in counter validation if none is
   explicitly provide (CASSANDRA-4700)
 * Improve IAuthority interface by introducing fine-grained
   access permissions and grant/revoke commands (CASSANDRA-4490, 4644)
 * fix assumption error in CLI when updating/describing keyspace
   (CASSANDRA-4322)
 * Adds offline sstablescrub to debian packaging (CASSANDRA-4642)
 * Automatic fixing of overlapping leveled sstables (CASSANDRA-4644)
 * fix error when using ORDER BY with extended selections (CASSANDRA-4689)
 * (CQL3) Fix validation for IN queries for non-PK cols (CASSANDRA-4709)
 * fix re-created keyspace disappering after 1.1.5 upgrade
   (CASSANDRA-4698, 4752)
 * (CLI) display elapsed time in 2 fraction digits (CASSANDRA-3460)
 * add authentication support to sstableloader (CASSANDRA-4712)
 * Fix CQL3 'is reversed' logic (CASSANDRA-4716, 4759)
 * (CQL3) Don't return ReversedType in result set metadata (CASSANDRA-4717)
 * Backport adding AlterKeyspace statement (CASSANDRA-4611)
 * (CQL3) Correcty accept upper-case data types (CASSANDRA-4770)
 * Add binary protocol events for schema changes (CASSANDRA-4684)
Merged from 1.0:
 * Switch from NBHM to CHM in MessagingService's callback map, which
   prevents OOM in long-running instances (CASSANDRA-4708)


1.1.5
 * add SecondaryIndex.reload API (CASSANDRA-4581)
 * use millis + atomicint for commitlog segment creation instead of
   nanotime, which has issues under some hypervisors (CASSANDRA-4601)
 * fix FD leak in slice queries (CASSANDRA-4571)
 * avoid recursion in leveled compaction (CASSANDRA-4587)
 * increase stack size under Java7 to 180K
 * Log(info) schema changes (CASSANDRA-4547)
 * Change nodetool setcachecapcity to manipulate global caches (CASSANDRA-4563)
 * (cql3) fix setting compaction strategy (CASSANDRA-4597)
 * fix broken system.schema_* timestamps on system startup (CASSANDRA-4561)
 * fix wrong skip of cache saving (CASSANDRA-4533)
 * Avoid NPE when lost+found is in data dir (CASSANDRA-4572)
 * Respect five-minute flush moratorium after initial CL replay (CASSANDRA-4474)
 * Adds ntp as recommended in debian packaging (CASSANDRA-4606)
 * Configurable transport in CF Record{Reader|Writer} (CASSANDRA-4558)
 * (cql3) fix potential NPE with both equal and unequal restriction (CASSANDRA-4532)
 * (cql3) improves ORDER BY validation (CASSANDRA-4624)
 * Fix potential deadlock during counter writes (CASSANDRA-4578)
 * Fix cql error with ORDER BY when using IN (CASSANDRA-4612)
Merged from 1.0:
 * increase Xss to 160k to accomodate latest 1.6 JVMs (CASSANDRA-4602)
 * fix toString of hint destination tokens (CASSANDRA-4568)
 * Fix multiple values for CurrentLocal NodeID (CASSANDRA-4626)


1.1.4
 * fix offline scrub to catch >= out of order rows (CASSANDRA-4411)
 * fix cassandra-env.sh on RHEL and other non-dash-based systems
   (CASSANDRA-4494)
Merged from 1.0:
 * (Hadoop) fix setting key length for old-style mapred api (CASSANDRA-4534)
 * (Hadoop) fix iterating through a resultset consisting entirely
   of tombstoned rows (CASSANDRA-4466)


1.1.3
 * (cqlsh) add COPY TO (CASSANDRA-4434)
 * munmap commitlog segments before rename (CASSANDRA-4337)
 * (JMX) rename getRangeKeySample to sampleKeyRange to avoid returning
   multi-MB results as an attribute (CASSANDRA-4452)
 * flush based on data size, not throughput; overwritten columns no
   longer artificially inflate liveRatio (CASSANDRA-4399)
 * update default commitlog segment size to 32MB and total commitlog
   size to 32/1024 MB for 32/64 bit JVMs, respectively (CASSANDRA-4422)
 * avoid using global partitioner to estimate ranges in index sstables
   (CASSANDRA-4403)
 * restore pre-CASSANDRA-3862 approach to removing expired tombstones
   from row cache during compaction (CASSANDRA-4364)
 * (stress) support for CQL prepared statements (CASSANDRA-3633)
 * Correctly catch exception when Snappy cannot be loaded (CASSANDRA-4400)
 * (cql3) Support ORDER BY when IN condition is given in WHERE clause (CASSANDRA-4327)
 * (cql3) delete "component_index" column on DROP TABLE call (CASSANDRA-4420)
 * change nanoTime() to currentTimeInMillis() in schema related code (CASSANDRA-4432)
 * add a token generation tool (CASSANDRA-3709)
 * Fix LCS bug with sstable containing only 1 row (CASSANDRA-4411)
 * fix "Can't Modify Index Name" problem on CF update (CASSANDRA-4439)
 * Fix assertion error in getOverlappingSSTables during repair (CASSANDRA-4456)
 * fix nodetool's setcompactionthreshold command (CASSANDRA-4455)
 * Ensure compacted files are never used, to avoid counter overcount (CASSANDRA-4436)
Merged from 1.0:
 * Push the validation of secondary index values to the SecondaryIndexManager (CASSANDRA-4240)
 * allow dropping columns shadowed by not-yet-expired supercolumn or row
   tombstones in PrecompactedRow (CASSANDRA-4396)


1.1.2
 * Fix cleanup not deleting index entries (CASSANDRA-4379)
 * Use correct partitioner when saving + loading caches (CASSANDRA-4331)
 * Check schema before trying to export sstable (CASSANDRA-2760)
 * Raise a meaningful exception instead of NPE when PFS encounters
   an unconfigured node + no default (CASSANDRA-4349)
 * fix bug in sstable blacklisting with LCS (CASSANDRA-4343)
 * LCS no longer promotes tiny sstables out of L0 (CASSANDRA-4341)
 * skip tombstones during hint replay (CASSANDRA-4320)
 * fix NPE in compactionstats (CASSANDRA-4318)
 * enforce 1m min keycache for auto (CASSANDRA-4306)
 * Have DeletedColumn.isMFD always return true (CASSANDRA-4307)
 * (cql3) exeption message for ORDER BY constraints said primary filter can be
    an IN clause, which is misleading (CASSANDRA-4319)
 * (cql3) Reject (not yet supported) creation of 2ndardy indexes on tables with
   composite primary keys (CASSANDRA-4328)
 * Set JVM stack size to 160k for java 7 (CASSANDRA-4275)
 * cqlsh: add COPY command to load data from CSV flat files (CASSANDRA-4012)
 * CFMetaData.fromThrift to throw ConfigurationException upon error (CASSANDRA-4353)
 * Use CF comparator to sort indexed columns in SecondaryIndexManager
   (CASSANDRA-4365)
 * add strategy_options to the KSMetaData.toString() output (CASSANDRA-4248)
 * (cql3) fix range queries containing unqueried results (CASSANDRA-4372)
 * (cql3) allow updating column_alias types (CASSANDRA-4041)
 * (cql3) Fix deletion bug (CASSANDRA-4193)
 * Fix computation of overlapping sstable for leveled compaction (CASSANDRA-4321)
 * Improve scrub and allow to run it offline (CASSANDRA-4321)
 * Fix assertionError in StorageService.bulkLoad (CASSANDRA-4368)
 * (cqlsh) add option to authenticate to a keyspace at startup (CASSANDRA-4108)
 * (cqlsh) fix ASSUME functionality (CASSANDRA-4352)
 * Fix ColumnFamilyRecordReader to not return progress > 100% (CASSANDRA-3942)
Merged from 1.0:
 * Set gc_grace on index CF to 0 (CASSANDRA-4314)


1.1.1
 * add populate_io_cache_on_flush option (CASSANDRA-2635)
 * allow larger cache capacities than 2GB (CASSANDRA-4150)
 * add getsstables command to nodetool (CASSANDRA-4199)
 * apply parent CF compaction settings to secondary index CFs (CASSANDRA-4280)
 * preserve commitlog size cap when recycling segments at startup
   (CASSANDRA-4201)
 * (Hadoop) fix split generation regression (CASSANDRA-4259)
 * ignore min/max compactions settings in LCS, while preserving
   behavior that min=max=0 disables autocompaction (CASSANDRA-4233)
 * log number of rows read from saved cache (CASSANDRA-4249)
 * calculate exact size required for cleanup operations (CASSANDRA-1404)
 * avoid blocking additional writes during flush when the commitlog
   gets behind temporarily (CASSANDRA-1991)
 * enable caching on index CFs based on data CF cache setting (CASSANDRA-4197)
 * warn on invalid replication strategy creation options (CASSANDRA-4046)
 * remove [Freeable]Memory finalizers (CASSANDRA-4222)
 * include tombstone size in ColumnFamily.size, which can prevent OOM
   during sudden mass delete operations by yielding a nonzero liveRatio
   (CASSANDRA-3741)
 * Open 1 sstableScanner per level for leveled compaction (CASSANDRA-4142)
 * Optimize reads when row deletion timestamps allow us to restrict
   the set of sstables we check (CASSANDRA-4116)
 * add support for commitlog archiving and point-in-time recovery
   (CASSANDRA-3690)
 * avoid generating redundant compaction tasks during streaming
   (CASSANDRA-4174)
 * add -cf option to nodetool snapshot, and takeColumnFamilySnapshot to
   StorageService mbean (CASSANDRA-556)
 * optimize cleanup to drop entire sstables where possible (CASSANDRA-4079)
 * optimize truncate when autosnapshot is disabled (CASSANDRA-4153)
 * update caches to use byte[] keys to reduce memory overhead (CASSANDRA-3966)
 * add column limit to cli (CASSANDRA-3012, 4098)
 * clean up and optimize DataOutputBuffer, used by CQL compression and
   CompositeType (CASSANDRA-4072)
 * optimize commitlog checksumming (CASSANDRA-3610)
 * identify and blacklist corrupted SSTables from future compactions
   (CASSANDRA-2261)
 * Move CfDef and KsDef validation out of thrift (CASSANDRA-4037)
 * Expose API to repair a user provided range (CASSANDRA-3912)
 * Add way to force the cassandra-cli to refresh its schema (CASSANDRA-4052)
 * Avoid having replicate on write tasks stacking up at CL.ONE (CASSANDRA-2889)
 * (cql3) Backwards compatibility for composite comparators in non-cql3-aware
   clients (CASSANDRA-4093)
 * (cql3) Fix order by for reversed queries (CASSANDRA-4160)
 * (cql3) Add ReversedType support (CASSANDRA-4004)
 * (cql3) Add timeuuid type (CASSANDRA-4194)
 * (cql3) Minor fixes (CASSANDRA-4185)
 * (cql3) Fix prepared statement in BATCH (CASSANDRA-4202)
 * (cql3) Reduce the list of reserved keywords (CASSANDRA-4186)
 * (cql3) Move max/min compaction thresholds to compaction strategy options
   (CASSANDRA-4187)
 * Fix exception during move when localhost is the only source (CASSANDRA-4200)
 * (cql3) Allow paging through non-ordered partitioner results (CASSANDRA-3771)
 * (cql3) Fix drop index (CASSANDRA-4192)
 * (cql3) Don't return range ghosts anymore (CASSANDRA-3982)
 * fix re-creating Keyspaces/ColumnFamilies with the same name as dropped
   ones (CASSANDRA-4219)
 * fix SecondaryIndex LeveledManifest save upon snapshot (CASSANDRA-4230)
 * fix missing arrayOffset in FBUtilities.hash (CASSANDRA-4250)
 * (cql3) Add name of parameters in CqlResultSet (CASSANDRA-4242)
 * (cql3) Correctly validate order by queries (CASSANDRA-4246)
 * rename stress to cassandra-stress for saner packaging (CASSANDRA-4256)
 * Fix exception on colum metadata with non-string comparator (CASSANDRA-4269)
 * Check for unknown/invalid compression options (CASSANDRA-4266)
 * (cql3) Adds simple access to column timestamp and ttl (CASSANDRA-4217)
 * (cql3) Fix range queries with secondary indexes (CASSANDRA-4257)
 * Better error messages from improper input in cli (CASSANDRA-3865)
 * Try to stop all compaction upon Keyspace or ColumnFamily drop (CASSANDRA-4221)
 * (cql3) Allow keyspace properties to contain hyphens (CASSANDRA-4278)
 * (cql3) Correctly validate keyspace access in create table (CASSANDRA-4296)
 * Avoid deadlock in migration stage (CASSANDRA-3882)
 * Take supercolumn names and deletion info into account in memtable throughput
   (CASSANDRA-4264)
 * Add back backward compatibility for old style replication factor (CASSANDRA-4294)
 * Preserve compatibility with pre-1.1 index queries (CASSANDRA-4262)
Merged from 1.0:
 * Fix super columns bug where cache is not updated (CASSANDRA-4190)
 * fix maxTimestamp to include row tombstones (CASSANDRA-4116)
 * (CLI) properly handle quotes in create/update keyspace commands (CASSANDRA-4129)
 * Avoids possible deadlock during bootstrap (CASSANDRA-4159)
 * fix stress tool that hangs forever on timeout or error (CASSANDRA-4128)
 * stress tool to return appropriate exit code on failure (CASSANDRA-4188)
 * fix compaction NPE when out of disk space and assertions disabled
   (CASSANDRA-3985)
 * synchronize LCS getEstimatedTasks to avoid CME (CASSANDRA-4255)
 * ensure unique streaming session id's (CASSANDRA-4223)
 * kick off background compaction when min/max thresholds change
   (CASSANDRA-4279)
 * improve ability of STCS.getBuckets to deal with 100s of 1000s of
   sstables, such as when convertinb back from LCS (CASSANDRA-4287)
 * Oversize integer in CQL throws NumberFormatException (CASSANDRA-4291)
 * fix 1.0.x node join to mixed version cluster, other nodes >= 1.1 (CASSANDRA-4195)
 * Fix LCS splitting sstable base on uncompressed size (CASSANDRA-4419)
 * Push the validation of secondary index values to the SecondaryIndexManager (CASSANDRA-4240)
 * Don't purge columns during upgradesstables (CASSANDRA-4462)
 * Make cqlsh work with piping (CASSANDRA-4113)
 * Validate arguments for nodetool decommission (CASSANDRA-4061)
 * Report thrift status in nodetool info (CASSANDRA-4010)


1.1.0-final
 * average a reduced liveRatio estimate with the previous one (CASSANDRA-4065)
 * Allow KS and CF names up to 48 characters (CASSANDRA-4157)
 * fix stress build (CASSANDRA-4140)
 * add time remaining estimate to nodetool compactionstats (CASSANDRA-4167)
 * (cql) fix NPE in cql3 ALTER TABLE (CASSANDRA-4163)
 * (cql) Add support for CL.TWO and CL.THREE in CQL (CASSANDRA-4156)
 * (cql) Fix type in CQL3 ALTER TABLE preventing update (CASSANDRA-4170)
 * (cql) Throw invalid exception from CQL3 on obsolete options (CASSANDRA-4171)
 * (cqlsh) fix recognizing uppercase SELECT keyword (CASSANDRA-4161)
 * Pig: wide row support (CASSANDRA-3909)
Merged from 1.0:
 * avoid streaming empty files with bulk loader if sstablewriter errors out
   (CASSANDRA-3946)


1.1-rc1
 * Include stress tool in binary builds (CASSANDRA-4103)
 * (Hadoop) fix wide row iteration when last row read was deleted
   (CASSANDRA-4154)
 * fix read_repair_chance to really default to 0.1 in the cli (CASSANDRA-4114)
 * Adds caching and bloomFilterFpChange to CQL options (CASSANDRA-4042)
 * Adds posibility to autoconfigure size of the KeyCache (CASSANDRA-4087)
 * fix KEYS index from skipping results (CASSANDRA-3996)
 * Remove sliced_buffer_size_in_kb dead option (CASSANDRA-4076)
 * make loadNewSStable preserve sstable version (CASSANDRA-4077)
 * Respect 1.0 cache settings as much as possible when upgrading
   (CASSANDRA-4088)
 * relax path length requirement for sstable files when upgrading on
   non-Windows platforms (CASSANDRA-4110)
 * fix terminination of the stress.java when errors were encountered
   (CASSANDRA-4128)
 * Move CfDef and KsDef validation out of thrift (CASSANDRA-4037)
 * Fix get_paged_slice (CASSANDRA-4136)
 * CQL3: Support slice with exclusive start and stop (CASSANDRA-3785)
Merged from 1.0:
 * support PropertyFileSnitch in bulk loader (CASSANDRA-4145)
 * add auto_snapshot option allowing disabling snapshot before drop/truncate
   (CASSANDRA-3710)
 * allow short snitch names (CASSANDRA-4130)


1.1-beta2
 * rename loaded sstables to avoid conflicts with local snapshots
   (CASSANDRA-3967)
 * start hint replay as soon as FD notifies that the target is back up
   (CASSANDRA-3958)
 * avoid unproductive deserializing of cached rows during compaction
   (CASSANDRA-3921)
 * fix concurrency issues with CQL keyspace creation (CASSANDRA-3903)
 * Show Effective Owership via Nodetool ring <keyspace> (CASSANDRA-3412)
 * Update ORDER BY syntax for CQL3 (CASSANDRA-3925)
 * Fix BulkRecordWriter to not throw NPE if reducer gets no map data from Hadoop (CASSANDRA-3944)
 * Fix bug with counters in super columns (CASSANDRA-3821)
 * Remove deprecated merge_shard_chance (CASSANDRA-3940)
 * add a convenient way to reset a node's schema (CASSANDRA-2963)
 * fix for intermittent SchemaDisagreementException (CASSANDRA-3884)
 * CLI `list <CF>` to limit number of columns and their order (CASSANDRA-3012)
 * ignore deprecated KsDef/CfDef/ColumnDef fields in native schema (CASSANDRA-3963)
 * CLI to report when unsupported column_metadata pair was given (CASSANDRA-3959)
 * reincarnate removed and deprecated KsDef/CfDef attributes (CASSANDRA-3953)
 * Fix race between writes and read for cache (CASSANDRA-3862)
 * perform static initialization of StorageProxy on start-up (CASSANDRA-3797)
 * support trickling fsync() on writes (CASSANDRA-3950)
 * expose counters for unavailable/timeout exceptions given to thrift clients (CASSANDRA-3671)
 * avoid quadratic startup time in LeveledManifest (CASSANDRA-3952)
 * Add type information to new schema_ columnfamilies and remove thrift
   serialization for schema (CASSANDRA-3792)
 * add missing column validator options to the CLI help (CASSANDRA-3926)
 * skip reading saved key cache if CF's caching strategy is NONE or ROWS_ONLY (CASSANDRA-3954)
 * Unify migration code (CASSANDRA-4017)
Merged from 1.0:
 * cqlsh: guess correct version of Python for Arch Linux (CASSANDRA-4090)
 * (CLI) properly handle quotes in create/update keyspace commands (CASSANDRA-4129)
 * Avoids possible deadlock during bootstrap (CASSANDRA-4159)
 * fix stress tool that hangs forever on timeout or error (CASSANDRA-4128)
 * Fix super columns bug where cache is not updated (CASSANDRA-4190)
 * stress tool to return appropriate exit code on failure (CASSANDRA-4188)


1.0.9
 * improve index sampling performance (CASSANDRA-4023)
 * always compact away deleted hints immediately after handoff (CASSANDRA-3955)
 * delete hints from dropped ColumnFamilies on handoff instead of
   erroring out (CASSANDRA-3975)
 * add CompositeType ref to the CLI doc for create/update column family (CASSANDRA-3980)
 * Pig: support Counter ColumnFamilies (CASSANDRA-3973)
 * Pig: Composite column support (CASSANDRA-3684)
 * Avoid NPE during repair when a keyspace has no CFs (CASSANDRA-3988)
 * Fix division-by-zero error on get_slice (CASSANDRA-4000)
 * don't change manifest level for cleanup, scrub, and upgradesstables
   operations under LeveledCompactionStrategy (CASSANDRA-3989, 4112)
 * fix race leading to super columns assertion failure (CASSANDRA-3957)
 * fix NPE on invalid CQL delete command (CASSANDRA-3755)
 * allow custom types in CLI's assume command (CASSANDRA-4081)
 * fix totalBytes count for parallel compactions (CASSANDRA-3758)
 * fix intermittent NPE in get_slice (CASSANDRA-4095)
 * remove unnecessary asserts in native code interfaces (CASSANDRA-4096)
 * Validate blank keys in CQL to avoid assertion errors (CASSANDRA-3612)
 * cqlsh: fix bad decoding of some column names (CASSANDRA-4003)
 * cqlsh: fix incorrect padding with unicode chars (CASSANDRA-4033)
 * Fix EC2 snitch incorrectly reporting region (CASSANDRA-4026)
 * Shut down thrift during decommission (CASSANDRA-4086)
 * Expose nodetool cfhistograms for 2ndary indexes (CASSANDRA-4063)
Merged from 0.8:
 * Fix ConcurrentModificationException in gossiper (CASSANDRA-4019)


1.1-beta1
 * (cqlsh)
   + add SOURCE and CAPTURE commands, and --file option (CASSANDRA-3479)
   + add ALTER COLUMNFAMILY WITH (CASSANDRA-3523)
   + bundle Python dependencies with Cassandra (CASSANDRA-3507)
   + added to Debian package (CASSANDRA-3458)
   + display byte data instead of erroring out on decode failure
     (CASSANDRA-3874)
 * add nodetool rebuild_index (CASSANDRA-3583)
 * add nodetool rangekeysample (CASSANDRA-2917)
 * Fix streaming too much data during move operations (CASSANDRA-3639)
 * Nodetool and CLI connect to localhost by default (CASSANDRA-3568)
 * Reduce memory used by primary index sample (CASSANDRA-3743)
 * (Hadoop) separate input/output configurations (CASSANDRA-3197, 3765)
 * avoid returning internal Cassandra classes over JMX (CASSANDRA-2805)
 * add row-level isolation via SnapTree (CASSANDRA-2893)
 * Optimize key count estimation when opening sstable on startup
   (CASSANDRA-2988)
 * multi-dc replication optimization supporting CL > ONE (CASSANDRA-3577)
 * add command to stop compactions (CASSANDRA-1740, 3566, 3582)
 * multithreaded streaming (CASSANDRA-3494)
 * removed in-tree redhat spec (CASSANDRA-3567)
 * "defragment" rows for name-based queries under STCS, again (CASSANDRA-2503)
 * Recycle commitlog segments for improved performance
   (CASSANDRA-3411, 3543, 3557, 3615)
 * update size-tiered compaction to prioritize small tiers (CASSANDRA-2407)
 * add message expiration logic to OutboundTcpConnection (CASSANDRA-3005)
 * off-heap cache to use sun.misc.Unsafe instead of JNA (CASSANDRA-3271)
 * EACH_QUORUM is only supported for writes (CASSANDRA-3272)
 * replace compactionlock use in schema migration by checking CFS.isValid
   (CASSANDRA-3116)
 * recognize that "SELECT first ... *" isn't really "SELECT *" (CASSANDRA-3445)
 * Use faster bytes comparison (CASSANDRA-3434)
 * Bulk loader is no longer a fat client, (HADOOP) bulk load output format
   (CASSANDRA-3045)
 * (Hadoop) add support for KeyRange.filter
 * remove assumption that keys and token are in bijection
   (CASSANDRA-1034, 3574, 3604)
 * always remove endpoints from delevery queue in HH (CASSANDRA-3546)
 * fix race between cf flush and its 2ndary indexes flush (CASSANDRA-3547)
 * fix potential race in AES when a repair fails (CASSANDRA-3548)
 * Remove columns shadowed by a deleted container even when we cannot purge
   (CASSANDRA-3538)
 * Improve memtable slice iteration performance (CASSANDRA-3545)
 * more efficient allocation of small bloom filters (CASSANDRA-3618)
 * Use separate writer thread in SSTableSimpleUnsortedWriter (CASSANDRA-3619)
 * fsync the directory after new sstable or commitlog segment are created (CASSANDRA-3250)
 * fix minor issues reported by FindBugs (CASSANDRA-3658)
 * global key/row caches (CASSANDRA-3143, 3849)
 * optimize memtable iteration during range scan (CASSANDRA-3638)
 * introduce 'crc_check_chance' in CompressionParameters to support
   a checksum percentage checking chance similarly to read-repair (CASSANDRA-3611)
 * a way to deactivate global key/row cache on per-CF basis (CASSANDRA-3667)
 * fix LeveledCompactionStrategy broken because of generation pre-allocation
   in LeveledManifest (CASSANDRA-3691)
 * finer-grained control over data directories (CASSANDRA-2749)
 * Fix ClassCastException during hinted handoff (CASSANDRA-3694)
 * Upgrade Thrift to 0.7 (CASSANDRA-3213)
 * Make stress.java insert operation to use microseconds (CASSANDRA-3725)
 * Allows (internally) doing a range query with a limit of columns instead of
   rows (CASSANDRA-3742)
 * Allow rangeSlice queries to be start/end inclusive/exclusive (CASSANDRA-3749)
 * Fix BulkLoader to support new SSTable layout and add stream
   throttling to prevent an NPE when there is no yaml config (CASSANDRA-3752)
 * Allow concurrent schema migrations (CASSANDRA-1391, 3832)
 * Add SnapshotCommand to trigger snapshot on remote node (CASSANDRA-3721)
 * Make CFMetaData conversions to/from thrift/native schema inverses
   (CASSANDRA_3559)
 * Add initial code for CQL 3.0-beta (CASSANDRA-2474, 3781, 3753)
 * Add wide row support for ColumnFamilyInputFormat (CASSANDRA-3264)
 * Allow extending CompositeType comparator (CASSANDRA-3657)
 * Avoids over-paging during get_count (CASSANDRA-3798)
 * Add new command to rebuild a node without (repair) merkle tree calculations
   (CASSANDRA-3483, 3922)
 * respect not only row cache capacity but caching mode when
   trying to read data (CASSANDRA-3812)
 * fix system tests (CASSANDRA-3827)
 * CQL support for altering row key type in ALTER TABLE (CASSANDRA-3781)
 * turn compression on by default (CASSANDRA-3871)
 * make hexToBytes refuse invalid input (CASSANDRA-2851)
 * Make secondary indexes CF inherit compression and compaction from their
   parent CF (CASSANDRA-3877)
 * Finish cleanup up tombstone purge code (CASSANDRA-3872)
 * Avoid NPE on aboarted stream-out sessions (CASSANDRA-3904)
 * BulkRecordWriter throws NPE for counter columns (CASSANDRA-3906)
 * Support compression using BulkWriter (CASSANDRA-3907)


1.0.8
 * fix race between cleanup and flush on secondary index CFSes (CASSANDRA-3712)
 * avoid including non-queried nodes in rangeslice read repair
   (CASSANDRA-3843)
 * Only snapshot CF being compacted for snapshot_before_compaction
   (CASSANDRA-3803)
 * Log active compactions in StatusLogger (CASSANDRA-3703)
 * Compute more accurate compaction score per level (CASSANDRA-3790)
 * Return InvalidRequest when using a keyspace that doesn't exist
   (CASSANDRA-3764)
 * disallow user modification of System keyspace (CASSANDRA-3738)
 * allow using sstable2json on secondary index data (CASSANDRA-3738)
 * (cqlsh) add DESCRIBE COLUMNFAMILIES (CASSANDRA-3586)
 * (cqlsh) format blobs correctly and use colors to improve output
   readability (CASSANDRA-3726)
 * synchronize BiMap of bootstrapping tokens (CASSANDRA-3417)
 * show index options in CLI (CASSANDRA-3809)
 * add optional socket timeout for streaming (CASSANDRA-3838)
 * fix truncate not to leave behind non-CFS backed secondary indexes
   (CASSANDRA-3844)
 * make CLI `show schema` to use output stream directly instead
   of StringBuilder (CASSANDRA-3842)
 * remove the wait on hint future during write (CASSANDRA-3870)
 * (cqlsh) ignore missing CfDef opts (CASSANDRA-3933)
 * (cqlsh) look for cqlshlib relative to realpath (CASSANDRA-3767)
 * Fix short read protection (CASSANDRA-3934)
 * Make sure infered and actual schema match (CASSANDRA-3371)
 * Fix NPE during HH delivery (CASSANDRA-3677)
 * Don't put boostrapping node in 'hibernate' status (CASSANDRA-3737)
 * Fix double quotes in windows bat files (CASSANDRA-3744)
 * Fix bad validator lookup (CASSANDRA-3789)
 * Fix soft reset in EC2MultiRegionSnitch (CASSANDRA-3835)
 * Don't leave zombie connections with THSHA thrift server (CASSANDRA-3867)
 * (cqlsh) fix deserialization of data (CASSANDRA-3874)
 * Fix removetoken force causing an inconsistent state (CASSANDRA-3876)
 * Fix ahndling of some types with Pig (CASSANDRA-3886)
 * Don't allow to drop the system keyspace (CASSANDRA-3759)
 * Make Pig deletes disabled by default and configurable (CASSANDRA-3628)
Merged from 0.8:
 * (Pig) fix CassandraStorage to use correct comparator in Super ColumnFamily
   case (CASSANDRA-3251)
 * fix thread safety issues in commitlog replay, primarily affecting
   systems with many (100s) of CF definitions (CASSANDRA-3751)
 * Fix relevant tombstone ignored with super columns (CASSANDRA-3875)


1.0.7
 * fix regression in HH page size calculation (CASSANDRA-3624)
 * retry failed stream on IOException (CASSANDRA-3686)
 * allow configuring bloom_filter_fp_chance (CASSANDRA-3497)
 * attempt hint delivery every ten minutes, or when failure detector
   notifies us that a node is back up, whichever comes first.  hint
   handoff throttle delay default changed to 1ms, from 50 (CASSANDRA-3554)
 * add nodetool setstreamthroughput (CASSANDRA-3571)
 * fix assertion when dropping a columnfamily with no sstables (CASSANDRA-3614)
 * more efficient allocation of small bloom filters (CASSANDRA-3618)
 * CLibrary.createHardLinkWithExec() to check for errors (CASSANDRA-3101)
 * Avoid creating empty and non cleaned writer during compaction (CASSANDRA-3616)
 * stop thrift service in shutdown hook so we can quiesce MessagingService
   (CASSANDRA-3335)
 * (CQL) compaction_strategy_options and compression_parameters for
   CREATE COLUMNFAMILY statement (CASSANDRA-3374)
 * Reset min/max compaction threshold when creating size tiered compaction
   strategy (CASSANDRA-3666)
 * Don't ignore IOException during compaction (CASSANDRA-3655)
 * Fix assertion error for CF with gc_grace=0 (CASSANDRA-3579)
 * Shutdown ParallelCompaction reducer executor after use (CASSANDRA-3711)
 * Avoid < 0 value for pending tasks in leveled compaction (CASSANDRA-3693)
 * (Hadoop) Support TimeUUID in Pig CassandraStorage (CASSANDRA-3327)
 * Check schema is ready before continuing boostrapping (CASSANDRA-3629)
 * Catch overflows during parsing of chunk_length_kb (CASSANDRA-3644)
 * Improve stream protocol mismatch errors (CASSANDRA-3652)
 * Avoid multiple thread doing HH to the same target (CASSANDRA-3681)
 * Add JMX property for rp_timeout_in_ms (CASSANDRA-2940)
 * Allow DynamicCompositeType to compare component of different types
   (CASSANDRA-3625)
 * Flush non-cfs backed secondary indexes (CASSANDRA-3659)
 * Secondary Indexes should report memory consumption (CASSANDRA-3155)
 * fix for SelectStatement start/end key are not set correctly
   when a key alias is involved (CASSANDRA-3700)
 * fix CLI `show schema` command insert of an extra comma in
   column_metadata (CASSANDRA-3714)
Merged from 0.8:
 * avoid logging (harmless) exception when GC takes < 1ms (CASSANDRA-3656)
 * prevent new nodes from thinking down nodes are up forever (CASSANDRA-3626)
 * use correct list of replicas for LOCAL_QUORUM reads when read repair
   is disabled (CASSANDRA-3696)
 * block on flush before compacting hints (may prevent OOM) (CASSANDRA-3733)


1.0.6
 * (CQL) fix cqlsh support for replicate_on_write (CASSANDRA-3596)
 * fix adding to leveled manifest after streaming (CASSANDRA-3536)
 * filter out unavailable cipher suites when using encryption (CASSANDRA-3178)
 * (HADOOP) add old-style api support for CFIF and CFRR (CASSANDRA-2799)
 * Support TimeUUIDType column names in Stress.java tool (CASSANDRA-3541)
 * (CQL) INSERT/UPDATE/DELETE/TRUNCATE commands should allow CF names to
   be qualified by keyspace (CASSANDRA-3419)
 * always remove endpoints from delevery queue in HH (CASSANDRA-3546)
 * fix race between cf flush and its 2ndary indexes flush (CASSANDRA-3547)
 * fix potential race in AES when a repair fails (CASSANDRA-3548)
 * fix default value validation usage in CLI SET command (CASSANDRA-3553)
 * Optimize componentsFor method for compaction and startup time
   (CASSANDRA-3532)
 * (CQL) Proper ColumnFamily metadata validation on CREATE COLUMNFAMILY
   (CASSANDRA-3565)
 * fix compression "chunk_length_kb" option to set correct kb value for
   thrift/avro (CASSANDRA-3558)
 * fix missing response during range slice repair (CASSANDRA-3551)
 * 'describe ring' moved from CLI to nodetool and available through JMX (CASSANDRA-3220)
 * add back partitioner to sstable metadata (CASSANDRA-3540)
 * fix NPE in get_count for counters (CASSANDRA-3601)
Merged from 0.8:
 * remove invalid assertion that table was opened before dropping it
   (CASSANDRA-3580)
 * range and index scans now only send requests to enough replicas to
   satisfy requested CL + RR (CASSANDRA-3598)
 * use cannonical host for local node in nodetool info (CASSANDRA-3556)
 * remove nonlocal DC write optimization since it only worked with
   CL.ONE or CL.LOCAL_QUORUM (CASSANDRA-3577, 3585)
 * detect misuses of CounterColumnType (CASSANDRA-3422)
 * turn off string interning in json2sstable, take 2 (CASSANDRA-2189)
 * validate compression parameters on add/update of the ColumnFamily
   (CASSANDRA-3573)
 * Check for 0.0.0.0 is incorrect in CFIF (CASSANDRA-3584)
 * Increase vm.max_map_count in debian packaging (CASSANDRA-3563)
 * gossiper will never add itself to saved endpoints (CASSANDRA-3485)


1.0.5
 * revert CASSANDRA-3407 (see CASSANDRA-3540)
 * fix assertion error while forwarding writes to local nodes (CASSANDRA-3539)


1.0.4
 * fix self-hinting of timed out read repair updates and make hinted handoff
   less prone to OOMing a coordinator (CASSANDRA-3440)
 * expose bloom filter sizes via JMX (CASSANDRA-3495)
 * enforce RP tokens 0..2**127 (CASSANDRA-3501)
 * canonicalize paths exposed through JMX (CASSANDRA-3504)
 * fix "liveSize" stat when sstables are removed (CASSANDRA-3496)
 * add bloom filter FP rates to nodetool cfstats (CASSANDRA-3347)
 * record partitioner in sstable metadata component (CASSANDRA-3407)
 * add new upgradesstables nodetool command (CASSANDRA-3406)
 * skip --debug requirement to see common exceptions in CLI (CASSANDRA-3508)
 * fix incorrect query results due to invalid max timestamp (CASSANDRA-3510)
 * make sstableloader recognize compressed sstables (CASSANDRA-3521)
 * avoids race in OutboundTcpConnection in multi-DC setups (CASSANDRA-3530)
 * use SETLOCAL in cassandra.bat (CASSANDRA-3506)
 * fix ConcurrentModificationException in Table.all() (CASSANDRA-3529)
Merged from 0.8:
 * fix concurrence issue in the FailureDetector (CASSANDRA-3519)
 * fix array out of bounds error in counter shard removal (CASSANDRA-3514)
 * avoid dropping tombstones when they might still be needed to shadow
   data in a different sstable (CASSANDRA-2786)


1.0.3
 * revert name-based query defragmentation aka CASSANDRA-2503 (CASSANDRA-3491)
 * fix invalidate-related test failures (CASSANDRA-3437)
 * add next-gen cqlsh to bin/ (CASSANDRA-3188, 3131, 3493)
 * (CQL) fix handling of rows with no columns (CASSANDRA-3424, 3473)
 * fix querying supercolumns by name returning only a subset of
   subcolumns or old subcolumn versions (CASSANDRA-3446)
 * automatically compute sha1 sum for uncompressed data files (CASSANDRA-3456)
 * fix reading metadata/statistics component for version < h (CASSANDRA-3474)
 * add sstable forward-compatibility (CASSANDRA-3478)
 * report compression ratio in CFSMBean (CASSANDRA-3393)
 * fix incorrect size exception during streaming of counters (CASSANDRA-3481)
 * (CQL) fix for counter decrement syntax (CASSANDRA-3418)
 * Fix race introduced by CASSANDRA-2503 (CASSANDRA-3482)
 * Fix incomplete deletion of delivered hints (CASSANDRA-3466)
 * Avoid rescheduling compactions when no compaction was executed
   (CASSANDRA-3484)
 * fix handling of the chunk_length_kb compression options (CASSANDRA-3492)
Merged from 0.8:
 * fix updating CF row_cache_provider (CASSANDRA-3414)
 * CFMetaData.convertToThrift method to set RowCacheProvider (CASSANDRA-3405)
 * acquire compactionlock during truncate (CASSANDRA-3399)
 * fix displaying cfdef entries for super columnfamilies (CASSANDRA-3415)
 * Make counter shard merging thread safe (CASSANDRA-3178)
 * Revert CASSANDRA-2855
 * Fix bug preventing the use of efficient cross-DC writes (CASSANDRA-3472)
 * `describe ring` command for CLI (CASSANDRA-3220)
 * (Hadoop) skip empty rows when entire row is requested, redux (CASSANDRA-2855)


1.0.2
 * "defragment" rows for name-based queries under STCS (CASSANDRA-2503)
 * Add timing information to cassandra-cli GET/SET/LIST queries (CASSANDRA-3326)
 * Only create one CompressionMetadata object per sstable (CASSANDRA-3427)
 * cleanup usage of StorageService.setMode() (CASSANDRA-3388)
 * Avoid large array allocation for compressed chunk offsets (CASSANDRA-3432)
 * fix DecimalType bytebuffer marshalling (CASSANDRA-3421)
 * fix bug that caused first column in per row indexes to be ignored
   (CASSANDRA-3441)
 * add JMX call to clean (failed) repair sessions (CASSANDRA-3316)
 * fix sstableloader reference acquisition bug (CASSANDRA-3438)
 * fix estimated row size regression (CASSANDRA-3451)
 * make sure we don't return more columns than asked (CASSANDRA-3303, 3395)
Merged from 0.8:
 * acquire compactionlock during truncate (CASSANDRA-3399)
 * fix displaying cfdef entries for super columnfamilies (CASSANDRA-3415)


1.0.1
 * acquire references during index build to prevent delete problems
   on Windows (CASSANDRA-3314)
 * describe_ring should include datacenter/topology information (CASSANDRA-2882)
 * Thrift sockets are not properly buffered (CASSANDRA-3261)
 * performance improvement for bytebufferutil compare function (CASSANDRA-3286)
 * add system.versions ColumnFamily (CASSANDRA-3140)
 * reduce network copies (CASSANDRA-3333, 3373)
 * limit nodetool to 32MB of heap (CASSANDRA-3124)
 * (CQL) update parser to accept "timestamp" instead of "date" (CASSANDRA-3149)
 * Fix CLI `show schema` to include "compression_options" (CASSANDRA-3368)
 * Snapshot to include manifest under LeveledCompactionStrategy (CASSANDRA-3359)
 * (CQL) SELECT query should allow CF name to be qualified by keyspace (CASSANDRA-3130)
 * (CQL) Fix internal application error specifying 'using consistency ...'
   in lower case (CASSANDRA-3366)
 * fix Deflate compression when compression actually makes the data bigger
   (CASSANDRA-3370)
 * optimize UUIDGen to avoid lock contention on InetAddress.getLocalHost
   (CASSANDRA-3387)
 * tolerate index being dropped mid-mutation (CASSANDRA-3334, 3313)
 * CompactionManager is now responsible for checking for new candidates
   post-task execution, enabling more consistent leveled compaction
   (CASSANDRA-3391)
 * Cache HSHA threads (CASSANDRA-3372)
 * use CF/KS names as snapshot prefix for drop + truncate operations
   (CASSANDRA-2997)
 * Break bloom filters up to avoid heap fragmentation (CASSANDRA-2466)
 * fix cassandra hanging on jsvc stop (CASSANDRA-3302)
 * Avoid leveled compaction getting blocked on errors (CASSANDRA-3408)
 * Make reloading the compaction strategy safe (CASSANDRA-3409)
 * ignore 0.8 hints even if compaction begins before we try to purge
   them (CASSANDRA-3385)
 * remove procrun (bin\daemon) from Cassandra source tree and
   artifacts (CASSANDRA-3331)
 * make cassandra compile under JDK7 (CASSANDRA-3275)
 * remove dependency of clientutil.jar to FBUtilities (CASSANDRA-3299)
 * avoid truncation errors by using long math on long values (CASSANDRA-3364)
 * avoid clock drift on some Windows machine (CASSANDRA-3375)
 * display cache provider in cli 'describe keyspace' command (CASSANDRA-3384)
 * fix incomplete topology information in describe_ring (CASSANDRA-3403)
 * expire dead gossip states based on time (CASSANDRA-2961)
 * improve CompactionTask extensibility (CASSANDRA-3330)
 * Allow one leveled compaction task to kick off another (CASSANDRA-3363)
 * allow encryption only between datacenters (CASSANDRA-2802)
Merged from 0.8:
 * fix truncate allowing data to be replayed post-restart (CASSANDRA-3297)
 * make iwriter final in IndexWriter to avoid NPE (CASSANDRA-2863)
 * (CQL) update grammar to require key clause in DELETE statement
   (CASSANDRA-3349)
 * (CQL) allow numeric keyspace names in USE statement (CASSANDRA-3350)
 * (Hadoop) skip empty rows when slicing the entire row (CASSANDRA-2855)
 * Fix handling of tombstone by SSTableExport/Import (CASSANDRA-3357)
 * fix ColumnIndexer to use long offsets (CASSANDRA-3358)
 * Improved CLI exceptions (CASSANDRA-3312)
 * Fix handling of tombstone by SSTableExport/Import (CASSANDRA-3357)
 * Only count compaction as active (for throttling) when they have
   successfully acquired the compaction lock (CASSANDRA-3344)
 * Display CLI version string on startup (CASSANDRA-3196)
 * (Hadoop) make CFIF try rpc_address or fallback to listen_address
   (CASSANDRA-3214)
 * (Hadoop) accept comma delimited lists of initial thrift connections
   (CASSANDRA-3185)
 * ColumnFamily min_compaction_threshold should be >= 2 (CASSANDRA-3342)
 * (Pig) add 0.8+ types and key validation type in schema (CASSANDRA-3280)
 * Fix completely removing column metadata using CLI (CASSANDRA-3126)
 * CLI `describe cluster;` output should be on separate lines for separate versions
   (CASSANDRA-3170)
 * fix changing durable_writes keyspace option during CF creation
   (CASSANDRA-3292)
 * avoid locking on update when no indexes are involved (CASSANDRA-3386)
 * fix assertionError during repair with ordered partitioners (CASSANDRA-3369)
 * correctly serialize key_validation_class for avro (CASSANDRA-3391)
 * don't expire counter tombstone after streaming (CASSANDRA-3394)
 * prevent nodes that failed to join from hanging around forever
   (CASSANDRA-3351)
 * remove incorrect optimization from slice read path (CASSANDRA-3390)
 * Fix race in AntiEntropyService (CASSANDRA-3400)


1.0.0-final
 * close scrubbed sstable fd before deleting it (CASSANDRA-3318)
 * fix bug preventing obsolete commitlog segments from being removed
   (CASSANDRA-3269)
 * tolerate whitespace in seed CDL (CASSANDRA-3263)
 * Change default heap thresholds to max(min(1/2 ram, 1G), min(1/4 ram, 8GB))
   (CASSANDRA-3295)
 * Fix broken CompressedRandomAccessReaderTest (CASSANDRA-3298)
 * (CQL) fix type information returned for wildcard queries (CASSANDRA-3311)
 * add estimated tasks to LeveledCompactionStrategy (CASSANDRA-3322)
 * avoid including compaction cache-warming in keycache stats (CASSANDRA-3325)
 * run compaction and hinted handoff threads at MIN_PRIORITY (CASSANDRA-3308)
 * default hsha thrift server to cpu core count in rpc pool (CASSANDRA-3329)
 * add bin\daemon to binary tarball for Windows service (CASSANDRA-3331)
 * Fix places where uncompressed size of sstables was use in place of the
   compressed one (CASSANDRA-3338)
 * Fix hsha thrift server (CASSANDRA-3346)
 * Make sure repair only stream needed sstables (CASSANDRA-3345)


1.0.0-rc2
 * Log a meaningful warning when a node receives a message for a repair session
   that doesn't exist anymore (CASSANDRA-3256)
 * test for NUMA policy support as well as numactl presence (CASSANDRA-3245)
 * Fix FD leak when internode encryption is enabled (CASSANDRA-3257)
 * Remove incorrect assertion in mergeIterator (CASSANDRA-3260)
 * FBUtilities.hexToBytes(String) to throw NumberFormatException when string
   contains non-hex characters (CASSANDRA-3231)
 * Keep SimpleSnitch proximity ordering unchanged from what the Strategy
   generates, as intended (CASSANDRA-3262)
 * remove Scrub from compactionstats when finished (CASSANDRA-3255)
 * fix counter entry in jdbc TypesMap (CASSANDRA-3268)
 * fix full queue scenario for ParallelCompactionIterator (CASSANDRA-3270)
 * fix bootstrap process (CASSANDRA-3285)
 * don't try delivering hints if when there isn't any (CASSANDRA-3176)
 * CLI documentation change for ColumnFamily `compression_options` (CASSANDRA-3282)
 * ignore any CF ids sent by client for adding CF/KS (CASSANDRA-3288)
 * remove obsolete hints on first startup (CASSANDRA-3291)
 * use correct ISortedColumns for time-optimized reads (CASSANDRA-3289)
 * Evict gossip state immediately when a token is taken over by a new IP
   (CASSANDRA-3259)


1.0.0-rc1
 * Update CQL to generate microsecond timestamps by default (CASSANDRA-3227)
 * Fix counting CFMetadata towards Memtable liveRatio (CASSANDRA-3023)
 * Kill server on wrapped OOME such as from FileChannel.map (CASSANDRA-3201)
 * remove unnecessary copy when adding to row cache (CASSANDRA-3223)
 * Log message when a full repair operation completes (CASSANDRA-3207)
 * Fix streamOutSession keeping sstables references forever if the remote end
   dies (CASSANDRA-3216)
 * Remove dynamic_snitch boolean from example configuration (defaulting to
   true) and set default badness threshold to 0.1 (CASSANDRA-3229)
 * Base choice of random or "balanced" token on bootstrap on whether
   schema definitions were found (CASSANDRA-3219)
 * Fixes for LeveledCompactionStrategy score computation, prioritization,
   scheduling, and performance (CASSANDRA-3224, 3234)
 * parallelize sstable open at server startup (CASSANDRA-2988)
 * fix handling of exceptions writing to OutboundTcpConnection (CASSANDRA-3235)
 * Allow using quotes in "USE <keyspace>;" CLI command (CASSANDRA-3208)
 * Don't allow any cache loading exceptions to halt startup (CASSANDRA-3218)
 * Fix sstableloader --ignores option (CASSANDRA-3247)
 * File descriptor limit increased in packaging (CASSANDRA-3206)
 * Fix deadlock in commit log during flush (CASSANDRA-3253)


1.0.0-beta1
 * removed binarymemtable (CASSANDRA-2692)
 * add commitlog_total_space_in_mb to prevent fragmented logs (CASSANDRA-2427)
 * removed commitlog_rotation_threshold_in_mb configuration (CASSANDRA-2771)
 * make AbstractBounds.normalize de-overlapp overlapping ranges (CASSANDRA-2641)
 * replace CollatingIterator, ReducingIterator with MergeIterator
   (CASSANDRA-2062)
 * Fixed the ability to set compaction strategy in cli using create column
   family command (CASSANDRA-2778)
 * clean up tmp files after failed compaction (CASSANDRA-2468)
 * restrict repair streaming to specific columnfamilies (CASSANDRA-2280)
 * don't bother persisting columns shadowed by a row tombstone (CASSANDRA-2589)
 * reset CF and SC deletion times after gc_grace (CASSANDRA-2317)
 * optimize away seek when compacting wide rows (CASSANDRA-2879)
 * single-pass streaming (CASSANDRA-2677, 2906, 2916, 3003)
 * use reference counting for deleting sstables instead of relying on GC
   (CASSANDRA-2521, 3179)
 * store hints as serialized mutations instead of pointers to data row
   (CASSANDRA-2045)
 * store hints in the coordinator node instead of in the closest replica
   (CASSANDRA-2914)
 * add row_cache_keys_to_save CF option (CASSANDRA-1966)
 * check column family validity in nodetool repair (CASSANDRA-2933)
 * use lazy initialization instead of class initialization in NodeId
   (CASSANDRA-2953)
 * add paging to get_count (CASSANDRA-2894)
 * fix "short reads" in [multi]get (CASSANDRA-2643, 3157, 3192)
 * add optional compression for sstables (CASSANDRA-47, 2994, 3001, 3128)
 * add scheduler JMX metrics (CASSANDRA-2962)
 * add block level checksum for compressed data (CASSANDRA-1717)
 * make column family backed column map pluggable and introduce unsynchronized
   ArrayList backed one to speedup reads (CASSANDRA-2843, 3165, 3205)
 * refactoring of the secondary index api (CASSANDRA-2982)
 * make CL > ONE reads wait for digest reconciliation before returning
   (CASSANDRA-2494)
 * fix missing logging for some exceptions (CASSANDRA-2061)
 * refactor and optimize ColumnFamilyStore.files(...) and Descriptor.fromFilename(String)
   and few other places responsible for work with SSTable files (CASSANDRA-3040)
 * Stop reading from sstables once we know we have the most recent columns,
   for query-by-name requests (CASSANDRA-2498)
 * Add query-by-column mode to stress.java (CASSANDRA-3064)
 * Add "install" command to cassandra.bat (CASSANDRA-292)
 * clean up KSMetadata, CFMetadata from unnecessary
   Thrift<->Avro conversion methods (CASSANDRA-3032)
 * Add timeouts to client request schedulers (CASSANDRA-3079, 3096)
 * Cli to use hashes rather than array of hashes for strategy options (CASSANDRA-3081)
 * LeveledCompactionStrategy (CASSANDRA-1608, 3085, 3110, 3087, 3145, 3154, 3182)
 * Improvements of the CLI `describe` command (CASSANDRA-2630)
 * reduce window where dropped CF sstables may not be deleted (CASSANDRA-2942)
 * Expose gossip/FD info to JMX (CASSANDRA-2806)
 * Fix streaming over SSL when compressed SSTable involved (CASSANDRA-3051)
 * Add support for pluggable secondary index implementations (CASSANDRA-3078)
 * remove compaction_thread_priority setting (CASSANDRA-3104)
 * generate hints for replicas that timeout, not just replicas that are known
   to be down before starting (CASSANDRA-2034)
 * Add throttling for internode streaming (CASSANDRA-3080)
 * make the repair of a range repair all replica (CASSANDRA-2610, 3194)
 * expose the ability to repair the first range (as returned by the
   partitioner) of a node (CASSANDRA-2606)
 * Streams Compression (CASSANDRA-3015)
 * add ability to use multiple threads during a single compaction
   (CASSANDRA-2901)
 * make AbstractBounds.normalize support overlapping ranges (CASSANDRA-2641)
 * fix of the CQL count() behavior (CASSANDRA-3068)
 * use TreeMap backed column families for the SSTable simple writers
   (CASSANDRA-3148)
 * fix inconsistency of the CLI syntax when {} should be used instead of [{}]
   (CASSANDRA-3119)
 * rename CQL type names to match expected SQL behavior (CASSANDRA-3149, 3031)
 * Arena-based allocation for memtables (CASSANDRA-2252, 3162, 3163, 3168)
 * Default RR chance to 0.1 (CASSANDRA-3169)
 * Add RowLevel support to secondary index API (CASSANDRA-3147)
 * Make SerializingCacheProvider the default if JNA is available (CASSANDRA-3183)
 * Fix backwards compatibilty for CQL memtable properties (CASSANDRA-3190)
 * Add five-minute delay before starting compactions on a restarted server
   (CASSANDRA-3181)
 * Reduce copies done for intra-host messages (CASSANDRA-1788, 3144)
 * support of compaction strategy option for stress.java (CASSANDRA-3204)
 * make memtable throughput and column count thresholds no-ops (CASSANDRA-2449)
 * Return schema information along with the resultSet in CQL (CASSANDRA-2734)
 * Add new DecimalType (CASSANDRA-2883)
 * Fix assertion error in RowRepairResolver (CASSANDRA-3156)
 * Reduce unnecessary high buffer sizes (CASSANDRA-3171)
 * Pluggable compaction strategy (CASSANDRA-1610)
 * Add new broadcast_address config option (CASSANDRA-2491)


0.8.7
 * Kill server on wrapped OOME such as from FileChannel.map (CASSANDRA-3201)
 * Allow using quotes in "USE <keyspace>;" CLI command (CASSANDRA-3208)
 * Log message when a full repair operation completes (CASSANDRA-3207)
 * Don't allow any cache loading exceptions to halt startup (CASSANDRA-3218)
 * Fix sstableloader --ignores option (CASSANDRA-3247)
 * File descriptor limit increased in packaging (CASSANDRA-3206)
 * Log a meaningfull warning when a node receive a message for a repair session
   that doesn't exist anymore (CASSANDRA-3256)
 * Fix FD leak when internode encryption is enabled (CASSANDRA-3257)
 * FBUtilities.hexToBytes(String) to throw NumberFormatException when string
   contains non-hex characters (CASSANDRA-3231)
 * Keep SimpleSnitch proximity ordering unchanged from what the Strategy
   generates, as intended (CASSANDRA-3262)
 * remove Scrub from compactionstats when finished (CASSANDRA-3255)
 * Fix tool .bat files when CASSANDRA_HOME contains spaces (CASSANDRA-3258)
 * Force flush of status table when removing/updating token (CASSANDRA-3243)
 * Evict gossip state immediately when a token is taken over by a new IP (CASSANDRA-3259)
 * Fix bug where the failure detector can take too long to mark a host
   down (CASSANDRA-3273)
 * (Hadoop) allow wrapping ranges in queries (CASSANDRA-3137)
 * (Hadoop) check all interfaces for a match with split location
   before falling back to random replica (CASSANDRA-3211)
 * (Hadoop) Make Pig storage handle implements LoadMetadata (CASSANDRA-2777)
 * (Hadoop) Fix exception during PIG 'dump' (CASSANDRA-2810)
 * Fix stress COUNTER_GET option (CASSANDRA-3301)
 * Fix missing fields in CLI `show schema` output (CASSANDRA-3304)
 * Nodetool no longer leaks threads and closes JMX connections (CASSANDRA-3309)
 * fix truncate allowing data to be replayed post-restart (CASSANDRA-3297)
 * Move SimpleAuthority and SimpleAuthenticator to examples (CASSANDRA-2922)
 * Fix handling of tombstone by SSTableExport/Import (CASSANDRA-3357)
 * Fix transposition in cfHistograms (CASSANDRA-3222)
 * Allow using number as DC name when creating keyspace in CQL (CASSANDRA-3239)
 * Force flush of system table after updating/removing a token (CASSANDRA-3243)


0.8.6
 * revert CASSANDRA-2388
 * change TokenRange.endpoints back to listen/broadcast address to match
   pre-1777 behavior, and add TokenRange.rpc_endpoints instead (CASSANDRA-3187)
 * avoid trying to watch cassandra-topology.properties when loaded from jar
   (CASSANDRA-3138)
 * prevent users from creating keyspaces with LocalStrategy replication
   (CASSANDRA-3139)
 * fix CLI `show schema;` to output correct keyspace definition statement
   (CASSANDRA-3129)
 * CustomTThreadPoolServer to log TTransportException at DEBUG level
   (CASSANDRA-3142)
 * allow topology sort to work with non-unique rack names between
   datacenters (CASSANDRA-3152)
 * Improve caching of same-version Messages on digest and repair paths
   (CASSANDRA-3158)
 * Randomize choice of first replica for counter increment (CASSANDRA-2890)
 * Fix using read_repair_chance instead of merge_shard_change (CASSANDRA-3202)
 * Avoid streaming data to nodes that already have it, on move as well as
   decommission (CASSANDRA-3041)
 * Fix divide by zero error in GCInspector (CASSANDRA-3164)
 * allow quoting of the ColumnFamily name in CLI `create column family`
   statement (CASSANDRA-3195)
 * Fix rolling upgrade from 0.7 to 0.8 problem (CASSANDRA-3166)
 * Accomodate missing encryption_options in IncomingTcpConnection.stream
   (CASSANDRA-3212)


0.8.5
 * fix NPE when encryption_options is unspecified (CASSANDRA-3007)
 * include column name in validation failure exceptions (CASSANDRA-2849)
 * make sure truncate clears out the commitlog so replay won't re-
   populate with truncated data (CASSANDRA-2950)
 * fix NPE when debug logging is enabled and dropped CF is present
   in a commitlog segment (CASSANDRA-3021)
 * fix cassandra.bat when CASSANDRA_HOME contains spaces (CASSANDRA-2952)
 * fix to SSTableSimpleUnsortedWriter bufferSize calculation (CASSANDRA-3027)
 * make cleanup and normal compaction able to skip empty rows
   (rows containing nothing but expired tombstones) (CASSANDRA-3039)
 * work around native memory leak in com.sun.management.GarbageCollectorMXBean
   (CASSANDRA-2868)
 * validate that column names in column_metadata are not equal to key_alias
   on create/update of the ColumnFamily and CQL 'ALTER' statement (CASSANDRA-3036)
 * return an InvalidRequestException if an indexed column is assigned
   a value larger than 64KB (CASSANDRA-3057)
 * fix of numeric-only and string column names handling in CLI "drop index"
   (CASSANDRA-3054)
 * prune index scan resultset back to original request for lazy
   resultset expansion case (CASSANDRA-2964)
 * (Hadoop) fail jobs when Cassandra node has failed but TaskTracker
   has not (CASSANDRA-2388)
 * fix dynamic snitch ignoring nodes when read_repair_chance is zero
   (CASSANDRA-2662)
 * avoid retaining references to dropped CFS objects in
   CompactionManager.estimatedCompactions (CASSANDRA-2708)
 * expose rpc timeouts per host in MessagingServiceMBean (CASSANDRA-2941)
 * avoid including cwd in classpath for deb and rpm packages (CASSANDRA-2881)
 * remove gossip state when a new IP takes over a token (CASSANDRA-3071)
 * allow sstable2json to work on index sstable files (CASSANDRA-3059)
 * always hint counters (CASSANDRA-3099)
 * fix log4j initialization in EmbeddedCassandraService (CASSANDRA-2857)
 * remove gossip state when a new IP takes over a token (CASSANDRA-3071)
 * work around native memory leak in com.sun.management.GarbageCollectorMXBean
    (CASSANDRA-2868)
 * fix UnavailableException with writes at CL.EACH_QUORM (CASSANDRA-3084)
 * fix parsing of the Keyspace and ColumnFamily names in numeric
   and string representations in CLI (CASSANDRA-3075)
 * fix corner cases in Range.differenceToFetch (CASSANDRA-3084)
 * fix ip address String representation in the ring cache (CASSANDRA-3044)
 * fix ring cache compatibility when mixing pre-0.8.4 nodes with post-
   in the same cluster (CASSANDRA-3023)
 * make repair report failure when a node participating dies (instead of
   hanging forever) (CASSANDRA-2433)
 * fix handling of the empty byte buffer by ReversedType (CASSANDRA-3111)
 * Add validation that Keyspace names are case-insensitively unique (CASSANDRA-3066)
 * catch invalid key_validation_class before instantiating UpdateColumnFamily (CASSANDRA-3102)
 * make Range and Bounds objects client-safe (CASSANDRA-3108)
 * optionally skip log4j configuration (CASSANDRA-3061)
 * bundle sstableloader with the debian package (CASSANDRA-3113)
 * don't try to build secondary indexes when there is none (CASSANDRA-3123)
 * improve SSTableSimpleUnsortedWriter speed for large rows (CASSANDRA-3122)
 * handle keyspace arguments correctly in nodetool snapshot (CASSANDRA-3038)
 * Fix SSTableImportTest on windows (CASSANDRA-3043)
 * expose compactionThroughputMbPerSec through JMX (CASSANDRA-3117)
 * log keyspace and CF of large rows being compacted


0.8.4
 * change TokenRing.endpoints to be a list of rpc addresses instead of
   listen/broadcast addresses (CASSANDRA-1777)
 * include files-to-be-streamed in StreamInSession.getSources (CASSANDRA-2972)
 * use JAVA env var in cassandra-env.sh (CASSANDRA-2785, 2992)
 * avoid doing read for no-op replicate-on-write at CL=1 (CASSANDRA-2892)
 * refuse counter write for CL.ANY (CASSANDRA-2990)
 * switch back to only logging recent dropped messages (CASSANDRA-3004)
 * always deserialize RowMutation for counters (CASSANDRA-3006)
 * ignore saved replication_factor strategy_option for NTS (CASSANDRA-3011)
 * make sure pre-truncate CL segments are discarded (CASSANDRA-2950)


0.8.3
 * add ability to drop local reads/writes that are going to timeout
   (CASSANDRA-2943)
 * revamp token removal process, keep gossip states for 3 days (CASSANDRA-2496)
 * don't accept extra args for 0-arg nodetool commands (CASSANDRA-2740)
 * log unavailableexception details at debug level (CASSANDRA-2856)
 * expose data_dir though jmx (CASSANDRA-2770)
 * don't include tmp files as sstable when create cfs (CASSANDRA-2929)
 * log Java classpath on startup (CASSANDRA-2895)
 * keep gossipped version in sync with actual on migration coordinator
   (CASSANDRA-2946)
 * use lazy initialization instead of class initialization in NodeId
   (CASSANDRA-2953)
 * check column family validity in nodetool repair (CASSANDRA-2933)
 * speedup bytes to hex conversions dramatically (CASSANDRA-2850)
 * Flush memtables on shutdown when durable writes are disabled
   (CASSANDRA-2958)
 * improved POSIX compatibility of start scripts (CASsANDRA-2965)
 * add counter support to Hadoop InputFormat (CASSANDRA-2981)
 * fix bug where dirty commitlog segments were removed (and avoid keeping
   segments with no post-flush activity permanently dirty) (CASSANDRA-2829)
 * fix throwing exception with batch mutation of counter super columns
   (CASSANDRA-2949)
 * ignore system tables during repair (CASSANDRA-2979)
 * throw exception when NTS is given replication_factor as an option
   (CASSANDRA-2960)
 * fix assertion error during compaction of counter CFs (CASSANDRA-2968)
 * avoid trying to create index names, when no index exists (CASSANDRA-2867)
 * don't sample the system table when choosing a bootstrap token
   (CASSANDRA-2825)
 * gossiper notifies of local state changes (CASSANDRA-2948)
 * add asynchronous and half-sync/half-async (hsha) thrift servers
   (CASSANDRA-1405)
 * fix potential use of free'd native memory in SerializingCache
   (CASSANDRA-2951)
 * prune index scan resultset back to original request for lazy
   resultset expansion case (CASSANDRA-2964)
 * (Hadoop) fail jobs when Cassandra node has failed but TaskTracker
    has not (CASSANDRA-2388)


0.8.2
 * CQL:
   - include only one row per unique key for IN queries (CASSANDRA-2717)
   - respect client timestamp on full row deletions (CASSANDRA-2912)
 * improve thread-safety in StreamOutSession (CASSANDRA-2792)
 * allow deleting a row and updating indexed columns in it in the
   same mutation (CASSANDRA-2773)
 * Expose number of threads blocked on submitting memtable to flush
   in JMX (CASSANDRA-2817)
 * add ability to return "endpoints" to nodetool (CASSANDRA-2776)
 * Add support for multiple (comma-delimited) coordinator addresses
   to ColumnFamilyInputFormat (CASSANDRA-2807)
 * fix potential NPE while scheduling read repair for range slice
   (CASSANDRA-2823)
 * Fix race in SystemTable.getCurrentLocalNodeId (CASSANDRA-2824)
 * Correctly set default for replicate_on_write (CASSANDRA-2835)
 * improve nodetool compactionstats formatting (CASSANDRA-2844)
 * fix index-building status display (CASSANDRA-2853)
 * fix CLI perpetuating obsolete KsDef.replication_factor (CASSANDRA-2846)
 * improve cli treatment of multiline comments (CASSANDRA-2852)
 * handle row tombstones correctly in EchoedRow (CASSANDRA-2786)
 * add MessagingService.get[Recently]DroppedMessages and
   StorageService.getExceptionCount (CASSANDRA-2804)
 * fix possibility of spurious UnavailableException for LOCAL_QUORUM
   reads with dynamic snitch + read repair disabled (CASSANDRA-2870)
 * add ant-optional as dependence for the debian package (CASSANDRA-2164)
 * add option to specify limit for get_slice in the CLI (CASSANDRA-2646)
 * decrease HH page size (CASSANDRA-2832)
 * reset cli keyspace after dropping the current one (CASSANDRA-2763)
 * add KeyRange option to Hadoop inputformat (CASSANDRA-1125)
 * fix protocol versioning (CASSANDRA-2818, 2860)
 * support spaces in path to log4j configuration (CASSANDRA-2383)
 * avoid including inferred types in CF update (CASSANDRA-2809)
 * fix JMX bulkload call (CASSANDRA-2908)
 * fix updating KS with durable_writes=false (CASSANDRA-2907)
 * add simplified facade to SSTableWriter for bulk loading use
   (CASSANDRA-2911)
 * fix re-using index CF sstable names after drop/recreate (CASSANDRA-2872)
 * prepend CF to default index names (CASSANDRA-2903)
 * fix hint replay (CASSANDRA-2928)
 * Properly synchronize repair's merkle tree computation (CASSANDRA-2816)


0.8.1
 * CQL:
   - support for insert, delete in BATCH (CASSANDRA-2537)
   - support for IN to SELECT, UPDATE (CASSANDRA-2553)
   - timestamp support for INSERT, UPDATE, and BATCH (CASSANDRA-2555)
   - TTL support (CASSANDRA-2476)
   - counter support (CASSANDRA-2473)
   - ALTER COLUMNFAMILY (CASSANDRA-1709)
   - DROP INDEX (CASSANDRA-2617)
   - add SCHEMA/TABLE as aliases for KS/CF (CASSANDRA-2743)
   - server handles wait-for-schema-agreement (CASSANDRA-2756)
   - key alias support (CASSANDRA-2480)
 * add support for comparator parameters and a generic ReverseType
   (CASSANDRA-2355)
 * add CompositeType and DynamicCompositeType (CASSANDRA-2231)
 * optimize batches containing multiple updates to the same row
   (CASSANDRA-2583)
 * adjust hinted handoff page size to avoid OOM with large columns
   (CASSANDRA-2652)
 * mark BRAF buffer invalid post-flush so we don't re-flush partial
   buffers again, especially on CL writes (CASSANDRA-2660)
 * add DROP INDEX support to CLI (CASSANDRA-2616)
 * don't perform HH to client-mode [storageproxy] nodes (CASSANDRA-2668)
 * Improve forceDeserialize/getCompactedRow encapsulation (CASSANDRA-2659)
 * Don't write CounterUpdateColumn to disk in tests (CASSANDRA-2650)
 * Add sstable bulk loading utility (CASSANDRA-1278)
 * avoid replaying hints to dropped columnfamilies (CASSANDRA-2685)
 * add placeholders for missing rows in range query pseudo-RR (CASSANDRA-2680)
 * remove no-op HHOM.renameHints (CASSANDRA-2693)
 * clone super columns to avoid modifying them during flush (CASSANDRA-2675)
 * allow writes to bypass the commitlog for certain keyspaces (CASSANDRA-2683)
 * avoid NPE when bypassing commitlog during memtable flush (CASSANDRA-2781)
 * Added support for making bootstrap retry if nodes flap (CASSANDRA-2644)
 * Added statusthrift to nodetool to report if thrift server is running (CASSANDRA-2722)
 * Fixed rows being cached if they do not exist (CASSANDRA-2723)
 * Support passing tableName and cfName to RowCacheProviders (CASSANDRA-2702)
 * close scrub file handles (CASSANDRA-2669)
 * throttle migration replay (CASSANDRA-2714)
 * optimize column serializer creation (CASSANDRA-2716)
 * Added support for making bootstrap retry if nodes flap (CASSANDRA-2644)
 * Added statusthrift to nodetool to report if thrift server is running
   (CASSANDRA-2722)
 * Fixed rows being cached if they do not exist (CASSANDRA-2723)
 * fix truncate/compaction race (CASSANDRA-2673)
 * workaround large resultsets causing large allocation retention
   by nio sockets (CASSANDRA-2654)
 * fix nodetool ring use with Ec2Snitch (CASSANDRA-2733)
 * fix removing columns and subcolumns that are supressed by a row or
   supercolumn tombstone during replica resolution (CASSANDRA-2590)
 * support sstable2json against snapshot sstables (CASSANDRA-2386)
 * remove active-pull schema requests (CASSANDRA-2715)
 * avoid marking entire list of sstables as actively being compacted
   in multithreaded compaction (CASSANDRA-2765)
 * seek back after deserializing a row to update cache with (CASSANDRA-2752)
 * avoid skipping rows in scrub for counter column family (CASSANDRA-2759)
 * fix ConcurrentModificationException in repair when dealing with 0.7 node
   (CASSANDRA-2767)
 * use threadsafe collections for StreamInSession (CASSANDRA-2766)
 * avoid infinite loop when creating merkle tree (CASSANDRA-2758)
 * avoids unmarking compacting sstable prematurely in cleanup (CASSANDRA-2769)
 * fix NPE when the commit log is bypassed (CASSANDRA-2718)
 * don't throw an exception in SS.isRPCServerRunning (CASSANDRA-2721)
 * make stress.jar executable (CASSANDRA-2744)
 * add daemon mode to java stress (CASSANDRA-2267)
 * expose the DC and rack of a node through JMX and nodetool ring (CASSANDRA-2531)
 * fix cache mbean getSize (CASSANDRA-2781)
 * Add Date, Float, Double, and Boolean types (CASSANDRA-2530)
 * Add startup flag to renew counter node id (CASSANDRA-2788)
 * add jamm agent to cassandra.bat (CASSANDRA-2787)
 * fix repair hanging if a neighbor has nothing to send (CASSANDRA-2797)
 * purge tombstone even if row is in only one sstable (CASSANDRA-2801)
 * Fix wrong purge of deleted cf during compaction (CASSANDRA-2786)
 * fix race that could result in Hadoop writer failing to throw an
   exception encountered after close() (CASSANDRA-2755)
 * fix scan wrongly throwing assertion error (CASSANDRA-2653)
 * Always use even distribution for merkle tree with RandomPartitionner
   (CASSANDRA-2841)
 * fix describeOwnership for OPP (CASSANDRA-2800)
 * ensure that string tokens do not contain commas (CASSANDRA-2762)


0.8.0-final
 * fix CQL grammar warning and cqlsh regression from CASSANDRA-2622
 * add ant generate-cql-html target (CASSANDRA-2526)
 * update CQL consistency levels (CASSANDRA-2566)
 * debian packaging fixes (CASSANDRA-2481, 2647)
 * fix UUIDType, IntegerType for direct buffers (CASSANDRA-2682, 2684)
 * switch to native Thrift for Hadoop map/reduce (CASSANDRA-2667)
 * fix StackOverflowError when building from eclipse (CASSANDRA-2687)
 * only provide replication_factor to strategy_options "help" for
   SimpleStrategy, OldNetworkTopologyStrategy (CASSANDRA-2678, 2713)
 * fix exception adding validators to non-string columns (CASSANDRA-2696)
 * avoid instantiating DatabaseDescriptor in JDBC (CASSANDRA-2694)
 * fix potential stack overflow during compaction (CASSANDRA-2626)
 * clone super columns to avoid modifying them during flush (CASSANDRA-2675)
 * reset underlying iterator in EchoedRow constructor (CASSANDRA-2653)


0.8.0-rc1
 * faster flushes and compaction from fixing excessively pessimistic
   rebuffering in BRAF (CASSANDRA-2581)
 * fix returning null column values in the python cql driver (CASSANDRA-2593)
 * fix merkle tree splitting exiting early (CASSANDRA-2605)
 * snapshot_before_compaction directory name fix (CASSANDRA-2598)
 * Disable compaction throttling during bootstrap (CASSANDRA-2612)
 * fix CQL treatment of > and < operators in range slices (CASSANDRA-2592)
 * fix potential double-application of counter updates on commitlog replay
   by moving replay position from header to sstable metadata (CASSANDRA-2419)
 * JDBC CQL driver exposes getColumn for access to timestamp
 * JDBC ResultSetMetadata properties added to AbstractType
 * r/m clustertool (CASSANDRA-2607)
 * add support for presenting row key as a column in CQL result sets
   (CASSANDRA-2622)
 * Don't allow {LOCAL|EACH}_QUORUM unless strategy is NTS (CASSANDRA-2627)
 * validate keyspace strategy_options during CQL create (CASSANDRA-2624)
 * fix empty Result with secondary index when limit=1 (CASSANDRA-2628)
 * Fix regression where bootstrapping a node with no schema fails
   (CASSANDRA-2625)
 * Allow removing LocationInfo sstables (CASSANDRA-2632)
 * avoid attempting to replay mutations from dropped keyspaces (CASSANDRA-2631)
 * avoid using cached position of a key when GT is requested (CASSANDRA-2633)
 * fix counting bloom filter true positives (CASSANDRA-2637)
 * initialize local ep state prior to gossip startup if needed (CASSANDRA-2638)
 * fix counter increment lost after restart (CASSANDRA-2642)
 * add quote-escaping via backslash to CLI (CASSANDRA-2623)
 * fix pig example script (CASSANDRA-2487)
 * fix dynamic snitch race in adding latencies (CASSANDRA-2618)
 * Start/stop cassandra after more important services such as mdadm in
   debian packaging (CASSANDRA-2481)


0.8.0-beta2
 * fix NPE compacting index CFs (CASSANDRA-2528)
 * Remove checking all column families on startup for compaction candidates
   (CASSANDRA-2444)
 * validate CQL create keyspace options (CASSANDRA-2525)
 * fix nodetool setcompactionthroughput (CASSANDRA-2550)
 * move	gossip heartbeat back to its own thread (CASSANDRA-2554)
 * validate cql TRUNCATE columnfamily before truncating (CASSANDRA-2570)
 * fix batch_mutate for mixed standard-counter mutations (CASSANDRA-2457)
 * disallow making schema changes to system keyspace (CASSANDRA-2563)
 * fix sending mutation messages multiple times (CASSANDRA-2557)
 * fix incorrect use of NBHM.size in ReadCallback that could cause
   reads to time out even when responses were received (CASSANDRA-2552)
 * trigger read repair correctly for LOCAL_QUORUM reads (CASSANDRA-2556)
 * Allow configuring the number of compaction thread (CASSANDRA-2558)
 * forceUserDefinedCompaction will attempt to compact what it is given
   even if the pessimistic estimate is that there is not enough disk space;
   automatic compactions will only compact 2 or more sstables (CASSANDRA-2575)
 * refuse to apply migrations with older timestamps than the current
   schema (CASSANDRA-2536)
 * remove unframed Thrift transport option
 * include indexes in snapshots (CASSANDRA-2596)
 * improve ignoring of obsolete mutations in index maintenance (CASSANDRA-2401)
 * recognize attempt to drop just the index while leaving the column
   definition alone (CASSANDRA-2619)


0.8.0-beta1
 * remove Avro RPC support (CASSANDRA-926)
 * support for columns that act as incr/decr counters
   (CASSANDRA-1072, 1937, 1944, 1936, 2101, 2093, 2288, 2105, 2384, 2236, 2342,
   2454)
 * CQL (CASSANDRA-1703, 1704, 1705, 1706, 1707, 1708, 1710, 1711, 1940,
   2124, 2302, 2277, 2493)
 * avoid double RowMutation serialization on write path (CASSANDRA-1800)
 * make NetworkTopologyStrategy the default (CASSANDRA-1960)
 * configurable internode encryption (CASSANDRA-1567, 2152)
 * human readable column names in sstable2json output (CASSANDRA-1933)
 * change default JMX port to 7199 (CASSANDRA-2027)
 * backwards compatible internal messaging (CASSANDRA-1015)
 * atomic switch of memtables and sstables (CASSANDRA-2284)
 * add pluggable SeedProvider (CASSANDRA-1669)
 * Fix clustertool to not throw exception when calling get_endpoints (CASSANDRA-2437)
 * upgrade to thrift 0.6 (CASSANDRA-2412)
 * repair works on a token range instead of full ring (CASSANDRA-2324)
 * purge tombstones from row cache (CASSANDRA-2305)
 * push replication_factor into strategy_options (CASSANDRA-1263)
 * give snapshots the same name on each node (CASSANDRA-1791)
 * remove "nodetool loadbalance" (CASSANDRA-2448)
 * multithreaded compaction (CASSANDRA-2191)
 * compaction throttling (CASSANDRA-2156)
 * add key type information and alias (CASSANDRA-2311, 2396)
 * cli no longer divides read_repair_chance by 100 (CASSANDRA-2458)
 * made CompactionInfo.getTaskType return an enum (CASSANDRA-2482)
 * add a server-wide cap on measured memtable memory usage and aggressively
   flush to keep under that threshold (CASSANDRA-2006)
 * add unified UUIDType (CASSANDRA-2233)
 * add off-heap row cache support (CASSANDRA-1969)


0.7.5
 * improvements/fixes to PIG driver (CASSANDRA-1618, CASSANDRA-2387,
   CASSANDRA-2465, CASSANDRA-2484)
 * validate index names (CASSANDRA-1761)
 * reduce contention on Table.flusherLock (CASSANDRA-1954)
 * try harder to detect failures during streaming, cleaning up temporary
   files more reliably (CASSANDRA-2088)
 * shut down server for OOM on a Thrift thread (CASSANDRA-2269)
 * fix tombstone handling in repair and sstable2json (CASSANDRA-2279)
 * preserve version when streaming data from old sstables (CASSANDRA-2283)
 * don't start repair if a neighboring node is marked as dead (CASSANDRA-2290)
 * purge tombstones from row cache (CASSANDRA-2305)
 * Avoid seeking when sstable2json exports the entire file (CASSANDRA-2318)
 * clear Built flag in system table when dropping an index (CASSANDRA-2320)
 * don't allow arbitrary argument for stress.java (CASSANDRA-2323)
 * validate values for index predicates in get_indexed_slice (CASSANDRA-2328)
 * queue secondary indexes for flush before the parent (CASSANDRA-2330)
 * allow job configuration to set the CL used in Hadoop jobs (CASSANDRA-2331)
 * add memtable_flush_queue_size defaulting to 4 (CASSANDRA-2333)
 * Allow overriding of initial_token, storage_port and rpc_port from system
   properties (CASSANDRA-2343)
 * fix comparator used for non-indexed secondary expressions in index scan
   (CASSANDRA-2347)
 * ensure size calculation and write phase of large-row compaction use
   the same threshold for TTL expiration (CASSANDRA-2349)
 * fix race when iterating CFs during add/drop (CASSANDRA-2350)
 * add ConsistencyLevel command to CLI (CASSANDRA-2354)
 * allow negative numbers in the cli (CASSANDRA-2358)
 * hard code serialVersionUID for tokens class (CASSANDRA-2361)
 * fix potential infinite loop in ByteBufferUtil.inputStream (CASSANDRA-2365)
 * fix encoding bugs in HintedHandoffManager, SystemTable when default
   charset is not UTF8 (CASSANDRA-2367)
 * avoids having removed node reappearing in Gossip (CASSANDRA-2371)
 * fix incorrect truncation of long to int when reading columns via block
   index (CASSANDRA-2376)
 * fix NPE during stream session (CASSANDRA-2377)
 * fix race condition that could leave orphaned data files when dropping CF or
   KS (CASSANDRA-2381)
 * fsync statistics component on write (CASSANDRA-2382)
 * fix duplicate results from CFS.scan (CASSANDRA-2406)
 * add IntegerType to CLI help (CASSANDRA-2414)
 * avoid caching token-only decoratedkeys (CASSANDRA-2416)
 * convert mmap assertion to if/throw so scrub can catch it (CASSANDRA-2417)
 * don't overwrite gc log (CASSANDR-2418)
 * invalidate row cache for streamed row to avoid inconsitencies
   (CASSANDRA-2420)
 * avoid copies in range/index scans (CASSANDRA-2425)
 * make sure we don't wipe data during cleanup if the node has not join
   the ring (CASSANDRA-2428)
 * Try harder to close files after compaction (CASSANDRA-2431)
 * re-set bootstrapped flag after move finishes (CASSANDRA-2435)
 * display validation_class in CLI 'describe keyspace' (CASSANDRA-2442)
 * make cleanup compactions cleanup the row cache (CASSANDRA-2451)
 * add column fields validation to scrub (CASSANDRA-2460)
 * use 64KB flush buffer instead of in_memory_compaction_limit (CASSANDRA-2463)
 * fix backslash substitutions in CLI (CASSANDRA-2492)
 * disable cache saving for system CFS (CASSANDRA-2502)
 * fixes for verifying destination availability under hinted conditions
   so UE can be thrown intead of timing out (CASSANDRA-2514)
 * fix update of validation class in column metadata (CASSANDRA-2512)
 * support LOCAL_QUORUM, EACH_QUORUM CLs outside of NTS (CASSANDRA-2516)
 * preserve version when streaming data from old sstables (CASSANDRA-2283)
 * fix backslash substitutions in CLI (CASSANDRA-2492)
 * count a row deletion as one operation towards memtable threshold
   (CASSANDRA-2519)
 * support LOCAL_QUORUM, EACH_QUORUM CLs outside of NTS (CASSANDRA-2516)


0.7.4
 * add nodetool join command (CASSANDRA-2160)
 * fix secondary indexes on pre-existing or streamed data (CASSANDRA-2244)
 * initialize endpoint in gossiper earlier (CASSANDRA-2228)
 * add ability to write to Cassandra from Pig (CASSANDRA-1828)
 * add rpc_[min|max]_threads (CASSANDRA-2176)
 * add CL.TWO, CL.THREE (CASSANDRA-2013)
 * avoid exporting an un-requested row in sstable2json, when exporting
   a key that does not exist (CASSANDRA-2168)
 * add incremental_backups option (CASSANDRA-1872)
 * add configurable row limit to Pig loadfunc (CASSANDRA-2276)
 * validate column values in batches as well as single-Column inserts
   (CASSANDRA-2259)
 * move sample schema from cassandra.yaml to schema-sample.txt,
   a cli scripts (CASSANDRA-2007)
 * avoid writing empty rows when scrubbing tombstoned rows (CASSANDRA-2296)
 * fix assertion error in range and index scans for CL < ALL
   (CASSANDRA-2282)
 * fix commitlog replay when flush position refers to data that didn't
   get synced before server died (CASSANDRA-2285)
 * fix fd leak in sstable2json with non-mmap'd i/o (CASSANDRA-2304)
 * reduce memory use during streaming of multiple sstables (CASSANDRA-2301)
 * purge tombstoned rows from cache after GCGraceSeconds (CASSANDRA-2305)
 * allow zero replicas in a NTS datacenter (CASSANDRA-1924)
 * make range queries respect snitch for local replicas (CASSANDRA-2286)
 * fix HH delivery when column index is larger than 2GB (CASSANDRA-2297)
 * make 2ary indexes use parent CF flush thresholds during initial build
   (CASSANDRA-2294)
 * update memtable_throughput to be a long (CASSANDRA-2158)


0.7.3
 * Keep endpoint state until aVeryLongTime (CASSANDRA-2115)
 * lower-latency read repair (CASSANDRA-2069)
 * add hinted_handoff_throttle_delay_in_ms option (CASSANDRA-2161)
 * fixes for cache save/load (CASSANDRA-2172, -2174)
 * Handle whole-row deletions in CFOutputFormat (CASSANDRA-2014)
 * Make memtable_flush_writers flush in parallel (CASSANDRA-2178)
 * Add compaction_preheat_key_cache option (CASSANDRA-2175)
 * refactor stress.py to have only one copy of the format string
   used for creating row keys (CASSANDRA-2108)
 * validate index names for \w+ (CASSANDRA-2196)
 * Fix Cassandra cli to respect timeout if schema does not settle
   (CASSANDRA-2187)
 * fix for compaction and cleanup writing old-format data into new-version
   sstable (CASSANDRA-2211, -2216)
 * add nodetool scrub (CASSANDRA-2217, -2240)
 * fix sstable2json large-row pagination (CASSANDRA-2188)
 * fix EOFing on requests for the last bytes in a file (CASSANDRA-2213)
 * fix BufferedRandomAccessFile bugs (CASSANDRA-2218, -2241)
 * check for memtable flush_after_mins exceeded every 10s (CASSANDRA-2183)
 * fix cache saving on Windows (CASSANDRA-2207)
 * add validateSchemaAgreement call + synchronization to schema
   modification operations (CASSANDRA-2222)
 * fix for reversed slice queries on large rows (CASSANDRA-2212)
 * fat clients were writing local data (CASSANDRA-2223)
 * set DEFAULT_MEMTABLE_LIFETIME_IN_MINS to 24h
 * improve detection and cleanup of partially-written sstables
   (CASSANDRA-2206)
 * fix supercolumn de/serialization when subcolumn comparator is different
   from supercolumn's (CASSANDRA-2104)
 * fix starting up on Windows when CASSANDRA_HOME contains whitespace
   (CASSANDRA-2237)
 * add [get|set][row|key]cacheSavePeriod to JMX (CASSANDRA-2100)
 * fix Hadoop ColumnFamilyOutputFormat dropping of mutations
   when batch fills up (CASSANDRA-2255)
 * move file deletions off of scheduledtasks executor (CASSANDRA-2253)


0.7.2
 * copy DecoratedKey.key when inserting into caches to avoid retaining
   a reference to the underlying buffer (CASSANDRA-2102)
 * format subcolumn names with subcomparator (CASSANDRA-2136)
 * fix column bloom filter deserialization (CASSANDRA-2165)


0.7.1
 * refactor MessageDigest creation code. (CASSANDRA-2107)
 * buffer network stack to avoid inefficient small TCP messages while avoiding
   the nagle/delayed ack problem (CASSANDRA-1896)
 * check log4j configuration for changes every 10s (CASSANDRA-1525, 1907)
 * more-efficient cross-DC replication (CASSANDRA-1530, -2051, -2138)
 * avoid polluting page cache with commitlog or sstable writes
   and seq scan operations (CASSANDRA-1470)
 * add RMI authentication options to nodetool (CASSANDRA-1921)
 * make snitches configurable at runtime (CASSANDRA-1374)
 * retry hadoop split requests on connection failure (CASSANDRA-1927)
 * implement describeOwnership for BOP, COPP (CASSANDRA-1928)
 * make read repair behave as expected for ConsistencyLevel > ONE
   (CASSANDRA-982, 2038)
 * distributed test harness (CASSANDRA-1859, 1964)
 * reduce flush lock contention (CASSANDRA-1930)
 * optimize supercolumn deserialization (CASSANDRA-1891)
 * fix CFMetaData.apply to only compare objects of the same class
   (CASSANDRA-1962)
 * allow specifying specific SSTables to compact from JMX (CASSANDRA-1963)
 * fix race condition in MessagingService.targets (CASSANDRA-1959, 2094, 2081)
 * refuse to open sstables from a future version (CASSANDRA-1935)
 * zero-copy reads (CASSANDRA-1714)
 * fix copy bounds for word Text in wordcount demo (CASSANDRA-1993)
 * fixes for contrib/javautils (CASSANDRA-1979)
 * check more frequently for memtable expiration (CASSANDRA-2000)
 * fix writing SSTable column count statistics (CASSANDRA-1976)
 * fix streaming of multiple CFs during bootstrap (CASSANDRA-1992)
 * explicitly set JVM GC new generation size with -Xmn (CASSANDRA-1968)
 * add short options for CLI flags (CASSANDRA-1565)
 * make keyspace argument to "describe keyspace" in CLI optional
   when authenticated to keyspace already (CASSANDRA-2029)
 * added option to specify -Dcassandra.join_ring=false on startup
   to allow "warm spare" nodes or performing JMX maintenance before
   joining the ring (CASSANDRA-526)
 * log migrations at INFO (CASSANDRA-2028)
 * add CLI verbose option in file mode (CASSANDRA-2030)
 * add single-line "--" comments to CLI (CASSANDRA-2032)
 * message serialization tests (CASSANDRA-1923)
 * switch from ivy to maven-ant-tasks (CASSANDRA-2017)
 * CLI attempts to block for new schema to propagate (CASSANDRA-2044)
 * fix potential overflow in nodetool cfstats (CASSANDRA-2057)
 * add JVM shutdownhook to sync commitlog (CASSANDRA-1919)
 * allow nodes to be up without being part of  normal traffic (CASSANDRA-1951)
 * fix CLI "show keyspaces" with null options on NTS (CASSANDRA-2049)
 * fix possible ByteBuffer race conditions (CASSANDRA-2066)
 * reduce garbage generated by MessagingService to prevent load spikes
   (CASSANDRA-2058)
 * fix math in RandomPartitioner.describeOwnership (CASSANDRA-2071)
 * fix deletion of sstable non-data components (CASSANDRA-2059)
 * avoid blocking gossip while deleting handoff hints (CASSANDRA-2073)
 * ignore messages from newer versions, keep track of nodes in gossip
   regardless of version (CASSANDRA-1970)
 * cache writing moved to CompactionManager to reduce i/o contention and
   updated to use non-cache-polluting writes (CASSANDRA-2053)
 * page through large rows when exporting to JSON (CASSANDRA-2041)
 * add flush_largest_memtables_at and reduce_cache_sizes_at options
   (CASSANDRA-2142)
 * add cli 'describe cluster' command (CASSANDRA-2127)
 * add cli support for setting username/password at 'connect' command
   (CASSANDRA-2111)
 * add -D option to Stress.java to allow reading hosts from a file
   (CASSANDRA-2149)
 * bound hints CF throughput between 32M and 256M (CASSANDRA-2148)
 * continue starting when invalid saved cache entries are encountered
   (CASSANDRA-2076)
 * add max_hint_window_in_ms option (CASSANDRA-1459)


0.7.0-final
 * fix offsets to ByteBuffer.get (CASSANDRA-1939)


0.7.0-rc4
 * fix cli crash after backgrounding (CASSANDRA-1875)
 * count timeouts in storageproxy latencies, and include latency
   histograms in StorageProxyMBean (CASSANDRA-1893)
 * fix CLI get recognition of supercolumns (CASSANDRA-1899)
 * enable keepalive on intra-cluster sockets (CASSANDRA-1766)
 * count timeouts towards dynamicsnitch latencies (CASSANDRA-1905)
 * Expose index-building status in JMX + cli schema description
   (CASSANDRA-1871)
 * allow [LOCAL|EACH]_QUORUM to be used with non-NetworkTopology
   replication Strategies
 * increased amount of index locks for faster commitlog replay
 * collect secondary index tombstones immediately (CASSANDRA-1914)
 * revert commitlog changes from #1780 (CASSANDRA-1917)
 * change RandomPartitioner min token to -1 to avoid collision w/
   tokens on actual nodes (CASSANDRA-1901)
 * examine the right nibble when validating TimeUUID (CASSANDRA-1910)
 * include secondary indexes in cleanup (CASSANDRA-1916)
 * CFS.scrubDataDirectories should also cleanup invalid secondary indexes
   (CASSANDRA-1904)
 * ability to disable/enable gossip on nodes to force them down
   (CASSANDRA-1108)


0.7.0-rc3
 * expose getNaturalEndpoints in StorageServiceMBean taking byte[]
   key; RMI cannot serialize ByteBuffer (CASSANDRA-1833)
 * infer org.apache.cassandra.locator for replication strategy classes
   when not otherwise specified
 * validation that generates less garbage (CASSANDRA-1814)
 * add TTL support to CLI (CASSANDRA-1838)
 * cli defaults to bytestype for subcomparator when creating
   column families (CASSANDRA-1835)
 * unregister index MBeans when index is dropped (CASSANDRA-1843)
 * make ByteBufferUtil.clone thread-safe (CASSANDRA-1847)
 * change exception for read requests during bootstrap from
   InvalidRequest to Unavailable (CASSANDRA-1862)
 * respect row-level tombstones post-flush in range scans
   (CASSANDRA-1837)
 * ReadResponseResolver check digests against each other (CASSANDRA-1830)
 * return InvalidRequest when remove of subcolumn without supercolumn
   is requested (CASSANDRA-1866)
 * flush before repair (CASSANDRA-1748)
 * SSTableExport validates key order (CASSANDRA-1884)
 * large row support for SSTableExport (CASSANDRA-1867)
 * Re-cache hot keys post-compaction without hitting disk (CASSANDRA-1878)
 * manage read repair in coordinator instead of data source, to
   provide latency information to dynamic snitch (CASSANDRA-1873)


0.7.0-rc2
 * fix live-column-count of slice ranges including tombstoned supercolumn
   with live subcolumn (CASSANDRA-1591)
 * rename o.a.c.internal.AntientropyStage -> AntiEntropyStage,
   o.a.c.request.Request_responseStage -> RequestResponseStage,
   o.a.c.internal.Internal_responseStage -> InternalResponseStage
 * add AbstractType.fromString (CASSANDRA-1767)
 * require index_type to be present when specifying index_name
   on ColumnDef (CASSANDRA-1759)
 * fix add/remove index bugs in CFMetadata (CASSANDRA-1768)
 * rebuild Strategy during system_update_keyspace (CASSANDRA-1762)
 * cli updates prompt to ... in continuation lines (CASSANDRA-1770)
 * support multiple Mutations per key in hadoop ColumnFamilyOutputFormat
   (CASSANDRA-1774)
 * improvements to Debian init script (CASSANDRA-1772)
 * use local classloader to check for version.properties (CASSANDRA-1778)
 * Validate that column names in column_metadata are valid for the
   defined comparator, and decode properly in cli (CASSANDRA-1773)
 * use cross-platform newlines in cli (CASSANDRA-1786)
 * add ExpiringColumn support to sstable import/export (CASSANDRA-1754)
 * add flush for each append to periodic commitlog mode; added
   periodic_without_flush option to disable this (CASSANDRA-1780)
 * close file handle used for post-flush truncate (CASSANDRA-1790)
 * various code cleanup (CASSANDRA-1793, -1794, -1795)
 * fix range queries against wrapped range (CASSANDRA-1781)
 * fix consistencylevel calculations for NetworkTopologyStrategy
   (CASSANDRA-1804)
 * cli support index type enum names (CASSANDRA-1810)
 * improved validation of column_metadata (CASSANDRA-1813)
 * reads at ConsistencyLevel > 1 throw UnavailableException
   immediately if insufficient live nodes exist (CASSANDRA-1803)
 * copy bytebuffers for local writes to avoid retaining the entire
   Thrift frame (CASSANDRA-1801)
 * fix NPE adding index to column w/o prior metadata (CASSANDRA-1764)
 * reduce fat client timeout (CASSANDRA-1730)
 * fix botched merge of CASSANDRA-1316


0.7.0-rc1
 * fix compaction and flush races with schema updates (CASSANDRA-1715)
 * add clustertool, config-converter, sstablekeys, and schematool
   Windows .bat files (CASSANDRA-1723)
 * reject range queries received during bootstrap (CASSANDRA-1739)
 * fix wrapping-range queries on non-minimum token (CASSANDRA-1700)
 * add nodetool cfhistogram (CASSANDRA-1698)
 * limit repaired ranges to what the nodes have in common (CASSANDRA-1674)
 * index scan treats missing columns as not matching secondary
   expressions (CASSANDRA-1745)
 * Fix misuse of DataOutputBuffer.getData in AntiEntropyService
   (CASSANDRA-1729)
 * detect and warn when obsolete version of JNA is present (CASSANDRA-1760)
 * reduce fat client timeout (CASSANDRA-1730)
 * cleanup smallest CFs first to increase free temp space for larger ones
   (CASSANDRA-1811)
 * Update windows .bat files to work outside of main Cassandra
   directory (CASSANDRA-1713)
 * fix read repair regression from 0.6.7 (CASSANDRA-1727)
 * more-efficient read repair (CASSANDRA-1719)
 * fix hinted handoff replay (CASSANDRA-1656)
 * log type of dropped messages (CASSANDRA-1677)
 * upgrade to SLF4J 1.6.1
 * fix ByteBuffer bug in ExpiringColumn.updateDigest (CASSANDRA-1679)
 * fix IntegerType.getString (CASSANDRA-1681)
 * make -Djava.net.preferIPv4Stack=true the default (CASSANDRA-628)
 * add INTERNAL_RESPONSE verb to differentiate from responses related
   to client requests (CASSANDRA-1685)
 * log tpstats when dropping messages (CASSANDRA-1660)
 * include unreachable nodes in describeSchemaVersions (CASSANDRA-1678)
 * Avoid dropping messages off the client request path (CASSANDRA-1676)
 * fix jna errno reporting (CASSANDRA-1694)
 * add friendlier error for UnknownHostException on startup (CASSANDRA-1697)
 * include jna dependency in RPM package (CASSANDRA-1690)
 * add --skip-keys option to stress.py (CASSANDRA-1696)
 * improve cli handling of non-string keys and column names
   (CASSANDRA-1701, -1693)
 * r/m extra subcomparator line in cli keyspaces output (CASSANDRA-1712)
 * add read repair chance to cli "show keyspaces"
 * upgrade to ConcurrentLinkedHashMap 1.1 (CASSANDRA-975)
 * fix index scan routing (CASSANDRA-1722)
 * fix tombstoning of supercolumns in range queries (CASSANDRA-1734)
 * clear endpoint cache after updating keyspace metadata (CASSANDRA-1741)
 * fix wrapping-range queries on non-minimum token (CASSANDRA-1700)
 * truncate includes secondary indexes (CASSANDRA-1747)
 * retain reference to PendingFile sstables (CASSANDRA-1749)
 * fix sstableimport regression (CASSANDRA-1753)
 * fix for bootstrap when no non-system tables are defined (CASSANDRA-1732)
 * handle replica unavailability in index scan (CASSANDRA-1755)
 * fix service initialization order deadlock (CASSANDRA-1756)
 * multi-line cli commands (CASSANDRA-1742)
 * fix race between snapshot and compaction (CASSANDRA-1736)
 * add listEndpointsPendingHints, deleteHintsForEndpoint JMX methods
   (CASSANDRA-1551)


0.7.0-beta3
 * add strategy options to describe_keyspace output (CASSANDRA-1560)
 * log warning when using randomly generated token (CASSANDRA-1552)
 * re-organize JMX into .db, .net, .internal, .request (CASSANDRA-1217)
 * allow nodes to change IPs between restarts (CASSANDRA-1518)
 * remember ring state between restarts by default (CASSANDRA-1518)
 * flush index built flag so we can read it before log replay (CASSANDRA-1541)
 * lock row cache updates to prevent race condition (CASSANDRA-1293)
 * remove assertion causing rare (and harmless) error messages in
   commitlog (CASSANDRA-1330)
 * fix moving nodes with no keyspaces defined (CASSANDRA-1574)
 * fix unbootstrap when no data is present in a transfer range (CASSANDRA-1573)
 * take advantage of AVRO-495 to simplify our avro IDL (CASSANDRA-1436)
 * extend authorization hierarchy to column family (CASSANDRA-1554)
 * deletion support in secondary indexes (CASSANDRA-1571)
 * meaningful error message for invalid replication strategy class
   (CASSANDRA-1566)
 * allow keyspace creation with RF > N (CASSANDRA-1428)
 * improve cli error handling (CASSANDRA-1580)
 * add cache save/load ability (CASSANDRA-1417, 1606, 1647)
 * add StorageService.getDrainProgress (CASSANDRA-1588)
 * Disallow bootstrap to an in-use token (CASSANDRA-1561)
 * Allow dynamic secondary index creation and destruction (CASSANDRA-1532)
 * log auto-guessed memtable thresholds (CASSANDRA-1595)
 * add ColumnDef support to cli (CASSANDRA-1583)
 * reduce index sample time by 75% (CASSANDRA-1572)
 * add cli support for column, strategy metadata (CASSANDRA-1578, 1612)
 * add cli support for schema modification (CASSANDRA-1584)
 * delete temp files on failed compactions (CASSANDRA-1596)
 * avoid blocking for dead nodes during removetoken (CASSANDRA-1605)
 * remove ConsistencyLevel.ZERO (CASSANDRA-1607)
 * expose in-progress compaction type in jmx (CASSANDRA-1586)
 * removed IClock & related classes from internals (CASSANDRA-1502)
 * fix removing tokens from SystemTable on decommission and removetoken
   (CASSANDRA-1609)
 * include CF metadata in cli 'show keyspaces' (CASSANDRA-1613)
 * switch from Properties to HashMap in PropertyFileSnitch to
   avoid synchronization bottleneck (CASSANDRA-1481)
 * PropertyFileSnitch configuration file renamed to
   cassandra-topology.properties
 * add cli support for get_range_slices (CASSANDRA-1088, CASSANDRA-1619)
 * Make memtable flush thresholds per-CF instead of global
   (CASSANDRA-1007, 1637)
 * add cli support for binary data without CfDef hints (CASSANDRA-1603)
 * fix building SSTable statistics post-stream (CASSANDRA-1620)
 * fix potential infinite loop in 2ary index queries (CASSANDRA-1623)
 * allow creating NTS keyspaces with no replicas configured (CASSANDRA-1626)
 * add jmx histogram of sstables accessed per read (CASSANDRA-1624)
 * remove system_rename_column_family and system_rename_keyspace from the
   client API until races can be fixed (CASSANDRA-1630, CASSANDRA-1585)
 * add cli sanity tests (CASSANDRA-1582)
 * update GC settings in cassandra.bat (CASSANDRA-1636)
 * cli support for index queries (CASSANDRA-1635)
 * cli support for updating schema memtable settings (CASSANDRA-1634)
 * cli --file option (CASSANDRA-1616)
 * reduce automatically chosen memtable sizes by 50% (CASSANDRA-1641)
 * move endpoint cache from snitch to strategy (CASSANDRA-1643)
 * fix commitlog recovery deleting the newly-created segment as well as
   the old ones (CASSANDRA-1644)
 * upgrade to Thrift 0.5 (CASSANDRA-1367)
 * renamed CL.DCQUORUM to LOCAL_QUORUM and DCQUORUMSYNC to EACH_QUORUM
 * cli truncate support (CASSANDRA-1653)
 * update GC settings in cassandra.bat (CASSANDRA-1636)
 * avoid logging when a node's ip/token is gossipped back to it (CASSANDRA-1666)


0.7-beta2
 * always use UTF-8 for hint keys (CASSANDRA-1439)
 * remove cassandra.yaml dependency from Hadoop and Pig (CASSADRA-1322)
 * expose CfDef metadata in describe_keyspaces (CASSANDRA-1363)
 * restore use of mmap_index_only option (CASSANDRA-1241)
 * dropping a keyspace with no column families generated an error
   (CASSANDRA-1378)
 * rename RackAwareStrategy to OldNetworkTopologyStrategy, RackUnawareStrategy
   to SimpleStrategy, DatacenterShardStrategy to NetworkTopologyStrategy,
   AbstractRackAwareSnitch to AbstractNetworkTopologySnitch (CASSANDRA-1392)
 * merge StorageProxy.mutate, mutateBlocking (CASSANDRA-1396)
 * faster UUIDType, LongType comparisons (CASSANDRA-1386, 1393)
 * fix setting read_repair_chance from CLI addColumnFamily (CASSANDRA-1399)
 * fix updates to indexed columns (CASSANDRA-1373)
 * fix race condition leaving to FileNotFoundException (CASSANDRA-1382)
 * fix sharded lock hash on index write path (CASSANDRA-1402)
 * add support for GT/E, LT/E in subordinate index clauses (CASSANDRA-1401)
 * cfId counter got out of sync when CFs were added (CASSANDRA-1403)
 * less chatty schema updates (CASSANDRA-1389)
 * rename column family mbeans. 'type' will now include either
   'IndexColumnFamilies' or 'ColumnFamilies' depending on the CFS type.
   (CASSANDRA-1385)
 * disallow invalid keyspace and column family names. This includes name that
   matches a '^\w+' regex. (CASSANDRA-1377)
 * use JNA, if present, to take snapshots (CASSANDRA-1371)
 * truncate hints if starting 0.7 for the first time (CASSANDRA-1414)
 * fix FD leak in single-row slicepredicate queries (CASSANDRA-1416)
 * allow index expressions against columns that are not part of the
   SlicePredicate (CASSANDRA-1410)
 * config-converter properly handles snitches and framed support
   (CASSANDRA-1420)
 * remove keyspace argument from multiget_count (CASSANDRA-1422)
 * allow specifying cassandra.yaml location as (local or remote) URL
   (CASSANDRA-1126)
 * fix using DynamicEndpointSnitch with NetworkTopologyStrategy
   (CASSANDRA-1429)
 * Add CfDef.default_validation_class (CASSANDRA-891)
 * fix EstimatedHistogram.max (CASSANDRA-1413)
 * quorum read optimization (CASSANDRA-1622)
 * handle zero-length (or missing) rows during HH paging (CASSANDRA-1432)
 * include secondary indexes during schema migrations (CASSANDRA-1406)
 * fix commitlog header race during schema change (CASSANDRA-1435)
 * fix ColumnFamilyStoreMBeanIterator to use new type name (CASSANDRA-1433)
 * correct filename generated by xml->yaml converter (CASSANDRA-1419)
 * add CMSInitiatingOccupancyFraction=75 and UseCMSInitiatingOccupancyOnly
   to default JVM options
 * decrease jvm heap for cassandra-cli (CASSANDRA-1446)
 * ability to modify keyspaces and column family definitions on a live cluster
   (CASSANDRA-1285)
 * support for Hadoop Streaming [non-jvm map/reduce via stdin/out]
   (CASSANDRA-1368)
 * Move persistent sstable stats from the system table to an sstable component
   (CASSANDRA-1430)
 * remove failed bootstrap attempt from pending ranges when gossip times
   it out after 1h (CASSANDRA-1463)
 * eager-create tcp connections to other cluster members (CASSANDRA-1465)
 * enumerate stages and derive stage from message type instead of
   transmitting separately (CASSANDRA-1465)
 * apply reversed flag during collation from different data sources
   (CASSANDRA-1450)
 * make failure to remove commitlog segment non-fatal (CASSANDRA-1348)
 * correct ordering of drain operations so CL.recover is no longer
   necessary (CASSANDRA-1408)
 * removed keyspace from describe_splits method (CASSANDRA-1425)
 * rename check_schema_agreement to describe_schema_versions
   (CASSANDRA-1478)
 * fix QUORUM calculation for RF > 3 (CASSANDRA-1487)
 * remove tombstones during non-major compactions when bloom filter
   verifies that row does not exist in other sstables (CASSANDRA-1074)
 * nodes that coordinated a loadbalance in the past could not be seen by
   newly added nodes (CASSANDRA-1467)
 * exposed endpoint states (gossip details) via jmx (CASSANDRA-1467)
 * ensure that compacted sstables are not included when new readers are
   instantiated (CASSANDRA-1477)
 * by default, calculate heap size and memtable thresholds at runtime (CASSANDRA-1469)
 * fix races dealing with adding/dropping keyspaces and column families in
   rapid succession (CASSANDRA-1477)
 * clean up of Streaming system (CASSANDRA-1503, 1504, 1506)
 * add options to configure Thrift socket keepalive and buffer sizes (CASSANDRA-1426)
 * make contrib CassandraServiceDataCleaner recursive (CASSANDRA-1509)
 * min, max compaction threshold are configurable and persistent
   per-ColumnFamily (CASSANDRA-1468)
 * fix replaying the last mutation in a commitlog unnecessarily
   (CASSANDRA-1512)
 * invoke getDefaultUncaughtExceptionHandler from DTPE with the original
   exception rather than the ExecutionException wrapper (CASSANDRA-1226)
 * remove Clock from the Thrift (and Avro) API (CASSANDRA-1501)
 * Close intra-node sockets when connection is broken (CASSANDRA-1528)
 * RPM packaging spec file (CASSANDRA-786)
 * weighted request scheduler (CASSANDRA-1485)
 * treat expired columns as deleted (CASSANDRA-1539)
 * make IndexInterval configurable (CASSANDRA-1488)
 * add describe_snitch to Thrift API (CASSANDRA-1490)
 * MD5 authenticator compares plain text submitted password with MD5'd
   saved property, instead of vice versa (CASSANDRA-1447)
 * JMX MessagingService pending and completed counts (CASSANDRA-1533)
 * fix race condition processing repair responses (CASSANDRA-1511)
 * make repair blocking (CASSANDRA-1511)
 * create EndpointSnitchInfo and MBean to expose rack and DC (CASSANDRA-1491)
 * added option to contrib/word_count to output results back to Cassandra
   (CASSANDRA-1342)
 * rewrite Hadoop ColumnFamilyRecordWriter to pool connections, retry to
   multiple Cassandra nodes, and smooth impact on the Cassandra cluster
   by using smaller batch sizes (CASSANDRA-1434)
 * fix setting gc_grace_seconds via CLI (CASSANDRA-1549)
 * support TTL'd index values (CASSANDRA-1536)
 * make removetoken work like decommission (CASSANDRA-1216)
 * make cli comparator-aware and improve quote rules (CASSANDRA-1523,-1524)
 * make nodetool compact and cleanup blocking (CASSANDRA-1449)
 * add memtable, cache information to GCInspector logs (CASSANDRA-1558)
 * enable/disable HintedHandoff via JMX (CASSANDRA-1550)
 * Ignore stray files in the commit log directory (CASSANDRA-1547)
 * Disallow bootstrap to an in-use token (CASSANDRA-1561)


0.7-beta1
 * sstable versioning (CASSANDRA-389)
 * switched to slf4j logging (CASSANDRA-625)
 * add (optional) expiration time for column (CASSANDRA-699)
 * access levels for authentication/authorization (CASSANDRA-900)
 * add ReadRepairChance to CF definition (CASSANDRA-930)
 * fix heisenbug in system tests, especially common on OS X (CASSANDRA-944)
 * convert to byte[] keys internally and all public APIs (CASSANDRA-767)
 * ability to alter schema definitions on a live cluster (CASSANDRA-44)
 * renamed configuration file to cassandra.xml, and log4j.properties to
   log4j-server.properties, which must now be loaded from
   the classpath (which is how our scripts in bin/ have always done it)
   (CASSANDRA-971)
 * change get_count to require a SlicePredicate. create multi_get_count
   (CASSANDRA-744)
 * re-organized endpointsnitch implementations and added SimpleSnitch
   (CASSANDRA-994)
 * Added preload_row_cache option (CASSANDRA-946)
 * add CRC to commitlog header (CASSANDRA-999)
 * removed deprecated batch_insert and get_range_slice methods (CASSANDRA-1065)
 * add truncate thrift method (CASSANDRA-531)
 * http mini-interface using mx4j (CASSANDRA-1068)
 * optimize away copy of sliced row on memtable read path (CASSANDRA-1046)
 * replace constant-size 2GB mmaped segments and special casing for index
   entries spanning segment boundaries, with SegmentedFile that computes
   segments that always contain entire entries/rows (CASSANDRA-1117)
 * avoid reading large rows into memory during compaction (CASSANDRA-16)
 * added hadoop OutputFormat (CASSANDRA-1101)
 * efficient Streaming (no more anticompaction) (CASSANDRA-579)
 * split commitlog header into separate file and add size checksum to
   mutations (CASSANDRA-1179)
 * avoid allocating a new byte[] for each mutation on replay (CASSANDRA-1219)
 * revise HH schema to be per-endpoint (CASSANDRA-1142)
 * add joining/leaving status to nodetool ring (CASSANDRA-1115)
 * allow multiple repair sessions per node (CASSANDRA-1190)
 * optimize away MessagingService for local range queries (CASSANDRA-1261)
 * make framed transport the default so malformed requests can't OOM the
   server (CASSANDRA-475)
 * significantly faster reads from row cache (CASSANDRA-1267)
 * take advantage of row cache during range queries (CASSANDRA-1302)
 * make GCGraceSeconds a per-ColumnFamily value (CASSANDRA-1276)
 * keep persistent row size and column count statistics (CASSANDRA-1155)
 * add IntegerType (CASSANDRA-1282)
 * page within a single row during hinted handoff (CASSANDRA-1327)
 * push DatacenterShardStrategy configuration into keyspace definition,
   eliminating datacenter.properties. (CASSANDRA-1066)
 * optimize forward slices starting with '' and single-index-block name
   queries by skipping the column index (CASSANDRA-1338)
 * streaming refactor (CASSANDRA-1189)
 * faster comparison for UUID types (CASSANDRA-1043)
 * secondary index support (CASSANDRA-749 and subtasks)
 * make compaction buckets deterministic (CASSANDRA-1265)


0.6.6
 * Allow using DynamicEndpointSnitch with RackAwareStrategy (CASSANDRA-1429)
 * remove the remaining vestiges of the unfinished DatacenterShardStrategy
   (replaced by NetworkTopologyStrategy in 0.7)


0.6.5
 * fix key ordering in range query results with RandomPartitioner
   and ConsistencyLevel > ONE (CASSANDRA-1145)
 * fix for range query starting with the wrong token range (CASSANDRA-1042)
 * page within a single row during hinted handoff (CASSANDRA-1327)
 * fix compilation on non-sun JDKs (CASSANDRA-1061)
 * remove String.trim() call on row keys in batch mutations (CASSANDRA-1235)
 * Log summary of dropped messages instead of spamming log (CASSANDRA-1284)
 * add dynamic endpoint snitch (CASSANDRA-981)
 * fix streaming for keyspaces with hyphens in their name (CASSANDRA-1377)
 * fix errors in hard-coded bloom filter optKPerBucket by computing it
   algorithmically (CASSANDRA-1220
 * remove message deserialization stage, and uncap read/write stages
   so slow reads/writes don't block gossip processing (CASSANDRA-1358)
 * add jmx port configuration to Debian package (CASSANDRA-1202)
 * use mlockall via JNA, if present, to prevent Linux from swapping
   out parts of the JVM (CASSANDRA-1214)


0.6.4
 * avoid queuing multiple hint deliveries for the same endpoint
   (CASSANDRA-1229)
 * better performance for and stricter checking of UTF8 column names
   (CASSANDRA-1232)
 * extend option to lower compaction priority to hinted handoff
   as well (CASSANDRA-1260)
 * log errors in gossip instead of re-throwing (CASSANDRA-1289)
 * avoid aborting commitlog replay prematurely if a flushed-but-
   not-removed commitlog segment is encountered (CASSANDRA-1297)
 * fix duplicate rows being read during mapreduce (CASSANDRA-1142)
 * failure detection wasn't closing command sockets (CASSANDRA-1221)
 * cassandra-cli.bat works on windows (CASSANDRA-1236)
 * pre-emptively drop requests that cannot be processed within RPCTimeout
   (CASSANDRA-685)
 * add ack to Binary write verb and update CassandraBulkLoader
   to wait for acks for each row (CASSANDRA-1093)
 * added describe_partitioner Thrift method (CASSANDRA-1047)
 * Hadoop jobs no longer require the Cassandra storage-conf.xml
   (CASSANDRA-1280, CASSANDRA-1047)
 * log thread pool stats when GC is excessive (CASSANDRA-1275)
 * remove gossip message size limit (CASSANDRA-1138)
 * parallelize local and remote reads during multiget, and respect snitch
   when determining whether to do local read for CL.ONE (CASSANDRA-1317)
 * fix read repair to use requested consistency level on digest mismatch,
   rather than assuming QUORUM (CASSANDRA-1316)
 * process digest mismatch re-reads in parallel (CASSANDRA-1323)
 * switch hints CF comparator to BytesType (CASSANDRA-1274)


0.6.3
 * retry to make streaming connections up to 8 times. (CASSANDRA-1019)
 * reject describe_ring() calls on invalid keyspaces (CASSANDRA-1111)
 * fix cache size calculation for size of 100% (CASSANDRA-1129)
 * fix cache capacity only being recalculated once (CASSANDRA-1129)
 * remove hourly scan of all hints on the off chance that the gossiper
   missed a status change; instead, expose deliverHintsToEndpoint to JMX
   so it can be done manually, if necessary (CASSANDRA-1141)
 * don't reject reads at CL.ALL (CASSANDRA-1152)
 * reject deletions to supercolumns in CFs containing only standard
   columns (CASSANDRA-1139)
 * avoid preserving login information after client disconnects
   (CASSANDRA-1057)
 * prefer sun jdk to openjdk in debian init script (CASSANDRA-1174)
 * detect partioner config changes between restarts and fail fast
   (CASSANDRA-1146)
 * use generation time to resolve node token reassignment disagreements
   (CASSANDRA-1118)
 * restructure the startup ordering of Gossiper and MessageService to avoid
   timing anomalies (CASSANDRA-1160)
 * detect incomplete commit log hearders (CASSANDRA-1119)
 * force anti-entropy service to stream files on the stream stage to avoid
   sending streams out of order (CASSANDRA-1169)
 * remove inactive stream managers after AES streams files (CASSANDRA-1169)
 * allow removing entire row through batch_mutate Deletion (CASSANDRA-1027)
 * add JMX metrics for row-level bloom filter false positives (CASSANDRA-1212)
 * added a redhat init script to contrib (CASSANDRA-1201)
 * use midpoint when bootstrapping a new machine into range with not
   much data yet instead of random token (CASSANDRA-1112)
 * kill server on OOM in executor stage as well as Thrift (CASSANDRA-1226)
 * remove opportunistic repairs, when two machines with overlapping replica
   responsibilities happen to finish major compactions of the same CF near
   the same time.  repairs are now fully manual (CASSANDRA-1190)
 * add ability to lower compaction priority (default is no change from 0.6.2)
   (CASSANDRA-1181)


0.6.2
 * fix contrib/word_count build. (CASSANDRA-992)
 * split CommitLogExecutorService into BatchCommitLogExecutorService and
   PeriodicCommitLogExecutorService (CASSANDRA-1014)
 * add latency histograms to CFSMBean (CASSANDRA-1024)
 * make resolving timestamp ties deterministic by using value bytes
   as a tiebreaker (CASSANDRA-1039)
 * Add option to turn off Hinted Handoff (CASSANDRA-894)
 * fix windows startup (CASSANDRA-948)
 * make concurrent_reads, concurrent_writes configurable at runtime via JMX
   (CASSANDRA-1060)
 * disable GCInspector on non-Sun JVMs (CASSANDRA-1061)
 * fix tombstone handling in sstable rows with no other data (CASSANDRA-1063)
 * fix size of row in spanned index entries (CASSANDRA-1056)
 * install json2sstable, sstable2json, and sstablekeys to Debian package
 * StreamingService.StreamDestinations wouldn't empty itself after streaming
   finished (CASSANDRA-1076)
 * added Collections.shuffle(splits) before returning the splits in
   ColumnFamilyInputFormat (CASSANDRA-1096)
 * do not recalculate cache capacity post-compaction if it's been manually
   modified (CASSANDRA-1079)
 * better defaults for flush sorter + writer executor queue sizes
   (CASSANDRA-1100)
 * windows scripts for SSTableImport/Export (CASSANDRA-1051)
 * windows script for nodetool (CASSANDRA-1113)
 * expose PhiConvictThreshold (CASSANDRA-1053)
 * make repair of RF==1 a no-op (CASSANDRA-1090)
 * improve default JVM GC options (CASSANDRA-1014)
 * fix SlicePredicate serialization inside Hadoop jobs (CASSANDRA-1049)
 * close Thrift sockets in Hadoop ColumnFamilyRecordReader (CASSANDRA-1081)


0.6.1
 * fix NPE in sstable2json when no excluded keys are given (CASSANDRA-934)
 * keep the replica set constant throughout the read repair process
   (CASSANDRA-937)
 * allow querying getAllRanges with empty token list (CASSANDRA-933)
 * fix command line arguments inversion in clustertool (CASSANDRA-942)
 * fix race condition that could trigger a false-positive assertion
   during post-flush discard of old commitlog segments (CASSANDRA-936)
 * fix neighbor calculation for anti-entropy repair (CASSANDRA-924)
 * perform repair even for small entropy differences (CASSANDRA-924)
 * Use hostnames in CFInputFormat to allow Hadoop's naive string-based
   locality comparisons to work (CASSANDRA-955)
 * cache read-only BufferedRandomAccessFile length to avoid
   3 system calls per invocation (CASSANDRA-950)
 * nodes with IPv6 (and no IPv4) addresses could not join cluster
   (CASSANDRA-969)
 * Retrieve the correct number of undeleted columns, if any, from
   a supercolumn in a row that had been deleted previously (CASSANDRA-920)
 * fix index scans that cross the 2GB mmap boundaries for both mmap
   and standard i/o modes (CASSANDRA-866)
 * expose drain via nodetool (CASSANDRA-978)


0.6.0-RC1
 * JMX drain to flush memtables and run through commit log (CASSANDRA-880)
 * Bootstrapping can skip ranges under the right conditions (CASSANDRA-902)
 * fix merging row versions in range_slice for CL > ONE (CASSANDRA-884)
 * default write ConsistencyLeven chaned from ZERO to ONE
 * fix for index entries spanning mmap buffer boundaries (CASSANDRA-857)
 * use lexical comparison if time part of TimeUUIDs are the same
   (CASSANDRA-907)
 * bound read, mutation, and response stages to fix possible OOM
   during log replay (CASSANDRA-885)
 * Use microseconds-since-epoch (UTC) in cli, instead of milliseconds
 * Treat batch_mutate Deletion with null supercolumn as "apply this predicate
   to top level supercolumns" (CASSANDRA-834)
 * Streaming destination nodes do not update their JMX status (CASSANDRA-916)
 * Fix internal RPC timeout calculation (CASSANDRA-911)
 * Added Pig loadfunc to contrib/pig (CASSANDRA-910)


0.6.0-beta3
 * fix compaction bucketing bug (CASSANDRA-814)
 * update windows batch file (CASSANDRA-824)
 * deprecate KeysCachedFraction configuration directive in favor
   of KeysCached; move to unified-per-CF key cache (CASSANDRA-801)
 * add invalidateRowCache to ColumnFamilyStoreMBean (CASSANDRA-761)
 * send Handoff hints to natural locations to reduce load on
   remaining nodes in a failure scenario (CASSANDRA-822)
 * Add RowWarningThresholdInMB configuration option to warn before very
   large rows get big enough to threaten node stability, and -x option to
   be able to remove them with sstable2json if the warning is unheeded
   until it's too late (CASSANDRA-843)
 * Add logging of GC activity (CASSANDRA-813)
 * fix ConcurrentModificationException in commitlog discard (CASSANDRA-853)
 * Fix hardcoded row count in Hadoop RecordReader (CASSANDRA-837)
 * Add a jmx status to the streaming service and change several DEBUG
   messages to INFO (CASSANDRA-845)
 * fix classpath in cassandra-cli.bat for Windows (CASSANDRA-858)
 * allow re-specifying host, port to cassandra-cli if invalid ones
   are first tried (CASSANDRA-867)
 * fix race condition handling rpc timeout in the coordinator
   (CASSANDRA-864)
 * Remove CalloutLocation and StagingFileDirectory from storage-conf files
   since those settings are no longer used (CASSANDRA-878)
 * Parse a long from RowWarningThresholdInMB instead of an int (CASSANDRA-882)
 * Remove obsolete ControlPort code from DatabaseDescriptor (CASSANDRA-886)
 * move skipBytes side effect out of assert (CASSANDRA-899)
 * add "double getLoad" to StorageServiceMBean (CASSANDRA-898)
 * track row stats per CF at compaction time (CASSANDRA-870)
 * disallow CommitLogDirectory matching a DataFileDirectory (CASSANDRA-888)
 * default key cache size is 200k entries, changed from 10% (CASSANDRA-863)
 * add -Dcassandra-foreground=yes to cassandra.bat
 * exit if cluster name is changed unexpectedly (CASSANDRA-769)


0.6.0-beta1/beta2
 * add batch_mutate thrift command, deprecating batch_insert (CASSANDRA-336)
 * remove get_key_range Thrift API, deprecated in 0.5 (CASSANDRA-710)
 * add optional login() Thrift call for authentication (CASSANDRA-547)
 * support fat clients using gossiper and StorageProxy to perform
   replication in-process [jvm-only] (CASSANDRA-535)
 * support mmapped I/O for reads, on by default on 64bit JVMs
   (CASSANDRA-408, CASSANDRA-669)
 * improve insert concurrency, particularly during Hinted Handoff
   (CASSANDRA-658)
 * faster network code (CASSANDRA-675)
 * stress.py moved to contrib (CASSANDRA-635)
 * row caching [must be explicitly enabled per-CF in config] (CASSANDRA-678)
 * present a useful measure of compaction progress in JMX (CASSANDRA-599)
 * add bin/sstablekeys (CASSNADRA-679)
 * add ConsistencyLevel.ANY (CASSANDRA-687)
 * make removetoken remove nodes from gossip entirely (CASSANDRA-644)
 * add ability to set cache sizes at runtime (CASSANDRA-708)
 * report latency and cache hit rate statistics with lifetime totals
   instead of average over the last minute (CASSANDRA-702)
 * support get_range_slice for RandomPartitioner (CASSANDRA-745)
 * per-keyspace replication factory and replication strategy (CASSANDRA-620)
 * track latency in microseconds (CASSANDRA-733)
 * add describe_ Thrift methods, deprecating get_string_property and
   get_string_list_property
 * jmx interface for tracking operation mode and streams in general.
   (CASSANDRA-709)
 * keep memtables in sorted order to improve range query performance
   (CASSANDRA-799)
 * use while loop instead of recursion when trimming sstables compaction list
   to avoid blowing stack in pathological cases (CASSANDRA-804)
 * basic Hadoop map/reduce support (CASSANDRA-342)


0.5.1
 * ensure all files for an sstable are streamed to the same directory.
   (CASSANDRA-716)
 * more accurate load estimate for bootstrapping (CASSANDRA-762)
 * tolerate dead or unavailable bootstrap target on write (CASSANDRA-731)
 * allow larger numbers of keys (> 140M) in a sstable bloom filter
   (CASSANDRA-790)
 * include jvm argument improvements from CASSANDRA-504 in debian package
 * change streaming chunk size to 32MB to accomodate Windows XP limitations
   (was 64MB) (CASSANDRA-795)
 * fix get_range_slice returning results in the wrong order (CASSANDRA-781)


0.5.0 final
 * avoid attempting to delete temporary bootstrap files twice (CASSANDRA-681)
 * fix bogus NaN in nodeprobe cfstats output (CASSANDRA-646)
 * provide a policy for dealing with single thread executors w/ a full queue
   (CASSANDRA-694)
 * optimize inner read in MessagingService, vastly improving multiple-node
   performance (CASSANDRA-675)
 * wait for table flush before streaming data back to a bootstrapping node.
   (CASSANDRA-696)
 * keep track of bootstrapping sources by table so that bootstrapping doesn't
   give the indication of finishing early (CASSANDRA-673)


0.5.0 RC3
 * commit the correct version of the patch for CASSANDRA-663


0.5.0 RC2 (unreleased)
 * fix bugs in converting get_range_slice results to Thrift
   (CASSANDRA-647, CASSANDRA-649)
 * expose java.util.concurrent.TimeoutException in StorageProxy methods
   (CASSANDRA-600)
 * TcpConnectionManager was holding on to disconnected connections,
   giving the false indication they were being used. (CASSANDRA-651)
 * Remove duplicated write. (CASSANDRA-662)
 * Abort bootstrap if IP is already in the token ring (CASSANDRA-663)
 * increase default commitlog sync period, and wait for last sync to
   finish before submitting another (CASSANDRA-668)


0.5.0 RC1
 * Fix potential NPE in get_range_slice (CASSANDRA-623)
 * add CRC32 to commitlog entries (CASSANDRA-605)
 * fix data streaming on windows (CASSANDRA-630)
 * GC compacted sstables after cleanup and compaction (CASSANDRA-621)
 * Speed up anti-entropy validation (CASSANDRA-629)
 * Fix anti-entropy assertion error (CASSANDRA-639)
 * Fix pending range conflicts when bootstapping or moving
   multiple nodes at once (CASSANDRA-603)
 * Handle obsolete gossip related to node movement in the case where
   one or more nodes is down when the movement occurs (CASSANDRA-572)
 * Include dead nodes in gossip to avoid a variety of problems
   and fix HH to removed nodes (CASSANDRA-634)
 * return an InvalidRequestException for mal-formed SlicePredicates
   (CASSANDRA-643)
 * fix bug determining closest neighbor for use in multiple datacenters
   (CASSANDRA-648)
 * Vast improvements in anticompaction speed (CASSANDRA-607)
 * Speed up log replay and writes by avoiding redundant serializations
   (CASSANDRA-652)


0.5.0 beta 2
 * Bootstrap improvements (several tickets)
 * add nodeprobe repair anti-entropy feature (CASSANDRA-193, CASSANDRA-520)
 * fix possibility of partition when many nodes restart at once
   in clusters with multiple seeds (CASSANDRA-150)
 * fix NPE in get_range_slice when no data is found (CASSANDRA-578)
 * fix potential NPE in hinted handoff (CASSANDRA-585)
 * fix cleanup of local "system" keyspace (CASSANDRA-576)
 * improve computation of cluster load balance (CASSANDRA-554)
 * added super column read/write, column count, and column/row delete to
   cassandra-cli (CASSANDRA-567, CASSANDRA-594)
 * fix returning live subcolumns of deleted supercolumns (CASSANDRA-583)
 * respect JAVA_HOME in bin/ scripts (several tickets)
 * add StorageService.initClient for fat clients on the JVM (CASSANDRA-535)
   (see contrib/client_only for an example of use)
 * make consistency_level functional in get_range_slice (CASSANDRA-568)
 * optimize key deserialization for RandomPartitioner (CASSANDRA-581)
 * avoid GCing tombstones except on major compaction (CASSANDRA-604)
 * increase failure conviction threshold, resulting in less nodes
   incorrectly (and temporarily) marked as down (CASSANDRA-610)
 * respect memtable thresholds during log replay (CASSANDRA-609)
 * support ConsistencyLevel.ALL on read (CASSANDRA-584)
 * add nodeprobe removetoken command (CASSANDRA-564)


0.5.0 beta
 * Allow multiple simultaneous flushes, improving flush throughput
   on multicore systems (CASSANDRA-401)
 * Split up locks to improve write and read throughput on multicore systems
   (CASSANDRA-444, CASSANDRA-414)
 * More efficient use of memory during compaction (CASSANDRA-436)
 * autobootstrap option: when enabled, all non-seed nodes will attempt
   to bootstrap when started, until bootstrap successfully
   completes. -b option is removed.  (CASSANDRA-438)
 * Unless a token is manually specified in the configuration xml,
   a bootstraping node will use a token that gives it half the
   keys from the most-heavily-loaded node in the cluster,
   instead of generating a random token.
   (CASSANDRA-385, CASSANDRA-517)
 * Miscellaneous bootstrap fixes (several tickets)
 * Ability to change a node's token even after it has data on it
   (CASSANDRA-541)
 * Ability to decommission a live node from the ring (CASSANDRA-435)
 * Semi-automatic loadbalancing via nodeprobe (CASSANDRA-192)
 * Add ability to set compaction thresholds at runtime via
   JMX / nodeprobe.  (CASSANDRA-465)
 * Add "comment" field to ColumnFamily definition. (CASSANDRA-481)
 * Additional JMX metrics (CASSANDRA-482)
 * JSON based export and import tools (several tickets)
 * Hinted Handoff fixes (several tickets)
 * Add key cache to improve read performance (CASSANDRA-423)
 * Simplified construction of custom ReplicationStrategy classes
   (CASSANDRA-497)
 * Graphical application (Swing) for ring integrity verification and
   visualization was added to contrib (CASSANDRA-252)
 * Add DCQUORUM, DCQUORUMSYNC consistency levels and corresponding
   ReplicationStrategy / EndpointSnitch classes.  Experimental.
   (CASSANDRA-492)
 * Web client interface added to contrib (CASSANDRA-457)
 * More-efficient flush for Random, CollatedOPP partitioners
   for normal writes (CASSANDRA-446) and bulk load (CASSANDRA-420)
 * Add MemtableFlushAfterMinutes, a global replacement for the old
   per-CF FlushPeriodInMinutes setting (CASSANDRA-463)
 * optimizations to slice reading (CASSANDRA-350) and supercolumn
   queries (CASSANDRA-510)
 * force binding to given listenaddress for nodes with multiple
   interfaces (CASSANDRA-546)
 * stress.py benchmarking tool improvements (several tickets)
 * optimized replica placement code (CASSANDRA-525)
 * faster log replay on restart (CASSANDRA-539, CASSANDRA-540)
 * optimized local-node writes (CASSANDRA-558)
 * added get_range_slice, deprecating get_key_range (CASSANDRA-344)
 * expose TimedOutException to thrift (CASSANDRA-563)


0.4.2
 * Add validation disallowing null keys (CASSANDRA-486)
 * Fix race conditions in TCPConnectionManager (CASSANDRA-487)
 * Fix using non-utf8-aware comparison as a sanity check.
   (CASSANDRA-493)
 * Improve default garbage collector options (CASSANDRA-504)
 * Add "nodeprobe flush" (CASSANDRA-505)
 * remove NotFoundException from get_slice throws list (CASSANDRA-518)
 * fix get (not get_slice) of entire supercolumn (CASSANDRA-508)
 * fix null token during bootstrap (CASSANDRA-501)


0.4.1
 * Fix FlushPeriod columnfamily configuration regression
   (CASSANDRA-455)
 * Fix long column name support (CASSANDRA-460)
 * Fix for serializing a row that only contains tombstones
   (CASSANDRA-458)
 * Fix for discarding unneeded commitlog segments (CASSANDRA-459)
 * Add SnapshotBeforeCompaction configuration option (CASSANDRA-426)
 * Fix compaction abort under insufficient disk space (CASSANDRA-473)
 * Fix reading subcolumn slice from tombstoned CF (CASSANDRA-484)
 * Fix race condition in RVH causing occasional NPE (CASSANDRA-478)


0.4.0
 * fix get_key_range problems when a node is down (CASSANDRA-440)
   and add UnavailableException to more Thrift methods
 * Add example EndPointSnitch contrib code (several tickets)


0.4.0 RC2
 * fix SSTable generation clash during compaction (CASSANDRA-418)
 * reject method calls with null parameters (CASSANDRA-308)
 * properly order ranges in nodeprobe output (CASSANDRA-421)
 * fix logging of certain errors on executor threads (CASSANDRA-425)


0.4.0 RC1
 * Bootstrap feature is live; use -b on startup (several tickets)
 * Added multiget api (CASSANDRA-70)
 * fix Deadlock with SelectorManager.doProcess and TcpConnection.write
   (CASSANDRA-392)
 * remove key cache b/c of concurrency bugs in third-party
   CLHM library (CASSANDRA-405)
 * update non-major compaction logic to use two threshold values
   (CASSANDRA-407)
 * add periodic / batch commitlog sync modes (several tickets)
 * inline BatchMutation into batch_insert params (CASSANDRA-403)
 * allow setting the logging level at runtime via mbean (CASSANDRA-402)
 * change default comparator to BytesType (CASSANDRA-400)
 * add forwards-compatible ConsistencyLevel parameter to get_key_range
   (CASSANDRA-322)
 * r/m special case of blocking for local destination when writing with
   ConsistencyLevel.ZERO (CASSANDRA-399)
 * Fixes to make BinaryMemtable [bulk load interface] useful (CASSANDRA-337);
   see contrib/bmt_example for an example of using it.
 * More JMX properties added (several tickets)
 * Thrift changes (several tickets)
    - Merged _super get methods with the normal ones; return values
      are now of ColumnOrSuperColumn.
    - Similarly, merged batch_insert_super into batch_insert.



0.4.0 beta
 * On-disk data format has changed to allow billions of keys/rows per
   node instead of only millions
 * Multi-keyspace support
 * Scan all sstables for all queries to avoid situations where
   different types of operation on the same ColumnFamily could
   disagree on what data was present
 * Snapshot support via JMX
 * Thrift API has changed a _lot_:
    - removed time-sorted CFs; instead, user-defined comparators
      may be defined on the column names, which are now byte arrays.
      Default comparators are provided for UTF8, Bytes, Ascii, Long (i64),
      and UUID types.
    - removed colon-delimited strings in thrift api in favor of explicit
      structs such as ColumnPath, ColumnParent, etc.  Also normalized
      thrift struct and argument naming.
    - Added columnFamily argument to get_key_range.
    - Change signature of get_slice to accept starting and ending
      columns as well as an offset.  (This allows use of indexes.)
      Added "ascending" flag to allow reasonably-efficient reverse
      scans as well.  Removed get_slice_by_range as redundant.
    - get_key_range operates on one CF at a time
    - changed `block` boolean on insert methods to ConsistencyLevel enum,
      with options of NONE, ONE, QUORUM, and ALL.
    - added similar consistency_level parameter to read methods
    - column-name-set slice with no names given now returns zero columns
      instead of all of them.  ("all" can run your server out of memory.
      use a range-based slice with a high max column count instead.)
 * Removed the web interface. Node information can now be obtained by
   using the newly introduced nodeprobe utility.
 * More JMX stats
 * Remove magic values from internals (e.g. special key to indicate
   when to flush memtables)
 * Rename configuration "table" to "keyspace"
 * Moved to crash-only design; no more shutdown (just kill the process)
 * Lots of bug fixes

Full list of issues resolved in 0.4 is at https://issues.apache.org/jira/secure/IssueNavigator.jspa?reset=true&&pid=12310865&fixfor=12313862&resolution=1&sorter/field=issuekey&sorter/order=DESC


0.3.0 RC3
 * Fix potential deadlock under load in TCPConnection.
   (CASSANDRA-220)


0.3.0 RC2
 * Fix possible data loss when server is stopped after replaying
   log but before new inserts force memtable flush.
   (CASSANDRA-204)
 * Added BUGS file


0.3.0 RC1
 * Range queries on keys, including user-defined key collation
 * Remove support
 * Workarounds for a weird bug in JDK select/register that seems
   particularly common on VM environments. Cassandra should deploy
   fine on EC2 now
 * Much improved infrastructure: the beginnings of a decent test suite
   ("ant test" for unit tests; "nosetests" for system tests), code
   coverage reporting, etc.
 * Expanded node status reporting via JMX
 * Improved error reporting/logging on both server and client
 * Reduced memory footprint in default configuration
 * Combined blocking and non-blocking versions of insert APIs
 * Added FlushPeriodInMinutes configuration parameter to force
   flushing of infrequently-updated ColumnFamilies<|MERGE_RESOLUTION|>--- conflicted
+++ resolved
@@ -71,13 +71,10 @@
  * Provide user workaround when system_schema.columns does not contain entries
    for a table that's in system_schema.tables (CASSANDRA-13180)
 Merged from 2.2:
-<<<<<<< HEAD
+ * Fix GRANT/REVOKE when keyspace isn't specified (CASSANDRA-13053)
  * Avoid race on receiver by starting streaming sender thread after sending init message (CASSANDRA-12886)
  * Fix "multiple versions of ant detected..." when running ant test (CASSANDRA-13232)
  * Coalescing strategy sleeps too much (CASSANDRA-13090)
-=======
- * Fix GRANT/REVOKE when keyspace isn't specified (CASSANDRA-13053)
->>>>>>> 66e2c1b9
  * Fix flaky LongLeveledCompactionStrategyTest (CASSANDRA-12202)
  * Fix failing COPY TO STDOUT (CASSANDRA-12497)
  * Fix ColumnCounter::countAll behaviour for reverse queries (CASSANDRA-13222)
