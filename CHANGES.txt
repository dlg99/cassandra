<<<<<<< HEAD
3.11.12
 * Add key validation to ssstablescrub (CASSANDRA-16969)
 * Update Jackson from 2.9.10 to 2.12.5 (CASSANDRA-16851)
 * Include SASI components to snapshots (CASSANDRA-15134)
 * Make assassinate more resilient to missing tokens (CASSANDRA-16847)
 * Exclude Jackson 1.x transitive dependency of hadoop* provided dependencies (CASSANDRA-16854)
 * Validate SASI tokenizer options before adding index to schema (CASSANDRA-15135)
 * Fixup scrub output when no data post-scrub and clear up old use of row, which really means partition (CASSANDRA-16835)
 * Fix ant-junit dependency issue (CASSANDRA-16827)
 * Reduce thread contention in CommitLogSegment and HintsBuffer (CASSANDRA-16072)
 * Avoid sending CDC column if not enabled (CASSANDRA-16770)
Merged from 3.0:
=======
3.0.26:
 * Avoid useless SSTable reads during single partition queries (CASSANDRA-16944)
>>>>>>> 9f492844
 * Debian init respects CASSANDRA_HEAPDUMP_DIR (CASSANDRA-13843)
 * Catch UnsatisfiedLinkError in WindowsTimer (CASSANDRA-16085)
 * Avoid removing batch when it's not created during view replication (CASSANDRA-16175)
 * Make the addition of regular column to COMPACT tables throw an InvalidRequestException (CASSANDRA-14564)
 * Fix materialized view schema backup as table (CASSANDRA-12734)
 * Avoid signaling DigestResolver until the minimum number of responses are guaranteed to be visible (CASSANDRA-16883)
 * Fix secondary indexes on primary key columns skipping some writes (CASSANDRA-16868)
 * Fix incorrect error message in LegacyLayout (CASSANDRA-15136)
 * Use JMX to validate nodetool --jobs parameter (CASSANDRA-16104)
 * Handle properly UnsatisfiedLinkError in NativeLibrary#getProcessID() (CASSANDRA-16578)
 * Remove mutation data from error log message (CASSANDRA-16817)
Merged from 2.2:
 * Add python2 location to RPMs (CASSANDRA-16822)


3.11.11
 * Make cqlsh use the same set of reserved keywords than the server uses (CASSANDRA-15663)
 * Optimize bytes skipping when reading SSTable files (CASSANDRA-14415)
 * Enable tombstone compactions when unchecked_tombstone_compaction is set in TWCS (CASSANDRA-14496)
 * Read only the required SSTables for single partition queries (CASSANDRA-16737)
 * Fix LeveledCompactionStrategy compacts last level throw an ArrayIndexOutOfBoundsException (CASSANDRA-15669)
 * Maps $CASSANDRA_LOG_DIR to cassandra.logdir java property when executing nodetool (CASSANDRA-16199)
 * Nodetool garbagecollect should retain SSTableLevel for LCS (CASSANDRA-16634)
 * Ignore stale acks received in the shadow round (CASSANDRA-16588)
 * Add autocomplete and error messages for provide_overlapping_tombstones (CASSANDRA-16350)
 * Add StorageServiceMBean.getKeyspaceReplicationInfo(keyspaceName) (CASSANDRA-16447)
 * Make sure sstables with moved starts are removed correctly in LeveledGenerations (CASSANDRA-16552)
 * Upgrade jackson-databind to 2.9.10.8 (CASSANDRA-16462)
Merged from 3.0:
 * Binary releases no longer bundle the apidocs (javadoc) (CASSANDRA-16557)
 * Migrate dependency handling from maven-ant-tasks to resolver-ant-tasks, removing lib/ directory from version control (CASSANDRA-16557)
 * Don't allow seeds to replace without using unsafe (CASSANDRA-14463)
 * Calculate time remaining correctly for all compaction types in compactionstats (CASSANDRA-14701)
 * Receipt of gossip shutdown notification updates TokenMetadata (CASSANDRA-16796)
 * Count bloom filter misses correctly (CASSANDRA-12922)
 * Reject token() in MV WHERE clause (CASSANDRA-13464)
 * Ensure java executable is on the path (CASSANDRA-14325)
 * Make speculative retry parameter case-insensitive for backward compatibility with 2.1 (CASSANDRA-16467)
 * Push digest mismatch exceptions to trace (CASSANDRA-14900)
 * Handle correctly the exceptions thrown by custom QueryHandler constructors (CASSANDRA-16703)
 * Adding columns via ALTER TABLE can generate corrupt sstables (CASSANDRA-16735)
 * Add flag to disable ALTER...DROP COMPACT STORAGE statements (CASSANDRA-16733)
 * Clean transaction log leftovers at the beginning of sstablelevelreset and sstableofflinerelevel (CASSANDRA-12519)
 * CQL shell should prefer newer TLS version by default (CASSANDRA-16695)
 * Ensure that existing empty rows are properly returned (CASSANDRA-16671)
 * Invalidate prepared statements on DROP COMPACT (CASSANDRA-16712)
 * Failure to execute queries should emit a KPI other than read timeout/unavailable so it can be alerted/tracked (CASSANDRA-16581)
 * Don't wait on schema versions from replacement target when replacing a node (CASSANDRA-16692)
 * StandaloneVerifier does not fail when unable to verify SSTables, it only fails if Corruption is thrown (CASSANDRA-16683)
 * Fix bloom filter false ratio calculation by including true negatives (CASSANDRA-15834)
 * Prevent loss of commit log data when moving sstables between nodes (CASSANDRA-16619)
 * Fix materialized view builders inserting truncated data (CASSANDRA-16567)
 * Don't wait for schema migrations from removed nodes (CASSANDRA-16577)
 * Scheduled (delayed) schema pull tasks should not run after MIGRATION stage shutdown during decommission (CASSANDRA-16495)
 * Ignore trailing zeros in hint files (CASSANDRA-16523)
 * Refuse DROP COMPACT STORAGE if some 2.x sstables are in use (CASSANDRA-15897)
 * Fix ColumnFilter::toString not returning a valid CQL fragment (CASSANDRA-16483)
 * Fix ColumnFilter behaviour to prevent digest mitmatches during upgrades (CASSANDRA-16415)
 * Avoid pushing schema mutations when setting up distributed system keyspaces locally (CASSANDRA-16387)
Merged from 2.2:
 * Remove ant targets list-jvm-dtests and ant list-jvm-upgrade-dtests (CASSANDRA-16519)
 * Fix centos packaging for arm64, >=4.0 rpm's now require python3 (CASSANDRA-16477)
 * Make TokenMetadata's ring version increments atomic (CASSANDRA-16286)

3.11.10
 * Fix digest computation for queries with fetched but non queried columns (CASSANDRA-15962)
 * Reduce amount of allocations during batch statement execution (CASSANDRA-16201)
 * Update jflex-1.6.0.jar to match upstream (CASSANDRA-16393)
 * Fix DecimalDeserializer#toString OOM (CASSANDRA-14925)
 * Rate limit validation compactions using compaction_throughput_mb_per_sec (CASSANDRA-16161)
 * SASI's `max_compaction_flush_memory_in_mb` settings over 100GB revert to default of 1GB (CASSANDRA-16071)
Merged from 3.0:
 * Prevent unbounded number of pending flushing tasks (CASSANDRA-16261)
 * Improve empty hint file handling during startup (CASSANDRA-16162)
 * Allow empty string in collections with COPY FROM in cqlsh (CASSANDRA-16372)
 * Fix skipping on pre-3.0 created compact storage sstables due to missing primary key liveness (CASSANDRA-16226)
 * Extend the exclusion of replica filtering protection to other indices instead of just SASI (CASSANDRA-16311)
 * Synchronize transaction logs for JBOD (CASSANDRA-16225)
 * Fix the counting of cells per partition (CASSANDRA-16259)
 * Fix serial read/non-applying CAS linearizability (CASSANDRA-12126)
 * Avoid potential NPE in JVMStabilityInspector (CASSANDRA-16294)
 * Improved check of num_tokens against the length of initial_token (CASSANDRA-14477)
 * Fix a race condition on ColumnFamilyStore and TableMetrics (CASSANDRA-16228)
 * Remove the SEPExecutor blocking behavior (CASSANDRA-16186)
 * Fix invalid cell value skipping when reading from disk (CASSANDRA-16223)
 * Prevent invoking enable/disable gossip when not in NORMAL (CASSANDRA-16146)
 * Wait for schema agreement when bootstrapping (CASSANDRA-15158)
Merged from 2.2:
 * Fix the histogram merge of the table metrics (CASSANDRA-16259)

3.11.9
 * Synchronize Keyspace instance store/clear (CASSANDRA-16210)
 * Fix ColumnFilter to avoid querying cells of unselected complex columns (CASSANDRA-15977)
 * Fix memory leak in CompressedChunkReader (CASSANDRA-15880)
 * Don't attempt value skipping with mixed version cluster (CASSANDRA-15833)
 * Avoid failing compactions with very large partitions (CASSANDRA-15164)
 * Make sure LCS handles duplicate sstable added/removed notifications correctly (CASSANDRA-14103)
Merged from 3.0:
 * Fix OOM when terminating repair session (CASSANDRA-15902)
 * Avoid marking shutting down nodes as up after receiving gossip shutdown message (CASSANDRA-16094)
 * Check SSTables for latest version before dropping compact storage (CASSANDRA-16063)
 * Handle unexpected columns due to schema races (CASSANDRA-15899)
 * Add flag to ignore unreplicated keyspaces during repair (CASSANDRA-15160)
Merged from 2.2:
 * Package tools/bin scripts as executable (CASSANDRA-16151)
 * Fixed a NullPointerException when calling nodetool enablethrift (CASSANDRA-16127)

3.11.8
 * Correctly interpret SASI's `max_compaction_flush_memory_in_mb` setting in megabytes not bytes (CASSANDRA-16071)
 * Fix short read protection for GROUP BY queries (CASSANDRA-15459)
 * Frozen RawTuple is not annotated with frozen in the toString method (CASSANDRA-15857)
Merged from 3.0:
 * Use IF NOT EXISTS for index and UDT create statements in snapshot schema files (CASSANDRA-13935)
 * Fix gossip shutdown order (CASSANDRA-15816)
 * Remove broken 'defrag-on-read' optimization (CASSANDRA-15432)
 * Check for endpoint collision with hibernating nodes (CASSANDRA-14599)
 * Operational improvements and hardening for replica filtering protection (CASSANDRA-15907)
 * stop_paranoid disk failure policy is ignored on CorruptSSTableException after node is up (CASSANDRA-15191)
 * Forbid altering UDTs used in partition keys (CASSANDRA-15933)
 * Fix empty/null json string representation (CASSANDRA-15896)
 * 3.x fails to start if commit log has range tombstones from a column which is also deleted (CASSANDRA-15970)
 * Handle difference in timestamp precision between java8 and java11 in LogFIle.java (CASSANDRA-16050)
Merged from 2.2:
 * Fix CQL parsing of collections when the column type is reversed (CASSANDRA-15814)
Merged from 2.1:
 * Only allow strings to be passed to JMX authentication (CASSANDRA-16077)

3.11.7
 * Fix cqlsh output when fetching all rows in batch mode (CASSANDRA-15905)
 * Upgrade Jackson to 2.9.10 (CASSANDRA-15867)
 * Fix CQL formatting of read command restrictions for slow query log (CASSANDRA-15503)
 * Allow sstableloader to use SSL on the native port (CASSANDRA-14904)
Merged from 3.0:
 * Backport CASSANDRA-12189: escape string literals (CASSANDRA-15948)
 * Avoid hinted handoff per-host throttle being arounded to 0 in large cluster (CASSANDRA-15859)
 * Avoid emitting empty range tombstones from RangeTombstoneList (CASSANDRA-15924)
 * Avoid thread starvation, and improve compare-and-swap performance, in the slab allocators (CASSANDRA-15922)
 * Add token to tombstone warning and error messages (CASSANDRA-15890)
 * Fixed range read concurrency factor computation and capped as 10 times tpc cores (CASSANDRA-15752)
 * Catch exception on bootstrap resume and init native transport (CASSANDRA-15863)
 * Fix replica-side filtering returning stale data with CL > ONE (CASSANDRA-8272, CASSANDRA-8273)
 * Fix duplicated row on 2.x upgrades when multi-rows range tombstones interact with collection ones (CASSANDRA-15805)
 * Rely on snapshotted session infos on StreamResultFuture.maybeComplete to avoid race conditions (CASSANDRA-15667)
 * EmptyType doesn't override writeValue so could attempt to write bytes when expected not to (CASSANDRA-15790)
 * Fix index queries on partition key columns when some partitions contains only static data (CASSANDRA-13666)
 * Avoid creating duplicate rows during major upgrades (CASSANDRA-15789)
 * liveDiskSpaceUsed and totalDiskSpaceUsed get corrupted if IndexSummaryRedistribution gets interrupted (CASSANDRA-15674)
 * Fix Debian init start/stop (CASSANDRA-15770)
 * Fix infinite loop on index query paging in tables with clustering (CASSANDRA-14242)
 * Fix chunk index overflow due to large sstable with small chunk length (CASSANDRA-15595)
 * Allow selecting static column only when querying static index (CASSANDRA-14242)
 * cqlsh return non-zero status when STDIN CQL fails (CASSANDRA-15623)
 * Don't skip sstables in slice queries based only on local min/max/deletion timestamp (CASSANDRA-15690)
 * Memtable memory allocations may deadlock (CASSANDRA-15367)
 * Run evictFromMembership in GossipStage (CASSANDRA-15592)
Merged from 2.2:
 * Fix nomenclature of allow and deny lists (CASSANDRA-15862)
 * Remove generated files from source artifact (CASSANDRA-15849)
 * Remove duplicated tools binaries from tarballs (CASSANDRA-15768)
 * Duplicate results with DISTINCT queries in mixed mode (CASSANDRA-15501)
 * Disable JMX rebinding (CASSANDRA-15653)
Merged from 2.1:
 * Fix writing of snapshot manifest when the table has table-backed secondary indexes (CASSANDRA-10968)
 * Fix parse error in cqlsh COPY FROM and formatting for map of blobs (CASSANDRA-15679)
 * Fix Commit log replays when static column clustering keys are collections (CASSANDRA-14365)
 * Fix Red Hat init script on newer systemd versions (CASSANDRA-15273)
 * Allow EXTRA_CLASSPATH to work on tar/source installations (CASSANDRA-15567)


3.11.6
 * Fix bad UDT sstable metadata serialization headers written by C* 3.0 on upgrade and in sstablescrub (CASSANDRA-15035)
 * Fix nodetool compactionstats showing extra pending task for TWCS - patch implemented (CASSANDRA-15409)
 * Fix SELECT JSON formatting for the "duration" type (CASSANDRA-15075)
 * Fix LegacyLayout to have same behavior as 2.x when handling unknown column names (CASSANDRA-15081)
 * Update nodetool help stop output (CASSANDRA-15401)
Merged from 3.0:
 * Run in-jvm upgrade dtests in circleci (CASSANDRA-15506)
 * Include updates to static column in mutation size calculations (CASSANDRA-15293)
 * Fix point-in-time recoevery ignoring timestamp of updates to static columns (CASSANDRA-15292)
 * GC logs are also put under $CASSANDRA_LOG_DIR (CASSANDRA-14306)
 * Fix sstabledump's position key value when partitions have multiple rows (CASSANDRA-14721)
 * Avoid over-scanning data directories in LogFile.verify() (CASSANDRA-15364)
 * Bump generations and document changes to system_distributed and system_traces in 3.0, 3.11
   (CASSANDRA-15441)
 * Fix system_traces creation timestamp; optimise system keyspace upgrades (CASSANDRA-15398)
 * Fix various data directory prefix matching issues (CASSANDRA-13974)
 * Minimize clustering values in metadata collector (CASSANDRA-15400)
 * Avoid over-trimming of results in mixed mode clusters (CASSANDRA-15405)
 * validate value sizes in LegacyLayout (CASSANDRA-15373)
 * Ensure that tracing doesn't break connections in 3.x/4.0 mixed mode by default (CASSANDRA-15385)
 * Make sure index summary redistribution does not start when compactions are paused (CASSANDRA-15265)
 * Ensure legacy rows have primary key livenessinfo when they contain illegal cells (CASSANDRA-15365)
 * Fix race condition when setting bootstrap flags (CASSANDRA-14878)
 * Fix NativeLibrary.tryOpenDirectory callers for Windows (CASSANDRA-15426)
Merged from 2.2:
 * Fix SELECT JSON output for empty blobs (CASSANDRA-15435)
 * In-JVM DTest: Set correct internode message version for upgrade test (CASSANDRA-15371)
 * In-JVM DTest: Support NodeTool in dtest (CASSANDRA-15429)
 * Fix NativeLibrary.tryOpenDirectory callers for Windows (CASSANDRA-15426)


3.11.5
 * Fix SASI non-literal string comparisons (range operators) (CASSANDRA-15169)
 * Make sure user defined compaction transactions are always closed (CASSANDRA-15123)
 * Fix cassandra-env.sh to use $CASSANDRA_CONF to find cassandra-jaas.config (CASSANDRA-14305)
 * Fixed nodetool cfstats printing index name twice (CASSANDRA-14903)
 * Add flag to disable SASI indexes, and warnings on creation (CASSANDRA-14866)
Merged from 3.0:
 * Add ability to cap max negotiable protocol version (CASSANDRA-15193)
 * Gossip tokens on startup if available (CASSANDRA-15335)
 * Fix resource leak in CompressedSequentialWriter (CASSANDRA-15340)
 * Fix bad merge that reverted CASSANDRA-14993 (CASSANDRA-15289)
 * Fix LegacyLayout RangeTombstoneList IndexOutOfBoundsException when upgrading and RangeTombstone bounds are asymmetric (CASSANDRA-15172)
 * Fix NPE when using allocate_tokens_for_keyspace on new DC/rack (CASSANDRA-14952)
 * Filter sstables earlier when running cleanup (CASSANDRA-15100)
 * Use mean row count instead of mean column count for index selectivity calculation (CASSANDRA-15259)
 * Avoid updating unchanged gossip states (CASSANDRA-15097)
 * Prevent recreation of previously dropped columns with a different kind (CASSANDRA-14948)
 * Prevent client requests from blocking on executor task queue (CASSANDRA-15013)
 * Toughen up column drop/recreate type validations (CASSANDRA-15204)
 * LegacyLayout should handle paging states that cross a collection column (CASSANDRA-15201)
 * Prevent RuntimeException when username or password is empty/null (CASSANDRA-15198)
 * Multiget thrift query returns null records after digest mismatch (CASSANDRA-14812)
 * Skipping illegal legacy cells can break reverse iteration of indexed partitions (CASSANDRA-15178)
 * Handle paging states serialized with a different version than the session's (CASSANDRA-15176)
 * Throw IOE instead of asserting on unsupporter peer versions (CASSANDRA-15066)
 * Update token metadata when handling MOVING/REMOVING_TOKEN events (CASSANDRA-15120)
 * Add ability to customize cassandra log directory using $CASSANDRA_LOG_DIR (CASSANDRA-15090)
 * Skip cells with illegal column names when reading legacy sstables (CASSANDRA-15086)
 * Fix assorted gossip races and add related runtime checks (CASSANDRA-15059)
 * Fix mixed mode partition range scans with limit (CASSANDRA-15072)
 * cassandra-stress works with frozen collections: list and set (CASSANDRA-14907)
 * Fix handling FS errors on writing and reading flat files - LogTransaction and hints (CASSANDRA-15053)
 * Avoid double closing the iterator to avoid overcounting the number of requests (CASSANDRA-15058)
 * Improve `nodetool status -r` speed (CASSANDRA-14847)
 * Improve merkle tree size and time on heap (CASSANDRA-14096)
 * Add missing commands to nodetool_completion (CASSANDRA-14916)
 * Anti-compaction temporarily corrupts sstable state for readers (CASSANDRA-15004)
Merged from 2.2:
 * Catch non-IOException in FileUtils.close to make sure that all resources are closed (CASSANDRA-15225)
 * Handle exceptions during authentication/authorization (CASSANDRA-15041)
 * Support cross version messaging in in-jvm upgrade dtests (CASSANDRA-15078)
 * Fix index summary redistribution cancellation (CASSANDRA-15045)
 * Refactor Circle CI configuration (CASSANDRA-14806)
 * Fixing invalid CQL in security documentation (CASSANDRA-15020)
 * Multi-version in-JVM dtests (CASSANDRA-14937)
 * Allow instance class loaders to be garbage collected for inJVM dtest (CASSANDRA-15170)
 * Add support for network topology and query tracing for inJVM dtest (CASSANDRA-15319)


3.11.4
 * Make stop-server.bat wait for Cassandra to terminate (CASSANDRA-14829)
 * Correct sstable sorting for garbagecollect and levelled compaction (CASSANDRA-14870)
Merged from 3.0:
 * Severe concurrency issues in STCS,DTCS,TWCS,TMD.Topology,TypeParser
 * Add a script to make running the cqlsh tests in cassandra repo easier (CASSANDRA-14951)
 * If SizeEstimatesRecorder misses a 'onDropTable' notification, the size_estimates table will never be cleared for that table. (CASSANDRA-14905)
 * Counters fail to increment in 2.1/2.2 to 3.X mixed version clusters (CASSANDRA-14958)
 * Streaming needs to synchronise access to LifecycleTransaction (CASSANDRA-14554)
 * Fix cassandra-stress write hang with default options (CASSANDRA-14616)
 * Differentiate between slices and RTs when decoding legacy bounds (CASSANDRA-14919)
 * Netty epoll IOExceptions caused by unclean client disconnects being logged at INFO (CASSANDRA-14909)
 * Unfiltered.isEmpty conflicts with Row extends AbstractCollection.isEmpty (CASSANDRA-14588)
 * RangeTombstoneList doesn't properly clean up mergeable or superseded rts in some cases (CASSANDRA-14894)
 * Fix handling of collection tombstones for dropped columns from legacy sstables (CASSANDRA-14912)
 * Throw exception if Columns serialized subset encode more columns than possible (CASSANDRA-14591)
 * Drop/add column name with different Kind can result in corruption (CASSANDRA-14843)
 * Fix missing rows when reading 2.1 SSTables with static columns in 3.0 (CASSANDRA-14873)
 * Move TWCS message 'No compaction necessary for bucket size' to Trace level (CASSANDRA-14884)
 * Sstable min/max metadata can cause data loss (CASSANDRA-14861)
 * Dropped columns can cause reverse sstable iteration to return prematurely (CASSANDRA-14838)
 * Legacy sstables with  multi block range tombstones create invalid bound sequences (CASSANDRA-14823)
 * Expand range tombstone validation checks to multiple interim request stages (CASSANDRA-14824)
 * Reverse order reads can return incomplete results (CASSANDRA-14803)
 * Avoid calling iter.next() in a loop when notifying indexers about range tombstones (CASSANDRA-14794)
 * Fix purging semi-expired RT boundaries in reversed iterators (CASSANDRA-14672)
 * DESC order reads can fail to return the last Unfiltered in the partition (CASSANDRA-14766)
 * Fix corrupted collection deletions for dropped columns in 3.0 <-> 2.{1,2} messages (CASSANDRA-14568)
 * Fix corrupted static collection deletions in 3.0 <-> 2.{1,2} messages (CASSANDRA-14568)
 * Handle failures in parallelAllSSTableOperation (cleanup/upgradesstables/etc) (CASSANDRA-14657)
 * Improve TokenMetaData cache populating performance avoid long locking (CASSANDRA-14660)
 * Backport: Flush netty client messages immediately (not by default) (CASSANDRA-13651)
 * Fix static column order for SELECT * wildcard queries (CASSANDRA-14638)
 * sstableloader should use discovered broadcast address to connect intra-cluster (CASSANDRA-14522)
 * Fix reading columns with non-UTF names from schema (CASSANDRA-14468)
Merged from 2.2:
 * CircleCI docker image should bake in more dependencies (CASSANDRA-14985)
 * Don't enable client transports when bootstrap is pending (CASSANDRA-14525)
 * MigrationManager attempts to pull schema from different major version nodes (CASSANDRA-14928)
 * Fix incorrect cqlsh results when selecting same columns multiple times (CASSANDRA-13262)
 * Returns null instead of NaN or Infinity in JSON strings (CASSANDRA-14377)
Merged from 2.1:
 * Paged Range Slice queries with DISTINCT can drop rows from results (CASSANDRA-14956)
 * Update release checksum algorithms to SHA-256, SHA-512 (CASSANDRA-14970)


3.11.3
 * Validate supported column type with SASI analyzer (CASSANDRA-13669)
 * Remove BTree.Builder Recycler to reduce memory usage (CASSANDRA-13929)
 * Reduce nodetool GC thread count (CASSANDRA-14475)
 * Fix New SASI view creation during Index Redistribution (CASSANDRA-14055)
 * Remove string formatting lines from BufferPool hot path (CASSANDRA-14416)
 * Update metrics to 3.1.5 (CASSANDRA-12924)
 * Detect OpenJDK jvm type and architecture (CASSANDRA-12793)
 * Don't use guava collections in the non-system keyspace jmx attributes (CASSANDRA-12271)
 * Allow existing nodes to use all peers in shadow round (CASSANDRA-13851)
 * Fix cqlsh to read connection.ssl cqlshrc option again (CASSANDRA-14299)
 * Downgrade log level to trace for CommitLogSegmentManager (CASSANDRA-14370)
 * CQL fromJson(null) throws NullPointerException (CASSANDRA-13891)
 * Serialize empty buffer as empty string for json output format (CASSANDRA-14245)
 * Allow logging implementation to be interchanged for embedded testing (CASSANDRA-13396)
 * SASI tokenizer for simple delimiter based entries (CASSANDRA-14247)
 * Fix Loss of digits when doing CAST from varint/bigint to decimal (CASSANDRA-14170)
 * RateBasedBackPressure unnecessarily invokes a lock on the Guava RateLimiter (CASSANDRA-14163)
 * Fix wildcard GROUP BY queries (CASSANDRA-14209)
Merged from 3.0:
 * Fix corrupted static collection deletions in 3.0 -> 2.{1,2} messages (CASSANDRA-14568)
 * Fix potential IndexOutOfBoundsException with counters (CASSANDRA-14167)
 * Always close RT markers returned by ReadCommand#executeLocally() (CASSANDRA-14515)
 * Reverse order queries with range tombstones can cause data loss (CASSANDRA-14513)
 * Fix regression of lagging commitlog flush log message (CASSANDRA-14451)
 * Add Missing dependencies in pom-all (CASSANDRA-14422)
 * Cleanup StartupClusterConnectivityChecker and PING Verb (CASSANDRA-14447)
 * Fix deprecated repair error notifications from 3.x clusters to legacy JMX clients (CASSANDRA-13121)
 * Cassandra not starting when using enhanced startup scripts in windows (CASSANDRA-14418)
 * Fix progress stats and units in compactionstats (CASSANDRA-12244)
 * Better handle missing partition columns in system_schema.columns (CASSANDRA-14379)
 * Delay hints store excise by write timeout to avoid race with decommission (CASSANDRA-13740)
 * Deprecate background repair and probablistic read_repair_chance table options
   (CASSANDRA-13910)
 * Add missed CQL keywords to documentation (CASSANDRA-14359)
 * Fix unbounded validation compactions on repair / revert CASSANDRA-13797 (CASSANDRA-14332)
 * Avoid deadlock when running nodetool refresh before node is fully up (CASSANDRA-14310)
 * Handle all exceptions when opening sstables (CASSANDRA-14202)
 * Handle incompletely written hint descriptors during startup (CASSANDRA-14080)
 * Handle repeat open bound from SRP in read repair (CASSANDRA-14330)
 * Respect max hint window when hinting for LWT (CASSANDRA-14215)
 * Adding missing WriteType enum values to v3, v4, and v5 spec (CASSANDRA-13697)
 * Don't regenerate bloomfilter and summaries on startup (CASSANDRA-11163)
 * Fix NPE when performing comparison against a null frozen in LWT (CASSANDRA-14087)
 * Log when SSTables are deleted (CASSANDRA-14302)
 * Fix batch commitlog sync regression (CASSANDRA-14292)
 * Write to pending endpoint when view replica is also base replica (CASSANDRA-14251)
 * Chain commit log marker potential performance regression in batch commit mode (CASSANDRA-14194)
 * Fully utilise specified compaction threads (CASSANDRA-14210)
 * Pre-create deletion log records to finish compactions quicker (CASSANDRA-12763)
Merged from 2.2:
 * Fix bug that prevented compaction of SSTables after full repairs (CASSANDRA-14423)
 * Incorrect counting of pending messages in OutboundTcpConnection (CASSANDRA-11551)
 * Fix compaction failure caused by reading un-flushed data (CASSANDRA-12743)
 * Use Bounds instead of Range for sstables in anticompaction (CASSANDRA-14411)
 * Fix JSON queries with IN restrictions and ORDER BY clause (CASSANDRA-14286)
 * Backport circleci yaml (CASSANDRA-14240)
Merged from 2.1:
 * Check checksum before decompressing data (CASSANDRA-14284)
 * CVE-2017-5929 Security vulnerability in Logback warning in NEWS.txt (CASSANDRA-14183)


3.11.2
 * Fix ReadCommandTest (CASSANDRA-14234)
 * Remove trailing period from latency reports at keyspace level (CASSANDRA-14233)
 * Backport CASSANDRA-13080: Use new token allocation for non bootstrap case as well (CASSANDRA-14212)
 * Remove dependencies on JVM internal classes from JMXServerUtils (CASSANDRA-14173) 
 * Add DEFAULT, UNSET, MBEAN and MBEANS to `ReservedKeywords` (CASSANDRA-14205)
 * Add Unittest for schema migration fix (CASSANDRA-14140)
 * Print correct snitch info from nodetool describecluster (CASSANDRA-13528)
 * Close socket on error during connect on OutboundTcpConnection (CASSANDRA-9630)
 * Enable CDC unittest (CASSANDRA-14141)
 * Acquire read lock before accessing CompactionStrategyManager fields (CASSANDRA-14139)
 * Split CommitLogStressTest to avoid timeout (CASSANDRA-14143)
 * Avoid invalidating disk boundaries unnecessarily (CASSANDRA-14083)
 * Avoid exposing compaction strategy index externally (CASSANDRA-14082)
 * Prevent continuous schema exchange between 3.0 and 3.11 nodes (CASSANDRA-14109)
 * Fix imbalanced disks when replacing node with same address with JBOD (CASSANDRA-14084)
 * Reload compaction strategies when disk boundaries are invalidated (CASSANDRA-13948)
 * Remove OpenJDK log warning (CASSANDRA-13916)
 * Prevent compaction strategies from looping indefinitely (CASSANDRA-14079)
 * Cache disk boundaries (CASSANDRA-13215)
 * Add asm jar to build.xml for maven builds (CASSANDRA-11193)
 * Round buffer size to powers of 2 for the chunk cache (CASSANDRA-13897)
 * Update jackson JSON jars (CASSANDRA-13949)
 * Avoid locks when checking LCS fanout and if we should defrag (CASSANDRA-13930)
 * Correctly count range tombstones in traces and tombstone thresholds (CASSANDRA-8527)
Merged from 3.0:
 * Add MinGW uname check to start scripts (CASSANDRA-12840)
 * Use the correct digest file and reload sstable metadata in nodetool verify (CASSANDRA-14217)
 * Handle failure when mutating repaired status in Verifier (CASSANDRA-13933)
 * Set encoding for javadoc generation (CASSANDRA-14154)
 * Fix index target computation for dense composite tables with dropped compact storage (CASSANDRA-14104)
 * Improve commit log chain marker updating (CASSANDRA-14108)
 * Extra range tombstone bound creates double rows (CASSANDRA-14008)
 * Fix SStable ordering by max timestamp in SinglePartitionReadCommand (CASSANDRA-14010)
 * Accept role names containing forward-slash (CASSANDRA-14088)
 * Optimize CRC check chance probability calculations (CASSANDRA-14094)
 * Fix cleanup on keyspace with no replicas (CASSANDRA-13526)
 * Fix updating base table rows with TTL not removing view entries (CASSANDRA-14071)
 * Reduce garbage created by DynamicSnitch (CASSANDRA-14091)
 * More frequent commitlog chained markers (CASSANDRA-13987)
 * Fix serialized size of DataLimits (CASSANDRA-14057)
 * Add flag to allow dropping oversized read repair mutations (CASSANDRA-13975)
 * Fix SSTableLoader logger message (CASSANDRA-14003)
 * Fix repair race that caused gossip to block (CASSANDRA-13849)
 * Tracing interferes with digest requests when using RandomPartitioner (CASSANDRA-13964)
 * Add flag to disable materialized views, and warnings on creation (CASSANDRA-13959)
 * Don't let user drop or generally break tables in system_distributed (CASSANDRA-13813)
 * Provide a JMX call to sync schema with local storage (CASSANDRA-13954)
 * Mishandling of cells for removed/dropped columns when reading legacy files (CASSANDRA-13939)
 * Deserialise sstable metadata in nodetool verify (CASSANDRA-13922)
Merged from 2.2:
 * Fix the inspectJvmOptions startup check (CASSANDRA-14112)
 * Fix race that prevents submitting compaction for a table when executor is full (CASSANDRA-13801)
 * Rely on the JVM to handle OutOfMemoryErrors (CASSANDRA-13006)
 * Grab refs during scrub/index redistribution/cleanup (CASSANDRA-13873)
Merged from 2.1:
 * Protect against overflow of local expiration time (CASSANDRA-14092)
 * RPM package spec: fix permissions for installed jars and config files (CASSANDRA-14181)
 * More PEP8 compiance for cqlsh (CASSANDRA-14021)


3.11.1
 * Fix the computation of cdc_total_space_in_mb for exabyte filesystems (CASSANDRA-13808)
 * AbstractTokenTreeBuilder#serializedSize returns wrong value when there is a single leaf and overflow collisions (CASSANDRA-13869)
 * Add a compaction option to TWCS to ignore sstables overlapping checks (CASSANDRA-13418)
 * BTree.Builder memory leak (CASSANDRA-13754)
 * Revert CASSANDRA-10368 of supporting non-pk column filtering due to correctness (CASSANDRA-13798)
 * Add a skip read validation flag to cassandra-stress (CASSANDRA-13772)
 * Fix cassandra-stress hang issues when an error during cluster connection happens (CASSANDRA-12938)
 * Better bootstrap failure message when blocked by (potential) range movement (CASSANDRA-13744)
 * "ignore" option is ignored in sstableloader (CASSANDRA-13721)
 * Deadlock in AbstractCommitLogSegmentManager (CASSANDRA-13652)
 * Duplicate the buffer before passing it to analyser in SASI operation (CASSANDRA-13512)
 * Properly evict pstmts from prepared statements cache (CASSANDRA-13641)
Merged from 3.0:
 * Improve TRUNCATE performance (CASSANDRA-13909)
 * Implement short read protection on partition boundaries (CASSANDRA-13595)
 * Fix ISE thrown by UPI.Serializer.hasNext() for some SELECT queries (CASSANDRA-13911)
 * Filter header only commit logs before recovery (CASSANDRA-13918)
 * AssertionError prepending to a list (CASSANDRA-13149)
 * Fix support for SuperColumn tables (CASSANDRA-12373)
 * Handle limit correctly on tables with strict liveness (CASSANDRA-13883)
 * Fix missing original update in TriggerExecutor (CASSANDRA-13894)
 * Remove non-rpc-ready nodes from counter leader candidates (CASSANDRA-13043)
 * Improve short read protection performance (CASSANDRA-13794)
 * Fix sstable reader to support range-tombstone-marker for multi-slices (CASSANDRA-13787)
 * Fix short read protection for tables with no clustering columns (CASSANDRA-13880)
 * Make isBuilt volatile in PartitionUpdate (CASSANDRA-13619)
 * Prevent integer overflow of timestamps in CellTest and RowsTest (CASSANDRA-13866)
 * Fix counter application order in short read protection (CASSANDRA-12872)
 * Don't block RepairJob execution on validation futures (CASSANDRA-13797)
 * Wait for all management tasks to complete before shutting down CLSM (CASSANDRA-13123)
 * INSERT statement fails when Tuple type is used as clustering column with default DESC order (CASSANDRA-13717)
 * Fix pending view mutations handling and cleanup batchlog when there are local and remote paired mutations (CASSANDRA-13069)
 * Improve config validation and documentation on overflow and NPE (CASSANDRA-13622)
 * Range deletes in a CAS batch are ignored (CASSANDRA-13655)
 * Avoid assertion error when IndexSummary > 2G (CASSANDRA-12014)
 * Change repair midpoint logging for tiny ranges (CASSANDRA-13603)
 * Better handle corrupt final commitlog segment (CASSANDRA-11995)
 * StreamingHistogram is not thread safe (CASSANDRA-13756)
 * Fix MV timestamp issues (CASSANDRA-11500)
 * Better tolerate improperly formatted bcrypt hashes (CASSANDRA-13626)
 * Fix race condition in read command serialization (CASSANDRA-13363)
 * Fix AssertionError in short read protection (CASSANDRA-13747)
 * Don't skip corrupted sstables on startup (CASSANDRA-13620)
 * Fix the merging of cells with different user type versions (CASSANDRA-13776)
 * Copy session properties on cqlsh.py do_login (CASSANDRA-13640)
 * Potential AssertionError during ReadRepair of range tombstone and partition deletions (CASSANDRA-13719)
 * Don't let stress write warmup data if n=0 (CASSANDRA-13773)
 * Gossip thread slows down when using batch commit log (CASSANDRA-12966)
 * Randomize batchlog endpoint selection with only 1 or 2 racks (CASSANDRA-12884)
 * Fix digest calculation for counter cells (CASSANDRA-13750)
 * Fix ColumnDefinition.cellValueType() for non-frozen collection and change SSTabledump to use type.toJSONString() (CASSANDRA-13573)
 * Skip materialized view addition if the base table doesn't exist (CASSANDRA-13737)
 * Drop table should remove corresponding entries in dropped_columns table (CASSANDRA-13730)
 * Log warn message until legacy auth tables have been migrated (CASSANDRA-13371)
 * Fix incorrect [2.1 <- 3.0] serialization of counter cells created in 2.0 (CASSANDRA-13691)
 * Fix invalid writetime for null cells (CASSANDRA-13711)
 * Fix ALTER TABLE statement to atomically propagate changes to the table and its MVs (CASSANDRA-12952)
 * Fixed ambiguous output of nodetool tablestats command (CASSANDRA-13722)
 * Fix Digest mismatch Exception if hints file has UnknownColumnFamily (CASSANDRA-13696)
 * Purge tombstones created by expired cells (CASSANDRA-13643)
 * Make concat work with iterators that have different subsets of columns (CASSANDRA-13482)
 * Set test.runners based on cores and memory size (CASSANDRA-13078)
 * Allow different NUMACTL_ARGS to be passed in (CASSANDRA-13557)
 * Allow native function calls in CQLSSTableWriter (CASSANDRA-12606)
 * Fix secondary index queries on COMPACT tables (CASSANDRA-13627)
 * Nodetool listsnapshots output is missing a newline, if there are no snapshots (CASSANDRA-13568)
 * sstabledump reports incorrect usage for argument order (CASSANDRA-13532)
Merged from 2.2:
 * Safely handle empty buffers when outputting to JSON (CASSANDRA-13868)
 * Copy session properties on cqlsh.py do_login (CASSANDRA-13847)
 * Fix load over calculated issue in IndexSummaryRedistribution (CASSANDRA-13738)
 * Fix compaction and flush exception not captured (CASSANDRA-13833)
 * Uncaught exceptions in Netty pipeline (CASSANDRA-13649)
 * Prevent integer overflow on exabyte filesystems (CASSANDRA-13067)
 * Fix queries with LIMIT and filtering on clustering columns (CASSANDRA-11223)
 * Fix potential NPE when resume bootstrap fails (CASSANDRA-13272)
 * Fix toJSONString for the UDT, tuple and collection types (CASSANDRA-13592)
 * Fix nested Tuples/UDTs validation (CASSANDRA-13646)
Merged from 2.1:
 * Clone HeartBeatState when building gossip messages. Make its generation/version volatile (CASSANDRA-13700)


3.11.0
 * Allow native function calls in CQLSSTableWriter (CASSANDRA-12606)
 * Replace string comparison with regex/number checks in MessagingService test (CASSANDRA-13216)
 * Fix formatting of duration columns in CQLSH (CASSANDRA-13549)
 * Fix the problem with duplicated rows when using paging with SASI (CASSANDRA-13302)
 * Allow CONTAINS statements filtering on the partition key and it’s parts (CASSANDRA-13275)
 * Fall back to even ranges calculation in clusters with vnodes when tokens are distributed unevenly (CASSANDRA-13229)
 * Fix duration type validation to prevent overflow (CASSANDRA-13218)
 * Forbid unsupported creation of SASI indexes over partition key columns (CASSANDRA-13228)
 * Reject multiple values for a key in CQL grammar. (CASSANDRA-13369)
 * UDA fails without input rows (CASSANDRA-13399)
 * Fix compaction-stress by using daemonInitialization (CASSANDRA-13188)
 * V5 protocol flags decoding broken (CASSANDRA-13443)
 * Use write lock not read lock for removing sstables from compaction strategies. (CASSANDRA-13422)
 * Use corePoolSize equal to maxPoolSize in JMXEnabledThreadPoolExecutors (CASSANDRA-13329)
 * Avoid rebuilding SASI indexes containing no values (CASSANDRA-12962)
 * Add charset to Analyser input stream (CASSANDRA-13151)
 * Fix testLimitSSTables flake caused by concurrent flush (CASSANDRA-12820)
 * cdc column addition strikes again (CASSANDRA-13382)
 * Fix static column indexes (CASSANDRA-13277)
 * DataOutputBuffer.asNewBuffer broken (CASSANDRA-13298)
 * unittest CipherFactoryTest failed on MacOS (CASSANDRA-13370)
 * Forbid SELECT restrictions and CREATE INDEX over non-frozen UDT columns (CASSANDRA-13247)
 * Default logging we ship will incorrectly print "?:?" for "%F:%L" pattern (CASSANDRA-13317)
 * Possible AssertionError in UnfilteredRowIteratorWithLowerBound (CASSANDRA-13366)
 * Support unaligned memory access for AArch64 (CASSANDRA-13326)
 * Improve SASI range iterator efficiency on intersection with an empty range (CASSANDRA-12915).
 * Fix equality comparisons of columns using the duration type (CASSANDRA-13174)
 * Obfuscate password in stress-graphs (CASSANDRA-12233)
 * Move to FastThreadLocalThread and FastThreadLocal (CASSANDRA-13034)
 * nodetool stopdaemon errors out (CASSANDRA-13030)
 * Tables in system_distributed should not use gcgs of 0 (CASSANDRA-12954)
 * Fix primary index calculation for SASI (CASSANDRA-12910)
 * More fixes to the TokenAllocator (CASSANDRA-12990)
 * NoReplicationTokenAllocator should work with zero replication factor (CASSANDRA-12983)
 * Address message coalescing regression (CASSANDRA-12676)
 * Delete illegal character from StandardTokenizerImpl.jflex (CASSANDRA-13417)
 * Fix cqlsh automatic protocol downgrade regression (CASSANDRA-13307)
 * Tracing payload not passed from QueryMessage to tracing session (CASSANDRA-12835)
Merged from 3.0:
 * Ensure int overflow doesn't occur when calculating large partition warning size (CASSANDRA-13172)
 * Ensure consistent view of partition columns between coordinator and replica in ColumnFilter (CASSANDRA-13004)
 * Failed unregistering mbean during drop keyspace (CASSANDRA-13346)
 * nodetool scrub/cleanup/upgradesstables exit code is wrong (CASSANDRA-13542)
 * Fix the reported number of sstable data files accessed per read (CASSANDRA-13120)
 * Fix schema digest mismatch during rolling upgrades from versions before 3.0.12 (CASSANDRA-13559)
 * Upgrade JNA version to 4.4.0 (CASSANDRA-13072)
 * Interned ColumnIdentifiers should use minimal ByteBuffers (CASSANDRA-13533)
 * ReverseIndexedReader may drop rows during 2.1 to 3.0 upgrade (CASSANDRA-13525)
 * Fix repair process violating start/end token limits for small ranges (CASSANDRA-13052)
 * Add storage port options to sstableloader (CASSANDRA-13518)
 * Properly handle quoted index names in cqlsh DESCRIBE output (CASSANDRA-12847)
 * Avoid reading static row twice from old format sstables (CASSANDRA-13236)
 * Fix NPE in StorageService.excise() (CASSANDRA-13163)
 * Expire OutboundTcpConnection messages by a single Thread (CASSANDRA-13265)
 * Fail repair if insufficient responses received (CASSANDRA-13397)
 * Fix SSTableLoader fail when the loaded table contains dropped columns (CASSANDRA-13276)
 * Avoid name clashes in CassandraIndexTest (CASSANDRA-13427)
 * Handling partially written hint files (CASSANDRA-12728)
 * Interrupt replaying hints on decommission (CASSANDRA-13308)
 * Handling partially written hint files (CASSANDRA-12728)
 * Fix NPE issue in StorageService (CASSANDRA-13060)
 * Make reading of range tombstones more reliable (CASSANDRA-12811)
 * Fix startup problems due to schema tables not completely flushed (CASSANDRA-12213)
 * Fix view builder bug that can filter out data on restart (CASSANDRA-13405)
 * Fix 2i page size calculation when there are no regular columns (CASSANDRA-13400)
 * Fix the conversion of 2.X expired rows without regular column data (CASSANDRA-13395)
 * Fix hint delivery when using ext+internal IPs with prefer_local enabled (CASSANDRA-13020)
 * Fix possible NPE on upgrade to 3.0/3.X in case of IO errors (CASSANDRA-13389)
 * Legacy deserializer can create empty range tombstones (CASSANDRA-13341)
 * Legacy caching options can prevent 3.0 upgrade (CASSANDRA-13384)
 * Use the Kernel32 library to retrieve the PID on Windows and fix startup checks (CASSANDRA-13333)
 * Fix code to not exchange schema across major versions (CASSANDRA-13274)
 * Dropping column results in "corrupt" SSTable (CASSANDRA-13337)
 * Bugs handling range tombstones in the sstable iterators (CASSANDRA-13340)
 * Fix CONTAINS filtering for null collections (CASSANDRA-13246)
 * Applying: Use a unique metric reservoir per test run when using Cassandra-wide metrics residing in MBeans (CASSANDRA-13216)
 * Propagate row deletions in 2i tables on upgrade (CASSANDRA-13320)
 * Slice.isEmpty() returns false for some empty slices (CASSANDRA-13305)
 * Add formatted row output to assertEmpty in CQL Tester (CASSANDRA-13238)
 * Prevent data loss on upgrade 2.1 - 3.0 by adding component separator to LogRecord absolute path (CASSANDRA-13294)
 * Improve testing on macOS by eliminating sigar logging (CASSANDRA-13233)
 * Cqlsh copy-from should error out when csv contains invalid data for collections (CASSANDRA-13071)
 * Fix "multiple versions of ant detected..." when running ant test (CASSANDRA-13232)
 * Coalescing strategy sleeps too much (CASSANDRA-13090)
 * Faster StreamingHistogram (CASSANDRA-13038)
 * Legacy deserializer can create unexpected boundary range tombstones (CASSANDRA-13237)
 * Remove unnecessary assertion from AntiCompactionTest (CASSANDRA-13070)
 * Fix cqlsh COPY for dates before 1900 (CASSANDRA-13185)
 * Use keyspace replication settings on system.size_estimates table (CASSANDRA-9639)
 * Add vm.max_map_count StartupCheck (CASSANDRA-13008)
 * Hint related logging should include the IP address of the destination in addition to
   host ID (CASSANDRA-13205)
 * Reloading logback.xml does not work (CASSANDRA-13173)
 * Lightweight transactions temporarily fail after upgrade from 2.1 to 3.0 (CASSANDRA-13109)
 * Duplicate rows after upgrading from 2.1.16 to 3.0.10/3.9 (CASSANDRA-13125)
 * Fix UPDATE queries with empty IN restrictions (CASSANDRA-13152)
 * Fix handling of partition with partition-level deletion plus
   live rows in sstabledump (CASSANDRA-13177)
 * Provide user workaround when system_schema.columns does not contain entries
   for a table that's in system_schema.tables (CASSANDRA-13180)
 * Nodetool upgradesstables/scrub/compact ignores system tables (CASSANDRA-13410)
 * Fix schema version calculation for rolling upgrades (CASSANDRA-13441)
Merged from 2.2:
 * Nodes started with join_ring=False should be able to serve requests when authentication is enabled (CASSANDRA-11381)
 * cqlsh COPY FROM: increment error count only for failures, not for attempts (CASSANDRA-13209)
 * Avoid starting gossiper in RemoveTest (CASSANDRA-13407)
 * Fix weightedSize() for row-cache reported by JMX and NodeTool (CASSANDRA-13393)
 * Fix JVM metric names (CASSANDRA-13103)
 * Honor truststore-password parameter in cassandra-stress (CASSANDRA-12773)
 * Discard in-flight shadow round responses (CASSANDRA-12653)
 * Don't anti-compact repaired data to avoid inconsistencies (CASSANDRA-13153)
 * Wrong logger name in AnticompactionTask (CASSANDRA-13343)
 * Commitlog replay may fail if last mutation is within 4 bytes of end of segment (CASSANDRA-13282)
 * Fix queries updating multiple time the same list (CASSANDRA-13130)
 * Fix GRANT/REVOKE when keyspace isn't specified (CASSANDRA-13053)
 * Fix flaky LongLeveledCompactionStrategyTest (CASSANDRA-12202)
 * Fix failing COPY TO STDOUT (CASSANDRA-12497)
 * Fix ColumnCounter::countAll behaviour for reverse queries (CASSANDRA-13222)
 * Exceptions encountered calling getSeeds() breaks OTC thread (CASSANDRA-13018)
 * Fix negative mean latency metric (CASSANDRA-12876)
 * Use only one file pointer when creating commitlog segments (CASSANDRA-12539)
Merged from 2.1:
 * Fix 2ndary index queries on partition keys for tables with static columns (CASSANDRA-13147)
 * Fix ParseError unhashable type list in cqlsh copy from (CASSANDRA-13364)
 * Remove unused repositories (CASSANDRA-13278)
 * Log stacktrace of uncaught exceptions (CASSANDRA-13108)
 * Use portable stderr for java error in startup (CASSANDRA-13211)
 * Fix Thread Leak in OutboundTcpConnection (CASSANDRA-13204)
 * Coalescing strategy can enter infinite loop (CASSANDRA-13159)


3.10
 * Fix secondary index queries regression (CASSANDRA-13013)
 * Add duration type to the protocol V5 (CASSANDRA-12850)
 * Fix duration type validation (CASSANDRA-13143)
 * Fix flaky GcCompactionTest (CASSANDRA-12664)
 * Fix TestHintedHandoff.hintedhandoff_decom_test (CASSANDRA-13058)
 * Fixed query monitoring for range queries (CASSANDRA-13050)
 * Remove outboundBindAny configuration property (CASSANDRA-12673)
 * Use correct bounds for all-data range when filtering (CASSANDRA-12666)
 * Remove timing window in test case (CASSANDRA-12875)
 * Resolve unit testing without JCE security libraries installed (CASSANDRA-12945)
 * Fix inconsistencies in cassandra-stress load balancing policy (CASSANDRA-12919)
 * Fix validation of non-frozen UDT cells (CASSANDRA-12916)
 * Don't shut down socket input/output on StreamSession (CASSANDRA-12903)
 * Fix Murmur3PartitionerTest (CASSANDRA-12858)
 * Move cqlsh syntax rules into separate module and allow easier customization (CASSANDRA-12897)
 * Fix CommitLogSegmentManagerTest (CASSANDRA-12283)
 * Fix cassandra-stress truncate option (CASSANDRA-12695)
 * Fix crossNode value when receiving messages (CASSANDRA-12791)
 * Don't load MX4J beans twice (CASSANDRA-12869)
 * Extend native protocol request flags, add versions to SUPPORTED, and introduce ProtocolVersion enum (CASSANDRA-12838)
 * Set JOINING mode when running pre-join tasks (CASSANDRA-12836)
 * remove net.mintern.primitive library due to license issue (CASSANDRA-12845)
 * Properly format IPv6 addresses when logging JMX service URL (CASSANDRA-12454)
 * Optimize the vnode allocation for single replica per DC (CASSANDRA-12777)
 * Use non-token restrictions for bounds when token restrictions are overridden (CASSANDRA-12419)
 * Fix CQLSH auto completion for PER PARTITION LIMIT (CASSANDRA-12803)
 * Use different build directories for Eclipse and Ant (CASSANDRA-12466)
 * Avoid potential AttributeError in cqlsh due to no table metadata (CASSANDRA-12815)
 * Fix RandomReplicationAwareTokenAllocatorTest.testExistingCluster (CASSANDRA-12812)
 * Upgrade commons-codec to 1.9 (CASSANDRA-12790)
 * Make the fanout size for LeveledCompactionStrategy to be configurable (CASSANDRA-11550)
 * Add duration data type (CASSANDRA-11873)
 * Fix timeout in ReplicationAwareTokenAllocatorTest (CASSANDRA-12784)
 * Improve sum aggregate functions (CASSANDRA-12417)
 * Make cassandra.yaml docs for batch_size_*_threshold_in_kb reflect changes in CASSANDRA-10876 (CASSANDRA-12761)
 * cqlsh fails to format collections when using aliases (CASSANDRA-11534)
 * Check for hash conflicts in prepared statements (CASSANDRA-12733)
 * Exit query parsing upon first error (CASSANDRA-12598)
 * Fix cassandra-stress to use single seed in UUID generation (CASSANDRA-12729)
 * CQLSSTableWriter does not allow Update statement (CASSANDRA-12450)
 * Config class uses boxed types but DD exposes primitive types (CASSANDRA-12199)
 * Add pre- and post-shutdown hooks to Storage Service (CASSANDRA-12461)
 * Add hint delivery metrics (CASSANDRA-12693)
 * Remove IndexInfo cache from FileIndexInfoRetriever (CASSANDRA-12731)
 * ColumnIndex does not reuse buffer (CASSANDRA-12502)
 * cdc column addition still breaks schema migration tasks (CASSANDRA-12697)
 * Upgrade metrics-reporter dependencies (CASSANDRA-12089)
 * Tune compaction thread count via nodetool (CASSANDRA-12248)
 * Add +=/-= shortcut syntax for update queries (CASSANDRA-12232)
 * Include repair session IDs in repair start message (CASSANDRA-12532)
 * Add a blocking task to Index, run before joining the ring (CASSANDRA-12039)
 * Fix NPE when using CQLSSTableWriter (CASSANDRA-12667)
 * Support optional backpressure strategies at the coordinator (CASSANDRA-9318)
 * Make randompartitioner work with new vnode allocation (CASSANDRA-12647)
 * Fix cassandra-stress graphing (CASSANDRA-12237)
 * Allow filtering on partition key columns for queries without secondary indexes (CASSANDRA-11031)
 * Fix Cassandra Stress reporting thread model and precision (CASSANDRA-12585)
 * Add JMH benchmarks.jar (CASSANDRA-12586)
 * Cleanup uses of AlterTableStatementColumn (CASSANDRA-12567)
 * Add keep-alive to streaming (CASSANDRA-11841)
 * Tracing payload is passed through newSession(..) (CASSANDRA-11706)
 * avoid deleting non existing sstable files and improve related log messages (CASSANDRA-12261)
 * json/yaml output format for nodetool compactionhistory (CASSANDRA-12486)
 * Retry all internode messages once after a connection is
   closed and reopened (CASSANDRA-12192)
 * Add support to rebuild from targeted replica (CASSANDRA-9875)
 * Add sequence distribution type to cassandra stress (CASSANDRA-12490)
 * "SELECT * FROM foo LIMIT ;" does not error out (CASSANDRA-12154)
 * Define executeLocally() at the ReadQuery Level (CASSANDRA-12474)
 * Extend read/write failure messages with a map of replica addresses
   to error codes in the v5 native protocol (CASSANDRA-12311)
 * Fix rebuild of SASI indexes with existing index files (CASSANDRA-12374)
 * Let DatabaseDescriptor not implicitly startup services (CASSANDRA-9054, 12550)
 * Fix clustering indexes in presence of static columns in SASI (CASSANDRA-12378)
 * Fix queries on columns with reversed type on SASI indexes (CASSANDRA-12223)
 * Added slow query log (CASSANDRA-12403)
 * Count full coordinated request against timeout (CASSANDRA-12256)
 * Allow TTL with null value on insert and update (CASSANDRA-12216)
 * Make decommission operation resumable (CASSANDRA-12008)
 * Add support to one-way targeted repair (CASSANDRA-9876)
 * Remove clientutil jar (CASSANDRA-11635)
 * Fix compaction throughput throttle (CASSANDRA-12366, CASSANDRA-12717)
 * Delay releasing Memtable memory on flush until PostFlush has finished running (CASSANDRA-12358)
 * Cassandra stress should dump all setting on startup (CASSANDRA-11914)
 * Make it possible to compact a given token range (CASSANDRA-10643)
 * Allow updating DynamicEndpointSnitch properties via JMX (CASSANDRA-12179)
 * Collect metrics on queries by consistency level (CASSANDRA-7384)
 * Add support for GROUP BY to SELECT statement (CASSANDRA-10707)
 * Deprecate memtable_cleanup_threshold and update default for memtable_flush_writers (CASSANDRA-12228)
 * Upgrade to OHC 0.4.4 (CASSANDRA-12133)
 * Add version command to cassandra-stress (CASSANDRA-12258)
 * Create compaction-stress tool (CASSANDRA-11844)
 * Garbage-collecting compaction operation and schema option (CASSANDRA-7019)
 * Add beta protocol flag for v5 native protocol (CASSANDRA-12142)
 * Support filtering on non-PRIMARY KEY columns in the CREATE
   MATERIALIZED VIEW statement's WHERE clause (CASSANDRA-10368)
 * Unify STDOUT and SYSTEMLOG logback format (CASSANDRA-12004)
 * COPY FROM should raise error for non-existing input files (CASSANDRA-12174)
 * Faster write path (CASSANDRA-12269)
 * Option to leave omitted columns in INSERT JSON unset (CASSANDRA-11424)
 * Support json/yaml output in nodetool tpstats (CASSANDRA-12035)
 * Expose metrics for successful/failed authentication attempts (CASSANDRA-10635)
 * Prepend snapshot name with "truncated" or "dropped" when a snapshot
   is taken before truncating or dropping a table (CASSANDRA-12178)
 * Optimize RestrictionSet (CASSANDRA-12153)
 * cqlsh does not automatically downgrade CQL version (CASSANDRA-12150)
 * Omit (de)serialization of state variable in UDAs (CASSANDRA-9613)
 * Create a system table to expose prepared statements (CASSANDRA-8831)
 * Reuse DataOutputBuffer from ColumnIndex (CASSANDRA-11970)
 * Remove DatabaseDescriptor dependency from SegmentedFile (CASSANDRA-11580)
 * Add supplied username to authentication error messages (CASSANDRA-12076)
 * Remove pre-startup check for open JMX port (CASSANDRA-12074)
 * Remove compaction Severity from DynamicEndpointSnitch (CASSANDRA-11738)
 * Restore resumable hints delivery (CASSANDRA-11960)
 * Properly report LWT contention (CASSANDRA-12626)
Merged from 3.0:
 * Dump threads when unit tests time out (CASSANDRA-13117)
 * Better error when modifying function permissions without explicit keyspace (CASSANDRA-12925)
 * Indexer is not correctly invoked when building indexes over sstables (CASSANDRA-13075)
 * Read repair is not blocking repair to finish in foreground repair (CASSANDRA-13115)
 * Stress daemon help is incorrect(CASSANDRA-12563)
 * Remove ALTER TYPE support (CASSANDRA-12443)
 * Fix assertion for certain legacy range tombstone pattern (CASSANDRA-12203)
 * Replace empty strings with null values if they cannot be converted (CASSANDRA-12794)
 * Fix deserialization of 2.x DeletedCells (CASSANDRA-12620)
 * Add parent repair session id to anticompaction log message (CASSANDRA-12186)
 * Improve contention handling on failure to acquire MV lock for streaming and hints (CASSANDRA-12905)
 * Fix DELETE and UPDATE queries with empty IN restrictions (CASSANDRA-12829)
 * Mark MVs as built after successful bootstrap (CASSANDRA-12984)
 * Estimated TS drop-time histogram updated with Cell.NO_DELETION_TIME (CASSANDRA-13040)
 * Nodetool compactionstats fails with NullPointerException (CASSANDRA-13021)
 * Thread local pools never cleaned up (CASSANDRA-13033)
 * Set RPC_READY to false when draining or if a node is marked as shutdown (CASSANDRA-12781)
 * CQL often queries static columns unnecessarily (CASSANDRA-12768)
 * Make sure sstables only get committed when it's safe to discard commit log records (CASSANDRA-12956)
 * Reject default_time_to_live option when creating or altering MVs (CASSANDRA-12868)
 * Nodetool should use a more sane max heap size (CASSANDRA-12739)
 * LocalToken ensures token values are cloned on heap (CASSANDRA-12651)
 * AnticompactionRequestSerializer serializedSize is incorrect (CASSANDRA-12934)
 * Prevent reloading of logback.xml from UDF sandbox (CASSANDRA-12535)
 * Reenable HeapPool (CASSANDRA-12900)
 * Disallow offheap_buffers memtable allocation (CASSANDRA-11039)
 * Fix CommitLogSegmentManagerTest (CASSANDRA-12283)
 * Pass root cause to CorruptBlockException when uncompression failed (CASSANDRA-12889)
 * Batch with multiple conditional updates for the same partition causes AssertionError (CASSANDRA-12867)
 * Make AbstractReplicationStrategy extendable from outside its package (CASSANDRA-12788)
 * Don't tell users to turn off consistent rangemovements during rebuild. (CASSANDRA-12296)
 * Fix CommitLogTest.testDeleteIfNotDirty (CASSANDRA-12854)
 * Avoid deadlock due to MV lock contention (CASSANDRA-12689)
 * Fix for KeyCacheCqlTest flakiness (CASSANDRA-12801)
 * Include SSTable filename in compacting large row message (CASSANDRA-12384)
 * Fix potential socket leak (CASSANDRA-12329, CASSANDRA-12330)
 * Fix ViewTest.testCompaction (CASSANDRA-12789)
 * Improve avg aggregate functions (CASSANDRA-12417)
 * Preserve quoted reserved keyword column names in MV creation (CASSANDRA-11803)
 * nodetool stopdaemon errors out (CASSANDRA-12646)
 * Split materialized view mutations on build to prevent OOM (CASSANDRA-12268)
 * mx4j does not work in 3.0.8 (CASSANDRA-12274)
 * Abort cqlsh copy-from in case of no answer after prolonged period of time (CASSANDRA-12740)
 * Avoid sstable corrupt exception due to dropped static column (CASSANDRA-12582)
 * Make stress use client mode to avoid checking commit log size on startup (CASSANDRA-12478)
 * Fix exceptions with new vnode allocation (CASSANDRA-12715)
 * Unify drain and shutdown processes (CASSANDRA-12509)
 * Fix NPE in ComponentOfSlice.isEQ() (CASSANDRA-12706)
 * Fix failure in LogTransactionTest (CASSANDRA-12632)
 * Fix potentially incomplete non-frozen UDT values when querying with the
   full primary key specified (CASSANDRA-12605)
 * Make sure repaired tombstones are dropped when only_purge_repaired_tombstones is enabled (CASSANDRA-12703)
 * Skip writing MV mutations to commitlog on mutation.applyUnsafe() (CASSANDRA-11670)
 * Establish consistent distinction between non-existing partition and NULL value for LWTs on static columns (CASSANDRA-12060)
 * Extend ColumnIdentifier.internedInstances key to include the type that generated the byte buffer (CASSANDRA-12516)
 * Handle composite prefixes with final EOC=0 as in 2.x and refactor LegacyLayout.decodeBound (CASSANDRA-12423)
 * select_distinct_with_deletions_test failing on non-vnode environments (CASSANDRA-11126)
 * Stack Overflow returned to queries while upgrading (CASSANDRA-12527)
 * Fix legacy regex for temporary files from 2.2 (CASSANDRA-12565)
 * Add option to state current gc_grace_seconds to tools/bin/sstablemetadata (CASSANDRA-12208)
 * Fix file system race condition that may cause LogAwareFileLister to fail to classify files (CASSANDRA-11889)
 * Fix file handle leaks due to simultaneous compaction/repair and
   listing snapshots, calculating snapshot sizes, or making schema
   changes (CASSANDRA-11594)
 * Fix nodetool repair exits with 0 for some errors (CASSANDRA-12508)
 * Do not shut down BatchlogManager twice during drain (CASSANDRA-12504)
 * Disk failure policy should not be invoked on out of space (CASSANDRA-12385)
 * Calculate last compacted key on startup (CASSANDRA-6216)
 * Add schema to snapshot manifest, add USING TIMESTAMP clause to ALTER TABLE statements (CASSANDRA-7190)
 * If CF has no clustering columns, any row cache is full partition cache (CASSANDRA-12499)
 * Correct log message for statistics of offheap memtable flush (CASSANDRA-12776)
 * Explicitly set locale for string validation (CASSANDRA-12541,CASSANDRA-12542,CASSANDRA-12543,CASSANDRA-12545)
Merged from 2.2:
 * Fix speculative retry bugs (CASSANDRA-13009)
 * Fix handling of nulls and unsets in IN conditions (CASSANDRA-12981)
 * Fix race causing infinite loop if Thrift server is stopped before it starts listening (CASSANDRA-12856)
 * CompactionTasks now correctly drops sstables out of compaction when not enough disk space is available (CASSANDRA-12979)
 * Remove support for non-JavaScript UDFs (CASSANDRA-12883)
 * Fix DynamicEndpointSnitch noop in multi-datacenter situations (CASSANDRA-13074)
 * cqlsh copy-from: encode column names to avoid primary key parsing errors (CASSANDRA-12909)
 * Temporarily fix bug that creates commit log when running offline tools (CASSANDRA-8616)
 * Reduce granuality of OpOrder.Group during index build (CASSANDRA-12796)
 * Test bind parameters and unset parameters in InsertUpdateIfConditionTest (CASSANDRA-12980)
 * Use saved tokens when setting local tokens on StorageService.joinRing (CASSANDRA-12935)
 * cqlsh: fix DESC TYPES errors (CASSANDRA-12914)
 * Fix leak on skipped SSTables in sstableupgrade (CASSANDRA-12899)
 * Avoid blocking gossip during pending range calculation (CASSANDRA-12281)
 * Fix purgeability of tombstones with max timestamp (CASSANDRA-12792)
 * Fail repair if participant dies during sync or anticompaction (CASSANDRA-12901)
 * cqlsh COPY: unprotected pk values before converting them if not using prepared statements (CASSANDRA-12863)
 * Fix Util.spinAssertEquals (CASSANDRA-12283)
 * Fix potential NPE for compactionstats (CASSANDRA-12462)
 * Prepare legacy authenticate statement if credentials table initialised after node startup (CASSANDRA-12813)
 * Change cassandra.wait_for_tracing_events_timeout_secs default to 0 (CASSANDRA-12754)
 * Clean up permissions when a UDA is dropped (CASSANDRA-12720)
 * Limit colUpdateTimeDelta histogram updates to reasonable deltas (CASSANDRA-11117)
 * Fix leak errors and execution rejected exceptions when draining (CASSANDRA-12457)
 * Fix merkle tree depth calculation (CASSANDRA-12580)
 * Make Collections deserialization more robust (CASSANDRA-12618)
 * Better handle invalid system roles table (CASSANDRA-12700)
 * Fix exceptions when enabling gossip on nodes that haven't joined the ring (CASSANDRA-12253)
 * Fix authentication problem when invoking cqlsh copy from a SOURCE command (CASSANDRA-12642)
 * Decrement pending range calculator jobs counter in finally block
 * cqlshlib tests: increase default execute timeout (CASSANDRA-12481)
 * Forward writes to replacement node when replace_address != broadcast_address (CASSANDRA-8523)
 * Fail repair on non-existing table (CASSANDRA-12279)
 * Enable repair -pr and -local together (fix regression of CASSANDRA-7450) (CASSANDRA-12522)
 * Split consistent range movement flag correction (CASSANDRA-12786)
Merged from 2.1:
 * Upgrade netty version to fix memory leak with client encryption (CASSANDRA-13114)
 * cqlsh copy-from: sort user type fields in csv (CASSANDRA-12959)
 * Don't skip sstables based on maxLocalDeletionTime (CASSANDRA-12765)


3.8, 3.9
 * Fix value skipping with counter columns (CASSANDRA-11726)
 * Fix nodetool tablestats miss SSTable count (CASSANDRA-12205)
 * Fixed flacky SSTablesIteratedTest (CASSANDRA-12282)
 * Fixed flacky SSTableRewriterTest: check file counts before calling validateCFS (CASSANDRA-12348)
 * cqlsh: Fix handling of $$-escaped strings (CASSANDRA-12189)
 * Fix SSL JMX requiring truststore containing server cert (CASSANDRA-12109)
 * RTE from new CDC column breaks in flight queries (CASSANDRA-12236)
 * Fix hdr logging for single operation workloads (CASSANDRA-12145)
 * Fix SASI PREFIX search in CONTAINS mode with partial terms (CASSANDRA-12073)
 * Increase size of flushExecutor thread pool (CASSANDRA-12071)
 * Partial revert of CASSANDRA-11971, cannot recycle buffer in SP.sendMessagesToNonlocalDC (CASSANDRA-11950)
 * Upgrade netty to 4.0.39 (CASSANDRA-12032, CASSANDRA-12034)
 * Improve details in compaction log message (CASSANDRA-12080)
 * Allow unset values in CQLSSTableWriter (CASSANDRA-11911)
 * Chunk cache to request compressor-compatible buffers if pool space is exhausted (CASSANDRA-11993)
 * Remove DatabaseDescriptor dependencies from SequentialWriter (CASSANDRA-11579)
 * Move skip_stop_words filter before stemming (CASSANDRA-12078)
 * Support seek() in EncryptedFileSegmentInputStream (CASSANDRA-11957)
 * SSTable tools mishandling LocalPartitioner (CASSANDRA-12002)
 * When SEPWorker assigned work, set thread name to match pool (CASSANDRA-11966)
 * Add cross-DC latency metrics (CASSANDRA-11569)
 * Allow terms in selection clause (CASSANDRA-10783)
 * Add bind variables to trace (CASSANDRA-11719)
 * Switch counter shards' clock to timestamps (CASSANDRA-9811)
 * Introduce HdrHistogram and response/service/wait separation to stress tool (CASSANDRA-11853)
 * entry-weighers in QueryProcessor should respect partitionKeyBindIndexes field (CASSANDRA-11718)
 * Support older ant versions (CASSANDRA-11807)
 * Estimate compressed on disk size when deciding if sstable size limit reached (CASSANDRA-11623)
 * cassandra-stress profiles should support case sensitive schemas (CASSANDRA-11546)
 * Remove DatabaseDescriptor dependency from FileUtils (CASSANDRA-11578)
 * Faster streaming (CASSANDRA-9766)
 * Add prepared query parameter to trace for "Execute CQL3 prepared query" session (CASSANDRA-11425)
 * Add repaired percentage metric (CASSANDRA-11503)
 * Add Change-Data-Capture (CASSANDRA-8844)
Merged from 3.0:
 * Fix paging for 2.x to 3.x upgrades (CASSANDRA-11195)
 * Fix clean interval not sent to commit log for empty memtable flush (CASSANDRA-12436)
 * Fix potential resource leak in RMIServerSocketFactoryImpl (CASSANDRA-12331)
 * Make sure compaction stats are updated when compaction is interrupted (CASSANDRA-12100)
 * Change commitlog and sstables to track dirty and clean intervals (CASSANDRA-11828)
 * NullPointerException during compaction on table with static columns (CASSANDRA-12336)
 * Fixed ConcurrentModificationException when reading metrics in GraphiteReporter (CASSANDRA-11823)
 * Fix upgrade of super columns on thrift (CASSANDRA-12335)
 * Fixed flacky BlacklistingCompactionsTest, switched to fixed size types and increased corruption size (CASSANDRA-12359)
 * Rerun ReplicationAwareTokenAllocatorTest on failure to avoid flakiness (CASSANDRA-12277)
 * Exception when computing read-repair for range tombstones (CASSANDRA-12263)
 * Lost counter writes in compact table and static columns (CASSANDRA-12219)
 * AssertionError with MVs on updating a row that isn't indexed due to a null value (CASSANDRA-12247)
 * Disable RR and speculative retry with EACH_QUORUM reads (CASSANDRA-11980)
 * Add option to override compaction space check (CASSANDRA-12180)
 * Faster startup by only scanning each directory for temporary files once (CASSANDRA-12114)
 * Respond with v1/v2 protocol header when responding to driver that attempts
   to connect with too low of a protocol version (CASSANDRA-11464)
 * NullPointerExpception when reading/compacting table (CASSANDRA-11988)
 * Fix problem with undeleteable rows on upgrade to new sstable format (CASSANDRA-12144)
 * Fix potential bad messaging service message for paged range reads
   within mixed-version 3.x clusters (CASSANDRA-12249)
 * Fix paging logic for deleted partitions with static columns (CASSANDRA-12107)
 * Wait until the message is being send to decide which serializer must be used (CASSANDRA-11393)
 * Fix migration of static thrift column names with non-text comparators (CASSANDRA-12147)
 * Fix upgrading sparse tables that are incorrectly marked as dense (CASSANDRA-11315)
 * Fix reverse queries ignoring range tombstones (CASSANDRA-11733)
 * Avoid potential race when rebuilding CFMetaData (CASSANDRA-12098)
 * Avoid missing sstables when getting the canonical sstables (CASSANDRA-11996)
 * Always select the live sstables when getting sstables in bounds (CASSANDRA-11944)
 * Fix column ordering of results with static columns for Thrift requests in
   a mixed 2.x/3.x cluster, also fix potential non-resolved duplication of
   those static columns in query results (CASSANDRA-12123)
 * Avoid digest mismatch with empty but static rows (CASSANDRA-12090)
 * Fix EOF exception when altering column type (CASSANDRA-11820)
 * Fix potential race in schema during new table creation (CASSANDRA-12083)
 * cqlsh: fix error handling in rare COPY FROM failure scenario (CASSANDRA-12070)
 * Disable autocompaction during drain (CASSANDRA-11878)
 * Add a metrics timer to MemtablePool and use it to track time spent blocked on memory in MemtableAllocator (CASSANDRA-11327)
 * Fix upgrading schema with super columns with non-text subcomparators (CASSANDRA-12023)
 * Add TimeWindowCompactionStrategy (CASSANDRA-9666)
 * Fix JsonTransformer output of partition with deletion info (CASSANDRA-12418)
 * Fix NPE in SSTableLoader when specifying partial directory path (CASSANDRA-12609)
Merged from 2.2:
 * Add local address entry in PropertyFileSnitch (CASSANDRA-11332)
 * cqlsh copy: fix missing counter values (CASSANDRA-12476)
 * Move migration tasks to non-periodic queue, assure flush executor shutdown after non-periodic executor (CASSANDRA-12251)
 * cqlsh copy: fixed possible race in initializing feeding thread (CASSANDRA-11701)
 * Only set broadcast_rpc_address on Ec2MultiRegionSnitch if it's not set (CASSANDRA-11357)
 * Update StorageProxy range metrics for timeouts, failures and unavailables (CASSANDRA-9507)
 * Add Sigar to classes included in clientutil.jar (CASSANDRA-11635)
 * Add decay to histograms and timers used for metrics (CASSANDRA-11752)
 * Fix hanging stream session (CASSANDRA-10992)
 * Fix INSERT JSON, fromJson() support of smallint, tinyint types (CASSANDRA-12371)
 * Restore JVM metric export for metric reporters (CASSANDRA-12312)
 * Release sstables of failed stream sessions only when outgoing transfers are finished (CASSANDRA-11345)
 * Wait for tracing events before returning response and query at same consistency level client side (CASSANDRA-11465)
 * cqlsh copyutil should get host metadata by connected address (CASSANDRA-11979)
 * Fixed cqlshlib.test.remove_test_db (CASSANDRA-12214)
 * Synchronize ThriftServer::stop() (CASSANDRA-12105)
 * Use dedicated thread for JMX notifications (CASSANDRA-12146)
 * Improve streaming synchronization and fault tolerance (CASSANDRA-11414)
 * MemoryUtil.getShort() should return an unsigned short also for architectures not supporting unaligned memory accesses (CASSANDRA-11973)
Merged from 2.1:
 * Fix queries with empty ByteBuffer values in clustering column restrictions (CASSANDRA-12127)
 * Disable passing control to post-flush after flush failure to prevent data loss (CASSANDRA-11828)
 * Allow STCS-in-L0 compactions to reduce scope with LCS (CASSANDRA-12040)
 * cannot use cql since upgrading python to 2.7.11+ (CASSANDRA-11850)
 * Fix filtering on clustering columns when 2i is used (CASSANDRA-11907)


3.0.8
 * Fix potential race in schema during new table creation (CASSANDRA-12083)
 * cqlsh: fix error handling in rare COPY FROM failure scenario (CASSANDRA-12070)
 * Disable autocompaction during drain (CASSANDRA-11878)
 * Add a metrics timer to MemtablePool and use it to track time spent blocked on memory in MemtableAllocator (CASSANDRA-11327)
 * Fix upgrading schema with super columns with non-text subcomparators (CASSANDRA-12023)
 * Add TimeWindowCompactionStrategy (CASSANDRA-9666)
Merged from 2.2:
 * Allow nodetool info to run with readonly JMX access (CASSANDRA-11755)
 * Validate bloom_filter_fp_chance against lowest supported
   value when the table is created (CASSANDRA-11920)
 * Don't send erroneous NEW_NODE notifications on restart (CASSANDRA-11038)
 * StorageService shutdown hook should use a volatile variable (CASSANDRA-11984)
Merged from 2.1:
 * Add system property to set the max number of native transport requests in queue (CASSANDRA-11363)
 * Fix queries with empty ByteBuffer values in clustering column restrictions (CASSANDRA-12127)
 * Disable passing control to post-flush after flush failure to prevent data loss (CASSANDRA-11828)
 * Allow STCS-in-L0 compactions to reduce scope with LCS (CASSANDRA-12040)
 * cannot use cql since upgrading python to 2.7.11+ (CASSANDRA-11850)
 * Fix filtering on clustering columns when 2i is used (CASSANDRA-11907)
 * Avoid stalling paxos when the paxos state expires (CASSANDRA-12043)
 * Remove finished incoming streaming connections from MessagingService (CASSANDRA-11854)
 * Don't try to get sstables for non-repairing column families (CASSANDRA-12077)
 * Avoid marking too many sstables as repaired (CASSANDRA-11696)
 * Prevent select statements with clustering key > 64k (CASSANDRA-11882)
 * Fix clock skew corrupting other nodes with paxos (CASSANDRA-11991)
 * Remove distinction between non-existing static columns and existing but null in LWTs (CASSANDRA-9842)
 * Cache local ranges when calculating repair neighbors (CASSANDRA-11934)
 * Allow LWT operation on static column with only partition keys (CASSANDRA-10532)
 * Create interval tree over canonical sstables to avoid missing sstables during streaming (CASSANDRA-11886)
 * cqlsh COPY FROM: shutdown parent cluster after forking, to avoid corrupting SSL connections (CASSANDRA-11749)


3.7
 * Support multiple folders for user defined compaction tasks (CASSANDRA-11765)
 * Fix race in CompactionStrategyManager's pause/resume (CASSANDRA-11922)
Merged from 3.0:
 * Fix legacy serialization of Thrift-generated non-compound range tombstones
   when communicating with 2.x nodes (CASSANDRA-11930)
 * Fix Directories instantiations where CFS.initialDirectories should be used (CASSANDRA-11849)
 * Avoid referencing DatabaseDescriptor in AbstractType (CASSANDRA-11912)
 * Don't use static dataDirectories field in Directories instances (CASSANDRA-11647)
 * Fix sstables not being protected from removal during index build (CASSANDRA-11905)
 * cqlsh: Suppress stack trace from Read/WriteFailures (CASSANDRA-11032)
 * Remove unneeded code to repair index summaries that have
   been improperly down-sampled (CASSANDRA-11127)
 * Avoid WriteTimeoutExceptions during commit log replay due to materialized
   view lock contention (CASSANDRA-11891)
 * Prevent OOM failures on SSTable corruption, improve tests for corruption detection (CASSANDRA-9530)
 * Use CFS.initialDirectories when clearing snapshots (CASSANDRA-11705)
 * Allow compaction strategies to disable early open (CASSANDRA-11754)
 * Refactor Materialized View code (CASSANDRA-11475)
 * Update Java Driver (CASSANDRA-11615)
Merged from 2.2:
 * Persist local metadata earlier in startup sequence (CASSANDRA-11742)
 * cqlsh: fix tab completion for case-sensitive identifiers (CASSANDRA-11664)
 * Avoid showing estimated key as -1 in tablestats (CASSANDRA-11587)
 * Fix possible race condition in CommitLog.recover (CASSANDRA-11743)
 * Enable client encryption in sstableloader with cli options (CASSANDRA-11708)
 * Possible memory leak in NIODataInputStream (CASSANDRA-11867)
 * Add seconds to cqlsh tracing session duration (CASSANDRA-11753)
 * Fix commit log replay after out-of-order flush completion (CASSANDRA-9669)
 * Prohibit Reversed Counter type as part of the PK (CASSANDRA-9395)
 * cqlsh: correctly handle non-ascii chars in error messages (CASSANDRA-11626)
Merged from 2.1:
 * Run CommitLog tests with different compression settings (CASSANDRA-9039)
 * cqlsh: apply current keyspace to source command (CASSANDRA-11152)
 * Clear out parent repair session if repair coordinator dies (CASSANDRA-11824)
 * Set default streaming_socket_timeout_in_ms to 24 hours (CASSANDRA-11840)
 * Do not consider local node a valid source during replace (CASSANDRA-11848)
 * Add message dropped tasks to nodetool netstats (CASSANDRA-11855)
 * Avoid holding SSTableReaders for duration of incremental repair (CASSANDRA-11739)


3.6
 * Correctly migrate schema for frozen UDTs during 2.x -> 3.x upgrades
   (does not affect any released versions) (CASSANDRA-11613)
 * Allow server startup if JMX is configured directly (CASSANDRA-11725)
 * Prevent direct memory OOM on buffer pool allocations (CASSANDRA-11710)
 * Enhanced Compaction Logging (CASSANDRA-10805)
 * Make prepared statement cache size configurable (CASSANDRA-11555)
 * Integrated JMX authentication and authorization (CASSANDRA-10091)
 * Add units to stress ouput (CASSANDRA-11352)
 * Fix PER PARTITION LIMIT for single and multi partitions queries (CASSANDRA-11603)
 * Add uncompressed chunk cache for RandomAccessReader (CASSANDRA-5863)
 * Clarify ClusteringPrefix hierarchy (CASSANDRA-11213)
 * Always perform collision check before joining ring (CASSANDRA-10134)
 * SSTableWriter output discrepancy (CASSANDRA-11646)
 * Fix potential timeout in NativeTransportService.testConcurrentDestroys (CASSANDRA-10756)
 * Support large partitions on the 3.0 sstable format (CASSANDRA-11206,11763)
 * Add support to rebuild from specific range (CASSANDRA-10406)
 * Optimize the overlapping lookup by calculating all the
   bounds in advance (CASSANDRA-11571)
 * Support json/yaml output in nodetool tablestats (CASSANDRA-5977)
 * (stress) Add datacenter option to -node options (CASSANDRA-11591)
 * Fix handling of empty slices (CASSANDRA-11513)
 * Make number of cores used by cqlsh COPY visible to testing code (CASSANDRA-11437)
 * Allow filtering on clustering columns for queries without secondary indexes (CASSANDRA-11310)
 * Refactor Restriction hierarchy (CASSANDRA-11354)
 * Eliminate allocations in R/W path (CASSANDRA-11421)
 * Update Netty to 4.0.36 (CASSANDRA-11567)
 * Fix PER PARTITION LIMIT for queries requiring post-query ordering (CASSANDRA-11556)
 * Allow instantiation of UDTs and tuples in UDFs (CASSANDRA-10818)
 * Support UDT in CQLSSTableWriter (CASSANDRA-10624)
 * Support for non-frozen user-defined types, updating
   individual fields of user-defined types (CASSANDRA-7423)
 * Make LZ4 compression level configurable (CASSANDRA-11051)
 * Allow per-partition LIMIT clause in CQL (CASSANDRA-7017)
 * Make custom filtering more extensible with UserExpression (CASSANDRA-11295)
 * Improve field-checking and error reporting in cassandra.yaml (CASSANDRA-10649)
 * Print CAS stats in nodetool proxyhistograms (CASSANDRA-11507)
 * More user friendly error when providing an invalid token to nodetool (CASSANDRA-9348)
 * Add static column support to SASI index (CASSANDRA-11183)
 * Support EQ/PREFIX queries in SASI CONTAINS mode without tokenization (CASSANDRA-11434)
 * Support LIKE operator in prepared statements (CASSANDRA-11456)
 * Add a command to see if a Materialized View has finished building (CASSANDRA-9967)
 * Log endpoint and port associated with streaming operation (CASSANDRA-8777)
 * Print sensible units for all log messages (CASSANDRA-9692)
 * Upgrade Netty to version 4.0.34 (CASSANDRA-11096)
 * Break the CQL grammar into separate Parser and Lexer (CASSANDRA-11372)
 * Compress only inter-dc traffic by default (CASSANDRA-8888)
 * Add metrics to track write amplification (CASSANDRA-11420)
 * cassandra-stress: cannot handle "value-less" tables (CASSANDRA-7739)
 * Add/drop multiple columns in one ALTER TABLE statement (CASSANDRA-10411)
 * Add require_endpoint_verification opt for internode encryption (CASSANDRA-9220)
 * Add auto import java.util for UDF code block (CASSANDRA-11392)
 * Add --hex-format option to nodetool getsstables (CASSANDRA-11337)
 * sstablemetadata should print sstable min/max token (CASSANDRA-7159)
 * Do not wrap CassandraException in TriggerExecutor (CASSANDRA-9421)
 * COPY TO should have higher double precision (CASSANDRA-11255)
 * Stress should exit with non-zero status after failure (CASSANDRA-10340)
 * Add client to cqlsh SHOW_SESSION (CASSANDRA-8958)
 * Fix nodetool tablestats keyspace level metrics (CASSANDRA-11226)
 * Store repair options in parent_repair_history (CASSANDRA-11244)
 * Print current leveling in sstableofflinerelevel (CASSANDRA-9588)
 * Change repair message for keyspaces with RF 1 (CASSANDRA-11203)
 * Remove hard-coded SSL cipher suites and protocols (CASSANDRA-10508)
 * Improve concurrency in CompactionStrategyManager (CASSANDRA-10099)
 * (cqlsh) interpret CQL type for formatting blobs (CASSANDRA-11274)
 * Refuse to start and print txn log information in case of disk
   corruption (CASSANDRA-10112)
 * Resolve some eclipse-warnings (CASSANDRA-11086)
 * (cqlsh) Show static columns in a different color (CASSANDRA-11059)
 * Allow to remove TTLs on table with default_time_to_live (CASSANDRA-11207)
Merged from 3.0:
 * Disallow creating view with a static column (CASSANDRA-11602)
 * Reduce the amount of object allocations caused by the getFunctions methods (CASSANDRA-11593)
 * Potential error replaying commitlog with smallint/tinyint/date/time types (CASSANDRA-11618)
 * Fix queries with filtering on counter columns (CASSANDRA-11629)
 * Improve tombstone printing in sstabledump (CASSANDRA-11655)
 * Fix paging for range queries where all clustering columns are specified (CASSANDRA-11669)
 * Don't require HEAP_NEW_SIZE to be set when using G1 (CASSANDRA-11600)
 * Fix sstabledump not showing cells after tombstone marker (CASSANDRA-11654)
 * Ignore all LocalStrategy keyspaces for streaming and other related
   operations (CASSANDRA-11627)
 * Ensure columnfilter covers indexed columns for thrift 2i queries (CASSANDRA-11523)
 * Only open one sstable scanner per sstable (CASSANDRA-11412)
 * Option to specify ProtocolVersion in cassandra-stress (CASSANDRA-11410)
 * ArithmeticException in avgFunctionForDecimal (CASSANDRA-11485)
 * LogAwareFileLister should only use OLD sstable files in current folder to determine disk consistency (CASSANDRA-11470)
 * Notify indexers of expired rows during compaction (CASSANDRA-11329)
 * Properly respond with ProtocolError when a v1/v2 native protocol
   header is received (CASSANDRA-11464)
 * Validate that num_tokens and initial_token are consistent with one another (CASSANDRA-10120)
Merged from 2.2:
 * Exit JVM if JMX server fails to startup (CASSANDRA-11540)
 * Produce a heap dump when exiting on OOM (CASSANDRA-9861)
 * Restore ability to filter on clustering columns when using a 2i (CASSANDRA-11510)
 * JSON datetime formatting needs timezone (CASSANDRA-11137)
 * Fix is_dense recalculation for Thrift-updated tables (CASSANDRA-11502)
 * Remove unnescessary file existence check during anticompaction (CASSANDRA-11660)
 * Add missing files to debian packages (CASSANDRA-11642)
 * Avoid calling Iterables::concat in loops during ModificationStatement::getFunctions (CASSANDRA-11621)
 * cqlsh: COPY FROM should use regular inserts for single statement batches and
   report errors correctly if workers processes crash on initialization (CASSANDRA-11474)
 * Always close cluster with connection in CqlRecordWriter (CASSANDRA-11553)
 * Allow only DISTINCT queries with partition keys restrictions (CASSANDRA-11339)
 * CqlConfigHelper no longer requires both a keystore and truststore to work (CASSANDRA-11532)
 * Make deprecated repair methods backward-compatible with previous notification service (CASSANDRA-11430)
 * IncomingStreamingConnection version check message wrong (CASSANDRA-11462)
Merged from 2.1:
 * Support mlockall on IBM POWER arch (CASSANDRA-11576)
 * Add option to disable use of severity in DynamicEndpointSnitch (CASSANDRA-11737)
 * cqlsh COPY FROM fails for null values with non-prepared statements (CASSANDRA-11631)
 * Make cython optional in pylib/setup.py (CASSANDRA-11630)
 * Change order of directory searching for cassandra.in.sh to favor local one (CASSANDRA-11628)
 * cqlsh COPY FROM fails with []{} chars in UDT/tuple fields/values (CASSANDRA-11633)
 * clqsh: COPY FROM throws TypeError with Cython extensions enabled (CASSANDRA-11574)
 * cqlsh: COPY FROM ignores NULL values in conversion (CASSANDRA-11549)
 * Validate levels when building LeveledScanner to avoid overlaps with orphaned sstables (CASSANDRA-9935)


3.5
 * StaticTokenTreeBuilder should respect posibility of duplicate tokens (CASSANDRA-11525)
 * Correctly fix potential assertion error during compaction (CASSANDRA-11353)
 * Avoid index segment stitching in RAM which lead to OOM on big SSTable files (CASSANDRA-11383)
 * Fix clustering and row filters for LIKE queries on clustering columns (CASSANDRA-11397)
Merged from 3.0:
 * Fix rare NPE on schema upgrade from 2.x to 3.x (CASSANDRA-10943)
 * Improve backoff policy for cqlsh COPY FROM (CASSANDRA-11320)
 * Improve IF NOT EXISTS check in CREATE INDEX (CASSANDRA-11131)
 * Upgrade ohc to 0.4.3
 * Enable SO_REUSEADDR for JMX RMI server sockets (CASSANDRA-11093)
 * Allocate merkletrees with the correct size (CASSANDRA-11390)
 * Support streaming pre-3.0 sstables (CASSANDRA-10990)
 * Add backpressure to compressed or encrypted commit log (CASSANDRA-10971)
 * SSTableExport supports secondary index tables (CASSANDRA-11330)
 * Fix sstabledump to include missing info in debug output (CASSANDRA-11321)
 * Establish and implement canonical bulk reading workload(s) (CASSANDRA-10331)
 * Fix paging for IN queries on tables without clustering columns (CASSANDRA-11208)
 * Remove recursive call from CompositesSearcher (CASSANDRA-11304)
 * Fix filtering on non-primary key columns for queries without index (CASSANDRA-6377)
 * Fix sstableloader fail when using materialized view (CASSANDRA-11275)
Merged from 2.2:
 * DatabaseDescriptor should log stacktrace in case of Eception during seed provider creation (CASSANDRA-11312)
 * Use canonical path for directory in SSTable descriptor (CASSANDRA-10587)
 * Add cassandra-stress keystore option (CASSANDRA-9325)
 * Dont mark sstables as repairing with sub range repairs (CASSANDRA-11451)
 * Notify when sstables change after cancelling compaction (CASSANDRA-11373)
 * cqlsh: COPY FROM should check that explicit column names are valid (CASSANDRA-11333)
 * Add -Dcassandra.start_gossip startup option (CASSANDRA-10809)
 * Fix UTF8Validator.validate() for modified UTF-8 (CASSANDRA-10748)
 * Clarify that now() function is calculated on the coordinator node in CQL documentation (CASSANDRA-10900)
 * Fix bloom filter sizing with LCS (CASSANDRA-11344)
 * (cqlsh) Fix error when result is 0 rows with EXPAND ON (CASSANDRA-11092)
 * Add missing newline at end of bin/cqlsh (CASSANDRA-11325)
 * Unresolved hostname leads to replace being ignored (CASSANDRA-11210)
 * Only log yaml config once, at startup (CASSANDRA-11217)
 * Reference leak with parallel repairs on the same table (CASSANDRA-11215)
Merged from 2.1:
 * Add a -j parameter to scrub/cleanup/upgradesstables to state how
   many threads to use (CASSANDRA-11179)
 * COPY FROM on large datasets: fix progress report and debug performance (CASSANDRA-11053)
 * InvalidateKeys should have a weak ref to key cache (CASSANDRA-11176)


3.4
 * (cqlsh) add cqlshrc option to always connect using ssl (CASSANDRA-10458)
 * Cleanup a few resource warnings (CASSANDRA-11085)
 * Allow custom tracing implementations (CASSANDRA-10392)
 * Extract LoaderOptions to be able to be used from outside (CASSANDRA-10637)
 * fix OnDiskIndexTest to properly treat empty ranges (CASSANDRA-11205)
 * fix TrackerTest to handle new notifications (CASSANDRA-11178)
 * add SASI validation for partitioner and complex columns (CASSANDRA-11169)
 * Add caching of encrypted credentials in PasswordAuthenticator (CASSANDRA-7715)
 * fix SASI memtable switching on flush (CASSANDRA-11159)
 * Remove duplicate offline compaction tracking (CASSANDRA-11148)
 * fix EQ semantics of analyzed SASI indexes (CASSANDRA-11130)
 * Support long name output for nodetool commands (CASSANDRA-7950)
 * Encrypted hints (CASSANDRA-11040)
 * SASI index options validation (CASSANDRA-11136)
 * Optimize disk seek using min/max column name meta data when the LIMIT clause is used
   (CASSANDRA-8180)
 * Add LIKE support to CQL3 (CASSANDRA-11067)
 * Generic Java UDF types (CASSANDRA-10819)
 * cqlsh: Include sub-second precision in timestamps by default (CASSANDRA-10428)
 * Set javac encoding to utf-8 (CASSANDRA-11077)
 * Integrate SASI index into Cassandra (CASSANDRA-10661)
 * Add --skip-flush option to nodetool snapshot
 * Skip values for non-queried columns (CASSANDRA-10657)
 * Add support for secondary indexes on static columns (CASSANDRA-8103)
 * CommitLogUpgradeTestMaker creates broken commit logs (CASSANDRA-11051)
 * Add metric for number of dropped mutations (CASSANDRA-10866)
 * Simplify row cache invalidation code (CASSANDRA-10396)
 * Support user-defined compaction through nodetool (CASSANDRA-10660)
 * Stripe view locks by key and table ID to reduce contention (CASSANDRA-10981)
 * Add nodetool gettimeout and settimeout commands (CASSANDRA-10953)
 * Add 3.0 metadata to sstablemetadata output (CASSANDRA-10838)
Merged from 3.0:
 * MV should only query complex columns included in the view (CASSANDRA-11069)
 * Failed aggregate creation breaks server permanently (CASSANDRA-11064)
 * Add sstabledump tool (CASSANDRA-7464)
 * Introduce backpressure for hints (CASSANDRA-10972)
 * Fix ClusteringPrefix not being able to read tombstone range boundaries (CASSANDRA-11158)
 * Prevent logging in sandboxed state (CASSANDRA-11033)
 * Disallow drop/alter operations of UDTs used by UDAs (CASSANDRA-10721)
 * Add query time validation method on Index (CASSANDRA-11043)
 * Avoid potential AssertionError in mixed version cluster (CASSANDRA-11128)
 * Properly handle hinted handoff after topology changes (CASSANDRA-5902)
 * AssertionError when listing sstable files on inconsistent disk state (CASSANDRA-11156)
 * Fix wrong rack counting and invalid conditions check for TokenAllocation
   (CASSANDRA-11139)
 * Avoid creating empty hint files (CASSANDRA-11090)
 * Fix leak detection strong reference loop using weak reference (CASSANDRA-11120)
 * Configurie BatchlogManager to stop delayed tasks on shutdown (CASSANDRA-11062)
 * Hadoop integration is incompatible with Cassandra Driver 3.0.0 (CASSANDRA-11001)
 * Add dropped_columns to the list of schema table so it gets handled
   properly (CASSANDRA-11050)
 * Fix NPE when using forceRepairRangeAsync without DC (CASSANDRA-11239)
Merged from 2.2:
 * Preserve order for preferred SSL cipher suites (CASSANDRA-11164)
 * Range.compareTo() violates the contract of Comparable (CASSANDRA-11216)
 * Avoid NPE when serializing ErrorMessage with null message (CASSANDRA-11167)
 * Replacing an aggregate with a new version doesn't reset INITCOND (CASSANDRA-10840)
 * (cqlsh) cqlsh cannot be called through symlink (CASSANDRA-11037)
 * fix ohc and java-driver pom dependencies in build.xml (CASSANDRA-10793)
 * Protect from keyspace dropped during repair (CASSANDRA-11065)
 * Handle adding fields to a UDT in SELECT JSON and toJson() (CASSANDRA-11146)
 * Better error message for cleanup (CASSANDRA-10991)
 * cqlsh pg-style-strings broken if line ends with ';' (CASSANDRA-11123)
 * Always persist upsampled index summaries (CASSANDRA-10512)
 * (cqlsh) Fix inconsistent auto-complete (CASSANDRA-10733)
 * Make SELECT JSON and toJson() threadsafe (CASSANDRA-11048)
 * Fix SELECT on tuple relations for mixed ASC/DESC clustering order (CASSANDRA-7281)
 * Use cloned TokenMetadata in size estimates to avoid race against membership check
   (CASSANDRA-10736)
 * (cqlsh) Support utf-8/cp65001 encoding on Windows (CASSANDRA-11030)
 * Fix paging on DISTINCT queries repeats result when first row in partition changes
   (CASSANDRA-10010)
 * (cqlsh) Support timezone conversion using pytz (CASSANDRA-10397)
 * cqlsh: change default encoding to UTF-8 (CASSANDRA-11124)
Merged from 2.1:
 * Checking if an unlogged batch is local is inefficient (CASSANDRA-11529)
 * Fix out-of-space error treatment in memtable flushing (CASSANDRA-11448).
 * Don't do defragmentation if reading from repaired sstables (CASSANDRA-10342)
 * Fix streaming_socket_timeout_in_ms not enforced (CASSANDRA-11286)
 * Avoid dropping message too quickly due to missing unit conversion (CASSANDRA-11302)
 * Don't remove FailureDetector history on removeEndpoint (CASSANDRA-10371)
 * Only notify if repair status changed (CASSANDRA-11172)
 * Use logback setting for 'cassandra -v' command (CASSANDRA-10767)
 * Fix sstableloader to unthrottle streaming by default (CASSANDRA-9714)
 * Fix incorrect warning in 'nodetool status' (CASSANDRA-10176)
 * Properly release sstable ref when doing offline scrub (CASSANDRA-10697)
 * Improve nodetool status performance for large cluster (CASSANDRA-7238)
 * Gossiper#isEnabled is not thread safe (CASSANDRA-11116)
 * Avoid major compaction mixing repaired and unrepaired sstables in DTCS (CASSANDRA-11113)
 * Make it clear what DTCS timestamp_resolution is used for (CASSANDRA-11041)
 * (cqlsh) Display milliseconds when datetime overflows (CASSANDRA-10625)


3.3
 * Avoid infinite loop if owned range is smaller than number of
   data dirs (CASSANDRA-11034)
 * Avoid bootstrap hanging when existing nodes have no data to stream (CASSANDRA-11010)
Merged from 3.0:
 * Remove double initialization of newly added tables (CASSANDRA-11027)
 * Filter keys searcher results by target range (CASSANDRA-11104)
 * Fix deserialization of legacy read commands (CASSANDRA-11087)
 * Fix incorrect computation of deletion time in sstable metadata (CASSANDRA-11102)
 * Avoid memory leak when collecting sstable metadata (CASSANDRA-11026)
 * Mutations do not block for completion under view lock contention (CASSANDRA-10779)
 * Invalidate legacy schema tables when unloading them (CASSANDRA-11071)
 * (cqlsh) handle INSERT and UPDATE statements with LWT conditions correctly
   (CASSANDRA-11003)
 * Fix DISTINCT queries in mixed version clusters (CASSANDRA-10762)
 * Migrate build status for indexes along with legacy schema (CASSANDRA-11046)
 * Ensure SSTables for legacy KEYS indexes can be read (CASSANDRA-11045)
 * Added support for IBM zSystems architecture (CASSANDRA-11054)
 * Update CQL documentation (CASSANDRA-10899)
 * Check the column name, not cell name, for dropped columns when reading
   legacy sstables (CASSANDRA-11018)
 * Don't attempt to index clustering values of static rows (CASSANDRA-11021)
 * Remove checksum files after replaying hints (CASSANDRA-10947)
 * Support passing base table metadata to custom 2i validation (CASSANDRA-10924)
 * Ensure stale index entries are purged during reads (CASSANDRA-11013)
 * (cqlsh) Also apply --connect-timeout to control connection
   timeout (CASSANDRA-10959)
 * Fix AssertionError when removing from list using UPDATE (CASSANDRA-10954)
 * Fix UnsupportedOperationException when reading old sstable with range
   tombstone (CASSANDRA-10743)
 * MV should use the maximum timestamp of the primary key (CASSANDRA-10910)
 * Fix potential assertion error during compaction (CASSANDRA-10944)
Merged from 2.2:
 * maxPurgeableTimestamp needs to check memtables too (CASSANDRA-9949)
 * Apply change to compaction throughput in real time (CASSANDRA-10025)
 * (cqlsh) encode input correctly when saving history
 * Fix potential NPE on ORDER BY queries with IN (CASSANDRA-10955)
 * Start L0 STCS-compactions even if there is a L0 -> L1 compaction
   going (CASSANDRA-10979)
 * Make UUID LSB unique per process (CASSANDRA-7925)
 * Avoid NPE when performing sstable tasks (scrub etc.) (CASSANDRA-10980)
 * Make sure client gets tombstone overwhelmed warning (CASSANDRA-9465)
 * Fix error streaming section more than 2GB (CASSANDRA-10961)
 * Histogram buckets exposed in jmx are sorted incorrectly (CASSANDRA-10975)
 * Enable GC logging by default (CASSANDRA-10140)
 * Optimize pending range computation (CASSANDRA-9258)
 * Skip commit log and saved cache directories in SSTable version startup check (CASSANDRA-10902)
 * drop/alter user should be case sensitive (CASSANDRA-10817)
Merged from 2.1:
 * test_bulk_round_trip_blogposts is failing occasionally (CASSANDRA-10938)
 * Fix isJoined return true only after becoming cluster member (CASANDRA-11007)
 * Fix bad gossip generation seen in long-running clusters (CASSANDRA-10969)
 * Avoid NPE when incremental repair fails (CASSANDRA-10909)
 * Unmark sstables compacting once they are done in cleanup/scrub/upgradesstables (CASSANDRA-10829)
 * Allow simultaneous bootstrapping with strict consistency when no vnodes are used (CASSANDRA-11005)
 * Log a message when major compaction does not result in a single file (CASSANDRA-10847)
 * (cqlsh) fix cqlsh_copy_tests when vnodes are disabled (CASSANDRA-10997)
 * (cqlsh) Add request timeout option to cqlsh (CASSANDRA-10686)
 * Avoid AssertionError while submitting hint with LWT (CASSANDRA-10477)
 * If CompactionMetadata is not in stats file, use index summary instead (CASSANDRA-10676)
 * Retry sending gossip syn multiple times during shadow round (CASSANDRA-8072)
 * Fix pending range calculation during moves (CASSANDRA-10887)
 * Sane default (200Mbps) for inter-DC streaming througput (CASSANDRA-8708)



3.2
 * Make sure tokens don't exist in several data directories (CASSANDRA-6696)
 * Add requireAuthorization method to IAuthorizer (CASSANDRA-10852)
 * Move static JVM options to conf/jvm.options file (CASSANDRA-10494)
 * Fix CassandraVersion to accept x.y version string (CASSANDRA-10931)
 * Add forceUserDefinedCleanup to allow more flexible cleanup (CASSANDRA-10708)
 * (cqlsh) allow setting TTL with COPY (CASSANDRA-9494)
 * Fix counting of received sstables in streaming (CASSANDRA-10949)
 * Implement hints compression (CASSANDRA-9428)
 * Fix potential assertion error when reading static columns (CASSANDRA-10903)
 * Fix EstimatedHistogram creation in nodetool tablehistograms (CASSANDRA-10859)
 * Establish bootstrap stream sessions sequentially (CASSANDRA-6992)
 * Sort compactionhistory output by timestamp (CASSANDRA-10464)
 * More efficient BTree removal (CASSANDRA-9991)
 * Make tablehistograms accept the same syntax as tablestats (CASSANDRA-10149)
 * Group pending compactions based on table (CASSANDRA-10718)
 * Add compressor name in sstablemetadata output (CASSANDRA-9879)
 * Fix type casting for counter columns (CASSANDRA-10824)
 * Prevent running Cassandra as root (CASSANDRA-8142)
 * bound maximum in-flight commit log replay mutation bytes to 64 megabytes (CASSANDRA-8639)
 * Normalize all scripts (CASSANDRA-10679)
 * Make compression ratio much more accurate (CASSANDRA-10225)
 * Optimize building of Clustering object when only one is created (CASSANDRA-10409)
 * Make index building pluggable (CASSANDRA-10681)
 * Add sstable flush observer (CASSANDRA-10678)
 * Improve NTS endpoints calculation (CASSANDRA-10200)
 * Improve performance of the folderSize function (CASSANDRA-10677)
 * Add support for type casting in selection clause (CASSANDRA-10310)
 * Added graphing option to cassandra-stress (CASSANDRA-7918)
 * Abort in-progress queries that time out (CASSANDRA-7392)
 * Add transparent data encryption core classes (CASSANDRA-9945)
Merged from 3.0:
 * Better handling of SSL connection errors inter-node (CASSANDRA-10816)
 * Avoid NoSuchElementException when executing empty batch (CASSANDRA-10711)
 * Avoid building PartitionUpdate in toString (CASSANDRA-10897)
 * Reduce heap spent when receiving many SSTables (CASSANDRA-10797)
 * Add back support for 3rd party auth providers to bulk loader (CASSANDRA-10873)
 * Eliminate the dependency on jgrapht for UDT resolution (CASSANDRA-10653)
 * (Hadoop) Close Clusters and Sessions in Hadoop Input/Output classes (CASSANDRA-10837)
 * Fix sstableloader not working with upper case keyspace name (CASSANDRA-10806)
Merged from 2.2:
 * jemalloc detection fails due to quoting issues in regexv (CASSANDRA-10946)
 * (cqlsh) show correct column names for empty result sets (CASSANDRA-9813)
 * Add new types to Stress (CASSANDRA-9556)
 * Add property to allow listening on broadcast interface (CASSANDRA-9748)
Merged from 2.1:
 * Match cassandra-loader options in COPY FROM (CASSANDRA-9303)
 * Fix binding to any address in CqlBulkRecordWriter (CASSANDRA-9309)
 * cqlsh fails to decode utf-8 characters for text typed columns (CASSANDRA-10875)
 * Log error when stream session fails (CASSANDRA-9294)
 * Fix bugs in commit log archiving startup behavior (CASSANDRA-10593)
 * (cqlsh) further optimise COPY FROM (CASSANDRA-9302)
 * Allow CREATE TABLE WITH ID (CASSANDRA-9179)
 * Make Stress compiles within eclipse (CASSANDRA-10807)
 * Cassandra Daemon should print JVM arguments (CASSANDRA-10764)
 * Allow cancellation of index summary redistribution (CASSANDRA-8805)


3.1.1
Merged from 3.0:
  * Fix upgrade data loss due to range tombstone deleting more data than then should
    (CASSANDRA-10822)


3.1
Merged from 3.0:
 * Avoid MV race during node decommission (CASSANDRA-10674)
 * Disable reloading of GossipingPropertyFileSnitch (CASSANDRA-9474)
 * Handle single-column deletions correction in materialized views
   when the column is part of the view primary key (CASSANDRA-10796)
 * Fix issue with datadir migration on upgrade (CASSANDRA-10788)
 * Fix bug with range tombstones on reverse queries and test coverage for
   AbstractBTreePartition (CASSANDRA-10059)
 * Remove 64k limit on collection elements (CASSANDRA-10374)
 * Remove unclear Indexer.indexes() method (CASSANDRA-10690)
 * Fix NPE on stream read error (CASSANDRA-10771)
 * Normalize cqlsh DESC output (CASSANDRA-10431)
 * Rejects partition range deletions when columns are specified (CASSANDRA-10739)
 * Fix error when saving cached key for old format sstable (CASSANDRA-10778)
 * Invalidate prepared statements on DROP INDEX (CASSANDRA-10758)
 * Fix SELECT statement with IN restrictions on partition key,
   ORDER BY and LIMIT (CASSANDRA-10729)
 * Improve stress performance over 1k threads (CASSANDRA-7217)
 * Wait for migration responses to complete before bootstrapping (CASSANDRA-10731)
 * Unable to create a function with argument of type Inet (CASSANDRA-10741)
 * Fix backward incompatibiliy in CqlInputFormat (CASSANDRA-10717)
 * Correctly preserve deletion info on updated rows when notifying indexers
   of single-row deletions (CASSANDRA-10694)
 * Notify indexers of partition delete during cleanup (CASSANDRA-10685)
 * Keep the file open in trySkipCache (CASSANDRA-10669)
 * Updated trigger example (CASSANDRA-10257)
Merged from 2.2:
 * Verify tables in pseudo-system keyspaces at startup (CASSANDRA-10761)
 * Fix IllegalArgumentException in DataOutputBuffer.reallocate for large buffers (CASSANDRA-10592)
 * Show CQL help in cqlsh in web browser (CASSANDRA-7225)
 * Serialize on disk the proper SSTable compression ratio (CASSANDRA-10775)
 * Reject index queries while the index is building (CASSANDRA-8505)
 * CQL.textile syntax incorrectly includes optional keyspace for aggregate SFUNC and FINALFUNC (CASSANDRA-10747)
 * Fix JSON update with prepared statements (CASSANDRA-10631)
 * Don't do anticompaction after subrange repair (CASSANDRA-10422)
 * Fix SimpleDateType type compatibility (CASSANDRA-10027)
 * (Hadoop) fix splits calculation (CASSANDRA-10640)
 * (Hadoop) ensure that Cluster instances are always closed (CASSANDRA-10058)
Merged from 2.1:
 * Fix Stress profile parsing on Windows (CASSANDRA-10808)
 * Fix incremental repair hang when replica is down (CASSANDRA-10288)
 * Optimize the way we check if a token is repaired in anticompaction (CASSANDRA-10768)
 * Add proper error handling to stream receiver (CASSANDRA-10774)
 * Warn or fail when changing cluster topology live (CASSANDRA-10243)
 * Status command in debian/ubuntu init script doesn't work (CASSANDRA-10213)
 * Some DROP ... IF EXISTS incorrectly result in exceptions on non-existing KS (CASSANDRA-10658)
 * DeletionTime.compareTo wrong in rare cases (CASSANDRA-10749)
 * Force encoding when computing statement ids (CASSANDRA-10755)
 * Properly reject counters as map keys (CASSANDRA-10760)
 * Fix the sstable-needs-cleanup check (CASSANDRA-10740)
 * (cqlsh) Print column names before COPY operation (CASSANDRA-8935)
 * Fix CompressedInputStream for proper cleanup (CASSANDRA-10012)
 * (cqlsh) Support counters in COPY commands (CASSANDRA-9043)
 * Try next replica if not possible to connect to primary replica on
   ColumnFamilyRecordReader (CASSANDRA-2388)
 * Limit window size in DTCS (CASSANDRA-10280)
 * sstableloader does not use MAX_HEAP_SIZE env parameter (CASSANDRA-10188)
 * (cqlsh) Improve COPY TO performance and error handling (CASSANDRA-9304)
 * Create compression chunk for sending file only (CASSANDRA-10680)
 * Forbid compact clustering column type changes in ALTER TABLE (CASSANDRA-8879)
 * Reject incremental repair with subrange repair (CASSANDRA-10422)
 * Add a nodetool command to refresh size_estimates (CASSANDRA-9579)
 * Invalidate cache after stream receive task is completed (CASSANDRA-10341)
 * Reject counter writes in CQLSSTableWriter (CASSANDRA-10258)
 * Remove superfluous COUNTER_MUTATION stage mapping (CASSANDRA-10605)


3.0
 * Fix AssertionError while flushing memtable due to materialized views
   incorrectly inserting empty rows (CASSANDRA-10614)
 * Store UDA initcond as CQL literal in the schema table, instead of a blob (CASSANDRA-10650)
 * Don't use -1 for the position of partition key in schema (CASSANDRA-10491)
 * Fix distinct queries in mixed version cluster (CASSANDRA-10573)
 * Skip sstable on clustering in names query (CASSANDRA-10571)
 * Remove value skipping as it breaks read-repair (CASSANDRA-10655)
 * Fix bootstrapping with MVs (CASSANDRA-10621)
 * Make sure EACH_QUORUM reads are using NTS (CASSANDRA-10584)
 * Fix MV replica filtering for non-NetworkTopologyStrategy (CASSANDRA-10634)
 * (Hadoop) fix CIF describeSplits() not handling 0 size estimates (CASSANDRA-10600)
 * Fix reading of legacy sstables (CASSANDRA-10590)
 * Use CQL type names in schema metadata tables (CASSANDRA-10365)
 * Guard batchlog replay against integer division by zero (CASSANDRA-9223)
 * Fix bug when adding a column to thrift with the same name than a primary key (CASSANDRA-10608)
 * Add client address argument to IAuthenticator::newSaslNegotiator (CASSANDRA-8068)
 * Fix implementation of LegacyLayout.LegacyBoundComparator (CASSANDRA-10602)
 * Don't use 'names query' read path for counters (CASSANDRA-10572)
 * Fix backward compatibility for counters (CASSANDRA-10470)
 * Remove memory_allocator paramter from cassandra.yaml (CASSANDRA-10581,10628)
 * Execute the metadata reload task of all registered indexes on CFS::reload (CASSANDRA-10604)
 * Fix thrift cas operations with defined columns (CASSANDRA-10576)
 * Fix PartitionUpdate.operationCount()for updates with static column operations (CASSANDRA-10606)
 * Fix thrift get() queries with defined columns (CASSANDRA-10586)
 * Fix marking of indexes as built and removed (CASSANDRA-10601)
 * Skip initialization of non-registered 2i instances, remove Index::getIndexName (CASSANDRA-10595)
 * Fix batches on multiple tables (CASSANDRA-10554)
 * Ensure compaction options are validated when updating KeyspaceMetadata (CASSANDRA-10569)
 * Flatten Iterator Transformation Hierarchy (CASSANDRA-9975)
 * Remove token generator (CASSANDRA-5261)
 * RolesCache should not be created for any authenticator that does not requireAuthentication (CASSANDRA-10562)
 * Fix LogTransaction checking only a single directory for files (CASSANDRA-10421)
 * Fix handling of range tombstones when reading old format sstables (CASSANDRA-10360)
 * Aggregate with Initial Condition fails with C* 3.0 (CASSANDRA-10367)
Merged from 2.2:
 * (cqlsh) show partial trace if incomplete after max_trace_wait (CASSANDRA-7645)
 * Use most up-to-date version of schema for system tables (CASSANDRA-10652)
 * Deprecate memory_allocator in cassandra.yaml (CASSANDRA-10581,10628)
 * Expose phi values from failure detector via JMX and tweak debug
   and trace logging (CASSANDRA-9526)
 * Fix IllegalArgumentException in DataOutputBuffer.reallocate for large buffers (CASSANDRA-10592)
Merged from 2.1:
 * Shutdown compaction in drain to prevent leak (CASSANDRA-10079)
 * (cqlsh) fix COPY using wrong variable name for time_format (CASSANDRA-10633)
 * Do not run SizeEstimatesRecorder if a node is not a member of the ring (CASSANDRA-9912)
 * Improve handling of dead nodes in gossip (CASSANDRA-10298)
 * Fix logback-tools.xml incorrectly configured for outputing to System.err
   (CASSANDRA-9937)
 * Fix streaming to catch exception so retry not fail (CASSANDRA-10557)
 * Add validation method to PerRowSecondaryIndex (CASSANDRA-10092)
 * Support encrypted and plain traffic on the same port (CASSANDRA-10559)
 * Do STCS in DTCS windows (CASSANDRA-10276)
 * Avoid repetition of JVM_OPTS in debian package (CASSANDRA-10251)
 * Fix potential NPE from handling result of SIM.highestSelectivityIndex (CASSANDRA-10550)
 * Fix paging issues with partitions containing only static columns data (CASSANDRA-10381)
 * Fix conditions on static columns (CASSANDRA-10264)
 * AssertionError: attempted to delete non-existing file CommitLog (CASSANDRA-10377)
 * Fix sorting for queries with an IN condition on partition key columns (CASSANDRA-10363)


3.0-rc2
 * Fix SELECT DISTINCT queries between 2.2.2 nodes and 3.0 nodes (CASSANDRA-10473)
 * Remove circular references in SegmentedFile (CASSANDRA-10543)
 * Ensure validation of indexed values only occurs once per-partition (CASSANDRA-10536)
 * Fix handling of static columns for range tombstones in thrift (CASSANDRA-10174)
 * Support empty ColumnFilter for backward compatility on empty IN (CASSANDRA-10471)
 * Remove Pig support (CASSANDRA-10542)
 * Fix LogFile throws Exception when assertion is disabled (CASSANDRA-10522)
 * Revert CASSANDRA-7486, make CMS default GC, move GC config to
   conf/jvm.options (CASSANDRA-10403)
 * Fix TeeingAppender causing some logs to be truncated/empty (CASSANDRA-10447)
 * Allow EACH_QUORUM for reads (CASSANDRA-9602)
 * Fix potential ClassCastException while upgrading (CASSANDRA-10468)
 * Fix NPE in MVs on update (CASSANDRA-10503)
 * Only include modified cell data in indexing deltas (CASSANDRA-10438)
 * Do not load keyspace when creating sstable writer (CASSANDRA-10443)
 * If node is not yet gossiping write all MV updates to batchlog only (CASSANDRA-10413)
 * Re-populate token metadata after commit log recovery (CASSANDRA-10293)
 * Provide additional metrics for materialized views (CASSANDRA-10323)
 * Flush system schema tables after local schema changes (CASSANDRA-10429)
Merged from 2.2:
 * Reduce contention getting instances of CompositeType (CASSANDRA-10433)
 * Fix the regression when using LIMIT with aggregates (CASSANDRA-10487)
 * Avoid NoClassDefFoundError during DataDescriptor initialization on windows (CASSANDRA-10412)
 * Preserve case of quoted Role & User names (CASSANDRA-10394)
 * cqlsh pg-style-strings broken (CASSANDRA-10484)
 * cqlsh prompt includes name of keyspace after failed `use` statement (CASSANDRA-10369)
Merged from 2.1:
 * (cqlsh) Distinguish negative and positive infinity in output (CASSANDRA-10523)
 * (cqlsh) allow custom time_format for COPY TO (CASSANDRA-8970)
 * Don't allow startup if the node's rack has changed (CASSANDRA-10242)
 * (cqlsh) show partial trace if incomplete after max_trace_wait (CASSANDRA-7645)
 * Allow LOCAL_JMX to be easily overridden (CASSANDRA-10275)
 * Mark nodes as dead even if they've already left (CASSANDRA-10205)


3.0.0-rc1
 * Fix mixed version read request compatibility for compact static tables
   (CASSANDRA-10373)
 * Fix paging of DISTINCT with static and IN (CASSANDRA-10354)
 * Allow MATERIALIZED VIEW's SELECT statement to restrict primary key
   columns (CASSANDRA-9664)
 * Move crc_check_chance out of compression options (CASSANDRA-9839)
 * Fix descending iteration past end of BTreeSearchIterator (CASSANDRA-10301)
 * Transfer hints to a different node on decommission (CASSANDRA-10198)
 * Check partition keys for CAS operations during stmt validation (CASSANDRA-10338)
 * Add custom query expressions to SELECT (CASSANDRA-10217)
 * Fix minor bugs in MV handling (CASSANDRA-10362)
 * Allow custom indexes with 0,1 or multiple target columns (CASSANDRA-10124)
 * Improve MV schema representation (CASSANDRA-9921)
 * Add flag to enable/disable coordinator batchlog for MV writes (CASSANDRA-10230)
 * Update cqlsh COPY for new internal driver serialization interface (CASSANDRA-10318)
 * Give index implementations more control over rebuild operations (CASSANDRA-10312)
 * Update index file format (CASSANDRA-10314)
 * Add "shadowable" row tombstones to deal with mv timestamp issues (CASSANDRA-10261)
 * CFS.loadNewSSTables() broken for pre-3.0 sstables
 * Cache selected index in read command to reduce lookups (CASSANDRA-10215)
 * Small optimizations of sstable index serialization (CASSANDRA-10232)
 * Support for both encrypted and unencrypted native transport connections (CASSANDRA-9590)
Merged from 2.2:
 * Configurable page size in cqlsh (CASSANDRA-9855)
 * Defer default role manager setup until all nodes are on 2.2+ (CASSANDRA-9761)
 * Handle missing RoleManager in config after upgrade to 2.2 (CASSANDRA-10209)
Merged from 2.1:
 * Bulk Loader API could not tolerate even node failure (CASSANDRA-10347)
 * Avoid misleading pushed notifications when multiple nodes
   share an rpc_address (CASSANDRA-10052)
 * Fix dropping undroppable when message queue is full (CASSANDRA-10113)
 * Fix potential ClassCastException during paging (CASSANDRA-10352)
 * Prevent ALTER TYPE from creating circular references (CASSANDRA-10339)
 * Fix cache handling of 2i and base tables (CASSANDRA-10155, 10359)
 * Fix NPE in nodetool compactionhistory (CASSANDRA-9758)
 * (Pig) support BulkOutputFormat as a URL parameter (CASSANDRA-7410)
 * BATCH statement is broken in cqlsh (CASSANDRA-10272)
 * (cqlsh) Make cqlsh PEP8 Compliant (CASSANDRA-10066)
 * (cqlsh) Fix error when starting cqlsh with --debug (CASSANDRA-10282)
 * Scrub, Cleanup and Upgrade do not unmark compacting until all operations
   have completed, regardless of the occurence of exceptions (CASSANDRA-10274)


3.0.0-beta2
 * Fix columns returned by AbstractBtreePartitions (CASSANDRA-10220)
 * Fix backward compatibility issue due to AbstractBounds serialization bug (CASSANDRA-9857)
 * Fix startup error when upgrading nodes (CASSANDRA-10136)
 * Base table PRIMARY KEY can be assumed to be NOT NULL in MV creation (CASSANDRA-10147)
 * Improve batchlog write patch (CASSANDRA-9673)
 * Re-apply MaterializedView updates on commitlog replay (CASSANDRA-10164)
 * Require AbstractType.isByteOrderComparable declaration in constructor (CASSANDRA-9901)
 * Avoid digest mismatch on upgrade to 3.0 (CASSANDRA-9554)
 * Fix Materialized View builder when adding multiple MVs (CASSANDRA-10156)
 * Choose better poolingOptions for protocol v4 in cassandra-stress (CASSANDRA-10182)
 * Fix LWW bug affecting Materialized Views (CASSANDRA-10197)
 * Ensures frozen sets and maps are always sorted (CASSANDRA-10162)
 * Don't deadlock when flushing CFS backed custom indexes (CASSANDRA-10181)
 * Fix double flushing of secondary index tables (CASSANDRA-10180)
 * Fix incorrect handling of range tombstones in thrift (CASSANDRA-10046)
 * Only use batchlog when paired materialized view replica is remote (CASSANDRA-10061)
 * Reuse TemporalRow when updating multiple MaterializedViews (CASSANDRA-10060)
 * Validate gc_grace_seconds for batchlog writes and MVs (CASSANDRA-9917)
 * Fix sstablerepairedset (CASSANDRA-10132)
Merged from 2.2:
 * Cancel transaction for sstables we wont redistribute index summary
   for (CASSANDRA-10270)
 * Retry snapshot deletion after compaction and gc on Windows (CASSANDRA-10222)
 * Fix failure to start with space in directory path on Windows (CASSANDRA-10239)
 * Fix repair hang when snapshot failed (CASSANDRA-10057)
 * Fall back to 1/4 commitlog volume for commitlog_total_space on small disks
   (CASSANDRA-10199)
Merged from 2.1:
 * Added configurable warning threshold for GC duration (CASSANDRA-8907)
 * Fix handling of streaming EOF (CASSANDRA-10206)
 * Only check KeyCache when it is enabled
 * Change streaming_socket_timeout_in_ms default to 1 hour (CASSANDRA-8611)
 * (cqlsh) update list of CQL keywords (CASSANDRA-9232)
 * Add nodetool gettraceprobability command (CASSANDRA-10234)
Merged from 2.0:
 * Fix rare race where older gossip states can be shadowed (CASSANDRA-10366)
 * Fix consolidating racks violating the RF contract (CASSANDRA-10238)
 * Disallow decommission when node is in drained state (CASSANDRA-8741)


2.2.1
 * Fix race during construction of commit log (CASSANDRA-10049)
 * Fix LeveledCompactionStrategyTest (CASSANDRA-9757)
 * Fix broken UnbufferedDataOutputStreamPlus.writeUTF (CASSANDRA-10203)
 * (cqlsh) default load-from-file encoding to utf-8 (CASSANDRA-9898)
 * Avoid returning Permission.NONE when failing to query users table (CASSANDRA-10168)
 * (cqlsh) add CLEAR command (CASSANDRA-10086)
 * Support string literals as Role names for compatibility (CASSANDRA-10135)
Merged from 2.1:
 * Only check KeyCache when it is enabled
 * Change streaming_socket_timeout_in_ms default to 1 hour (CASSANDRA-8611)
 * (cqlsh) update list of CQL keywords (CASSANDRA-9232)


3.0.0-beta1
 * Redesign secondary index API (CASSANDRA-9459, 7771, 9041)
 * Fix throwing ReadFailure instead of ReadTimeout on range queries (CASSANDRA-10125)
 * Rewrite hinted handoff (CASSANDRA-6230)
 * Fix query on static compact tables (CASSANDRA-10093)
 * Fix race during construction of commit log (CASSANDRA-10049)
 * Add option to only purge repaired tombstones (CASSANDRA-6434)
 * Change authorization handling for MVs (CASSANDRA-9927)
 * Add custom JMX enabled executor for UDF sandbox (CASSANDRA-10026)
 * Fix row deletion bug for Materialized Views (CASSANDRA-10014)
 * Support mixed-version clusters with Cassandra 2.1 and 2.2 (CASSANDRA-9704)
 * Fix multiple slices on RowSearchers (CASSANDRA-10002)
 * Fix bug in merging of collections (CASSANDRA-10001)
 * Optimize batchlog replay to avoid full scans (CASSANDRA-7237)
 * Repair improvements when using vnodes (CASSANDRA-5220)
 * Disable scripted UDFs by default (CASSANDRA-9889)
 * Bytecode inspection for Java-UDFs (CASSANDRA-9890)
 * Use byte to serialize MT hash length (CASSANDRA-9792)
 * Replace usage of Adler32 with CRC32 (CASSANDRA-8684)
 * Fix migration to new format from 2.1 SSTable (CASSANDRA-10006)
 * SequentialWriter should extend BufferedDataOutputStreamPlus (CASSANDRA-9500)
 * Use the same repairedAt timestamp within incremental repair session (CASSANDRA-9111)
Merged from 2.2:
 * Allow count(*) and count(1) to be use as normal aggregation (CASSANDRA-10114)
 * An NPE is thrown if the column name is unknown for an IN relation (CASSANDRA-10043)
 * Apply commit_failure_policy to more errors on startup (CASSANDRA-9749)
 * Fix histogram overflow exception (CASSANDRA-9973)
 * Route gossip messages over dedicated socket (CASSANDRA-9237)
 * Add checksum to saved cache files (CASSANDRA-9265)
 * Log warning when using an aggregate without partition key (CASSANDRA-9737)
Merged from 2.1:
 * (cqlsh) Allow encoding to be set through command line (CASSANDRA-10004)
 * Add new JMX methods to change local compaction strategy (CASSANDRA-9965)
 * Write hints for paxos commits (CASSANDRA-7342)
 * (cqlsh) Fix timestamps before 1970 on Windows, always
   use UTC for timestamp display (CASSANDRA-10000)
 * (cqlsh) Avoid overwriting new config file with old config
   when both exist (CASSANDRA-9777)
 * Release snapshot selfRef when doing snapshot repair (CASSANDRA-9998)
 * Cannot replace token does not exist - DN node removed as Fat Client (CASSANDRA-9871)
Merged from 2.0:
 * Don't cast expected bf size to an int (CASSANDRA-9959)
 * Make getFullyExpiredSSTables less expensive (CASSANDRA-9882)


3.0.0-alpha1
 * Implement proper sandboxing for UDFs (CASSANDRA-9402)
 * Simplify (and unify) cleanup of compaction leftovers (CASSANDRA-7066)
 * Allow extra schema definitions in cassandra-stress yaml (CASSANDRA-9850)
 * Metrics should use up to date nomenclature (CASSANDRA-9448)
 * Change CREATE/ALTER TABLE syntax for compression (CASSANDRA-8384)
 * Cleanup crc and adler code for java 8 (CASSANDRA-9650)
 * Storage engine refactor (CASSANDRA-8099, 9743, 9746, 9759, 9781, 9808, 9825,
   9848, 9705, 9859, 9867, 9874, 9828, 9801)
 * Update Guava to 18.0 (CASSANDRA-9653)
 * Bloom filter false positive ratio is not honoured (CASSANDRA-8413)
 * New option for cassandra-stress to leave a ratio of columns null (CASSANDRA-9522)
 * Change hinted_handoff_enabled yaml setting, JMX (CASSANDRA-9035)
 * Add algorithmic token allocation (CASSANDRA-7032)
 * Add nodetool command to replay batchlog (CASSANDRA-9547)
 * Make file buffer cache independent of paths being read (CASSANDRA-8897)
 * Remove deprecated legacy Hadoop code (CASSANDRA-9353)
 * Decommissioned nodes will not rejoin the cluster (CASSANDRA-8801)
 * Change gossip stabilization to use endpoit size (CASSANDRA-9401)
 * Change default garbage collector to G1 (CASSANDRA-7486)
 * Populate TokenMetadata early during startup (CASSANDRA-9317)
 * Undeprecate cache recentHitRate (CASSANDRA-6591)
 * Add support for selectively varint encoding fields (CASSANDRA-9499, 9865)
 * Materialized Views (CASSANDRA-6477)
Merged from 2.2:
 * Avoid grouping sstables for anticompaction with DTCS (CASSANDRA-9900)
 * UDF / UDA execution time in trace (CASSANDRA-9723)
 * Fix broken internode SSL (CASSANDRA-9884)
Merged from 2.1:
 * Add new JMX methods to change local compaction strategy (CASSANDRA-9965)
 * Fix handling of enable/disable autocompaction (CASSANDRA-9899)
 * Add consistency level to tracing ouput (CASSANDRA-9827)
 * Remove repair snapshot leftover on startup (CASSANDRA-7357)
 * Use random nodes for batch log when only 2 racks (CASSANDRA-8735)
 * Ensure atomicity inside thrift and stream session (CASSANDRA-7757)
 * Fix nodetool info error when the node is not joined (CASSANDRA-9031)
Merged from 2.0:
 * Log when messages are dropped due to cross_node_timeout (CASSANDRA-9793)
 * Don't track hotness when opening from snapshot for validation (CASSANDRA-9382)


2.2.0
 * Allow the selection of columns together with aggregates (CASSANDRA-9767)
 * Fix cqlsh copy methods and other windows specific issues (CASSANDRA-9795)
 * Don't wrap byte arrays in SequentialWriter (CASSANDRA-9797)
 * sum() and avg() functions missing for smallint and tinyint types (CASSANDRA-9671)
 * Revert CASSANDRA-9542 (allow native functions in UDA) (CASSANDRA-9771)
Merged from 2.1:
 * Fix MarshalException when upgrading superColumn family (CASSANDRA-9582)
 * Fix broken logging for "empty" flushes in Memtable (CASSANDRA-9837)
 * Handle corrupt files on startup (CASSANDRA-9686)
 * Fix clientutil jar and tests (CASSANDRA-9760)
 * (cqlsh) Allow the SSL protocol version to be specified through the
    config file or environment variables (CASSANDRA-9544)
Merged from 2.0:
 * Add tool to find why expired sstables are not getting dropped (CASSANDRA-10015)
 * Remove erroneous pending HH tasks from tpstats/jmx (CASSANDRA-9129)
 * Don't cast expected bf size to an int (CASSANDRA-9959)
 * checkForEndpointCollision fails for legitimate collisions (CASSANDRA-9765)
 * Complete CASSANDRA-8448 fix (CASSANDRA-9519)
 * Don't include auth credentials in debug log (CASSANDRA-9682)
 * Can't transition from write survey to normal mode (CASSANDRA-9740)
 * Scrub (recover) sstables even when -Index.db is missing (CASSANDRA-9591)
 * Fix growing pending background compaction (CASSANDRA-9662)


2.2.0-rc2
 * Re-enable memory-mapped I/O on Windows (CASSANDRA-9658)
 * Warn when an extra-large partition is compacted (CASSANDRA-9643)
 * (cqlsh) Allow setting the initial connection timeout (CASSANDRA-9601)
 * BulkLoader has --transport-factory option but does not use it (CASSANDRA-9675)
 * Allow JMX over SSL directly from nodetool (CASSANDRA-9090)
 * Update cqlsh for UDFs (CASSANDRA-7556)
 * Change Windows kernel default timer resolution (CASSANDRA-9634)
 * Deprected sstable2json and json2sstable (CASSANDRA-9618)
 * Allow native functions in user-defined aggregates (CASSANDRA-9542)
 * Don't repair system_distributed by default (CASSANDRA-9621)
 * Fix mixing min, max, and count aggregates for blob type (CASSANRA-9622)
 * Rename class for DATE type in Java driver (CASSANDRA-9563)
 * Duplicate compilation of UDFs on coordinator (CASSANDRA-9475)
 * Fix connection leak in CqlRecordWriter (CASSANDRA-9576)
 * Mlockall before opening system sstables & remove boot_without_jna option (CASSANDRA-9573)
 * Add functions to convert timeuuid to date or time, deprecate dateOf and unixTimestampOf (CASSANDRA-9229)
 * Make sure we cancel non-compacting sstables from LifecycleTransaction (CASSANDRA-9566)
 * Fix deprecated repair JMX API (CASSANDRA-9570)
 * Add logback metrics (CASSANDRA-9378)
 * Update and refactor ant test/test-compression to run the tests in parallel (CASSANDRA-9583)
 * Fix upgrading to new directory for secondary index (CASSANDRA-9687)
Merged from 2.1:
 * (cqlsh) Fix bad check for CQL compatibility when DESCRIBE'ing
   COMPACT STORAGE tables with no clustering columns
 * Eliminate strong self-reference chains in sstable ref tidiers (CASSANDRA-9656)
 * Ensure StreamSession uses canonical sstable reader instances (CASSANDRA-9700)
 * Ensure memtable book keeping is not corrupted in the event we shrink usage (CASSANDRA-9681)
 * Update internal python driver for cqlsh (CASSANDRA-9064)
 * Fix IndexOutOfBoundsException when inserting tuple with too many
   elements using the string literal notation (CASSANDRA-9559)
 * Enable describe on indices (CASSANDRA-7814)
 * Fix incorrect result for IN queries where column not found (CASSANDRA-9540)
 * ColumnFamilyStore.selectAndReference may block during compaction (CASSANDRA-9637)
 * Fix bug in cardinality check when compacting (CASSANDRA-9580)
 * Fix memory leak in Ref due to ConcurrentLinkedQueue.remove() behaviour (CASSANDRA-9549)
 * Make rebuild only run one at a time (CASSANDRA-9119)
Merged from 2.0:
 * Avoid NPE in AuthSuccess#decode (CASSANDRA-9727)
 * Add listen_address to system.local (CASSANDRA-9603)
 * Bug fixes to resultset metadata construction (CASSANDRA-9636)
 * Fix setting 'durable_writes' in ALTER KEYSPACE (CASSANDRA-9560)
 * Avoids ballot clash in Paxos (CASSANDRA-9649)
 * Improve trace messages for RR (CASSANDRA-9479)
 * Fix suboptimal secondary index selection when restricted
   clustering column is also indexed (CASSANDRA-9631)
 * (cqlsh) Add min_threshold to DTCS option autocomplete (CASSANDRA-9385)
 * Fix error message when attempting to create an index on a column
   in a COMPACT STORAGE table with clustering columns (CASSANDRA-9527)
 * 'WITH WITH' in alter keyspace statements causes NPE (CASSANDRA-9565)
 * Expose some internals of SelectStatement for inspection (CASSANDRA-9532)
 * ArrivalWindow should use primitives (CASSANDRA-9496)
 * Periodically submit background compaction tasks (CASSANDRA-9592)
 * Set HAS_MORE_PAGES flag to false when PagingState is null (CASSANDRA-9571)


2.2.0-rc1
 * Compressed commit log should measure compressed space used (CASSANDRA-9095)
 * Fix comparison bug in CassandraRoleManager#collectRoles (CASSANDRA-9551)
 * Add tinyint,smallint,time,date support for UDFs (CASSANDRA-9400)
 * Deprecates SSTableSimpleWriter and SSTableSimpleUnsortedWriter (CASSANDRA-9546)
 * Empty INITCOND treated as null in aggregate (CASSANDRA-9457)
 * Remove use of Cell in Thrift MapReduce classes (CASSANDRA-8609)
 * Integrate pre-release Java Driver 2.2-rc1, custom build (CASSANDRA-9493)
 * Clean up gossiper logic for old versions (CASSANDRA-9370)
 * Fix custom payload coding/decoding to match the spec (CASSANDRA-9515)
 * ant test-all results incomplete when parsed (CASSANDRA-9463)
 * Disallow frozen<> types in function arguments and return types for
   clarity (CASSANDRA-9411)
 * Static Analysis to warn on unsafe use of Autocloseable instances (CASSANDRA-9431)
 * Update commitlog archiving examples now that commitlog segments are
   not recycled (CASSANDRA-9350)
 * Extend Transactional API to sstable lifecycle management (CASSANDRA-8568)
 * (cqlsh) Add support for native protocol 4 (CASSANDRA-9399)
 * Ensure that UDF and UDAs are keyspace-isolated (CASSANDRA-9409)
 * Revert CASSANDRA-7807 (tracing completion client notifications) (CASSANDRA-9429)
 * Add ability to stop compaction by ID (CASSANDRA-7207)
 * Let CassandraVersion handle SNAPSHOT version (CASSANDRA-9438)
Merged from 2.1:
 * (cqlsh) Fix using COPY through SOURCE or -f (CASSANDRA-9083)
 * Fix occasional lack of `system` keyspace in schema tables (CASSANDRA-8487)
 * Use ProtocolError code instead of ServerError code for native protocol
   error responses to unsupported protocol versions (CASSANDRA-9451)
 * Default commitlog_sync_batch_window_in_ms changed to 2ms (CASSANDRA-9504)
 * Fix empty partition assertion in unsorted sstable writing tools (CASSANDRA-9071)
 * Ensure truncate without snapshot cannot produce corrupt responses (CASSANDRA-9388)
 * Consistent error message when a table mixes counter and non-counter
   columns (CASSANDRA-9492)
 * Avoid getting unreadable keys during anticompaction (CASSANDRA-9508)
 * (cqlsh) Better float precision by default (CASSANDRA-9224)
 * Improve estimated row count (CASSANDRA-9107)
 * Optimize range tombstone memory footprint (CASSANDRA-8603)
 * Use configured gcgs in anticompaction (CASSANDRA-9397)
Merged from 2.0:
 * Don't accumulate more range than necessary in RangeTombstone.Tracker (CASSANDRA-9486)
 * Add broadcast and rpc addresses to system.local (CASSANDRA-9436)
 * Always mark sstable suspect when corrupted (CASSANDRA-9478)
 * Add database users and permissions to CQL3 documentation (CASSANDRA-7558)
 * Allow JVM_OPTS to be passed to standalone tools (CASSANDRA-5969)
 * Fix bad condition in RangeTombstoneList (CASSANDRA-9485)
 * Fix potential StackOverflow when setting CrcCheckChance over JMX (CASSANDRA-9488)
 * Fix null static columns in pages after the first, paged reversed
   queries (CASSANDRA-8502)
 * Fix counting cache serialization in request metrics (CASSANDRA-9466)
 * Add option not to validate atoms during scrub (CASSANDRA-9406)


2.2.0-beta1
 * Introduce Transactional API for internal state changes (CASSANDRA-8984)
 * Add a flag in cassandra.yaml to enable UDFs (CASSANDRA-9404)
 * Better support of null for UDF (CASSANDRA-8374)
 * Use ecj instead of javassist for UDFs (CASSANDRA-8241)
 * faster async logback configuration for tests (CASSANDRA-9376)
 * Add `smallint` and `tinyint` data types (CASSANDRA-8951)
 * Avoid thrift schema creation when native driver is used in stress tool (CASSANDRA-9374)
 * Make Functions.declared thread-safe
 * Add client warnings to native protocol v4 (CASSANDRA-8930)
 * Allow roles cache to be invalidated (CASSANDRA-8967)
 * Upgrade Snappy (CASSANDRA-9063)
 * Don't start Thrift rpc by default (CASSANDRA-9319)
 * Only stream from unrepaired sstables with incremental repair (CASSANDRA-8267)
 * Aggregate UDFs allow SFUNC return type to differ from STYPE if FFUNC specified (CASSANDRA-9321)
 * Remove Thrift dependencies in bundled tools (CASSANDRA-8358)
 * Disable memory mapping of hsperfdata file for JVM statistics (CASSANDRA-9242)
 * Add pre-startup checks to detect potential incompatibilities (CASSANDRA-8049)
 * Distinguish between null and unset in protocol v4 (CASSANDRA-7304)
 * Add user/role permissions for user-defined functions (CASSANDRA-7557)
 * Allow cassandra config to be updated to restart daemon without unloading classes (CASSANDRA-9046)
 * Don't initialize compaction writer before checking if iter is empty (CASSANDRA-9117)
 * Don't execute any functions at prepare-time (CASSANDRA-9037)
 * Share file handles between all instances of a SegmentedFile (CASSANDRA-8893)
 * Make it possible to major compact LCS (CASSANDRA-7272)
 * Make FunctionExecutionException extend RequestExecutionException
   (CASSANDRA-9055)
 * Add support for SELECT JSON, INSERT JSON syntax and new toJson(), fromJson()
   functions (CASSANDRA-7970)
 * Optimise max purgeable timestamp calculation in compaction (CASSANDRA-8920)
 * Constrain internode message buffer sizes, and improve IO class hierarchy (CASSANDRA-8670)
 * New tool added to validate all sstables in a node (CASSANDRA-5791)
 * Push notification when tracing completes for an operation (CASSANDRA-7807)
 * Delay "node up" and "node added" notifications until native protocol server is started (CASSANDRA-8236)
 * Compressed Commit Log (CASSANDRA-6809)
 * Optimise IntervalTree (CASSANDRA-8988)
 * Add a key-value payload for third party usage (CASSANDRA-8553, 9212)
 * Bump metrics-reporter-config dependency for metrics 3.0 (CASSANDRA-8149)
 * Partition intra-cluster message streams by size, not type (CASSANDRA-8789)
 * Add WriteFailureException to native protocol, notify coordinator of
   write failures (CASSANDRA-8592)
 * Convert SequentialWriter to nio (CASSANDRA-8709)
 * Add role based access control (CASSANDRA-7653, 8650, 7216, 8760, 8849, 8761, 8850)
 * Record client ip address in tracing sessions (CASSANDRA-8162)
 * Indicate partition key columns in response metadata for prepared
   statements (CASSANDRA-7660)
 * Merge UUIDType and TimeUUIDType parse logic (CASSANDRA-8759)
 * Avoid memory allocation when searching index summary (CASSANDRA-8793)
 * Optimise (Time)?UUIDType Comparisons (CASSANDRA-8730)
 * Make CRC32Ex into a separate maven dependency (CASSANDRA-8836)
 * Use preloaded jemalloc w/ Unsafe (CASSANDRA-8714, 9197)
 * Avoid accessing partitioner through StorageProxy (CASSANDRA-8244, 8268)
 * Upgrade Metrics library and remove depricated metrics (CASSANDRA-5657)
 * Serializing Row cache alternative, fully off heap (CASSANDRA-7438)
 * Duplicate rows returned when in clause has repeated values (CASSANDRA-6706)
 * Make CassandraException unchecked, extend RuntimeException (CASSANDRA-8560)
 * Support direct buffer decompression for reads (CASSANDRA-8464)
 * DirectByteBuffer compatible LZ4 methods (CASSANDRA-7039)
 * Group sstables for anticompaction correctly (CASSANDRA-8578)
 * Add ReadFailureException to native protocol, respond
   immediately when replicas encounter errors while handling
   a read request (CASSANDRA-7886)
 * Switch CommitLogSegment from RandomAccessFile to nio (CASSANDRA-8308)
 * Allow mixing token and partition key restrictions (CASSANDRA-7016)
 * Support index key/value entries on map collections (CASSANDRA-8473)
 * Modernize schema tables (CASSANDRA-8261)
 * Support for user-defined aggregation functions (CASSANDRA-8053)
 * Fix NPE in SelectStatement with empty IN values (CASSANDRA-8419)
 * Refactor SelectStatement, return IN results in natural order instead
   of IN value list order and ignore duplicate values in partition key IN restrictions (CASSANDRA-7981)
 * Support UDTs, tuples, and collections in user-defined
   functions (CASSANDRA-7563)
 * Fix aggregate fn results on empty selection, result column name,
   and cqlsh parsing (CASSANDRA-8229)
 * Mark sstables as repaired after full repair (CASSANDRA-7586)
 * Extend Descriptor to include a format value and refactor reader/writer
   APIs (CASSANDRA-7443)
 * Integrate JMH for microbenchmarks (CASSANDRA-8151)
 * Keep sstable levels when bootstrapping (CASSANDRA-7460)
 * Add Sigar library and perform basic OS settings check on startup (CASSANDRA-7838)
 * Support for aggregation functions (CASSANDRA-4914)
 * Remove cassandra-cli (CASSANDRA-7920)
 * Accept dollar quoted strings in CQL (CASSANDRA-7769)
 * Make assassinate a first class command (CASSANDRA-7935)
 * Support IN clause on any partition key column (CASSANDRA-7855)
 * Support IN clause on any clustering column (CASSANDRA-4762)
 * Improve compaction logging (CASSANDRA-7818)
 * Remove YamlFileNetworkTopologySnitch (CASSANDRA-7917)
 * Do anticompaction in groups (CASSANDRA-6851)
 * Support user-defined functions (CASSANDRA-7395, 7526, 7562, 7740, 7781, 7929,
   7924, 7812, 8063, 7813, 7708)
 * Permit configurable timestamps with cassandra-stress (CASSANDRA-7416)
 * Move sstable RandomAccessReader to nio2, which allows using the
   FILE_SHARE_DELETE flag on Windows (CASSANDRA-4050)
 * Remove CQL2 (CASSANDRA-5918)
 * Optimize fetching multiple cells by name (CASSANDRA-6933)
 * Allow compilation in java 8 (CASSANDRA-7028)
 * Make incremental repair default (CASSANDRA-7250)
 * Enable code coverage thru JaCoCo (CASSANDRA-7226)
 * Switch external naming of 'column families' to 'tables' (CASSANDRA-4369)
 * Shorten SSTable path (CASSANDRA-6962)
 * Use unsafe mutations for most unit tests (CASSANDRA-6969)
 * Fix race condition during calculation of pending ranges (CASSANDRA-7390)
 * Fail on very large batch sizes (CASSANDRA-8011)
 * Improve concurrency of repair (CASSANDRA-6455, 8208, 9145)
 * Select optimal CRC32 implementation at runtime (CASSANDRA-8614)
 * Evaluate MurmurHash of Token once per query (CASSANDRA-7096)
 * Generalize progress reporting (CASSANDRA-8901)
 * Resumable bootstrap streaming (CASSANDRA-8838, CASSANDRA-8942)
 * Allow scrub for secondary index (CASSANDRA-5174)
 * Save repair data to system table (CASSANDRA-5839)
 * fix nodetool names that reference column families (CASSANDRA-8872)
 Merged from 2.1:
 * Warn on misuse of unlogged batches (CASSANDRA-9282)
 * Failure detector detects and ignores local pauses (CASSANDRA-9183)
 * Add utility class to support for rate limiting a given log statement (CASSANDRA-9029)
 * Add missing consistency levels to cassandra-stess (CASSANDRA-9361)
 * Fix commitlog getCompletedTasks to not increment (CASSANDRA-9339)
 * Fix for harmless exceptions logged as ERROR (CASSANDRA-8564)
 * Delete processed sstables in sstablesplit/sstableupgrade (CASSANDRA-8606)
 * Improve sstable exclusion from partition tombstones (CASSANDRA-9298)
 * Validate the indexed column rather than the cell's contents for 2i (CASSANDRA-9057)
 * Add support for top-k custom 2i queries (CASSANDRA-8717)
 * Fix error when dropping table during compaction (CASSANDRA-9251)
 * cassandra-stress supports validation operations over user profiles (CASSANDRA-8773)
 * Add support for rate limiting log messages (CASSANDRA-9029)
 * Log the partition key with tombstone warnings (CASSANDRA-8561)
 * Reduce runWithCompactionsDisabled poll interval to 1ms (CASSANDRA-9271)
 * Fix PITR commitlog replay (CASSANDRA-9195)
 * GCInspector logs very different times (CASSANDRA-9124)
 * Fix deleting from an empty list (CASSANDRA-9198)
 * Update tuple and collection types that use a user-defined type when that UDT
   is modified (CASSANDRA-9148, CASSANDRA-9192)
 * Use higher timeout for prepair and snapshot in repair (CASSANDRA-9261)
 * Fix anticompaction blocking ANTI_ENTROPY stage (CASSANDRA-9151)
 * Repair waits for anticompaction to finish (CASSANDRA-9097)
 * Fix streaming not holding ref when stream error (CASSANDRA-9295)
 * Fix canonical view returning early opened SSTables (CASSANDRA-9396)
Merged from 2.0:
 * (cqlsh) Add LOGIN command to switch users (CASSANDRA-7212)
 * Clone SliceQueryFilter in AbstractReadCommand implementations (CASSANDRA-8940)
 * Push correct protocol notification for DROP INDEX (CASSANDRA-9310)
 * token-generator - generated tokens too long (CASSANDRA-9300)
 * Fix counting of tombstones for TombstoneOverwhelmingException (CASSANDRA-9299)
 * Fix ReconnectableSnitch reconnecting to peers during upgrade (CASSANDRA-6702)
 * Include keyspace and table name in error log for collections over the size
   limit (CASSANDRA-9286)
 * Avoid potential overlap in LCS with single-partition sstables (CASSANDRA-9322)
 * Log warning message when a table is queried before the schema has fully
   propagated (CASSANDRA-9136)
 * Overload SecondaryIndex#indexes to accept the column definition (CASSANDRA-9314)
 * (cqlsh) Add SERIAL and LOCAL_SERIAL consistency levels (CASSANDRA-8051)
 * Fix index selection during rebuild with certain table layouts (CASSANDRA-9281)
 * Fix partition-level-delete-only workload accounting (CASSANDRA-9194)
 * Allow scrub to handle corrupted compressed chunks (CASSANDRA-9140)
 * Fix assertion error when resetlocalschema is run during repair (CASSANDRA-9249)
 * Disable single sstable tombstone compactions for DTCS by default (CASSANDRA-9234)
 * IncomingTcpConnection thread is not named (CASSANDRA-9262)
 * Close incoming connections when MessagingService is stopped (CASSANDRA-9238)
 * Fix streaming hang when retrying (CASSANDRA-9132)


2.1.5
 * Re-add deprecated cold_reads_to_omit param for backwards compat (CASSANDRA-9203)
 * Make anticompaction visible in compactionstats (CASSANDRA-9098)
 * Improve nodetool getendpoints documentation about the partition
   key parameter (CASSANDRA-6458)
 * Don't check other keyspaces for schema changes when an user-defined
   type is altered (CASSANDRA-9187)
 * Add generate-idea-files target to build.xml (CASSANDRA-9123)
 * Allow takeColumnFamilySnapshot to take a list of tables (CASSANDRA-8348)
 * Limit major sstable operations to their canonical representation (CASSANDRA-8669)
 * cqlsh: Add tests for INSERT and UPDATE tab completion (CASSANDRA-9125)
 * cqlsh: quote column names when needed in COPY FROM inserts (CASSANDRA-9080)
 * Do not load read meter for offline operations (CASSANDRA-9082)
 * cqlsh: Make CompositeType data readable (CASSANDRA-8919)
 * cqlsh: Fix display of triggers (CASSANDRA-9081)
 * Fix NullPointerException when deleting or setting an element by index on
   a null list collection (CASSANDRA-9077)
 * Buffer bloom filter serialization (CASSANDRA-9066)
 * Fix anti-compaction target bloom filter size (CASSANDRA-9060)
 * Make FROZEN and TUPLE unreserved keywords in CQL (CASSANDRA-9047)
 * Prevent AssertionError from SizeEstimatesRecorder (CASSANDRA-9034)
 * Avoid overwriting index summaries for sstables with an older format that
   does not support downsampling; rebuild summaries on startup when this
   is detected (CASSANDRA-8993)
 * Fix potential data loss in CompressedSequentialWriter (CASSANDRA-8949)
 * Make PasswordAuthenticator number of hashing rounds configurable (CASSANDRA-8085)
 * Fix AssertionError when binding nested collections in DELETE (CASSANDRA-8900)
 * Check for overlap with non-early sstables in LCS (CASSANDRA-8739)
 * Only calculate max purgable timestamp if we have to (CASSANDRA-8914)
 * (cqlsh) Greatly improve performance of COPY FROM (CASSANDRA-8225)
 * IndexSummary effectiveIndexInterval is now a guideline, not a rule (CASSANDRA-8993)
 * Use correct bounds for page cache eviction of compressed files (CASSANDRA-8746)
 * SSTableScanner enforces its bounds (CASSANDRA-8946)
 * Cleanup cell equality (CASSANDRA-8947)
 * Introduce intra-cluster message coalescing (CASSANDRA-8692)
 * DatabaseDescriptor throws NPE when rpc_interface is used (CASSANDRA-8839)
 * Don't check if an sstable is live for offline compactions (CASSANDRA-8841)
 * Don't set clientMode in SSTableLoader (CASSANDRA-8238)
 * Fix SSTableRewriter with disabled early open (CASSANDRA-8535)
 * Fix cassandra-stress so it respects the CL passed in user mode (CASSANDRA-8948)
 * Fix rare NPE in ColumnDefinition#hasIndexOption() (CASSANDRA-8786)
 * cassandra-stress reports per-operation statistics, plus misc (CASSANDRA-8769)
 * Add SimpleDate (cql date) and Time (cql time) types (CASSANDRA-7523)
 * Use long for key count in cfstats (CASSANDRA-8913)
 * Make SSTableRewriter.abort() more robust to failure (CASSANDRA-8832)
 * Remove cold_reads_to_omit from STCS (CASSANDRA-8860)
 * Make EstimatedHistogram#percentile() use ceil instead of floor (CASSANDRA-8883)
 * Fix top partitions reporting wrong cardinality (CASSANDRA-8834)
 * Fix rare NPE in KeyCacheSerializer (CASSANDRA-8067)
 * Pick sstables for validation as late as possible inc repairs (CASSANDRA-8366)
 * Fix commitlog getPendingTasks to not increment (CASSANDRA-8862)
 * Fix parallelism adjustment in range and secondary index queries
   when the first fetch does not satisfy the limit (CASSANDRA-8856)
 * Check if the filtered sstables is non-empty in STCS (CASSANDRA-8843)
 * Upgrade java-driver used for cassandra-stress (CASSANDRA-8842)
 * Fix CommitLog.forceRecycleAllSegments() memory access error (CASSANDRA-8812)
 * Improve assertions in Memory (CASSANDRA-8792)
 * Fix SSTableRewriter cleanup (CASSANDRA-8802)
 * Introduce SafeMemory for CompressionMetadata.Writer (CASSANDRA-8758)
 * 'nodetool info' prints exception against older node (CASSANDRA-8796)
 * Ensure SSTableReader.last corresponds exactly with the file end (CASSANDRA-8750)
 * Make SSTableWriter.openEarly more robust and obvious (CASSANDRA-8747)
 * Enforce SSTableReader.first/last (CASSANDRA-8744)
 * Cleanup SegmentedFile API (CASSANDRA-8749)
 * Avoid overlap with early compaction replacement (CASSANDRA-8683)
 * Safer Resource Management++ (CASSANDRA-8707)
 * Write partition size estimates into a system table (CASSANDRA-7688)
 * cqlsh: Fix keys() and full() collection indexes in DESCRIBE output
   (CASSANDRA-8154)
 * Show progress of streaming in nodetool netstats (CASSANDRA-8886)
 * IndexSummaryBuilder utilises offheap memory, and shares data between
   each IndexSummary opened from it (CASSANDRA-8757)
 * markCompacting only succeeds if the exact SSTableReader instances being
   marked are in the live set (CASSANDRA-8689)
 * cassandra-stress support for varint (CASSANDRA-8882)
 * Fix Adler32 digest for compressed sstables (CASSANDRA-8778)
 * Add nodetool statushandoff/statusbackup (CASSANDRA-8912)
 * Use stdout for progress and stats in sstableloader (CASSANDRA-8982)
 * Correctly identify 2i datadir from older versions (CASSANDRA-9116)
Merged from 2.0:
 * Ignore gossip SYNs after shutdown (CASSANDRA-9238)
 * Avoid overflow when calculating max sstable size in LCS (CASSANDRA-9235)
 * Make sstable blacklisting work with compression (CASSANDRA-9138)
 * Do not attempt to rebuild indexes if no index accepts any column (CASSANDRA-9196)
 * Don't initiate snitch reconnection for dead states (CASSANDRA-7292)
 * Fix ArrayIndexOutOfBoundsException in CQLSSTableWriter (CASSANDRA-8978)
 * Add shutdown gossip state to prevent timeouts during rolling restarts (CASSANDRA-8336)
 * Fix running with java.net.preferIPv6Addresses=true (CASSANDRA-9137)
 * Fix failed bootstrap/replace attempts being persisted in system.peers (CASSANDRA-9180)
 * Flush system.IndexInfo after marking index built (CASSANDRA-9128)
 * Fix updates to min/max_compaction_threshold through cassandra-cli
   (CASSANDRA-8102)
 * Don't include tmp files when doing offline relevel (CASSANDRA-9088)
 * Use the proper CAS WriteType when finishing a previous round during Paxos
   preparation (CASSANDRA-8672)
 * Avoid race in cancelling compactions (CASSANDRA-9070)
 * More aggressive check for expired sstables in DTCS (CASSANDRA-8359)
 * Fix ignored index_interval change in ALTER TABLE statements (CASSANDRA-7976)
 * Do more aggressive compaction in old time windows in DTCS (CASSANDRA-8360)
 * java.lang.AssertionError when reading saved cache (CASSANDRA-8740)
 * "disk full" when running cleanup (CASSANDRA-9036)
 * Lower logging level from ERROR to DEBUG when a scheduled schema pull
   cannot be completed due to a node being down (CASSANDRA-9032)
 * Fix MOVED_NODE client event (CASSANDRA-8516)
 * Allow overriding MAX_OUTSTANDING_REPLAY_COUNT (CASSANDRA-7533)
 * Fix malformed JMX ObjectName containing IPv6 addresses (CASSANDRA-9027)
 * (cqlsh) Allow increasing CSV field size limit through
   cqlshrc config option (CASSANDRA-8934)
 * Stop logging range tombstones when exceeding the threshold
   (CASSANDRA-8559)
 * Fix NullPointerException when nodetool getendpoints is run
   against invalid keyspaces or tables (CASSANDRA-8950)
 * Allow specifying the tmp dir (CASSANDRA-7712)
 * Improve compaction estimated tasks estimation (CASSANDRA-8904)
 * Fix duplicate up/down messages sent to native clients (CASSANDRA-7816)
 * Expose commit log archive status via JMX (CASSANDRA-8734)
 * Provide better exceptions for invalid replication strategy parameters
   (CASSANDRA-8909)
 * Fix regression in mixed single and multi-column relation support for
   SELECT statements (CASSANDRA-8613)
 * Add ability to limit number of native connections (CASSANDRA-8086)
 * Fix CQLSSTableWriter throwing exception and spawning threads
   (CASSANDRA-8808)
 * Fix MT mismatch between empty and GC-able data (CASSANDRA-8979)
 * Fix incorrect validation when snapshotting single table (CASSANDRA-8056)
 * Add offline tool to relevel sstables (CASSANDRA-8301)
 * Preserve stream ID for more protocol errors (CASSANDRA-8848)
 * Fix combining token() function with multi-column relations on
   clustering columns (CASSANDRA-8797)
 * Make CFS.markReferenced() resistant to bad refcounting (CASSANDRA-8829)
 * Fix StreamTransferTask abort/complete bad refcounting (CASSANDRA-8815)
 * Fix AssertionError when querying a DESC clustering ordered
   table with ASC ordering and paging (CASSANDRA-8767)
 * AssertionError: "Memory was freed" when running cleanup (CASSANDRA-8716)
 * Make it possible to set max_sstable_age to fractional days (CASSANDRA-8406)
 * Fix some multi-column relations with indexes on some clustering
   columns (CASSANDRA-8275)
 * Fix memory leak in SSTableSimple*Writer and SSTableReader.validate()
   (CASSANDRA-8748)
 * Throw OOM if allocating memory fails to return a valid pointer (CASSANDRA-8726)
 * Fix SSTableSimpleUnsortedWriter ConcurrentModificationException (CASSANDRA-8619)
 * 'nodetool info' prints exception against older node (CASSANDRA-8796)
 * Ensure SSTableSimpleUnsortedWriter.close() terminates if
   disk writer has crashed (CASSANDRA-8807)


2.1.4
 * Bind JMX to localhost unless explicitly configured otherwise (CASSANDRA-9085)


2.1.3
 * Fix HSHA/offheap_objects corruption (CASSANDRA-8719)
 * Upgrade libthrift to 0.9.2 (CASSANDRA-8685)
 * Don't use the shared ref in sstableloader (CASSANDRA-8704)
 * Purge internal prepared statements if related tables or
   keyspaces are dropped (CASSANDRA-8693)
 * (cqlsh) Handle unicode BOM at start of files (CASSANDRA-8638)
 * Stop compactions before exiting offline tools (CASSANDRA-8623)
 * Update tools/stress/README.txt to match current behaviour (CASSANDRA-7933)
 * Fix schema from Thrift conversion with empty metadata (CASSANDRA-8695)
 * Safer Resource Management (CASSANDRA-7705)
 * Make sure we compact highly overlapping cold sstables with
   STCS (CASSANDRA-8635)
 * rpc_interface and listen_interface generate NPE on startup when specified
   interface doesn't exist (CASSANDRA-8677)
 * Fix ArrayIndexOutOfBoundsException in nodetool cfhistograms (CASSANDRA-8514)
 * Switch from yammer metrics for nodetool cf/proxy histograms (CASSANDRA-8662)
 * Make sure we don't add tmplink files to the compaction
   strategy (CASSANDRA-8580)
 * (cqlsh) Handle maps with blob keys (CASSANDRA-8372)
 * (cqlsh) Handle DynamicCompositeType schemas correctly (CASSANDRA-8563)
 * Duplicate rows returned when in clause has repeated values (CASSANDRA-6706)
 * Add tooling to detect hot partitions (CASSANDRA-7974)
 * Fix cassandra-stress user-mode truncation of partition generation (CASSANDRA-8608)
 * Only stream from unrepaired sstables during inc repair (CASSANDRA-8267)
 * Don't allow starting multiple inc repairs on the same sstables (CASSANDRA-8316)
 * Invalidate prepared BATCH statements when related tables
   or keyspaces are dropped (CASSANDRA-8652)
 * Fix missing results in secondary index queries on collections
   with ALLOW FILTERING (CASSANDRA-8421)
 * Expose EstimatedHistogram metrics for range slices (CASSANDRA-8627)
 * (cqlsh) Escape clqshrc passwords properly (CASSANDRA-8618)
 * Fix NPE when passing wrong argument in ALTER TABLE statement (CASSANDRA-8355)
 * Pig: Refactor and deprecate CqlStorage (CASSANDRA-8599)
 * Don't reuse the same cleanup strategy for all sstables (CASSANDRA-8537)
 * Fix case-sensitivity of index name on CREATE and DROP INDEX
   statements (CASSANDRA-8365)
 * Better detection/logging for corruption in compressed sstables (CASSANDRA-8192)
 * Use the correct repairedAt value when closing writer (CASSANDRA-8570)
 * (cqlsh) Handle a schema mismatch being detected on startup (CASSANDRA-8512)
 * Properly calculate expected write size during compaction (CASSANDRA-8532)
 * Invalidate affected prepared statements when a table's columns
   are altered (CASSANDRA-7910)
 * Stress - user defined writes should populate sequentally (CASSANDRA-8524)
 * Fix regression in SSTableRewriter causing some rows to become unreadable
   during compaction (CASSANDRA-8429)
 * Run major compactions for repaired/unrepaired in parallel (CASSANDRA-8510)
 * (cqlsh) Fix compression options in DESCRIBE TABLE output when compression
   is disabled (CASSANDRA-8288)
 * (cqlsh) Fix DESCRIBE output after keyspaces are altered (CASSANDRA-7623)
 * Make sure we set lastCompactedKey correctly (CASSANDRA-8463)
 * (cqlsh) Fix output of CONSISTENCY command (CASSANDRA-8507)
 * (cqlsh) Fixed the handling of LIST statements (CASSANDRA-8370)
 * Make sstablescrub check leveled manifest again (CASSANDRA-8432)
 * Check first/last keys in sstable when giving out positions (CASSANDRA-8458)
 * Disable mmap on Windows (CASSANDRA-6993)
 * Add missing ConsistencyLevels to cassandra-stress (CASSANDRA-8253)
 * Add auth support to cassandra-stress (CASSANDRA-7985)
 * Fix ArrayIndexOutOfBoundsException when generating error message
   for some CQL syntax errors (CASSANDRA-8455)
 * Scale memtable slab allocation logarithmically (CASSANDRA-7882)
 * cassandra-stress simultaneous inserts over same seed (CASSANDRA-7964)
 * Reduce cassandra-stress sampling memory requirements (CASSANDRA-7926)
 * Ensure memtable flush cannot expire commit log entries from its future (CASSANDRA-8383)
 * Make read "defrag" async to reclaim memtables (CASSANDRA-8459)
 * Remove tmplink files for offline compactions (CASSANDRA-8321)
 * Reduce maxHintsInProgress (CASSANDRA-8415)
 * BTree updates may call provided update function twice (CASSANDRA-8018)
 * Release sstable references after anticompaction (CASSANDRA-8386)
 * Handle abort() in SSTableRewriter properly (CASSANDRA-8320)
 * Centralize shared executors (CASSANDRA-8055)
 * Fix filtering for CONTAINS (KEY) relations on frozen collection
   clustering columns when the query is restricted to a single
   partition (CASSANDRA-8203)
 * Do more aggressive entire-sstable TTL expiry checks (CASSANDRA-8243)
 * Add more log info if readMeter is null (CASSANDRA-8238)
 * add check of the system wall clock time at startup (CASSANDRA-8305)
 * Support for frozen collections (CASSANDRA-7859)
 * Fix overflow on histogram computation (CASSANDRA-8028)
 * Have paxos reuse the timestamp generation of normal queries (CASSANDRA-7801)
 * Fix incremental repair not remove parent session on remote (CASSANDRA-8291)
 * Improve JBOD disk utilization (CASSANDRA-7386)
 * Log failed host when preparing incremental repair (CASSANDRA-8228)
 * Force config client mode in CQLSSTableWriter (CASSANDRA-8281)
 * Fix sstableupgrade throws exception (CASSANDRA-8688)
 * Fix hang when repairing empty keyspace (CASSANDRA-8694)
Merged from 2.0:
 * Fix IllegalArgumentException in dynamic snitch (CASSANDRA-8448)
 * Add support for UPDATE ... IF EXISTS (CASSANDRA-8610)
 * Fix reversal of list prepends (CASSANDRA-8733)
 * Prevent non-zero default_time_to_live on tables with counters
   (CASSANDRA-8678)
 * Fix SSTableSimpleUnsortedWriter ConcurrentModificationException
   (CASSANDRA-8619)
 * Round up time deltas lower than 1ms in BulkLoader (CASSANDRA-8645)
 * Add batch remove iterator to ABSC (CASSANDRA-8414, 8666)
 * Round up time deltas lower than 1ms in BulkLoader (CASSANDRA-8645)
 * Fix isClientMode check in Keyspace (CASSANDRA-8687)
 * Use more efficient slice size for querying internal secondary
   index tables (CASSANDRA-8550)
 * Fix potentially returning deleted rows with range tombstone (CASSANDRA-8558)
 * Check for available disk space before starting a compaction (CASSANDRA-8562)
 * Fix DISTINCT queries with LIMITs or paging when some partitions
   contain only tombstones (CASSANDRA-8490)
 * Introduce background cache refreshing to permissions cache
   (CASSANDRA-8194)
 * Fix race condition in StreamTransferTask that could lead to
   infinite loops and premature sstable deletion (CASSANDRA-7704)
 * Add an extra version check to MigrationTask (CASSANDRA-8462)
 * Ensure SSTableWriter cleans up properly after failure (CASSANDRA-8499)
 * Increase bf true positive count on key cache hit (CASSANDRA-8525)
 * Move MeteredFlusher to its own thread (CASSANDRA-8485)
 * Fix non-distinct results in DISTNCT queries on static columns when
   paging is enabled (CASSANDRA-8087)
 * Move all hints related tasks to hints internal executor (CASSANDRA-8285)
 * Fix paging for multi-partition IN queries (CASSANDRA-8408)
 * Fix MOVED_NODE topology event never being emitted when a node
   moves its token (CASSANDRA-8373)
 * Fix validation of indexes in COMPACT tables (CASSANDRA-8156)
 * Avoid StackOverflowError when a large list of IN values
   is used for a clustering column (CASSANDRA-8410)
 * Fix NPE when writetime() or ttl() calls are wrapped by
   another function call (CASSANDRA-8451)
 * Fix NPE after dropping a keyspace (CASSANDRA-8332)
 * Fix error message on read repair timeouts (CASSANDRA-7947)
 * Default DTCS base_time_seconds changed to 60 (CASSANDRA-8417)
 * Refuse Paxos operation with more than one pending endpoint (CASSANDRA-8346, 8640)
 * Throw correct exception when trying to bind a keyspace or table
   name (CASSANDRA-6952)
 * Make HHOM.compact synchronized (CASSANDRA-8416)
 * cancel latency-sampling task when CF is dropped (CASSANDRA-8401)
 * don't block SocketThread for MessagingService (CASSANDRA-8188)
 * Increase quarantine delay on replacement (CASSANDRA-8260)
 * Expose off-heap memory usage stats (CASSANDRA-7897)
 * Ignore Paxos commits for truncated tables (CASSANDRA-7538)
 * Validate size of indexed column values (CASSANDRA-8280)
 * Make LCS split compaction results over all data directories (CASSANDRA-8329)
 * Fix some failing queries that use multi-column relations
   on COMPACT STORAGE tables (CASSANDRA-8264)
 * Fix InvalidRequestException with ORDER BY (CASSANDRA-8286)
 * Disable SSLv3 for POODLE (CASSANDRA-8265)
 * Fix millisecond timestamps in Tracing (CASSANDRA-8297)
 * Include keyspace name in error message when there are insufficient
   live nodes to stream from (CASSANDRA-8221)
 * Avoid overlap in L1 when L0 contains many nonoverlapping
   sstables (CASSANDRA-8211)
 * Improve PropertyFileSnitch logging (CASSANDRA-8183)
 * Add DC-aware sequential repair (CASSANDRA-8193)
 * Use live sstables in snapshot repair if possible (CASSANDRA-8312)
 * Fix hints serialized size calculation (CASSANDRA-8587)


2.1.2
 * (cqlsh) parse_for_table_meta errors out on queries with undefined
   grammars (CASSANDRA-8262)
 * (cqlsh) Fix SELECT ... TOKEN() function broken in C* 2.1.1 (CASSANDRA-8258)
 * Fix Cassandra crash when running on JDK8 update 40 (CASSANDRA-8209)
 * Optimize partitioner tokens (CASSANDRA-8230)
 * Improve compaction of repaired/unrepaired sstables (CASSANDRA-8004)
 * Make cache serializers pluggable (CASSANDRA-8096)
 * Fix issues with CONTAINS (KEY) queries on secondary indexes
   (CASSANDRA-8147)
 * Fix read-rate tracking of sstables for some queries (CASSANDRA-8239)
 * Fix default timestamp in QueryOptions (CASSANDRA-8246)
 * Set socket timeout when reading remote version (CASSANDRA-8188)
 * Refactor how we track live size (CASSANDRA-7852)
 * Make sure unfinished compaction files are removed (CASSANDRA-8124)
 * Fix shutdown when run as Windows service (CASSANDRA-8136)
 * Fix DESCRIBE TABLE with custom indexes (CASSANDRA-8031)
 * Fix race in RecoveryManagerTest (CASSANDRA-8176)
 * Avoid IllegalArgumentException while sorting sstables in
   IndexSummaryManager (CASSANDRA-8182)
 * Shutdown JVM on file descriptor exhaustion (CASSANDRA-7579)
 * Add 'die' policy for commit log and disk failure (CASSANDRA-7927)
 * Fix installing as service on Windows (CASSANDRA-8115)
 * Fix CREATE TABLE for CQL2 (CASSANDRA-8144)
 * Avoid boxing in ColumnStats min/max trackers (CASSANDRA-8109)
Merged from 2.0:
 * Correctly handle non-text column names in cql3 (CASSANDRA-8178)
 * Fix deletion for indexes on primary key columns (CASSANDRA-8206)
 * Add 'nodetool statusgossip' (CASSANDRA-8125)
 * Improve client notification that nodes are ready for requests (CASSANDRA-7510)
 * Handle negative timestamp in writetime method (CASSANDRA-8139)
 * Pig: Remove errant LIMIT clause in CqlNativeStorage (CASSANDRA-8166)
 * Throw ConfigurationException when hsha is used with the default
   rpc_max_threads setting of 'unlimited' (CASSANDRA-8116)
 * Allow concurrent writing of the same table in the same JVM using
   CQLSSTableWriter (CASSANDRA-7463)
 * Fix totalDiskSpaceUsed calculation (CASSANDRA-8205)


2.1.1
 * Fix spin loop in AtomicSortedColumns (CASSANDRA-7546)
 * Dont notify when replacing tmplink files (CASSANDRA-8157)
 * Fix validation with multiple CONTAINS clause (CASSANDRA-8131)
 * Fix validation of collections in TriggerExecutor (CASSANDRA-8146)
 * Fix IllegalArgumentException when a list of IN values containing tuples
   is passed as a single arg to a prepared statement with the v1 or v2
   protocol (CASSANDRA-8062)
 * Fix ClassCastException in DISTINCT query on static columns with
   query paging (CASSANDRA-8108)
 * Fix NPE on null nested UDT inside a set (CASSANDRA-8105)
 * Fix exception when querying secondary index on set items or map keys
   when some clustering columns are specified (CASSANDRA-8073)
 * Send proper error response when there is an error during native
   protocol message decode (CASSANDRA-8118)
 * Gossip should ignore generation numbers too far in the future (CASSANDRA-8113)
 * Fix NPE when creating a table with frozen sets, lists (CASSANDRA-8104)
 * Fix high memory use due to tracking reads on incrementally opened sstable
   readers (CASSANDRA-8066)
 * Fix EXECUTE request with skipMetadata=false returning no metadata
   (CASSANDRA-8054)
 * Allow concurrent use of CQLBulkOutputFormat (CASSANDRA-7776)
 * Shutdown JVM on OOM (CASSANDRA-7507)
 * Upgrade netty version and enable epoll event loop (CASSANDRA-7761)
 * Don't duplicate sstables smaller than split size when using
   the sstablesplitter tool (CASSANDRA-7616)
 * Avoid re-parsing already prepared statements (CASSANDRA-7923)
 * Fix some Thrift slice deletions and updates of COMPACT STORAGE
   tables with some clustering columns omitted (CASSANDRA-7990)
 * Fix filtering for CONTAINS on sets (CASSANDRA-8033)
 * Properly track added size (CASSANDRA-7239)
 * Allow compilation in java 8 (CASSANDRA-7208)
 * Fix Assertion error on RangeTombstoneList diff (CASSANDRA-8013)
 * Release references to overlapping sstables during compaction (CASSANDRA-7819)
 * Send notification when opening compaction results early (CASSANDRA-8034)
 * Make native server start block until properly bound (CASSANDRA-7885)
 * (cqlsh) Fix IPv6 support (CASSANDRA-7988)
 * Ignore fat clients when checking for endpoint collision (CASSANDRA-7939)
 * Make sstablerepairedset take a list of files (CASSANDRA-7995)
 * (cqlsh) Tab completeion for indexes on map keys (CASSANDRA-7972)
 * (cqlsh) Fix UDT field selection in select clause (CASSANDRA-7891)
 * Fix resource leak in event of corrupt sstable
 * (cqlsh) Add command line option for cqlshrc file path (CASSANDRA-7131)
 * Provide visibility into prepared statements churn (CASSANDRA-7921, CASSANDRA-7930)
 * Invalidate prepared statements when their keyspace or table is
   dropped (CASSANDRA-7566)
 * cassandra-stress: fix support for NetworkTopologyStrategy (CASSANDRA-7945)
 * Fix saving caches when a table is dropped (CASSANDRA-7784)
 * Add better error checking of new stress profile (CASSANDRA-7716)
 * Use ThreadLocalRandom and remove FBUtilities.threadLocalRandom (CASSANDRA-7934)
 * Prevent operator mistakes due to simultaneous bootstrap (CASSANDRA-7069)
 * cassandra-stress supports whitelist mode for node config (CASSANDRA-7658)
 * GCInspector more closely tracks GC; cassandra-stress and nodetool report it (CASSANDRA-7916)
 * nodetool won't output bogus ownership info without a keyspace (CASSANDRA-7173)
 * Add human readable option to nodetool commands (CASSANDRA-5433)
 * Don't try to set repairedAt on old sstables (CASSANDRA-7913)
 * Add metrics for tracking PreparedStatement use (CASSANDRA-7719)
 * (cqlsh) tab-completion for triggers (CASSANDRA-7824)
 * (cqlsh) Support for query paging (CASSANDRA-7514)
 * (cqlsh) Show progress of COPY operations (CASSANDRA-7789)
 * Add syntax to remove multiple elements from a map (CASSANDRA-6599)
 * Support non-equals conditions in lightweight transactions (CASSANDRA-6839)
 * Add IF [NOT] EXISTS to create/drop triggers (CASSANDRA-7606)
 * (cqlsh) Display the current logged-in user (CASSANDRA-7785)
 * (cqlsh) Don't ignore CTRL-C during COPY FROM execution (CASSANDRA-7815)
 * (cqlsh) Order UDTs according to cross-type dependencies in DESCRIBE
   output (CASSANDRA-7659)
 * (cqlsh) Fix handling of CAS statement results (CASSANDRA-7671)
 * (cqlsh) COPY TO/FROM improvements (CASSANDRA-7405)
 * Support list index operations with conditions (CASSANDRA-7499)
 * Add max live/tombstoned cells to nodetool cfstats output (CASSANDRA-7731)
 * Validate IPv6 wildcard addresses properly (CASSANDRA-7680)
 * (cqlsh) Error when tracing query (CASSANDRA-7613)
 * Avoid IOOBE when building SyntaxError message snippet (CASSANDRA-7569)
 * SSTableExport uses correct validator to create string representation of partition
   keys (CASSANDRA-7498)
 * Avoid NPEs when receiving type changes for an unknown keyspace (CASSANDRA-7689)
 * Add support for custom 2i validation (CASSANDRA-7575)
 * Pig support for hadoop CqlInputFormat (CASSANDRA-6454)
 * Add duration mode to cassandra-stress (CASSANDRA-7468)
 * Add listen_interface and rpc_interface options (CASSANDRA-7417)
 * Improve schema merge performance (CASSANDRA-7444)
 * Adjust MT depth based on # of partition validating (CASSANDRA-5263)
 * Optimise NativeCell comparisons (CASSANDRA-6755)
 * Configurable client timeout for cqlsh (CASSANDRA-7516)
 * Include snippet of CQL query near syntax error in messages (CASSANDRA-7111)
 * Make repair -pr work with -local (CASSANDRA-7450)
 * Fix error in sstableloader with -cph > 1 (CASSANDRA-8007)
 * Fix snapshot repair error on indexed tables (CASSANDRA-8020)
 * Do not exit nodetool repair when receiving JMX NOTIF_LOST (CASSANDRA-7909)
 * Stream to private IP when available (CASSANDRA-8084)
Merged from 2.0:
 * Reject conditions on DELETE unless full PK is given (CASSANDRA-6430)
 * Properly reject the token function DELETE (CASSANDRA-7747)
 * Force batchlog replay before decommissioning a node (CASSANDRA-7446)
 * Fix hint replay with many accumulated expired hints (CASSANDRA-6998)
 * Fix duplicate results in DISTINCT queries on static columns with query
   paging (CASSANDRA-8108)
 * Add DateTieredCompactionStrategy (CASSANDRA-6602)
 * Properly validate ascii and utf8 string literals in CQL queries (CASSANDRA-8101)
 * (cqlsh) Fix autocompletion for alter keyspace (CASSANDRA-8021)
 * Create backup directories for commitlog archiving during startup (CASSANDRA-8111)
 * Reduce totalBlockFor() for LOCAL_* consistency levels (CASSANDRA-8058)
 * Fix merging schemas with re-dropped keyspaces (CASSANDRA-7256)
 * Fix counters in supercolumns during live upgrades from 1.2 (CASSANDRA-7188)
 * Notify DT subscribers when a column family is truncated (CASSANDRA-8088)
 * Add sanity check of $JAVA on startup (CASSANDRA-7676)
 * Schedule fat client schema pull on join (CASSANDRA-7993)
 * Don't reset nodes' versions when closing IncomingTcpConnections
   (CASSANDRA-7734)
 * Record the real messaging version in all cases in OutboundTcpConnection
   (CASSANDRA-8057)
 * SSL does not work in cassandra-cli (CASSANDRA-7899)
 * Fix potential exception when using ReversedType in DynamicCompositeType
   (CASSANDRA-7898)
 * Better validation of collection values (CASSANDRA-7833)
 * Track min/max timestamps correctly (CASSANDRA-7969)
 * Fix possible overflow while sorting CL segments for replay (CASSANDRA-7992)
 * Increase nodetool Xmx (CASSANDRA-7956)
 * Archive any commitlog segments present at startup (CASSANDRA-6904)
 * CrcCheckChance should adjust based on live CFMetadata not
   sstable metadata (CASSANDRA-7978)
 * token() should only accept columns in the partitioning
   key order (CASSANDRA-6075)
 * Add method to invalidate permission cache via JMX (CASSANDRA-7977)
 * Allow propagating multiple gossip states atomically (CASSANDRA-6125)
 * Log exceptions related to unclean native protocol client disconnects
   at DEBUG or INFO (CASSANDRA-7849)
 * Allow permissions cache to be set via JMX (CASSANDRA-7698)
 * Include schema_triggers CF in readable system resources (CASSANDRA-7967)
 * Fix RowIndexEntry to report correct serializedSize (CASSANDRA-7948)
 * Make CQLSSTableWriter sync within partitions (CASSANDRA-7360)
 * Potentially use non-local replicas in CqlConfigHelper (CASSANDRA-7906)
 * Explicitly disallow mixing multi-column and single-column
   relations on clustering columns (CASSANDRA-7711)
 * Better error message when condition is set on PK column (CASSANDRA-7804)
 * Don't send schema change responses and events for no-op DDL
   statements (CASSANDRA-7600)
 * (Hadoop) fix cluster initialisation for a split fetching (CASSANDRA-7774)
 * Throw InvalidRequestException when queries contain relations on entire
   collection columns (CASSANDRA-7506)
 * (cqlsh) enable CTRL-R history search with libedit (CASSANDRA-7577)
 * (Hadoop) allow ACFRW to limit nodes to local DC (CASSANDRA-7252)
 * (cqlsh) cqlsh should automatically disable tracing when selecting
   from system_traces (CASSANDRA-7641)
 * (Hadoop) Add CqlOutputFormat (CASSANDRA-6927)
 * Don't depend on cassandra config for nodetool ring (CASSANDRA-7508)
 * (cqlsh) Fix failing cqlsh formatting tests (CASSANDRA-7703)
 * Fix IncompatibleClassChangeError from hadoop2 (CASSANDRA-7229)
 * Add 'nodetool sethintedhandoffthrottlekb' (CASSANDRA-7635)
 * (cqlsh) Add tab-completion for CREATE/DROP USER IF [NOT] EXISTS (CASSANDRA-7611)
 * Catch errors when the JVM pulls the rug out from GCInspector (CASSANDRA-5345)
 * cqlsh fails when version number parts are not int (CASSANDRA-7524)
 * Fix NPE when table dropped during streaming (CASSANDRA-7946)
 * Fix wrong progress when streaming uncompressed (CASSANDRA-7878)
 * Fix possible infinite loop in creating repair range (CASSANDRA-7983)
 * Fix unit in nodetool for streaming throughput (CASSANDRA-7375)
Merged from 1.2:
 * Don't index tombstones (CASSANDRA-7828)
 * Improve PasswordAuthenticator default super user setup (CASSANDRA-7788)


2.1.0
 * (cqlsh) Removed "ALTER TYPE <name> RENAME TO <name>" from tab-completion
   (CASSANDRA-7895)
 * Fixed IllegalStateException in anticompaction (CASSANDRA-7892)
 * cqlsh: DESCRIBE support for frozen UDTs, tuples (CASSANDRA-7863)
 * Avoid exposing internal classes over JMX (CASSANDRA-7879)
 * Add null check for keys when freezing collection (CASSANDRA-7869)
 * Improve stress workload realism (CASSANDRA-7519)
Merged from 2.0:
 * Configure system.paxos with LeveledCompactionStrategy (CASSANDRA-7753)
 * Fix ALTER clustering column type from DateType to TimestampType when
   using DESC clustering order (CASSANRDA-7797)
 * Throw EOFException if we run out of chunks in compressed datafile
   (CASSANDRA-7664)
 * Fix PRSI handling of CQL3 row markers for row cleanup (CASSANDRA-7787)
 * Fix dropping collection when it's the last regular column (CASSANDRA-7744)
 * Make StreamReceiveTask thread safe and gc friendly (CASSANDRA-7795)
 * Validate empty cell names from counter updates (CASSANDRA-7798)
Merged from 1.2:
 * Don't allow compacted sstables to be marked as compacting (CASSANDRA-7145)
 * Track expired tombstones (CASSANDRA-7810)


2.1.0-rc7
 * Add frozen keyword and require UDT to be frozen (CASSANDRA-7857)
 * Track added sstable size correctly (CASSANDRA-7239)
 * (cqlsh) Fix case insensitivity (CASSANDRA-7834)
 * Fix failure to stream ranges when moving (CASSANDRA-7836)
 * Correctly remove tmplink files (CASSANDRA-7803)
 * (cqlsh) Fix column name formatting for functions, CAS operations,
   and UDT field selections (CASSANDRA-7806)
 * (cqlsh) Fix COPY FROM handling of null/empty primary key
   values (CASSANDRA-7792)
 * Fix ordering of static cells (CASSANDRA-7763)
Merged from 2.0:
 * Forbid re-adding dropped counter columns (CASSANDRA-7831)
 * Fix CFMetaData#isThriftCompatible() for PK-only tables (CASSANDRA-7832)
 * Always reject inequality on the partition key without token()
   (CASSANDRA-7722)
 * Always send Paxos commit to all replicas (CASSANDRA-7479)
 * Make disruptor_thrift_server invocation pool configurable (CASSANDRA-7594)
 * Make repair no-op when RF=1 (CASSANDRA-7864)


2.1.0-rc6
 * Fix OOM issue from netty caching over time (CASSANDRA-7743)
 * json2sstable couldn't import JSON for CQL table (CASSANDRA-7477)
 * Invalidate all caches on table drop (CASSANDRA-7561)
 * Skip strict endpoint selection for ranges if RF == nodes (CASSANRA-7765)
 * Fix Thrift range filtering without 2ary index lookups (CASSANDRA-7741)
 * Add tracing entries about concurrent range requests (CASSANDRA-7599)
 * (cqlsh) Fix DESCRIBE for NTS keyspaces (CASSANDRA-7729)
 * Remove netty buffer ref-counting (CASSANDRA-7735)
 * Pass mutated cf to index updater for use by PRSI (CASSANDRA-7742)
 * Include stress yaml example in release and deb (CASSANDRA-7717)
 * workaround for netty issue causing corrupted data off the wire (CASSANDRA-7695)
 * cqlsh DESC CLUSTER fails retrieving ring information (CASSANDRA-7687)
 * Fix binding null values inside UDT (CASSANDRA-7685)
 * Fix UDT field selection with empty fields (CASSANDRA-7670)
 * Bogus deserialization of static cells from sstable (CASSANDRA-7684)
 * Fix NPE on compaction leftover cleanup for dropped table (CASSANDRA-7770)
Merged from 2.0:
 * Fix race condition in StreamTransferTask that could lead to
   infinite loops and premature sstable deletion (CASSANDRA-7704)
 * (cqlsh) Wait up to 10 sec for a tracing session (CASSANDRA-7222)
 * Fix NPE in FileCacheService.sizeInBytes (CASSANDRA-7756)
 * Remove duplicates from StorageService.getJoiningNodes (CASSANDRA-7478)
 * Clone token map outside of hot gossip loops (CASSANDRA-7758)
 * Fix MS expiring map timeout for Paxos messages (CASSANDRA-7752)
 * Do not flush on truncate if durable_writes is false (CASSANDRA-7750)
 * Give CRR a default input_cql Statement (CASSANDRA-7226)
 * Better error message when adding a collection with the same name
   than a previously dropped one (CASSANDRA-6276)
 * Fix validation when adding static columns (CASSANDRA-7730)
 * (Thrift) fix range deletion of supercolumns (CASSANDRA-7733)
 * Fix potential AssertionError in RangeTombstoneList (CASSANDRA-7700)
 * Validate arguments of blobAs* functions (CASSANDRA-7707)
 * Fix potential AssertionError with 2ndary indexes (CASSANDRA-6612)
 * Avoid logging CompactionInterrupted at ERROR (CASSANDRA-7694)
 * Minor leak in sstable2jon (CASSANDRA-7709)
 * Add cassandra.auto_bootstrap system property (CASSANDRA-7650)
 * Update java driver (for hadoop) (CASSANDRA-7618)
 * Remove CqlPagingRecordReader/CqlPagingInputFormat (CASSANDRA-7570)
 * Support connecting to ipv6 jmx with nodetool (CASSANDRA-7669)


2.1.0-rc5
 * Reject counters inside user types (CASSANDRA-7672)
 * Switch to notification-based GCInspector (CASSANDRA-7638)
 * (cqlsh) Handle nulls in UDTs and tuples correctly (CASSANDRA-7656)
 * Don't use strict consistency when replacing (CASSANDRA-7568)
 * Fix min/max cell name collection on 2.0 SSTables with range
   tombstones (CASSANDRA-7593)
 * Tolerate min/max cell names of different lengths (CASSANDRA-7651)
 * Filter cached results correctly (CASSANDRA-7636)
 * Fix tracing on the new SEPExecutor (CASSANDRA-7644)
 * Remove shuffle and taketoken (CASSANDRA-7601)
 * Clean up Windows batch scripts (CASSANDRA-7619)
 * Fix native protocol drop user type notification (CASSANDRA-7571)
 * Give read access to system.schema_usertypes to all authenticated users
   (CASSANDRA-7578)
 * (cqlsh) Fix cqlsh display when zero rows are returned (CASSANDRA-7580)
 * Get java version correctly when JAVA_TOOL_OPTIONS is set (CASSANDRA-7572)
 * Fix NPE when dropping index from non-existent keyspace, AssertionError when
   dropping non-existent index with IF EXISTS (CASSANDRA-7590)
 * Fix sstablelevelresetter hang (CASSANDRA-7614)
 * (cqlsh) Fix deserialization of blobs (CASSANDRA-7603)
 * Use "keyspace updated" schema change message for UDT changes in v1 and
   v2 protocols (CASSANDRA-7617)
 * Fix tracing of range slices and secondary index lookups that are local
   to the coordinator (CASSANDRA-7599)
 * Set -Dcassandra.storagedir for all tool shell scripts (CASSANDRA-7587)
 * Don't swap max/min col names when mutating sstable metadata (CASSANDRA-7596)
 * (cqlsh) Correctly handle paged result sets (CASSANDRA-7625)
 * (cqlsh) Improve waiting for a trace to complete (CASSANDRA-7626)
 * Fix tracing of concurrent range slices and 2ary index queries (CASSANDRA-7626)
 * Fix scrub against collection type (CASSANDRA-7665)
Merged from 2.0:
 * Set gc_grace_seconds to seven days for system schema tables (CASSANDRA-7668)
 * SimpleSeedProvider no longer caches seeds forever (CASSANDRA-7663)
 * Always flush on truncate (CASSANDRA-7511)
 * Fix ReversedType(DateType) mapping to native protocol (CASSANDRA-7576)
 * Always merge ranges owned by a single node (CASSANDRA-6930)
 * Track max/min timestamps for range tombstones (CASSANDRA-7647)
 * Fix NPE when listing saved caches dir (CASSANDRA-7632)


2.1.0-rc4
 * Fix word count hadoop example (CASSANDRA-7200)
 * Updated memtable_cleanup_threshold and memtable_flush_writers defaults
   (CASSANDRA-7551)
 * (Windows) fix startup when WMI memory query fails (CASSANDRA-7505)
 * Anti-compaction proceeds if any part of the repair failed (CASSANDRA-7521)
 * Add missing table name to DROP INDEX responses and notifications (CASSANDRA-7539)
 * Bump CQL version to 3.2.0 and update CQL documentation (CASSANDRA-7527)
 * Fix configuration error message when running nodetool ring (CASSANDRA-7508)
 * Support conditional updates, tuple type, and the v3 protocol in cqlsh (CASSANDRA-7509)
 * Handle queries on multiple secondary index types (CASSANDRA-7525)
 * Fix cqlsh authentication with v3 native protocol (CASSANDRA-7564)
 * Fix NPE when unknown prepared statement ID is used (CASSANDRA-7454)
Merged from 2.0:
 * (Windows) force range-based repair to non-sequential mode (CASSANDRA-7541)
 * Fix range merging when DES scores are zero (CASSANDRA-7535)
 * Warn when SSL certificates have expired (CASSANDRA-7528)
 * Fix error when doing reversed queries with static columns (CASSANDRA-7490)
Merged from 1.2:
 * Set correct stream ID on responses when non-Exception Throwables
   are thrown while handling native protocol messages (CASSANDRA-7470)


2.1.0-rc3
 * Consider expiry when reconciling otherwise equal cells (CASSANDRA-7403)
 * Introduce CQL support for stress tool (CASSANDRA-6146)
 * Fix ClassCastException processing expired messages (CASSANDRA-7496)
 * Fix prepared marker for collections inside UDT (CASSANDRA-7472)
 * Remove left-over populate_io_cache_on_flush and replicate_on_write
   uses (CASSANDRA-7493)
 * (Windows) handle spaces in path names (CASSANDRA-7451)
 * Ensure writes have completed after dropping a table, before recycling
   commit log segments (CASSANDRA-7437)
 * Remove left-over rows_per_partition_to_cache (CASSANDRA-7493)
 * Fix error when CONTAINS is used with a bind marker (CASSANDRA-7502)
 * Properly reject unknown UDT field (CASSANDRA-7484)
Merged from 2.0:
 * Fix CC#collectTimeOrderedData() tombstone optimisations (CASSANDRA-7394)
 * Support DISTINCT for static columns and fix behaviour when DISTINC is
   not use (CASSANDRA-7305).
 * Workaround JVM NPE on JMX bind failure (CASSANDRA-7254)
 * Fix race in FileCacheService RemovalListener (CASSANDRA-7278)
 * Fix inconsistent use of consistencyForCommit that allowed LOCAL_QUORUM
   operations to incorrect become full QUORUM (CASSANDRA-7345)
 * Properly handle unrecognized opcodes and flags (CASSANDRA-7440)
 * (Hadoop) close CqlRecordWriter clients when finished (CASSANDRA-7459)
 * Commit disk failure policy (CASSANDRA-7429)
 * Make sure high level sstables get compacted (CASSANDRA-7414)
 * Fix AssertionError when using empty clustering columns and static columns
   (CASSANDRA-7455)
 * Add option to disable STCS in L0 (CASSANDRA-6621)
 * Upgrade to snappy-java 1.0.5.2 (CASSANDRA-7476)


2.1.0-rc2
 * Fix heap size calculation for CompoundSparseCellName and
   CompoundSparseCellName.WithCollection (CASSANDRA-7421)
 * Allow counter mutations in UNLOGGED batches (CASSANDRA-7351)
 * Modify reconcile logic to always pick a tombstone over a counter cell
   (CASSANDRA-7346)
 * Avoid incremental compaction on Windows (CASSANDRA-7365)
 * Fix exception when querying a composite-keyed table with a collection index
   (CASSANDRA-7372)
 * Use node's host id in place of counter ids (CASSANDRA-7366)
 * Fix error when doing reversed queries with static columns (CASSANDRA-7490)
 * Backport CASSANDRA-6747 (CASSANDRA-7560)
 * Track max/min timestamps for range tombstones (CASSANDRA-7647)
 * Fix NPE when listing saved caches dir (CASSANDRA-7632)
 * Fix sstableloader unable to connect encrypted node (CASSANDRA-7585)
Merged from 1.2:
 * Clone token map outside of hot gossip loops (CASSANDRA-7758)
 * Add stop method to EmbeddedCassandraService (CASSANDRA-7595)
 * Support connecting to ipv6 jmx with nodetool (CASSANDRA-7669)
 * Set gc_grace_seconds to seven days for system schema tables (CASSANDRA-7668)
 * SimpleSeedProvider no longer caches seeds forever (CASSANDRA-7663)
 * Set correct stream ID on responses when non-Exception Throwables
   are thrown while handling native protocol messages (CASSANDRA-7470)
 * Fix row size miscalculation in LazilyCompactedRow (CASSANDRA-7543)
 * Fix race in background compaction check (CASSANDRA-7745)
 * Don't clear out range tombstones during compaction (CASSANDRA-7808)


2.1.0-rc1
 * Revert flush directory (CASSANDRA-6357)
 * More efficient executor service for fast operations (CASSANDRA-4718)
 * Move less common tools into a new cassandra-tools package (CASSANDRA-7160)
 * Support more concurrent requests in native protocol (CASSANDRA-7231)
 * Add tab-completion to debian nodetool packaging (CASSANDRA-6421)
 * Change concurrent_compactors defaults (CASSANDRA-7139)
 * Add PowerShell Windows launch scripts (CASSANDRA-7001)
 * Make commitlog archive+restore more robust (CASSANDRA-6974)
 * Fix marking commitlogsegments clean (CASSANDRA-6959)
 * Add snapshot "manifest" describing files included (CASSANDRA-6326)
 * Parallel streaming for sstableloader (CASSANDRA-3668)
 * Fix bugs in supercolumns handling (CASSANDRA-7138)
 * Fix ClassClassException on composite dense tables (CASSANDRA-7112)
 * Cleanup and optimize collation and slice iterators (CASSANDRA-7107)
 * Upgrade NBHM lib (CASSANDRA-7128)
 * Optimize netty server (CASSANDRA-6861)
 * Fix repair hang when given CF does not exist (CASSANDRA-7189)
 * Allow c* to be shutdown in an embedded mode (CASSANDRA-5635)
 * Add server side batching to native transport (CASSANDRA-5663)
 * Make batchlog replay asynchronous (CASSANDRA-6134)
 * remove unused classes (CASSANDRA-7197)
 * Limit user types to the keyspace they are defined in (CASSANDRA-6643)
 * Add validate method to CollectionType (CASSANDRA-7208)
 * New serialization format for UDT values (CASSANDRA-7209, CASSANDRA-7261)
 * Fix nodetool netstats (CASSANDRA-7270)
 * Fix potential ClassCastException in HintedHandoffManager (CASSANDRA-7284)
 * Use prepared statements internally (CASSANDRA-6975)
 * Fix broken paging state with prepared statement (CASSANDRA-7120)
 * Fix IllegalArgumentException in CqlStorage (CASSANDRA-7287)
 * Allow nulls/non-existant fields in UDT (CASSANDRA-7206)
 * Add Thrift MultiSliceRequest (CASSANDRA-6757, CASSANDRA-7027)
 * Handle overlapping MultiSlices (CASSANDRA-7279)
 * Fix DataOutputTest on Windows (CASSANDRA-7265)
 * Embedded sets in user defined data-types are not updating (CASSANDRA-7267)
 * Add tuple type to CQL/native protocol (CASSANDRA-7248)
 * Fix CqlPagingRecordReader on tables with few rows (CASSANDRA-7322)
Merged from 2.0:
 * Copy compaction options to make sure they are reloaded (CASSANDRA-7290)
 * Add option to do more aggressive tombstone compactions (CASSANDRA-6563)
 * Don't try to compact already-compacting files in HHOM (CASSANDRA-7288)
 * Always reallocate buffers in HSHA (CASSANDRA-6285)
 * (Hadoop) support authentication in CqlRecordReader (CASSANDRA-7221)
 * (Hadoop) Close java driver Cluster in CQLRR.close (CASSANDRA-7228)
 * Warn when 'USING TIMESTAMP' is used on a CAS BATCH (CASSANDRA-7067)
 * return all cpu values from BackgroundActivityMonitor.readAndCompute (CASSANDRA-7183)
 * Correctly delete scheduled range xfers (CASSANDRA-7143)
 * return all cpu values from BackgroundActivityMonitor.readAndCompute (CASSANDRA-7183)
 * reduce garbage creation in calculatePendingRanges (CASSANDRA-7191)
 * fix c* launch issues on Russian os's due to output of linux 'free' cmd (CASSANDRA-6162)
 * Fix disabling autocompaction (CASSANDRA-7187)
 * Fix potential NumberFormatException when deserializing IntegerType (CASSANDRA-7088)
 * cqlsh can't tab-complete disabling compaction (CASSANDRA-7185)
 * cqlsh: Accept and execute CQL statement(s) from command-line parameter (CASSANDRA-7172)
 * Fix IllegalStateException in CqlPagingRecordReader (CASSANDRA-7198)
 * Fix the InvertedIndex trigger example (CASSANDRA-7211)
 * Add --resolve-ip option to 'nodetool ring' (CASSANDRA-7210)
 * reduce garbage on codec flag deserialization (CASSANDRA-7244)
 * Fix duplicated error messages on directory creation error at startup (CASSANDRA-5818)
 * Proper null handle for IF with map element access (CASSANDRA-7155)
 * Improve compaction visibility (CASSANDRA-7242)
 * Correctly delete scheduled range xfers (CASSANDRA-7143)
 * Make batchlog replica selection rack-aware (CASSANDRA-6551)
 * Fix CFMetaData#getColumnDefinitionFromColumnName() (CASSANDRA-7074)
 * Fix writetime/ttl functions for static columns (CASSANDRA-7081)
 * Suggest CTRL-C or semicolon after three blank lines in cqlsh (CASSANDRA-7142)
 * Fix 2ndary index queries with DESC clustering order (CASSANDRA-6950)
 * Invalid key cache entries on DROP (CASSANDRA-6525)
 * Fix flapping RecoveryManagerTest (CASSANDRA-7084)
 * Add missing iso8601 patterns for date strings (CASSANDRA-6973)
 * Support selecting multiple rows in a partition using IN (CASSANDRA-6875)
 * Add authentication support to shuffle (CASSANDRA-6484)
 * Swap local and global default read repair chances (CASSANDRA-7320)
 * Add conditional CREATE/DROP USER support (CASSANDRA-7264)
 * Cqlsh counts non-empty lines for "Blank lines" warning (CASSANDRA-7325)
Merged from 1.2:
 * Add Cloudstack snitch (CASSANDRA-7147)
 * Update system.peers correctly when relocating tokens (CASSANDRA-7126)
 * Add Google Compute Engine snitch (CASSANDRA-7132)
 * remove duplicate query for local tokens (CASSANDRA-7182)
 * exit CQLSH with error status code if script fails (CASSANDRA-6344)
 * Fix bug with some IN queries missig results (CASSANDRA-7105)
 * Fix availability validation for LOCAL_ONE CL (CASSANDRA-7319)
 * Hint streaming can cause decommission to fail (CASSANDRA-7219)


2.1.0-beta2
 * Increase default CL space to 8GB (CASSANDRA-7031)
 * Add range tombstones to read repair digests (CASSANDRA-6863)
 * Fix BTree.clear for large updates (CASSANDRA-6943)
 * Fail write instead of logging a warning when unable to append to CL
   (CASSANDRA-6764)
 * Eliminate possibility of CL segment appearing twice in active list
   (CASSANDRA-6557)
 * Apply DONTNEED fadvise to commitlog segments (CASSANDRA-6759)
 * Switch CRC component to Adler and include it for compressed sstables
   (CASSANDRA-4165)
 * Allow cassandra-stress to set compaction strategy options (CASSANDRA-6451)
 * Add broadcast_rpc_address option to cassandra.yaml (CASSANDRA-5899)
 * Auto reload GossipingPropertyFileSnitch config (CASSANDRA-5897)
 * Fix overflow of memtable_total_space_in_mb (CASSANDRA-6573)
 * Fix ABTC NPE and apply update function correctly (CASSANDRA-6692)
 * Allow nodetool to use a file or prompt for password (CASSANDRA-6660)
 * Fix AIOOBE when concurrently accessing ABSC (CASSANDRA-6742)
 * Fix assertion error in ALTER TYPE RENAME (CASSANDRA-6705)
 * Scrub should not always clear out repaired status (CASSANDRA-5351)
 * Improve handling of range tombstone for wide partitions (CASSANDRA-6446)
 * Fix ClassCastException for compact table with composites (CASSANDRA-6738)
 * Fix potentially repairing with wrong nodes (CASSANDRA-6808)
 * Change caching option syntax (CASSANDRA-6745)
 * Fix stress to do proper counter reads (CASSANDRA-6835)
 * Fix help message for stress counter_write (CASSANDRA-6824)
 * Fix stress smart Thrift client to pick servers correctly (CASSANDRA-6848)
 * Add logging levels (minimal, normal or verbose) to stress tool (CASSANDRA-6849)
 * Fix race condition in Batch CLE (CASSANDRA-6860)
 * Improve cleanup/scrub/upgradesstables failure handling (CASSANDRA-6774)
 * ByteBuffer write() methods for serializing sstables (CASSANDRA-6781)
 * Proper compare function for CollectionType (CASSANDRA-6783)
 * Update native server to Netty 4 (CASSANDRA-6236)
 * Fix off-by-one error in stress (CASSANDRA-6883)
 * Make OpOrder AutoCloseable (CASSANDRA-6901)
 * Remove sync repair JMX interface (CASSANDRA-6900)
 * Add multiple memory allocation options for memtables (CASSANDRA-6689, 6694)
 * Remove adjusted op rate from stress output (CASSANDRA-6921)
 * Add optimized CF.hasColumns() implementations (CASSANDRA-6941)
 * Serialize batchlog mutations with the version of the target node
   (CASSANDRA-6931)
 * Optimize CounterColumn#reconcile() (CASSANDRA-6953)
 * Properly remove 1.2 sstable support in 2.1 (CASSANDRA-6869)
 * Lock counter cells, not partitions (CASSANDRA-6880)
 * Track presence of legacy counter shards in sstables (CASSANDRA-6888)
 * Ensure safe resource cleanup when replacing sstables (CASSANDRA-6912)
 * Add failure handler to async callback (CASSANDRA-6747)
 * Fix AE when closing SSTable without releasing reference (CASSANDRA-7000)
 * Clean up IndexInfo on keyspace/table drops (CASSANDRA-6924)
 * Only snapshot relative SSTables when sequential repair (CASSANDRA-7024)
 * Require nodetool rebuild_index to specify index names (CASSANDRA-7038)
 * fix cassandra stress errors on reads with native protocol (CASSANDRA-7033)
 * Use OpOrder to guard sstable references for reads (CASSANDRA-6919)
 * Preemptive opening of compaction result (CASSANDRA-6916)
 * Multi-threaded scrub/cleanup/upgradesstables (CASSANDRA-5547)
 * Optimize cellname comparison (CASSANDRA-6934)
 * Native protocol v3 (CASSANDRA-6855)
 * Optimize Cell liveness checks and clean up Cell (CASSANDRA-7119)
 * Support consistent range movements (CASSANDRA-2434)
 * Display min timestamp in sstablemetadata viewer (CASSANDRA-6767)
Merged from 2.0:
 * Avoid race-prone second "scrub" of system keyspace (CASSANDRA-6797)
 * Pool CqlRecordWriter clients by inetaddress rather than Range
   (CASSANDRA-6665)
 * Fix compaction_history timestamps (CASSANDRA-6784)
 * Compare scores of full replica ordering in DES (CASSANDRA-6683)
 * fix CME in SessionInfo updateProgress affecting netstats (CASSANDRA-6577)
 * Allow repairing between specific replicas (CASSANDRA-6440)
 * Allow per-dc enabling of hints (CASSANDRA-6157)
 * Add compatibility for Hadoop 0.2.x (CASSANDRA-5201)
 * Fix EstimatedHistogram races (CASSANDRA-6682)
 * Failure detector correctly converts initial value to nanos (CASSANDRA-6658)
 * Add nodetool taketoken to relocate vnodes (CASSANDRA-4445)
 * Expose bulk loading progress over JMX (CASSANDRA-4757)
 * Correctly handle null with IF conditions and TTL (CASSANDRA-6623)
 * Account for range/row tombstones in tombstone drop
   time histogram (CASSANDRA-6522)
 * Stop CommitLogSegment.close() from calling sync() (CASSANDRA-6652)
 * Make commitlog failure handling configurable (CASSANDRA-6364)
 * Avoid overlaps in LCS (CASSANDRA-6688)
 * Improve support for paginating over composites (CASSANDRA-4851)
 * Fix count(*) queries in a mixed cluster (CASSANDRA-6707)
 * Improve repair tasks(snapshot, differencing) concurrency (CASSANDRA-6566)
 * Fix replaying pre-2.0 commit logs (CASSANDRA-6714)
 * Add static columns to CQL3 (CASSANDRA-6561)
 * Optimize single partition batch statements (CASSANDRA-6737)
 * Disallow post-query re-ordering when paging (CASSANDRA-6722)
 * Fix potential paging bug with deleted columns (CASSANDRA-6748)
 * Fix NPE on BulkLoader caused by losing StreamEvent (CASSANDRA-6636)
 * Fix truncating compression metadata (CASSANDRA-6791)
 * Add CMSClassUnloadingEnabled JVM option (CASSANDRA-6541)
 * Catch memtable flush exceptions during shutdown (CASSANDRA-6735)
 * Fix upgradesstables NPE for non-CF-based indexes (CASSANDRA-6645)
 * Fix UPDATE updating PRIMARY KEY columns implicitly (CASSANDRA-6782)
 * Fix IllegalArgumentException when updating from 1.2 with SuperColumns
   (CASSANDRA-6733)
 * FBUtilities.singleton() should use the CF comparator (CASSANDRA-6778)
 * Fix CQLSStableWriter.addRow(Map<String, Object>) (CASSANDRA-6526)
 * Fix HSHA server introducing corrupt data (CASSANDRA-6285)
 * Fix CAS conditions for COMPACT STORAGE tables (CASSANDRA-6813)
 * Starting threads in OutboundTcpConnectionPool constructor causes race conditions (CASSANDRA-7177)
 * Allow overriding cassandra-rackdc.properties file (CASSANDRA-7072)
 * Set JMX RMI port to 7199 (CASSANDRA-7087)
 * Use LOCAL_QUORUM for data reads at LOCAL_SERIAL (CASSANDRA-6939)
 * Log a warning for large batches (CASSANDRA-6487)
 * Put nodes in hibernate when join_ring is false (CASSANDRA-6961)
 * Avoid early loading of non-system keyspaces before compaction-leftovers
   cleanup at startup (CASSANDRA-6913)
 * Restrict Windows to parallel repairs (CASSANDRA-6907)
 * (Hadoop) Allow manually specifying start/end tokens in CFIF (CASSANDRA-6436)
 * Fix NPE in MeteredFlusher (CASSANDRA-6820)
 * Fix race processing range scan responses (CASSANDRA-6820)
 * Allow deleting snapshots from dropped keyspaces (CASSANDRA-6821)
 * Add uuid() function (CASSANDRA-6473)
 * Omit tombstones from schema digests (CASSANDRA-6862)
 * Include correct consistencyLevel in LWT timeout (CASSANDRA-6884)
 * Lower chances for losing new SSTables during nodetool refresh and
   ColumnFamilyStore.loadNewSSTables (CASSANDRA-6514)
 * Add support for DELETE ... IF EXISTS to CQL3 (CASSANDRA-5708)
 * Update hadoop_cql3_word_count example (CASSANDRA-6793)
 * Fix handling of RejectedExecution in sync Thrift server (CASSANDRA-6788)
 * Log more information when exceeding tombstone_warn_threshold (CASSANDRA-6865)
 * Fix truncate to not abort due to unreachable fat clients (CASSANDRA-6864)
 * Fix schema concurrency exceptions (CASSANDRA-6841)
 * Fix leaking validator FH in StreamWriter (CASSANDRA-6832)
 * Fix saving triggers to schema (CASSANDRA-6789)
 * Fix trigger mutations when base mutation list is immutable (CASSANDRA-6790)
 * Fix accounting in FileCacheService to allow re-using RAR (CASSANDRA-6838)
 * Fix static counter columns (CASSANDRA-6827)
 * Restore expiring->deleted (cell) compaction optimization (CASSANDRA-6844)
 * Fix CompactionManager.needsCleanup (CASSANDRA-6845)
 * Correctly compare BooleanType values other than 0 and 1 (CASSANDRA-6779)
 * Read message id as string from earlier versions (CASSANDRA-6840)
 * Properly use the Paxos consistency for (non-protocol) batch (CASSANDRA-6837)
 * Add paranoid disk failure option (CASSANDRA-6646)
 * Improve PerRowSecondaryIndex performance (CASSANDRA-6876)
 * Extend triggers to support CAS updates (CASSANDRA-6882)
 * Static columns with IF NOT EXISTS don't always work as expected (CASSANDRA-6873)
 * Fix paging with SELECT DISTINCT (CASSANDRA-6857)
 * Fix UnsupportedOperationException on CAS timeout (CASSANDRA-6923)
 * Improve MeteredFlusher handling of MF-unaffected column families
   (CASSANDRA-6867)
 * Add CqlRecordReader using native pagination (CASSANDRA-6311)
 * Add QueryHandler interface (CASSANDRA-6659)
 * Track liveRatio per-memtable, not per-CF (CASSANDRA-6945)
 * Make sure upgradesstables keeps sstable level (CASSANDRA-6958)
 * Fix LIMIT with static columns (CASSANDRA-6956)
 * Fix clash with CQL column name in thrift validation (CASSANDRA-6892)
 * Fix error with super columns in mixed 1.2-2.0 clusters (CASSANDRA-6966)
 * Fix bad skip of sstables on slice query with composite start/finish (CASSANDRA-6825)
 * Fix unintended update with conditional statement (CASSANDRA-6893)
 * Fix map element access in IF (CASSANDRA-6914)
 * Avoid costly range calculations for range queries on system keyspaces
   (CASSANDRA-6906)
 * Fix SSTable not released if stream session fails (CASSANDRA-6818)
 * Avoid build failure due to ANTLR timeout (CASSANDRA-6991)
 * Queries on compact tables can return more rows that requested (CASSANDRA-7052)
 * USING TIMESTAMP for batches does not work (CASSANDRA-7053)
 * Fix performance regression from CASSANDRA-5614 (CASSANDRA-6949)
 * Ensure that batchlog and hint timeouts do not produce hints (CASSANDRA-7058)
 * Merge groupable mutations in TriggerExecutor#execute() (CASSANDRA-7047)
 * Plug holes in resource release when wiring up StreamSession (CASSANDRA-7073)
 * Re-add parameter columns to tracing session (CASSANDRA-6942)
 * Preserves CQL metadata when updating table from thrift (CASSANDRA-6831)
Merged from 1.2:
 * Fix nodetool display with vnodes (CASSANDRA-7082)
 * Add UNLOGGED, COUNTER options to BATCH documentation (CASSANDRA-6816)
 * add extra SSL cipher suites (CASSANDRA-6613)
 * fix nodetool getsstables for blob PK (CASSANDRA-6803)
 * Fix BatchlogManager#deleteBatch() use of millisecond timestamps
   (CASSANDRA-6822)
 * Continue assassinating even if the endpoint vanishes (CASSANDRA-6787)
 * Schedule schema pulls on change (CASSANDRA-6971)
 * Non-droppable verbs shouldn't be dropped from OTC (CASSANDRA-6980)
 * Shutdown batchlog executor in SS#drain() (CASSANDRA-7025)
 * Fix batchlog to account for CF truncation records (CASSANDRA-6999)
 * Fix CQLSH parsing of functions and BLOB literals (CASSANDRA-7018)
 * Properly load trustore in the native protocol (CASSANDRA-6847)
 * Always clean up references in SerializingCache (CASSANDRA-6994)
 * Don't shut MessagingService down when replacing a node (CASSANDRA-6476)
 * fix npe when doing -Dcassandra.fd_initial_value_ms (CASSANDRA-6751)


2.1.0-beta1
 * Add flush directory distinct from compaction directories (CASSANDRA-6357)
 * Require JNA by default (CASSANDRA-6575)
 * add listsnapshots command to nodetool (CASSANDRA-5742)
 * Introduce AtomicBTreeColumns (CASSANDRA-6271, 6692)
 * Multithreaded commitlog (CASSANDRA-3578)
 * allocate fixed index summary memory pool and resample cold index summaries
   to use less memory (CASSANDRA-5519)
 * Removed multithreaded compaction (CASSANDRA-6142)
 * Parallelize fetching rows for low-cardinality indexes (CASSANDRA-1337)
 * change logging from log4j to logback (CASSANDRA-5883)
 * switch to LZ4 compression for internode communication (CASSANDRA-5887)
 * Stop using Thrift-generated Index* classes internally (CASSANDRA-5971)
 * Remove 1.2 network compatibility code (CASSANDRA-5960)
 * Remove leveled json manifest migration code (CASSANDRA-5996)
 * Remove CFDefinition (CASSANDRA-6253)
 * Use AtomicIntegerFieldUpdater in RefCountedMemory (CASSANDRA-6278)
 * User-defined types for CQL3 (CASSANDRA-5590)
 * Use of o.a.c.metrics in nodetool (CASSANDRA-5871, 6406)
 * Batch read from OTC's queue and cleanup (CASSANDRA-1632)
 * Secondary index support for collections (CASSANDRA-4511, 6383)
 * SSTable metadata(Stats.db) format change (CASSANDRA-6356)
 * Push composites support in the storage engine
   (CASSANDRA-5417, CASSANDRA-6520)
 * Add snapshot space used to cfstats (CASSANDRA-6231)
 * Add cardinality estimator for key count estimation (CASSANDRA-5906)
 * CF id is changed to be non-deterministic. Data dir/key cache are created
   uniquely for CF id (CASSANDRA-5202)
 * New counters implementation (CASSANDRA-6504)
 * Replace UnsortedColumns, EmptyColumns, TreeMapBackedSortedColumns with new
   ArrayBackedSortedColumns (CASSANDRA-6630, CASSANDRA-6662, CASSANDRA-6690)
 * Add option to use row cache with a given amount of rows (CASSANDRA-5357)
 * Avoid repairing already repaired data (CASSANDRA-5351)
 * Reject counter updates with USING TTL/TIMESTAMP (CASSANDRA-6649)
 * Replace index_interval with min/max_index_interval (CASSANDRA-6379)
 * Lift limitation that order by columns must be selected for IN queries (CASSANDRA-4911)


2.0.5
 * Reduce garbage generated by bloom filter lookups (CASSANDRA-6609)
 * Add ks.cf names to tombstone logging (CASSANDRA-6597)
 * Use LOCAL_QUORUM for LWT operations at LOCAL_SERIAL (CASSANDRA-6495)
 * Wait for gossip to settle before accepting client connections (CASSANDRA-4288)
 * Delete unfinished compaction incrementally (CASSANDRA-6086)
 * Allow specifying custom secondary index options in CQL3 (CASSANDRA-6480)
 * Improve replica pinning for cache efficiency in DES (CASSANDRA-6485)
 * Fix LOCAL_SERIAL from thrift (CASSANDRA-6584)
 * Don't special case received counts in CAS timeout exceptions (CASSANDRA-6595)
 * Add support for 2.1 global counter shards (CASSANDRA-6505)
 * Fix NPE when streaming connection is not yet established (CASSANDRA-6210)
 * Avoid rare duplicate read repair triggering (CASSANDRA-6606)
 * Fix paging discardFirst (CASSANDRA-6555)
 * Fix ArrayIndexOutOfBoundsException in 2ndary index query (CASSANDRA-6470)
 * Release sstables upon rebuilding 2i (CASSANDRA-6635)
 * Add AbstractCompactionStrategy.startup() method (CASSANDRA-6637)
 * SSTableScanner may skip rows during cleanup (CASSANDRA-6638)
 * sstables from stalled repair sessions can resurrect deleted data (CASSANDRA-6503)
 * Switch stress to use ITransportFactory (CASSANDRA-6641)
 * Fix IllegalArgumentException during prepare (CASSANDRA-6592)
 * Fix possible loss of 2ndary index entries during compaction (CASSANDRA-6517)
 * Fix direct Memory on architectures that do not support unaligned long access
   (CASSANDRA-6628)
 * Let scrub optionally skip broken counter partitions (CASSANDRA-5930)
Merged from 1.2:
 * fsync compression metadata (CASSANDRA-6531)
 * Validate CF existence on execution for prepared statement (CASSANDRA-6535)
 * Add ability to throttle batchlog replay (CASSANDRA-6550)
 * Fix executing LOCAL_QUORUM with SimpleStrategy (CASSANDRA-6545)
 * Avoid StackOverflow when using large IN queries (CASSANDRA-6567)
 * Nodetool upgradesstables includes secondary indexes (CASSANDRA-6598)
 * Paginate batchlog replay (CASSANDRA-6569)
 * skip blocking on streaming during drain (CASSANDRA-6603)
 * Improve error message when schema doesn't match loaded sstable (CASSANDRA-6262)
 * Add properties to adjust FD initial value and max interval (CASSANDRA-4375)
 * Fix preparing with batch and delete from collection (CASSANDRA-6607)
 * Fix ABSC reverse iterator's remove() method (CASSANDRA-6629)
 * Handle host ID conflicts properly (CASSANDRA-6615)
 * Move handling of migration event source to solve bootstrap race. (CASSANDRA-6648)
 * Make sure compaction throughput value doesn't overflow with int math (CASSANDRA-6647)


2.0.4
 * Allow removing snapshots of no-longer-existing CFs (CASSANDRA-6418)
 * add StorageService.stopDaemon() (CASSANDRA-4268)
 * add IRE for invalid CF supplied to get_count (CASSANDRA-5701)
 * add client encryption support to sstableloader (CASSANDRA-6378)
 * Fix accept() loop for SSL sockets post-shutdown (CASSANDRA-6468)
 * Fix size-tiered compaction in LCS L0 (CASSANDRA-6496)
 * Fix assertion failure in filterColdSSTables (CASSANDRA-6483)
 * Fix row tombstones in larger-than-memory compactions (CASSANDRA-6008)
 * Fix cleanup ClassCastException (CASSANDRA-6462)
 * Reduce gossip memory use by interning VersionedValue strings (CASSANDRA-6410)
 * Allow specifying datacenters to participate in a repair (CASSANDRA-6218)
 * Fix divide-by-zero in PCI (CASSANDRA-6403)
 * Fix setting last compacted key in the wrong level for LCS (CASSANDRA-6284)
 * Add millisecond precision formats to the timestamp parser (CASSANDRA-6395)
 * Expose a total memtable size metric for a CF (CASSANDRA-6391)
 * cqlsh: handle symlinks properly (CASSANDRA-6425)
 * Fix potential infinite loop when paging query with IN (CASSANDRA-6464)
 * Fix assertion error in AbstractQueryPager.discardFirst (CASSANDRA-6447)
 * Fix streaming older SSTable yields unnecessary tombstones (CASSANDRA-6527)
Merged from 1.2:
 * Improved error message on bad properties in DDL queries (CASSANDRA-6453)
 * Randomize batchlog candidates selection (CASSANDRA-6481)
 * Fix thundering herd on endpoint cache invalidation (CASSANDRA-6345, 6485)
 * Improve batchlog write performance with vnodes (CASSANDRA-6488)
 * cqlsh: quote single quotes in strings inside collections (CASSANDRA-6172)
 * Improve gossip performance for typical messages (CASSANDRA-6409)
 * Throw IRE if a prepared statement has more markers than supported
   (CASSANDRA-5598)
 * Expose Thread metrics for the native protocol server (CASSANDRA-6234)
 * Change snapshot response message verb to INTERNAL to avoid dropping it
   (CASSANDRA-6415)
 * Warn when collection read has > 65K elements (CASSANDRA-5428)
 * Fix cache persistence when both row and key cache are enabled
   (CASSANDRA-6413)
 * (Hadoop) add describe_local_ring (CASSANDRA-6268)
 * Fix handling of concurrent directory creation failure (CASSANDRA-6459)
 * Allow executing CREATE statements multiple times (CASSANDRA-6471)
 * Don't send confusing info with timeouts (CASSANDRA-6491)
 * Don't resubmit counter mutation runnables internally (CASSANDRA-6427)
 * Don't drop local mutations without a hint (CASSANDRA-6510)
 * Don't allow null max_hint_window_in_ms (CASSANDRA-6419)
 * Validate SliceRange start and finish lengths (CASSANDRA-6521)


2.0.3
 * Fix FD leak on slice read path (CASSANDRA-6275)
 * Cancel read meter task when closing SSTR (CASSANDRA-6358)
 * free off-heap IndexSummary during bulk (CASSANDRA-6359)
 * Recover from IOException in accept() thread (CASSANDRA-6349)
 * Improve Gossip tolerance of abnormally slow tasks (CASSANDRA-6338)
 * Fix trying to hint timed out counter writes (CASSANDRA-6322)
 * Allow restoring specific columnfamilies from archived CL (CASSANDRA-4809)
 * Avoid flushing compaction_history after each operation (CASSANDRA-6287)
 * Fix repair assertion error when tombstones expire (CASSANDRA-6277)
 * Skip loading corrupt key cache (CASSANDRA-6260)
 * Fixes for compacting larger-than-memory rows (CASSANDRA-6274)
 * Compact hottest sstables first and optionally omit coldest from
   compaction entirely (CASSANDRA-6109)
 * Fix modifying column_metadata from thrift (CASSANDRA-6182)
 * cqlsh: fix LIST USERS output (CASSANDRA-6242)
 * Add IRequestSink interface (CASSANDRA-6248)
 * Update memtable size while flushing (CASSANDRA-6249)
 * Provide hooks around CQL2/CQL3 statement execution (CASSANDRA-6252)
 * Require Permission.SELECT for CAS updates (CASSANDRA-6247)
 * New CQL-aware SSTableWriter (CASSANDRA-5894)
 * Reject CAS operation when the protocol v1 is used (CASSANDRA-6270)
 * Correctly throw error when frame too large (CASSANDRA-5981)
 * Fix serialization bug in PagedRange with 2ndary indexes (CASSANDRA-6299)
 * Fix CQL3 table validation in Thrift (CASSANDRA-6140)
 * Fix bug missing results with IN clauses (CASSANDRA-6327)
 * Fix paging with reversed slices (CASSANDRA-6343)
 * Set minTimestamp correctly to be able to drop expired sstables (CASSANDRA-6337)
 * Support NaN and Infinity as float literals (CASSANDRA-6003)
 * Remove RF from nodetool ring output (CASSANDRA-6289)
 * Fix attempting to flush empty rows (CASSANDRA-6374)
 * Fix potential out of bounds exception when paging (CASSANDRA-6333)
Merged from 1.2:
 * Optimize FD phi calculation (CASSANDRA-6386)
 * Improve initial FD phi estimate when starting up (CASSANDRA-6385)
 * Don't list CQL3 table in CLI describe even if named explicitely
   (CASSANDRA-5750)
 * Invalidate row cache when dropping CF (CASSANDRA-6351)
 * add non-jamm path for cached statements (CASSANDRA-6293)
 * add windows bat files for shell commands (CASSANDRA-6145)
 * Require logging in for Thrift CQL2/3 statement preparation (CASSANDRA-6254)
 * restrict max_num_tokens to 1536 (CASSANDRA-6267)
 * Nodetool gets default JMX port from cassandra-env.sh (CASSANDRA-6273)
 * make calculatePendingRanges asynchronous (CASSANDRA-6244)
 * Remove blocking flushes in gossip thread (CASSANDRA-6297)
 * Fix potential socket leak in connectionpool creation (CASSANDRA-6308)
 * Allow LOCAL_ONE/LOCAL_QUORUM to work with SimpleStrategy (CASSANDRA-6238)
 * cqlsh: handle 'null' as session duration (CASSANDRA-6317)
 * Fix json2sstable handling of range tombstones (CASSANDRA-6316)
 * Fix missing one row in reverse query (CASSANDRA-6330)
 * Fix reading expired row value from row cache (CASSANDRA-6325)
 * Fix AssertionError when doing set element deletion (CASSANDRA-6341)
 * Make CL code for the native protocol match the one in C* 2.0
   (CASSANDRA-6347)
 * Disallow altering CQL3 table from thrift (CASSANDRA-6370)
 * Fix size computation of prepared statement (CASSANDRA-6369)


2.0.2
 * Update FailureDetector to use nanontime (CASSANDRA-4925)
 * Fix FileCacheService regressions (CASSANDRA-6149)
 * Never return WriteTimeout for CL.ANY (CASSANDRA-6132)
 * Fix race conditions in bulk loader (CASSANDRA-6129)
 * Add configurable metrics reporting (CASSANDRA-4430)
 * drop queries exceeding a configurable number of tombstones (CASSANDRA-6117)
 * Track and persist sstable read activity (CASSANDRA-5515)
 * Fixes for speculative retry (CASSANDRA-5932, CASSANDRA-6194)
 * Improve memory usage of metadata min/max column names (CASSANDRA-6077)
 * Fix thrift validation refusing row markers on CQL3 tables (CASSANDRA-6081)
 * Fix insertion of collections with CAS (CASSANDRA-6069)
 * Correctly send metadata on SELECT COUNT (CASSANDRA-6080)
 * Track clients' remote addresses in ClientState (CASSANDRA-6070)
 * Create snapshot dir if it does not exist when migrating
   leveled manifest (CASSANDRA-6093)
 * make sequential nodetool repair the default (CASSANDRA-5950)
 * Add more hooks for compaction strategy implementations (CASSANDRA-6111)
 * Fix potential NPE on composite 2ndary indexes (CASSANDRA-6098)
 * Delete can potentially be skipped in batch (CASSANDRA-6115)
 * Allow alter keyspace on system_traces (CASSANDRA-6016)
 * Disallow empty column names in cql (CASSANDRA-6136)
 * Use Java7 file-handling APIs and fix file moving on Windows (CASSANDRA-5383)
 * Save compaction history to system keyspace (CASSANDRA-5078)
 * Fix NPE if StorageService.getOperationMode() is executed before full startup (CASSANDRA-6166)
 * CQL3: support pre-epoch longs for TimestampType (CASSANDRA-6212)
 * Add reloadtriggers command to nodetool (CASSANDRA-4949)
 * cqlsh: ignore empty 'value alias' in DESCRIBE (CASSANDRA-6139)
 * Fix sstable loader (CASSANDRA-6205)
 * Reject bootstrapping if the node already exists in gossip (CASSANDRA-5571)
 * Fix NPE while loading paxos state (CASSANDRA-6211)
 * cqlsh: add SHOW SESSION <tracing-session> command (CASSANDRA-6228)
Merged from 1.2:
 * (Hadoop) Require CFRR batchSize to be at least 2 (CASSANDRA-6114)
 * Add a warning for small LCS sstable size (CASSANDRA-6191)
 * Add ability to list specific KS/CF combinations in nodetool cfstats (CASSANDRA-4191)
 * Mark CF clean if a mutation raced the drop and got it marked dirty (CASSANDRA-5946)
 * Add a LOCAL_ONE consistency level (CASSANDRA-6202)
 * Limit CQL prepared statement cache by size instead of count (CASSANDRA-6107)
 * Tracing should log write failure rather than raw exceptions (CASSANDRA-6133)
 * lock access to TM.endpointToHostIdMap (CASSANDRA-6103)
 * Allow estimated memtable size to exceed slab allocator size (CASSANDRA-6078)
 * Start MeteredFlusher earlier to prevent OOM during CL replay (CASSANDRA-6087)
 * Avoid sending Truncate command to fat clients (CASSANDRA-6088)
 * Allow where clause conditions to be in parenthesis (CASSANDRA-6037)
 * Do not open non-ssl storage port if encryption option is all (CASSANDRA-3916)
 * Move batchlog replay to its own executor (CASSANDRA-6079)
 * Add tombstone debug threshold and histogram (CASSANDRA-6042, 6057)
 * Enable tcp keepalive on incoming connections (CASSANDRA-4053)
 * Fix fat client schema pull NPE (CASSANDRA-6089)
 * Fix memtable flushing for indexed tables (CASSANDRA-6112)
 * Fix skipping columns with multiple slices (CASSANDRA-6119)
 * Expose connected thrift + native client counts (CASSANDRA-5084)
 * Optimize auth setup (CASSANDRA-6122)
 * Trace index selection (CASSANDRA-6001)
 * Update sstablesPerReadHistogram to use biased sampling (CASSANDRA-6164)
 * Log UnknownColumnfamilyException when closing socket (CASSANDRA-5725)
 * Properly error out on CREATE INDEX for counters table (CASSANDRA-6160)
 * Handle JMX notification failure for repair (CASSANDRA-6097)
 * (Hadoop) Fetch no more than 128 splits in parallel (CASSANDRA-6169)
 * stress: add username/password authentication support (CASSANDRA-6068)
 * Fix indexed queries with row cache enabled on parent table (CASSANDRA-5732)
 * Fix compaction race during columnfamily drop (CASSANDRA-5957)
 * Fix validation of empty column names for compact tables (CASSANDRA-6152)
 * Skip replaying mutations that pass CRC but fail to deserialize (CASSANDRA-6183)
 * Rework token replacement to use replace_address (CASSANDRA-5916)
 * Fix altering column types (CASSANDRA-6185)
 * cqlsh: fix CREATE/ALTER WITH completion (CASSANDRA-6196)
 * add windows bat files for shell commands (CASSANDRA-6145)
 * Fix potential stack overflow during range tombstones insertion (CASSANDRA-6181)
 * (Hadoop) Make LOCAL_ONE the default consistency level (CASSANDRA-6214)


2.0.1
 * Fix bug that could allow reading deleted data temporarily (CASSANDRA-6025)
 * Improve memory use defaults (CASSANDRA-6059)
 * Make ThriftServer more easlly extensible (CASSANDRA-6058)
 * Remove Hadoop dependency from ITransportFactory (CASSANDRA-6062)
 * add file_cache_size_in_mb setting (CASSANDRA-5661)
 * Improve error message when yaml contains invalid properties (CASSANDRA-5958)
 * Improve leveled compaction's ability to find non-overlapping L0 compactions
   to work on concurrently (CASSANDRA-5921)
 * Notify indexer of columns shadowed by range tombstones (CASSANDRA-5614)
 * Log Merkle tree stats (CASSANDRA-2698)
 * Switch from crc32 to adler32 for compressed sstable checksums (CASSANDRA-5862)
 * Improve offheap memcpy performance (CASSANDRA-5884)
 * Use a range aware scanner for cleanup (CASSANDRA-2524)
 * Cleanup doesn't need to inspect sstables that contain only local data
   (CASSANDRA-5722)
 * Add ability for CQL3 to list partition keys (CASSANDRA-4536)
 * Improve native protocol serialization (CASSANDRA-5664)
 * Upgrade Thrift to 0.9.1 (CASSANDRA-5923)
 * Require superuser status for adding triggers (CASSANDRA-5963)
 * Make standalone scrubber handle old and new style leveled manifest
   (CASSANDRA-6005)
 * Fix paxos bugs (CASSANDRA-6012, 6013, 6023)
 * Fix paged ranges with multiple replicas (CASSANDRA-6004)
 * Fix potential AssertionError during tracing (CASSANDRA-6041)
 * Fix NPE in sstablesplit (CASSANDRA-6027)
 * Migrate pre-2.0 key/value/column aliases to system.schema_columns
   (CASSANDRA-6009)
 * Paging filter empty rows too agressively (CASSANDRA-6040)
 * Support variadic parameters for IN clauses (CASSANDRA-4210)
 * cqlsh: return the result of CAS writes (CASSANDRA-5796)
 * Fix validation of IN clauses with 2ndary indexes (CASSANDRA-6050)
 * Support named bind variables in CQL (CASSANDRA-6033)
Merged from 1.2:
 * Allow cache-keys-to-save to be set at runtime (CASSANDRA-5980)
 * Avoid second-guessing out-of-space state (CASSANDRA-5605)
 * Tuning knobs for dealing with large blobs and many CFs (CASSANDRA-5982)
 * (Hadoop) Fix CQLRW for thrift tables (CASSANDRA-6002)
 * Fix possible divide-by-zero in HHOM (CASSANDRA-5990)
 * Allow local batchlog writes for CL.ANY (CASSANDRA-5967)
 * Upgrade metrics-core to version 2.2.0 (CASSANDRA-5947)
 * Fix CqlRecordWriter with composite keys (CASSANDRA-5949)
 * Add snitch, schema version, cluster, partitioner to JMX (CASSANDRA-5881)
 * Allow disabling SlabAllocator (CASSANDRA-5935)
 * Make user-defined compaction JMX blocking (CASSANDRA-4952)
 * Fix streaming does not transfer wrapped range (CASSANDRA-5948)
 * Fix loading index summary containing empty key (CASSANDRA-5965)
 * Correctly handle limits in CompositesSearcher (CASSANDRA-5975)
 * Pig: handle CQL collections (CASSANDRA-5867)
 * Pass the updated cf to the PRSI index() method (CASSANDRA-5999)
 * Allow empty CQL3 batches (as no-op) (CASSANDRA-5994)
 * Support null in CQL3 functions (CASSANDRA-5910)
 * Replace the deprecated MapMaker with CacheLoader (CASSANDRA-6007)
 * Add SSTableDeletingNotification to DataTracker (CASSANDRA-6010)
 * Fix snapshots in use get deleted during snapshot repair (CASSANDRA-6011)
 * Move hints and exception count to o.a.c.metrics (CASSANDRA-6017)
 * Fix memory leak in snapshot repair (CASSANDRA-6047)
 * Fix sstable2sjon for CQL3 tables (CASSANDRA-5852)


2.0.0
 * Fix thrift validation when inserting into CQL3 tables (CASSANDRA-5138)
 * Fix periodic memtable flushing behavior with clean memtables (CASSANDRA-5931)
 * Fix dateOf() function for pre-2.0 timestamp columns (CASSANDRA-5928)
 * Fix SSTable unintentionally loads BF when opened for batch (CASSANDRA-5938)
 * Add stream session progress to JMX (CASSANDRA-4757)
 * Fix NPE during CAS operation (CASSANDRA-5925)
Merged from 1.2:
 * Fix getBloomFilterDiskSpaceUsed for AlwaysPresentFilter (CASSANDRA-5900)
 * Don't announce schema version until we've loaded the changes locally
   (CASSANDRA-5904)
 * Fix to support off heap bloom filters size greater than 2 GB (CASSANDRA-5903)
 * Properly handle parsing huge map and set literals (CASSANDRA-5893)


2.0.0-rc2
 * enable vnodes by default (CASSANDRA-5869)
 * fix CAS contention timeout (CASSANDRA-5830)
 * fix HsHa to respect max frame size (CASSANDRA-4573)
 * Fix (some) 2i on composite components omissions (CASSANDRA-5851)
 * cqlsh: add DESCRIBE FULL SCHEMA variant (CASSANDRA-5880)
Merged from 1.2:
 * Correctly validate sparse composite cells in scrub (CASSANDRA-5855)
 * Add KeyCacheHitRate metric to CF metrics (CASSANDRA-5868)
 * cqlsh: add support for multiline comments (CASSANDRA-5798)
 * Handle CQL3 SELECT duplicate IN restrictions on clustering columns
   (CASSANDRA-5856)


2.0.0-rc1
 * improve DecimalSerializer performance (CASSANDRA-5837)
 * fix potential spurious wakeup in AsyncOneResponse (CASSANDRA-5690)
 * fix schema-related trigger issues (CASSANDRA-5774)
 * Better validation when accessing CQL3 table from thrift (CASSANDRA-5138)
 * Fix assertion error during repair (CASSANDRA-5801)
 * Fix range tombstone bug (CASSANDRA-5805)
 * DC-local CAS (CASSANDRA-5797)
 * Add a native_protocol_version column to the system.local table (CASSANRDA-5819)
 * Use index_interval from cassandra.yaml when upgraded (CASSANDRA-5822)
 * Fix buffer underflow on socket close (CASSANDRA-5792)
Merged from 1.2:
 * Fix reading DeletionTime from 1.1-format sstables (CASSANDRA-5814)
 * cqlsh: add collections support to COPY (CASSANDRA-5698)
 * retry important messages for any IOException (CASSANDRA-5804)
 * Allow empty IN relations in SELECT/UPDATE/DELETE statements (CASSANDRA-5626)
 * cqlsh: fix crashing on Windows due to libedit detection (CASSANDRA-5812)
 * fix bulk-loading compressed sstables (CASSANDRA-5820)
 * (Hadoop) fix quoting in CqlPagingRecordReader and CqlRecordWriter
   (CASSANDRA-5824)
 * update default LCS sstable size to 160MB (CASSANDRA-5727)
 * Allow compacting 2Is via nodetool (CASSANDRA-5670)
 * Hex-encode non-String keys in OPP (CASSANDRA-5793)
 * nodetool history logging (CASSANDRA-5823)
 * (Hadoop) fix support for Thrift tables in CqlPagingRecordReader
   (CASSANDRA-5752)
 * add "all time blocked" to StatusLogger output (CASSANDRA-5825)
 * Future-proof inter-major-version schema migrations (CASSANDRA-5845)
 * (Hadoop) add CqlPagingRecordReader support for ReversedType in Thrift table
   (CASSANDRA-5718)
 * Add -no-snapshot option to scrub (CASSANDRA-5891)
 * Fix to support off heap bloom filters size greater than 2 GB (CASSANDRA-5903)
 * Properly handle parsing huge map and set literals (CASSANDRA-5893)
 * Fix LCS L0 compaction may overlap in L1 (CASSANDRA-5907)
 * New sstablesplit tool to split large sstables offline (CASSANDRA-4766)
 * Fix potential deadlock in native protocol server (CASSANDRA-5926)
 * Disallow incompatible type change in CQL3 (CASSANDRA-5882)
Merged from 1.1:
 * Correctly validate sparse composite cells in scrub (CASSANDRA-5855)


2.0.0-beta2
 * Replace countPendingHints with Hints Created metric (CASSANDRA-5746)
 * Allow nodetool with no args, and with help to run without a server (CASSANDRA-5734)
 * Cleanup AbstractType/TypeSerializer classes (CASSANDRA-5744)
 * Remove unimplemented cli option schema-mwt (CASSANDRA-5754)
 * Support range tombstones in thrift (CASSANDRA-5435)
 * Normalize table-manipulating CQL3 statements' class names (CASSANDRA-5759)
 * cqlsh: add missing table options to DESCRIBE output (CASSANDRA-5749)
 * Fix assertion error during repair (CASSANDRA-5757)
 * Fix bulkloader (CASSANDRA-5542)
 * Add LZ4 compression to the native protocol (CASSANDRA-5765)
 * Fix bugs in the native protocol v2 (CASSANDRA-5770)
 * CAS on 'primary key only' table (CASSANDRA-5715)
 * Support streaming SSTables of old versions (CASSANDRA-5772)
 * Always respect protocol version in native protocol (CASSANDRA-5778)
 * Fix ConcurrentModificationException during streaming (CASSANDRA-5782)
 * Update deletion timestamp in Commit#updatesWithPaxosTime (CASSANDRA-5787)
 * Thrift cas() method crashes if input columns are not sorted (CASSANDRA-5786)
 * Order columns names correctly when querying for CAS (CASSANDRA-5788)
 * Fix streaming retry (CASSANDRA-5775)
Merged from 1.2:
 * if no seeds can be a reached a node won't start in a ring by itself (CASSANDRA-5768)
 * add cassandra.unsafesystem property (CASSANDRA-5704)
 * (Hadoop) quote identifiers in CqlPagingRecordReader (CASSANDRA-5763)
 * Add replace_node functionality for vnodes (CASSANDRA-5337)
 * Add timeout events to query traces (CASSANDRA-5520)
 * Fix serialization of the LEFT gossip value (CASSANDRA-5696)
 * Pig: support for cql3 tables (CASSANDRA-5234)
 * Fix skipping range tombstones with reverse queries (CASSANDRA-5712)
 * Expire entries out of ThriftSessionManager (CASSANDRA-5719)
 * Don't keep ancestor information in memory (CASSANDRA-5342)
 * Expose native protocol server status in nodetool info (CASSANDRA-5735)
 * Fix pathetic performance of range tombstones (CASSANDRA-5677)
 * Fix querying with an empty (impossible) range (CASSANDRA-5573)
 * cqlsh: handle CUSTOM 2i in DESCRIBE output (CASSANDRA-5760)
 * Fix minor bug in Range.intersects(Bound) (CASSANDRA-5771)
 * cqlsh: handle disabled compression in DESCRIBE output (CASSANDRA-5766)
 * Ensure all UP events are notified on the native protocol (CASSANDRA-5769)
 * Fix formatting of sstable2json with multiple -k arguments (CASSANDRA-5781)
 * Don't rely on row marker for queries in general to hide lost markers
   after TTL expires (CASSANDRA-5762)
 * Sort nodetool help output (CASSANDRA-5776)
 * Fix column expiring during 2 phases compaction (CASSANDRA-5799)
 * now() is being rejected in INSERTs when inside collections (CASSANDRA-5795)


2.0.0-beta1
 * Add support for indexing clustered columns (CASSANDRA-5125)
 * Removed on-heap row cache (CASSANDRA-5348)
 * use nanotime consistently for node-local timeouts (CASSANDRA-5581)
 * Avoid unnecessary second pass on name-based queries (CASSANDRA-5577)
 * Experimental triggers (CASSANDRA-1311)
 * JEMalloc support for off-heap allocation (CASSANDRA-3997)
 * Single-pass compaction (CASSANDRA-4180)
 * Removed token range bisection (CASSANDRA-5518)
 * Removed compatibility with pre-1.2.5 sstables and network messages
   (CASSANDRA-5511)
 * removed PBSPredictor (CASSANDRA-5455)
 * CAS support (CASSANDRA-5062, 5441, 5442, 5443, 5619, 5667)
 * Leveled compaction performs size-tiered compactions in L0
   (CASSANDRA-5371, 5439)
 * Add yaml network topology snitch for mixed ec2/other envs (CASSANDRA-5339)
 * Log when a node is down longer than the hint window (CASSANDRA-4554)
 * Optimize tombstone creation for ExpiringColumns (CASSANDRA-4917)
 * Improve LeveledScanner work estimation (CASSANDRA-5250, 5407)
 * Replace compaction lock with runWithCompactionsDisabled (CASSANDRA-3430)
 * Change Message IDs to ints (CASSANDRA-5307)
 * Move sstable level information into the Stats component, removing the
   need for a separate Manifest file (CASSANDRA-4872)
 * avoid serializing to byte[] on commitlog append (CASSANDRA-5199)
 * make index_interval configurable per columnfamily (CASSANDRA-3961, CASSANDRA-5650)
 * add default_time_to_live (CASSANDRA-3974)
 * add memtable_flush_period_in_ms (CASSANDRA-4237)
 * replace supercolumns internally by composites (CASSANDRA-3237, 5123)
 * upgrade thrift to 0.9.0 (CASSANDRA-3719)
 * drop unnecessary keyspace parameter from user-defined compaction API
   (CASSANDRA-5139)
 * more robust solution to incomplete compactions + counters (CASSANDRA-5151)
 * Change order of directory searching for c*.in.sh (CASSANDRA-3983)
 * Add tool to reset SSTable compaction level for LCS (CASSANDRA-5271)
 * Allow custom configuration loader (CASSANDRA-5045)
 * Remove memory emergency pressure valve logic (CASSANDRA-3534)
 * Reduce request latency with eager retry (CASSANDRA-4705)
 * cqlsh: Remove ASSUME command (CASSANDRA-5331)
 * Rebuild BF when loading sstables if bloom_filter_fp_chance
   has changed since compaction (CASSANDRA-5015)
 * remove row-level bloom filters (CASSANDRA-4885)
 * Change Kernel Page Cache skipping into row preheating (disabled by default)
   (CASSANDRA-4937)
 * Improve repair by deciding on a gcBefore before sending
   out TreeRequests (CASSANDRA-4932)
 * Add an official way to disable compactions (CASSANDRA-5074)
 * Reenable ALTER TABLE DROP with new semantics (CASSANDRA-3919)
 * Add binary protocol versioning (CASSANDRA-5436)
 * Swap THshaServer for TThreadedSelectorServer (CASSANDRA-5530)
 * Add alias support to SELECT statement (CASSANDRA-5075)
 * Don't create empty RowMutations in CommitLogReplayer (CASSANDRA-5541)
 * Use range tombstones when dropping cfs/columns from schema (CASSANDRA-5579)
 * cqlsh: drop CQL2/CQL3-beta support (CASSANDRA-5585)
 * Track max/min column names in sstables to be able to optimize slice
   queries (CASSANDRA-5514, CASSANDRA-5595, CASSANDRA-5600)
 * Binary protocol: allow batching already prepared statements (CASSANDRA-4693)
 * Allow preparing timestamp, ttl and limit in CQL3 queries (CASSANDRA-4450)
 * Support native link w/o JNA in Java7 (CASSANDRA-3734)
 * Use SASL authentication in binary protocol v2 (CASSANDRA-5545)
 * Replace Thrift HsHa with LMAX Disruptor based implementation (CASSANDRA-5582)
 * cqlsh: Add row count to SELECT output (CASSANDRA-5636)
 * Include a timestamp with all read commands to determine column expiration
   (CASSANDRA-5149)
 * Streaming 2.0 (CASSANDRA-5286, 5699)
 * Conditional create/drop ks/table/index statements in CQL3 (CASSANDRA-2737)
 * more pre-table creation property validation (CASSANDRA-5693)
 * Redesign repair messages (CASSANDRA-5426)
 * Fix ALTER RENAME post-5125 (CASSANDRA-5702)
 * Disallow renaming a 2ndary indexed column (CASSANDRA-5705)
 * Rename Table to Keyspace (CASSANDRA-5613)
 * Ensure changing column_index_size_in_kb on different nodes don't corrupt the
   sstable (CASSANDRA-5454)
 * Move resultset type information into prepare, not execute (CASSANDRA-5649)
 * Auto paging in binary protocol (CASSANDRA-4415, 5714)
 * Don't tie client side use of AbstractType to JDBC (CASSANDRA-4495)
 * Adds new TimestampType to replace DateType (CASSANDRA-5723, CASSANDRA-5729)
Merged from 1.2:
 * make starting native protocol server idempotent (CASSANDRA-5728)
 * Fix loading key cache when a saved entry is no longer valid (CASSANDRA-5706)
 * Fix serialization of the LEFT gossip value (CASSANDRA-5696)
 * cqlsh: Don't show 'null' in place of empty values (CASSANDRA-5675)
 * Race condition in detecting version on a mixed 1.1/1.2 cluster
   (CASSANDRA-5692)
 * Fix skipping range tombstones with reverse queries (CASSANDRA-5712)
 * Expire entries out of ThriftSessionManager (CASSANRDA-5719)
 * Don't keep ancestor information in memory (CASSANDRA-5342)
 * cqlsh: fix handling of semicolons inside BATCH queries (CASSANDRA-5697)


1.2.6
 * Fix tracing when operation completes before all responses arrive
   (CASSANDRA-5668)
 * Fix cross-DC mutation forwarding (CASSANDRA-5632)
 * Reduce SSTableLoader memory usage (CASSANDRA-5555)
 * Scale hinted_handoff_throttle_in_kb to cluster size (CASSANDRA-5272)
 * (Hadoop) Add CQL3 input/output formats (CASSANDRA-4421, 5622)
 * (Hadoop) Fix InputKeyRange in CFIF (CASSANDRA-5536)
 * Fix dealing with ridiculously large max sstable sizes in LCS (CASSANDRA-5589)
 * Ignore pre-truncate hints (CASSANDRA-4655)
 * Move System.exit on OOM into a separate thread (CASSANDRA-5273)
 * Write row markers when serializing schema (CASSANDRA-5572)
 * Check only SSTables for the requested range when streaming (CASSANDRA-5569)
 * Improve batchlog replay behavior and hint ttl handling (CASSANDRA-5314)
 * Exclude localTimestamp from validation for tombstones (CASSANDRA-5398)
 * cqlsh: add custom prompt support (CASSANDRA-5539)
 * Reuse prepared statements in hot auth queries (CASSANDRA-5594)
 * cqlsh: add vertical output option (see EXPAND) (CASSANDRA-5597)
 * Add a rate limit option to stress (CASSANDRA-5004)
 * have BulkLoader ignore snapshots directories (CASSANDRA-5587)
 * fix SnitchProperties logging context (CASSANDRA-5602)
 * Expose whether jna is enabled and memory is locked via JMX (CASSANDRA-5508)
 * cqlsh: fix COPY FROM with ReversedType (CASSANDRA-5610)
 * Allow creating CUSTOM indexes on collections (CASSANDRA-5615)
 * Evaluate now() function at execution time (CASSANDRA-5616)
 * Expose detailed read repair metrics (CASSANDRA-5618)
 * Correct blob literal + ReversedType parsing (CASSANDRA-5629)
 * Allow GPFS to prefer the internal IP like EC2MRS (CASSANDRA-5630)
 * fix help text for -tspw cassandra-cli (CASSANDRA-5643)
 * don't throw away initial causes exceptions for internode encryption issues
   (CASSANDRA-5644)
 * Fix message spelling errors for cql select statements (CASSANDRA-5647)
 * Suppress custom exceptions thru jmx (CASSANDRA-5652)
 * Update CREATE CUSTOM INDEX syntax (CASSANDRA-5639)
 * Fix PermissionDetails.equals() method (CASSANDRA-5655)
 * Never allow partition key ranges in CQL3 without token() (CASSANDRA-5666)
 * Gossiper incorrectly drops AppState for an upgrading node (CASSANDRA-5660)
 * Connection thrashing during multi-region ec2 during upgrade, due to
   messaging version (CASSANDRA-5669)
 * Avoid over reconnecting in EC2MRS (CASSANDRA-5678)
 * Fix ReadResponseSerializer.serializedSize() for digest reads (CASSANDRA-5476)
 * allow sstable2json on 2i CFs (CASSANDRA-5694)
Merged from 1.1:
 * Remove buggy thrift max message length option (CASSANDRA-5529)
 * Fix NPE in Pig's widerow mode (CASSANDRA-5488)
 * Add split size parameter to Pig and disable split combination (CASSANDRA-5544)


1.2.5
 * make BytesToken.toString only return hex bytes (CASSANDRA-5566)
 * Ensure that submitBackground enqueues at least one task (CASSANDRA-5554)
 * fix 2i updates with identical values and timestamps (CASSANDRA-5540)
 * fix compaction throttling bursty-ness (CASSANDRA-4316)
 * reduce memory consumption of IndexSummary (CASSANDRA-5506)
 * remove per-row column name bloom filters (CASSANDRA-5492)
 * Include fatal errors in trace events (CASSANDRA-5447)
 * Ensure that PerRowSecondaryIndex is notified of row-level deletes
   (CASSANDRA-5445)
 * Allow empty blob literals in CQL3 (CASSANDRA-5452)
 * Fix streaming RangeTombstones at column index boundary (CASSANDRA-5418)
 * Fix preparing statements when current keyspace is not set (CASSANDRA-5468)
 * Fix SemanticVersion.isSupportedBy minor/patch handling (CASSANDRA-5496)
 * Don't provide oldCfId for post-1.1 system cfs (CASSANDRA-5490)
 * Fix primary range ignores replication strategy (CASSANDRA-5424)
 * Fix shutdown of binary protocol server (CASSANDRA-5507)
 * Fix repair -snapshot not working (CASSANDRA-5512)
 * Set isRunning flag later in binary protocol server (CASSANDRA-5467)
 * Fix use of CQL3 functions with descending clustering order (CASSANDRA-5472)
 * Disallow renaming columns one at a time for thrift table in CQL3
   (CASSANDRA-5531)
 * cqlsh: add CLUSTERING ORDER BY support to DESCRIBE (CASSANDRA-5528)
 * Add custom secondary index support to CQL3 (CASSANDRA-5484)
 * Fix repair hanging silently on unexpected error (CASSANDRA-5229)
 * Fix Ec2Snitch regression introduced by CASSANDRA-5171 (CASSANDRA-5432)
 * Add nodetool enablebackup/disablebackup (CASSANDRA-5556)
 * cqlsh: fix DESCRIBE after case insensitive USE (CASSANDRA-5567)
Merged from 1.1
 * Add retry mechanism to OTC for non-droppable_verbs (CASSANDRA-5393)
 * Use allocator information to improve memtable memory usage estimate
   (CASSANDRA-5497)
 * Fix trying to load deleted row into row cache on startup (CASSANDRA-4463)
 * fsync leveled manifest to avoid corruption (CASSANDRA-5535)
 * Fix Bound intersection computation (CASSANDRA-5551)
 * sstablescrub now respects max memory size in cassandra.in.sh (CASSANDRA-5562)


1.2.4
 * Ensure that PerRowSecondaryIndex updates see the most recent values
   (CASSANDRA-5397)
 * avoid duplicate index entries ind PrecompactedRow and
   ParallelCompactionIterable (CASSANDRA-5395)
 * remove the index entry on oldColumn when new column is a tombstone
   (CASSANDRA-5395)
 * Change default stream throughput from 400 to 200 mbps (CASSANDRA-5036)
 * Gossiper logs DOWN for symmetry with UP (CASSANDRA-5187)
 * Fix mixing prepared statements between keyspaces (CASSANDRA-5352)
 * Fix consistency level during bootstrap - strike 3 (CASSANDRA-5354)
 * Fix transposed arguments in AlreadyExistsException (CASSANDRA-5362)
 * Improve asynchronous hint delivery (CASSANDRA-5179)
 * Fix Guava dependency version (12.0 -> 13.0.1) for Maven (CASSANDRA-5364)
 * Validate that provided CQL3 collection value are < 64K (CASSANDRA-5355)
 * Make upgradeSSTable skip current version sstables by default (CASSANDRA-5366)
 * Optimize min/max timestamp collection (CASSANDRA-5373)
 * Invalid streamId in cql binary protocol when using invalid CL
   (CASSANDRA-5164)
 * Fix validation for IN where clauses with collections (CASSANDRA-5376)
 * Copy resultSet on count query to avoid ConcurrentModificationException
   (CASSANDRA-5382)
 * Correctly typecheck in CQL3 even with ReversedType (CASSANDRA-5386)
 * Fix streaming compressed files when using encryption (CASSANDRA-5391)
 * cassandra-all 1.2.0 pom missing netty dependency (CASSANDRA-5392)
 * Fix writetime/ttl functions on null values (CASSANDRA-5341)
 * Fix NPE during cql3 select with token() (CASSANDRA-5404)
 * IndexHelper.skipBloomFilters won't skip non-SHA filters (CASSANDRA-5385)
 * cqlsh: Print maps ordered by key, sort sets (CASSANDRA-5413)
 * Add null syntax support in CQL3 for inserts (CASSANDRA-3783)
 * Allow unauthenticated set_keyspace() calls (CASSANDRA-5423)
 * Fix potential incremental backups race (CASSANDRA-5410)
 * Fix prepared BATCH statements with batch-level timestamps (CASSANDRA-5415)
 * Allow overriding superuser setup delay (CASSANDRA-5430)
 * cassandra-shuffle with JMX usernames and passwords (CASSANDRA-5431)
Merged from 1.1:
 * cli: Quote ks and cf names in schema output when needed (CASSANDRA-5052)
 * Fix bad default for min/max timestamp in SSTableMetadata (CASSANDRA-5372)
 * Fix cf name extraction from manifest in Directories.migrateFile()
   (CASSANDRA-5242)
 * Support pluggable internode authentication (CASSANDRA-5401)


1.2.3
 * add check for sstable overlap within a level on startup (CASSANDRA-5327)
 * replace ipv6 colons in jmx object names (CASSANDRA-5298, 5328)
 * Avoid allocating SSTableBoundedScanner during repair when the range does
   not intersect the sstable (CASSANDRA-5249)
 * Don't lowercase property map keys (this breaks NTS) (CASSANDRA-5292)
 * Fix composite comparator with super columns (CASSANDRA-5287)
 * Fix insufficient validation of UPDATE queries against counter cfs
   (CASSANDRA-5300)
 * Fix PropertyFileSnitch default DC/Rack behavior (CASSANDRA-5285)
 * Handle null values when executing prepared statement (CASSANDRA-5081)
 * Add netty to pom dependencies (CASSANDRA-5181)
 * Include type arguments in Thrift CQLPreparedResult (CASSANDRA-5311)
 * Fix compaction not removing columns when bf_fp_ratio is 1 (CASSANDRA-5182)
 * cli: Warn about missing CQL3 tables in schema descriptions (CASSANDRA-5309)
 * Re-enable unknown option in replication/compaction strategies option for
   backward compatibility (CASSANDRA-4795)
 * Add binary protocol support to stress (CASSANDRA-4993)
 * cqlsh: Fix COPY FROM value quoting and null handling (CASSANDRA-5305)
 * Fix repair -pr for vnodes (CASSANDRA-5329)
 * Relax CL for auth queries for non-default users (CASSANDRA-5310)
 * Fix AssertionError during repair (CASSANDRA-5245)
 * Don't announce migrations to pre-1.2 nodes (CASSANDRA-5334)
Merged from 1.1:
 * Update offline scrub for 1.0 -> 1.1 directory structure (CASSANDRA-5195)
 * add tmp flag to Descriptor hashcode (CASSANDRA-4021)
 * fix logging of "Found table data in data directories" when only system tables
   are present (CASSANDRA-5289)
 * cli: Add JMX authentication support (CASSANDRA-5080)
 * nodetool: ability to repair specific range (CASSANDRA-5280)
 * Fix possible assertion triggered in SliceFromReadCommand (CASSANDRA-5284)
 * cqlsh: Add inet type support on Windows (ipv4-only) (CASSANDRA-4801)
 * Fix race when initializing ColumnFamilyStore (CASSANDRA-5350)
 * Add UseTLAB JVM flag (CASSANDRA-5361)


1.2.2
 * fix potential for multiple concurrent compactions of the same sstables
   (CASSANDRA-5256)
 * avoid no-op caching of byte[] on commitlog append (CASSANDRA-5199)
 * fix symlinks under data dir not working (CASSANDRA-5185)
 * fix bug in compact storage metadata handling (CASSANDRA-5189)
 * Validate login for USE queries (CASSANDRA-5207)
 * cli: remove default username and password (CASSANDRA-5208)
 * configure populate_io_cache_on_flush per-CF (CASSANDRA-4694)
 * allow configuration of internode socket buffer (CASSANDRA-3378)
 * Make sstable directory picking blacklist-aware again (CASSANDRA-5193)
 * Correctly expire gossip states for edge cases (CASSANDRA-5216)
 * Improve handling of directory creation failures (CASSANDRA-5196)
 * Expose secondary indicies to the rest of nodetool (CASSANDRA-4464)
 * Binary protocol: avoid sending notification for 0.0.0.0 (CASSANDRA-5227)
 * add UseCondCardMark XX jvm settings on jdk 1.7 (CASSANDRA-4366)
 * CQL3 refactor to allow conversion function (CASSANDRA-5226)
 * Fix drop of sstables in some circumstance (CASSANDRA-5232)
 * Implement caching of authorization results (CASSANDRA-4295)
 * Add support for LZ4 compression (CASSANDRA-5038)
 * Fix missing columns in wide rows queries (CASSANDRA-5225)
 * Simplify auth setup and make system_auth ks alterable (CASSANDRA-5112)
 * Stop compactions from hanging during bootstrap (CASSANDRA-5244)
 * fix compressed streaming sending extra chunk (CASSANDRA-5105)
 * Add CQL3-based implementations of IAuthenticator and IAuthorizer
   (CASSANDRA-4898)
 * Fix timestamp-based tomstone removal logic (CASSANDRA-5248)
 * cli: Add JMX authentication support (CASSANDRA-5080)
 * Fix forceFlush behavior (CASSANDRA-5241)
 * cqlsh: Add username autocompletion (CASSANDRA-5231)
 * Fix CQL3 composite partition key error (CASSANDRA-5240)
 * Allow IN clause on last clustering key (CASSANDRA-5230)
Merged from 1.1:
 * fix start key/end token validation for wide row iteration (CASSANDRA-5168)
 * add ConfigHelper support for Thrift frame and max message sizes (CASSANDRA-5188)
 * fix nodetool repair not fail on node down (CASSANDRA-5203)
 * always collect tombstone hints (CASSANDRA-5068)
 * Fix error when sourcing file in cqlsh (CASSANDRA-5235)


1.2.1
 * stream undelivered hints on decommission (CASSANDRA-5128)
 * GossipingPropertyFileSnitch loads saved dc/rack info if needed (CASSANDRA-5133)
 * drain should flush system CFs too (CASSANDRA-4446)
 * add inter_dc_tcp_nodelay setting (CASSANDRA-5148)
 * re-allow wrapping ranges for start_token/end_token range pairitspwng (CASSANDRA-5106)
 * fix validation compaction of empty rows (CASSANDRA-5136)
 * nodetool methods to enable/disable hint storage/delivery (CASSANDRA-4750)
 * disallow bloom filter false positive chance of 0 (CASSANDRA-5013)
 * add threadpool size adjustment methods to JMXEnabledThreadPoolExecutor and
   CompactionManagerMBean (CASSANDRA-5044)
 * fix hinting for dropped local writes (CASSANDRA-4753)
 * off-heap cache doesn't need mutable column container (CASSANDRA-5057)
 * apply disk_failure_policy to bad disks on initial directory creation
   (CASSANDRA-4847)
 * Optimize name-based queries to use ArrayBackedSortedColumns (CASSANDRA-5043)
 * Fall back to old manifest if most recent is unparseable (CASSANDRA-5041)
 * pool [Compressed]RandomAccessReader objects on the partitioned read path
   (CASSANDRA-4942)
 * Add debug logging to list filenames processed by Directories.migrateFile
   method (CASSANDRA-4939)
 * Expose black-listed directories via JMX (CASSANDRA-4848)
 * Log compaction merge counts (CASSANDRA-4894)
 * Minimize byte array allocation by AbstractData{Input,Output} (CASSANDRA-5090)
 * Add SSL support for the binary protocol (CASSANDRA-5031)
 * Allow non-schema system ks modification for shuffle to work (CASSANDRA-5097)
 * cqlsh: Add default limit to SELECT statements (CASSANDRA-4972)
 * cqlsh: fix DESCRIBE for 1.1 cfs in CQL3 (CASSANDRA-5101)
 * Correctly gossip with nodes >= 1.1.7 (CASSANDRA-5102)
 * Ensure CL guarantees on digest mismatch (CASSANDRA-5113)
 * Validate correctly selects on composite partition key (CASSANDRA-5122)
 * Fix exception when adding collection (CASSANDRA-5117)
 * Handle states for non-vnode clusters correctly (CASSANDRA-5127)
 * Refuse unrecognized replication and compaction strategy options (CASSANDRA-4795)
 * Pick the correct value validator in sstable2json for cql3 tables (CASSANDRA-5134)
 * Validate login for describe_keyspace, describe_keyspaces and set_keyspace
   (CASSANDRA-5144)
 * Fix inserting empty maps (CASSANDRA-5141)
 * Don't remove tokens from System table for node we know (CASSANDRA-5121)
 * fix streaming progress report for compresed files (CASSANDRA-5130)
 * Coverage analysis for low-CL queries (CASSANDRA-4858)
 * Stop interpreting dates as valid timeUUID value (CASSANDRA-4936)
 * Adds E notation for floating point numbers (CASSANDRA-4927)
 * Detect (and warn) unintentional use of the cql2 thrift methods when cql3 was
   intended (CASSANDRA-5172)
 * cli: Quote ks and cf names in schema output when needed (CASSANDRA-5052)
 * Fix cf name extraction from manifest in Directories.migrateFile() (CASSANDRA-5242)
 * Replace mistaken usage of commons-logging with slf4j (CASSANDRA-5464)
 * Ensure Jackson dependency matches lib (CASSANDRA-5126)
 * Expose droppable tombstone ratio stats over JMX (CASSANDRA-5159)
Merged from 1.1:
 * Simplify CompressedRandomAccessReader to work around JDK FD bug (CASSANDRA-5088)
 * Improve handling a changing target throttle rate mid-compaction (CASSANDRA-5087)
 * Pig: correctly decode row keys in widerow mode (CASSANDRA-5098)
 * nodetool repair command now prints progress (CASSANDRA-4767)
 * fix user defined compaction to run against 1.1 data directory (CASSANDRA-5118)
 * Fix CQL3 BATCH authorization caching (CASSANDRA-5145)
 * fix get_count returns incorrect value with TTL (CASSANDRA-5099)
 * better handling for mid-compaction failure (CASSANDRA-5137)
 * convert default marshallers list to map for better readability (CASSANDRA-5109)
 * fix ConcurrentModificationException in getBootstrapSource (CASSANDRA-5170)
 * fix sstable maxtimestamp for row deletes and pre-1.1.1 sstables (CASSANDRA-5153)
 * Fix thread growth on node removal (CASSANDRA-5175)
 * Make Ec2Region's datacenter name configurable (CASSANDRA-5155)


1.2.0
 * Disallow counters in collections (CASSANDRA-5082)
 * cqlsh: add unit tests (CASSANDRA-3920)
 * fix default bloom_filter_fp_chance for LeveledCompactionStrategy (CASSANDRA-5093)
Merged from 1.1:
 * add validation for get_range_slices with start_key and end_token (CASSANDRA-5089)


1.2.0-rc2
 * fix nodetool ownership display with vnodes (CASSANDRA-5065)
 * cqlsh: add DESCRIBE KEYSPACES command (CASSANDRA-5060)
 * Fix potential infinite loop when reloading CFS (CASSANDRA-5064)
 * Fix SimpleAuthorizer example (CASSANDRA-5072)
 * cqlsh: force CL.ONE for tracing and system.schema* queries (CASSANDRA-5070)
 * Includes cassandra-shuffle in the debian package (CASSANDRA-5058)
Merged from 1.1:
 * fix multithreaded compaction deadlock (CASSANDRA-4492)
 * fix temporarily missing schema after upgrade from pre-1.1.5 (CASSANDRA-5061)
 * Fix ALTER TABLE overriding compression options with defaults
   (CASSANDRA-4996, 5066)
 * fix specifying and altering crc_check_chance (CASSANDRA-5053)
 * fix Murmur3Partitioner ownership% calculation (CASSANDRA-5076)
 * Don't expire columns sooner than they should in 2ndary indexes (CASSANDRA-5079)


1.2-rc1
 * rename rpc_timeout settings to request_timeout (CASSANDRA-5027)
 * add BF with 0.1 FP to LCS by default (CASSANDRA-5029)
 * Fix preparing insert queries (CASSANDRA-5016)
 * Fix preparing queries with counter increment (CASSANDRA-5022)
 * Fix preparing updates with collections (CASSANDRA-5017)
 * Don't generate UUID based on other node address (CASSANDRA-5002)
 * Fix message when trying to alter a clustering key type (CASSANDRA-5012)
 * Update IAuthenticator to match the new IAuthorizer (CASSANDRA-5003)
 * Fix inserting only a key in CQL3 (CASSANDRA-5040)
 * Fix CQL3 token() function when used with strings (CASSANDRA-5050)
Merged from 1.1:
 * reduce log spam from invalid counter shards (CASSANDRA-5026)
 * Improve schema propagation performance (CASSANDRA-5025)
 * Fix for IndexHelper.IndexFor throws OOB Exception (CASSANDRA-5030)
 * cqlsh: make it possible to describe thrift CFs (CASSANDRA-4827)
 * cqlsh: fix timestamp formatting on some platforms (CASSANDRA-5046)


1.2-beta3
 * make consistency level configurable in cqlsh (CASSANDRA-4829)
 * fix cqlsh rendering of blob fields (CASSANDRA-4970)
 * fix cqlsh DESCRIBE command (CASSANDRA-4913)
 * save truncation position in system table (CASSANDRA-4906)
 * Move CompressionMetadata off-heap (CASSANDRA-4937)
 * allow CLI to GET cql3 columnfamily data (CASSANDRA-4924)
 * Fix rare race condition in getExpireTimeForEndpoint (CASSANDRA-4402)
 * acquire references to overlapping sstables during compaction so bloom filter
   doesn't get free'd prematurely (CASSANDRA-4934)
 * Don't share slice query filter in CQL3 SelectStatement (CASSANDRA-4928)
 * Separate tracing from Log4J (CASSANDRA-4861)
 * Exclude gcable tombstones from merkle-tree computation (CASSANDRA-4905)
 * Better printing of AbstractBounds for tracing (CASSANDRA-4931)
 * Optimize mostRecentTombstone check in CC.collectAllData (CASSANDRA-4883)
 * Change stream session ID to UUID to avoid collision from same node (CASSANDRA-4813)
 * Use Stats.db when bulk loading if present (CASSANDRA-4957)
 * Skip repair on system_trace and keyspaces with RF=1 (CASSANDRA-4956)
 * (cql3) Remove arbitrary SELECT limit (CASSANDRA-4918)
 * Correctly handle prepared operation on collections (CASSANDRA-4945)
 * Fix CQL3 LIMIT (CASSANDRA-4877)
 * Fix Stress for CQL3 (CASSANDRA-4979)
 * Remove cassandra specific exceptions from JMX interface (CASSANDRA-4893)
 * (CQL3) Force using ALLOW FILTERING on potentially inefficient queries (CASSANDRA-4915)
 * (cql3) Fix adding column when the table has collections (CASSANDRA-4982)
 * (cql3) Fix allowing collections with compact storage (CASSANDRA-4990)
 * (cql3) Refuse ttl/writetime function on collections (CASSANDRA-4992)
 * Replace IAuthority with new IAuthorizer (CASSANDRA-4874)
 * clqsh: fix KEY pseudocolumn escaping when describing Thrift tables
   in CQL3 mode (CASSANDRA-4955)
 * add basic authentication support for Pig CassandraStorage (CASSANDRA-3042)
 * fix CQL2 ALTER TABLE compaction_strategy_class altering (CASSANDRA-4965)
Merged from 1.1:
 * Fall back to old describe_splits if d_s_ex is not available (CASSANDRA-4803)
 * Improve error reporting when streaming ranges fail (CASSANDRA-5009)
 * Fix cqlsh timestamp formatting of timezone info (CASSANDRA-4746)
 * Fix assertion failure with leveled compaction (CASSANDRA-4799)
 * Check for null end_token in get_range_slice (CASSANDRA-4804)
 * Remove all remnants of removed nodes (CASSANDRA-4840)
 * Add aut-reloading of the log4j file in debian package (CASSANDRA-4855)
 * Fix estimated row cache entry size (CASSANDRA-4860)
 * reset getRangeSlice filter after finishing a row for get_paged_slice
   (CASSANDRA-4919)
 * expunge row cache post-truncate (CASSANDRA-4940)
 * Allow static CF definition with compact storage (CASSANDRA-4910)
 * Fix endless loop/compaction of schema_* CFs due to broken timestamps (CASSANDRA-4880)
 * Fix 'wrong class type' assertion in CounterColumn (CASSANDRA-4976)


1.2-beta2
 * fp rate of 1.0 disables BF entirely; LCS defaults to 1.0 (CASSANDRA-4876)
 * off-heap bloom filters for row keys (CASSANDRA_4865)
 * add extension point for sstable components (CASSANDRA-4049)
 * improve tracing output (CASSANDRA-4852, 4862)
 * make TRACE verb droppable (CASSANDRA-4672)
 * fix BulkLoader recognition of CQL3 columnfamilies (CASSANDRA-4755)
 * Sort commitlog segments for replay by id instead of mtime (CASSANDRA-4793)
 * Make hint delivery asynchronous (CASSANDRA-4761)
 * Pluggable Thrift transport factories for CLI and cqlsh (CASSANDRA-4609, 4610)
 * cassandra-cli: allow Double value type to be inserted to a column (CASSANDRA-4661)
 * Add ability to use custom TServerFactory implementations (CASSANDRA-4608)
 * optimize batchlog flushing to skip successful batches (CASSANDRA-4667)
 * include metadata for system keyspace itself in schema tables (CASSANDRA-4416)
 * add check to PropertyFileSnitch to verify presence of location for
   local node (CASSANDRA-4728)
 * add PBSPredictor consistency modeler (CASSANDRA-4261)
 * remove vestiges of Thrift unframed mode (CASSANDRA-4729)
 * optimize single-row PK lookups (CASSANDRA-4710)
 * adjust blockFor calculation to account for pending ranges due to node
   movement (CASSANDRA-833)
 * Change CQL version to 3.0.0 and stop accepting 3.0.0-beta1 (CASSANDRA-4649)
 * (CQL3) Make prepared statement global instead of per connection
   (CASSANDRA-4449)
 * Fix scrubbing of CQL3 created tables (CASSANDRA-4685)
 * (CQL3) Fix validation when using counter and regular columns in the same
   table (CASSANDRA-4706)
 * Fix bug starting Cassandra with simple authentication (CASSANDRA-4648)
 * Add support for batchlog in CQL3 (CASSANDRA-4545, 4738)
 * Add support for multiple column family outputs in CFOF (CASSANDRA-4208)
 * Support repairing only the local DC nodes (CASSANDRA-4747)
 * Use rpc_address for binary protocol and change default port (CASSANDRA-4751)
 * Fix use of collections in prepared statements (CASSANDRA-4739)
 * Store more information into peers table (CASSANDRA-4351, 4814)
 * Configurable bucket size for size tiered compaction (CASSANDRA-4704)
 * Run leveled compaction in parallel (CASSANDRA-4310)
 * Fix potential NPE during CFS reload (CASSANDRA-4786)
 * Composite indexes may miss results (CASSANDRA-4796)
 * Move consistency level to the protocol level (CASSANDRA-4734, 4824)
 * Fix Subcolumn slice ends not respected (CASSANDRA-4826)
 * Fix Assertion error in cql3 select (CASSANDRA-4783)
 * Fix list prepend logic (CQL3) (CASSANDRA-4835)
 * Add booleans as literals in CQL3 (CASSANDRA-4776)
 * Allow renaming PK columns in CQL3 (CASSANDRA-4822)
 * Fix binary protocol NEW_NODE event (CASSANDRA-4679)
 * Fix potential infinite loop in tombstone compaction (CASSANDRA-4781)
 * Remove system tables accounting from schema (CASSANDRA-4850)
 * (cql3) Force provided columns in clustering key order in
   'CLUSTERING ORDER BY' (CASSANDRA-4881)
 * Fix composite index bug (CASSANDRA-4884)
 * Fix short read protection for CQL3 (CASSANDRA-4882)
 * Add tracing support to the binary protocol (CASSANDRA-4699)
 * (cql3) Don't allow prepared marker inside collections (CASSANDRA-4890)
 * Re-allow order by on non-selected columns (CASSANDRA-4645)
 * Bug when composite index is created in a table having collections (CASSANDRA-4909)
 * log index scan subject in CompositesSearcher (CASSANDRA-4904)
Merged from 1.1:
 * add get[Row|Key]CacheEntries to CacheServiceMBean (CASSANDRA-4859)
 * fix get_paged_slice to wrap to next row correctly (CASSANDRA-4816)
 * fix indexing empty column values (CASSANDRA-4832)
 * allow JdbcDate to compose null Date objects (CASSANDRA-4830)
 * fix possible stackoverflow when compacting 1000s of sstables
   (CASSANDRA-4765)
 * fix wrong leveled compaction progress calculation (CASSANDRA-4807)
 * add a close() method to CRAR to prevent leaking file descriptors (CASSANDRA-4820)
 * fix potential infinite loop in get_count (CASSANDRA-4833)
 * fix compositeType.{get/from}String methods (CASSANDRA-4842)
 * (CQL) fix CREATE COLUMNFAMILY permissions check (CASSANDRA-4864)
 * Fix DynamicCompositeType same type comparison (CASSANDRA-4711)
 * Fix duplicate SSTable reference when stream session failed (CASSANDRA-3306)
 * Allow static CF definition with compact storage (CASSANDRA-4910)
 * Fix endless loop/compaction of schema_* CFs due to broken timestamps (CASSANDRA-4880)
 * Fix 'wrong class type' assertion in CounterColumn (CASSANDRA-4976)


1.2-beta1
 * add atomic_batch_mutate (CASSANDRA-4542, -4635)
 * increase default max_hint_window_in_ms to 3h (CASSANDRA-4632)
 * include message initiation time to replicas so they can more
   accurately drop timed-out requests (CASSANDRA-2858)
 * fix clientutil.jar dependencies (CASSANDRA-4566)
 * optimize WriteResponse (CASSANDRA-4548)
 * new metrics (CASSANDRA-4009)
 * redesign KEYS indexes to avoid read-before-write (CASSANDRA-2897)
 * debug tracing (CASSANDRA-1123)
 * parallelize row cache loading (CASSANDRA-4282)
 * Make compaction, flush JBOD-aware (CASSANDRA-4292)
 * run local range scans on the read stage (CASSANDRA-3687)
 * clean up ioexceptions (CASSANDRA-2116)
 * add disk_failure_policy (CASSANDRA-2118)
 * Introduce new json format with row level deletion (CASSANDRA-4054)
 * remove redundant "name" column from schema_keyspaces (CASSANDRA-4433)
 * improve "nodetool ring" handling of multi-dc clusters (CASSANDRA-3047)
 * update NTS calculateNaturalEndpoints to be O(N log N) (CASSANDRA-3881)
 * split up rpc timeout by operation type (CASSANDRA-2819)
 * rewrite key cache save/load to use only sequential i/o (CASSANDRA-3762)
 * update MS protocol with a version handshake + broadcast address id
   (CASSANDRA-4311)
 * multithreaded hint replay (CASSANDRA-4189)
 * add inter-node message compression (CASSANDRA-3127)
 * remove COPP (CASSANDRA-2479)
 * Track tombstone expiration and compact when tombstone content is
   higher than a configurable threshold, default 20% (CASSANDRA-3442, 4234)
 * update MurmurHash to version 3 (CASSANDRA-2975)
 * (CLI) track elapsed time for `delete' operation (CASSANDRA-4060)
 * (CLI) jline version is bumped to 1.0 to properly  support
   'delete' key function (CASSANDRA-4132)
 * Save IndexSummary into new SSTable 'Summary' component (CASSANDRA-2392, 4289)
 * Add support for range tombstones (CASSANDRA-3708)
 * Improve MessagingService efficiency (CASSANDRA-3617)
 * Avoid ID conflicts from concurrent schema changes (CASSANDRA-3794)
 * Set thrift HSHA server thread limit to unlimited by default (CASSANDRA-4277)
 * Avoids double serialization of CF id in RowMutation messages
   (CASSANDRA-4293)
 * stream compressed sstables directly with java nio (CASSANDRA-4297)
 * Support multiple ranges in SliceQueryFilter (CASSANDRA-3885)
 * Add column metadata to system column families (CASSANDRA-4018)
 * (cql3) Always use composite types by default (CASSANDRA-4329)
 * (cql3) Add support for set, map and list (CASSANDRA-3647)
 * Validate date type correctly (CASSANDRA-4441)
 * (cql3) Allow definitions with only a PK (CASSANDRA-4361)
 * (cql3) Add support for row key composites (CASSANDRA-4179)
 * improve DynamicEndpointSnitch by using reservoir sampling (CASSANDRA-4038)
 * (cql3) Add support for 2ndary indexes (CASSANDRA-3680)
 * (cql3) fix defining more than one PK to be invalid (CASSANDRA-4477)
 * remove schema agreement checking from all external APIs (Thrift, CQL and CQL3) (CASSANDRA-4487)
 * add Murmur3Partitioner and make it default for new installations (CASSANDRA-3772, 4621)
 * (cql3) update pseudo-map syntax to use map syntax (CASSANDRA-4497)
 * Finer grained exceptions hierarchy and provides error code with exceptions (CASSANDRA-3979)
 * Adds events push to binary protocol (CASSANDRA-4480)
 * Rewrite nodetool help (CASSANDRA-2293)
 * Make CQL3 the default for CQL (CASSANDRA-4640)
 * update stress tool to be able to use CQL3 (CASSANDRA-4406)
 * Accept all thrift update on CQL3 cf but don't expose their metadata (CASSANDRA-4377)
 * Replace Throttle with Guava's RateLimiter for HintedHandOff (CASSANDRA-4541)
 * fix counter add/get using CQL2 and CQL3 in stress tool (CASSANDRA-4633)
 * Add sstable count per level to cfstats (CASSANDRA-4537)
 * (cql3) Add ALTER KEYSPACE statement (CASSANDRA-4611)
 * (cql3) Allow defining default consistency levels (CASSANDRA-4448)
 * (cql3) Fix queries using LIMIT missing results (CASSANDRA-4579)
 * fix cross-version gossip messaging (CASSANDRA-4576)
 * added inet data type (CASSANDRA-4627)


1.1.6
 * Wait for writes on synchronous read digest mismatch (CASSANDRA-4792)
 * fix commitlog replay for nanotime-infected sstables (CASSANDRA-4782)
 * preflight check ttl for maximum of 20 years (CASSANDRA-4771)
 * (Pig) fix widerow input with single column rows (CASSANDRA-4789)
 * Fix HH to compact with correct gcBefore, which avoids wiping out
   undelivered hints (CASSANDRA-4772)
 * LCS will merge up to 32 L0 sstables as intended (CASSANDRA-4778)
 * NTS will default unconfigured DC replicas to zero (CASSANDRA-4675)
 * use default consistency level in counter validation if none is
   explicitly provide (CASSANDRA-4700)
 * Improve IAuthority interface by introducing fine-grained
   access permissions and grant/revoke commands (CASSANDRA-4490, 4644)
 * fix assumption error in CLI when updating/describing keyspace
   (CASSANDRA-4322)
 * Adds offline sstablescrub to debian packaging (CASSANDRA-4642)
 * Automatic fixing of overlapping leveled sstables (CASSANDRA-4644)
 * fix error when using ORDER BY with extended selections (CASSANDRA-4689)
 * (CQL3) Fix validation for IN queries for non-PK cols (CASSANDRA-4709)
 * fix re-created keyspace disappering after 1.1.5 upgrade
   (CASSANDRA-4698, 4752)
 * (CLI) display elapsed time in 2 fraction digits (CASSANDRA-3460)
 * add authentication support to sstableloader (CASSANDRA-4712)
 * Fix CQL3 'is reversed' logic (CASSANDRA-4716, 4759)
 * (CQL3) Don't return ReversedType in result set metadata (CASSANDRA-4717)
 * Backport adding AlterKeyspace statement (CASSANDRA-4611)
 * (CQL3) Correcty accept upper-case data types (CASSANDRA-4770)
 * Add binary protocol events for schema changes (CASSANDRA-4684)
Merged from 1.0:
 * Switch from NBHM to CHM in MessagingService's callback map, which
   prevents OOM in long-running instances (CASSANDRA-4708)


1.1.5
 * add SecondaryIndex.reload API (CASSANDRA-4581)
 * use millis + atomicint for commitlog segment creation instead of
   nanotime, which has issues under some hypervisors (CASSANDRA-4601)
 * fix FD leak in slice queries (CASSANDRA-4571)
 * avoid recursion in leveled compaction (CASSANDRA-4587)
 * increase stack size under Java7 to 180K
 * Log(info) schema changes (CASSANDRA-4547)
 * Change nodetool setcachecapcity to manipulate global caches (CASSANDRA-4563)
 * (cql3) fix setting compaction strategy (CASSANDRA-4597)
 * fix broken system.schema_* timestamps on system startup (CASSANDRA-4561)
 * fix wrong skip of cache saving (CASSANDRA-4533)
 * Avoid NPE when lost+found is in data dir (CASSANDRA-4572)
 * Respect five-minute flush moratorium after initial CL replay (CASSANDRA-4474)
 * Adds ntp as recommended in debian packaging (CASSANDRA-4606)
 * Configurable transport in CF Record{Reader|Writer} (CASSANDRA-4558)
 * (cql3) fix potential NPE with both equal and unequal restriction (CASSANDRA-4532)
 * (cql3) improves ORDER BY validation (CASSANDRA-4624)
 * Fix potential deadlock during counter writes (CASSANDRA-4578)
 * Fix cql error with ORDER BY when using IN (CASSANDRA-4612)
Merged from 1.0:
 * increase Xss to 160k to accomodate latest 1.6 JVMs (CASSANDRA-4602)
 * fix toString of hint destination tokens (CASSANDRA-4568)
 * Fix multiple values for CurrentLocal NodeID (CASSANDRA-4626)


1.1.4
 * fix offline scrub to catch >= out of order rows (CASSANDRA-4411)
 * fix cassandra-env.sh on RHEL and other non-dash-based systems
   (CASSANDRA-4494)
Merged from 1.0:
 * (Hadoop) fix setting key length for old-style mapred api (CASSANDRA-4534)
 * (Hadoop) fix iterating through a resultset consisting entirely
   of tombstoned rows (CASSANDRA-4466)


1.1.3
 * (cqlsh) add COPY TO (CASSANDRA-4434)
 * munmap commitlog segments before rename (CASSANDRA-4337)
 * (JMX) rename getRangeKeySample to sampleKeyRange to avoid returning
   multi-MB results as an attribute (CASSANDRA-4452)
 * flush based on data size, not throughput; overwritten columns no
   longer artificially inflate liveRatio (CASSANDRA-4399)
 * update default commitlog segment size to 32MB and total commitlog
   size to 32/1024 MB for 32/64 bit JVMs, respectively (CASSANDRA-4422)
 * avoid using global partitioner to estimate ranges in index sstables
   (CASSANDRA-4403)
 * restore pre-CASSANDRA-3862 approach to removing expired tombstones
   from row cache during compaction (CASSANDRA-4364)
 * (stress) support for CQL prepared statements (CASSANDRA-3633)
 * Correctly catch exception when Snappy cannot be loaded (CASSANDRA-4400)
 * (cql3) Support ORDER BY when IN condition is given in WHERE clause (CASSANDRA-4327)
 * (cql3) delete "component_index" column on DROP TABLE call (CASSANDRA-4420)
 * change nanoTime() to currentTimeInMillis() in schema related code (CASSANDRA-4432)
 * add a token generation tool (CASSANDRA-3709)
 * Fix LCS bug with sstable containing only 1 row (CASSANDRA-4411)
 * fix "Can't Modify Index Name" problem on CF update (CASSANDRA-4439)
 * Fix assertion error in getOverlappingSSTables during repair (CASSANDRA-4456)
 * fix nodetool's setcompactionthreshold command (CASSANDRA-4455)
 * Ensure compacted files are never used, to avoid counter overcount (CASSANDRA-4436)
Merged from 1.0:
 * Push the validation of secondary index values to the SecondaryIndexManager (CASSANDRA-4240)
 * allow dropping columns shadowed by not-yet-expired supercolumn or row
   tombstones in PrecompactedRow (CASSANDRA-4396)


1.1.2
 * Fix cleanup not deleting index entries (CASSANDRA-4379)
 * Use correct partitioner when saving + loading caches (CASSANDRA-4331)
 * Check schema before trying to export sstable (CASSANDRA-2760)
 * Raise a meaningful exception instead of NPE when PFS encounters
   an unconfigured node + no default (CASSANDRA-4349)
 * fix bug in sstable blacklisting with LCS (CASSANDRA-4343)
 * LCS no longer promotes tiny sstables out of L0 (CASSANDRA-4341)
 * skip tombstones during hint replay (CASSANDRA-4320)
 * fix NPE in compactionstats (CASSANDRA-4318)
 * enforce 1m min keycache for auto (CASSANDRA-4306)
 * Have DeletedColumn.isMFD always return true (CASSANDRA-4307)
 * (cql3) exeption message for ORDER BY constraints said primary filter can be
    an IN clause, which is misleading (CASSANDRA-4319)
 * (cql3) Reject (not yet supported) creation of 2ndardy indexes on tables with
   composite primary keys (CASSANDRA-4328)
 * Set JVM stack size to 160k for java 7 (CASSANDRA-4275)
 * cqlsh: add COPY command to load data from CSV flat files (CASSANDRA-4012)
 * CFMetaData.fromThrift to throw ConfigurationException upon error (CASSANDRA-4353)
 * Use CF comparator to sort indexed columns in SecondaryIndexManager
   (CASSANDRA-4365)
 * add strategy_options to the KSMetaData.toString() output (CASSANDRA-4248)
 * (cql3) fix range queries containing unqueried results (CASSANDRA-4372)
 * (cql3) allow updating column_alias types (CASSANDRA-4041)
 * (cql3) Fix deletion bug (CASSANDRA-4193)
 * Fix computation of overlapping sstable for leveled compaction (CASSANDRA-4321)
 * Improve scrub and allow to run it offline (CASSANDRA-4321)
 * Fix assertionError in StorageService.bulkLoad (CASSANDRA-4368)
 * (cqlsh) add option to authenticate to a keyspace at startup (CASSANDRA-4108)
 * (cqlsh) fix ASSUME functionality (CASSANDRA-4352)
 * Fix ColumnFamilyRecordReader to not return progress > 100% (CASSANDRA-3942)
Merged from 1.0:
 * Set gc_grace on index CF to 0 (CASSANDRA-4314)


1.1.1
 * add populate_io_cache_on_flush option (CASSANDRA-2635)
 * allow larger cache capacities than 2GB (CASSANDRA-4150)
 * add getsstables command to nodetool (CASSANDRA-4199)
 * apply parent CF compaction settings to secondary index CFs (CASSANDRA-4280)
 * preserve commitlog size cap when recycling segments at startup
   (CASSANDRA-4201)
 * (Hadoop) fix split generation regression (CASSANDRA-4259)
 * ignore min/max compactions settings in LCS, while preserving
   behavior that min=max=0 disables autocompaction (CASSANDRA-4233)
 * log number of rows read from saved cache (CASSANDRA-4249)
 * calculate exact size required for cleanup operations (CASSANDRA-1404)
 * avoid blocking additional writes during flush when the commitlog
   gets behind temporarily (CASSANDRA-1991)
 * enable caching on index CFs based on data CF cache setting (CASSANDRA-4197)
 * warn on invalid replication strategy creation options (CASSANDRA-4046)
 * remove [Freeable]Memory finalizers (CASSANDRA-4222)
 * include tombstone size in ColumnFamily.size, which can prevent OOM
   during sudden mass delete operations by yielding a nonzero liveRatio
   (CASSANDRA-3741)
 * Open 1 sstableScanner per level for leveled compaction (CASSANDRA-4142)
 * Optimize reads when row deletion timestamps allow us to restrict
   the set of sstables we check (CASSANDRA-4116)
 * add support for commitlog archiving and point-in-time recovery
   (CASSANDRA-3690)
 * avoid generating redundant compaction tasks during streaming
   (CASSANDRA-4174)
 * add -cf option to nodetool snapshot, and takeColumnFamilySnapshot to
   StorageService mbean (CASSANDRA-556)
 * optimize cleanup to drop entire sstables where possible (CASSANDRA-4079)
 * optimize truncate when autosnapshot is disabled (CASSANDRA-4153)
 * update caches to use byte[] keys to reduce memory overhead (CASSANDRA-3966)
 * add column limit to cli (CASSANDRA-3012, 4098)
 * clean up and optimize DataOutputBuffer, used by CQL compression and
   CompositeType (CASSANDRA-4072)
 * optimize commitlog checksumming (CASSANDRA-3610)
 * identify and blacklist corrupted SSTables from future compactions
   (CASSANDRA-2261)
 * Move CfDef and KsDef validation out of thrift (CASSANDRA-4037)
 * Expose API to repair a user provided range (CASSANDRA-3912)
 * Add way to force the cassandra-cli to refresh its schema (CASSANDRA-4052)
 * Avoid having replicate on write tasks stacking up at CL.ONE (CASSANDRA-2889)
 * (cql3) Backwards compatibility for composite comparators in non-cql3-aware
   clients (CASSANDRA-4093)
 * (cql3) Fix order by for reversed queries (CASSANDRA-4160)
 * (cql3) Add ReversedType support (CASSANDRA-4004)
 * (cql3) Add timeuuid type (CASSANDRA-4194)
 * (cql3) Minor fixes (CASSANDRA-4185)
 * (cql3) Fix prepared statement in BATCH (CASSANDRA-4202)
 * (cql3) Reduce the list of reserved keywords (CASSANDRA-4186)
 * (cql3) Move max/min compaction thresholds to compaction strategy options
   (CASSANDRA-4187)
 * Fix exception during move when localhost is the only source (CASSANDRA-4200)
 * (cql3) Allow paging through non-ordered partitioner results (CASSANDRA-3771)
 * (cql3) Fix drop index (CASSANDRA-4192)
 * (cql3) Don't return range ghosts anymore (CASSANDRA-3982)
 * fix re-creating Keyspaces/ColumnFamilies with the same name as dropped
   ones (CASSANDRA-4219)
 * fix SecondaryIndex LeveledManifest save upon snapshot (CASSANDRA-4230)
 * fix missing arrayOffset in FBUtilities.hash (CASSANDRA-4250)
 * (cql3) Add name of parameters in CqlResultSet (CASSANDRA-4242)
 * (cql3) Correctly validate order by queries (CASSANDRA-4246)
 * rename stress to cassandra-stress for saner packaging (CASSANDRA-4256)
 * Fix exception on colum metadata with non-string comparator (CASSANDRA-4269)
 * Check for unknown/invalid compression options (CASSANDRA-4266)
 * (cql3) Adds simple access to column timestamp and ttl (CASSANDRA-4217)
 * (cql3) Fix range queries with secondary indexes (CASSANDRA-4257)
 * Better error messages from improper input in cli (CASSANDRA-3865)
 * Try to stop all compaction upon Keyspace or ColumnFamily drop (CASSANDRA-4221)
 * (cql3) Allow keyspace properties to contain hyphens (CASSANDRA-4278)
 * (cql3) Correctly validate keyspace access in create table (CASSANDRA-4296)
 * Avoid deadlock in migration stage (CASSANDRA-3882)
 * Take supercolumn names and deletion info into account in memtable throughput
   (CASSANDRA-4264)
 * Add back backward compatibility for old style replication factor (CASSANDRA-4294)
 * Preserve compatibility with pre-1.1 index queries (CASSANDRA-4262)
Merged from 1.0:
 * Fix super columns bug where cache is not updated (CASSANDRA-4190)
 * fix maxTimestamp to include row tombstones (CASSANDRA-4116)
 * (CLI) properly handle quotes in create/update keyspace commands (CASSANDRA-4129)
 * Avoids possible deadlock during bootstrap (CASSANDRA-4159)
 * fix stress tool that hangs forever on timeout or error (CASSANDRA-4128)
 * stress tool to return appropriate exit code on failure (CASSANDRA-4188)
 * fix compaction NPE when out of disk space and assertions disabled
   (CASSANDRA-3985)
 * synchronize LCS getEstimatedTasks to avoid CME (CASSANDRA-4255)
 * ensure unique streaming session id's (CASSANDRA-4223)
 * kick off background compaction when min/max thresholds change
   (CASSANDRA-4279)
 * improve ability of STCS.getBuckets to deal with 100s of 1000s of
   sstables, such as when convertinb back from LCS (CASSANDRA-4287)
 * Oversize integer in CQL throws NumberFormatException (CASSANDRA-4291)
 * fix 1.0.x node join to mixed version cluster, other nodes >= 1.1 (CASSANDRA-4195)
 * Fix LCS splitting sstable base on uncompressed size (CASSANDRA-4419)
 * Push the validation of secondary index values to the SecondaryIndexManager (CASSANDRA-4240)
 * Don't purge columns during upgradesstables (CASSANDRA-4462)
 * Make cqlsh work with piping (CASSANDRA-4113)
 * Validate arguments for nodetool decommission (CASSANDRA-4061)
 * Report thrift status in nodetool info (CASSANDRA-4010)


1.1.0-final
 * average a reduced liveRatio estimate with the previous one (CASSANDRA-4065)
 * Allow KS and CF names up to 48 characters (CASSANDRA-4157)
 * fix stress build (CASSANDRA-4140)
 * add time remaining estimate to nodetool compactionstats (CASSANDRA-4167)
 * (cql) fix NPE in cql3 ALTER TABLE (CASSANDRA-4163)
 * (cql) Add support for CL.TWO and CL.THREE in CQL (CASSANDRA-4156)
 * (cql) Fix type in CQL3 ALTER TABLE preventing update (CASSANDRA-4170)
 * (cql) Throw invalid exception from CQL3 on obsolete options (CASSANDRA-4171)
 * (cqlsh) fix recognizing uppercase SELECT keyword (CASSANDRA-4161)
 * Pig: wide row support (CASSANDRA-3909)
Merged from 1.0:
 * avoid streaming empty files with bulk loader if sstablewriter errors out
   (CASSANDRA-3946)


1.1-rc1
 * Include stress tool in binary builds (CASSANDRA-4103)
 * (Hadoop) fix wide row iteration when last row read was deleted
   (CASSANDRA-4154)
 * fix read_repair_chance to really default to 0.1 in the cli (CASSANDRA-4114)
 * Adds caching and bloomFilterFpChange to CQL options (CASSANDRA-4042)
 * Adds posibility to autoconfigure size of the KeyCache (CASSANDRA-4087)
 * fix KEYS index from skipping results (CASSANDRA-3996)
 * Remove sliced_buffer_size_in_kb dead option (CASSANDRA-4076)
 * make loadNewSStable preserve sstable version (CASSANDRA-4077)
 * Respect 1.0 cache settings as much as possible when upgrading
   (CASSANDRA-4088)
 * relax path length requirement for sstable files when upgrading on
   non-Windows platforms (CASSANDRA-4110)
 * fix terminination of the stress.java when errors were encountered
   (CASSANDRA-4128)
 * Move CfDef and KsDef validation out of thrift (CASSANDRA-4037)
 * Fix get_paged_slice (CASSANDRA-4136)
 * CQL3: Support slice with exclusive start and stop (CASSANDRA-3785)
Merged from 1.0:
 * support PropertyFileSnitch in bulk loader (CASSANDRA-4145)
 * add auto_snapshot option allowing disabling snapshot before drop/truncate
   (CASSANDRA-3710)
 * allow short snitch names (CASSANDRA-4130)


1.1-beta2
 * rename loaded sstables to avoid conflicts with local snapshots
   (CASSANDRA-3967)
 * start hint replay as soon as FD notifies that the target is back up
   (CASSANDRA-3958)
 * avoid unproductive deserializing of cached rows during compaction
   (CASSANDRA-3921)
 * fix concurrency issues with CQL keyspace creation (CASSANDRA-3903)
 * Show Effective Owership via Nodetool ring <keyspace> (CASSANDRA-3412)
 * Update ORDER BY syntax for CQL3 (CASSANDRA-3925)
 * Fix BulkRecordWriter to not throw NPE if reducer gets no map data from Hadoop (CASSANDRA-3944)
 * Fix bug with counters in super columns (CASSANDRA-3821)
 * Remove deprecated merge_shard_chance (CASSANDRA-3940)
 * add a convenient way to reset a node's schema (CASSANDRA-2963)
 * fix for intermittent SchemaDisagreementException (CASSANDRA-3884)
 * CLI `list <CF>` to limit number of columns and their order (CASSANDRA-3012)
 * ignore deprecated KsDef/CfDef/ColumnDef fields in native schema (CASSANDRA-3963)
 * CLI to report when unsupported column_metadata pair was given (CASSANDRA-3959)
 * reincarnate removed and deprecated KsDef/CfDef attributes (CASSANDRA-3953)
 * Fix race between writes and read for cache (CASSANDRA-3862)
 * perform static initialization of StorageProxy on start-up (CASSANDRA-3797)
 * support trickling fsync() on writes (CASSANDRA-3950)
 * expose counters for unavailable/timeout exceptions given to thrift clients (CASSANDRA-3671)
 * avoid quadratic startup time in LeveledManifest (CASSANDRA-3952)
 * Add type information to new schema_ columnfamilies and remove thrift
   serialization for schema (CASSANDRA-3792)
 * add missing column validator options to the CLI help (CASSANDRA-3926)
 * skip reading saved key cache if CF's caching strategy is NONE or ROWS_ONLY (CASSANDRA-3954)
 * Unify migration code (CASSANDRA-4017)
Merged from 1.0:
 * cqlsh: guess correct version of Python for Arch Linux (CASSANDRA-4090)
 * (CLI) properly handle quotes in create/update keyspace commands (CASSANDRA-4129)
 * Avoids possible deadlock during bootstrap (CASSANDRA-4159)
 * fix stress tool that hangs forever on timeout or error (CASSANDRA-4128)
 * Fix super columns bug where cache is not updated (CASSANDRA-4190)
 * stress tool to return appropriate exit code on failure (CASSANDRA-4188)


1.0.9
 * improve index sampling performance (CASSANDRA-4023)
 * always compact away deleted hints immediately after handoff (CASSANDRA-3955)
 * delete hints from dropped ColumnFamilies on handoff instead of
   erroring out (CASSANDRA-3975)
 * add CompositeType ref to the CLI doc for create/update column family (CASSANDRA-3980)
 * Pig: support Counter ColumnFamilies (CASSANDRA-3973)
 * Pig: Composite column support (CASSANDRA-3684)
 * Avoid NPE during repair when a keyspace has no CFs (CASSANDRA-3988)
 * Fix division-by-zero error on get_slice (CASSANDRA-4000)
 * don't change manifest level for cleanup, scrub, and upgradesstables
   operations under LeveledCompactionStrategy (CASSANDRA-3989, 4112)
 * fix race leading to super columns assertion failure (CASSANDRA-3957)
 * fix NPE on invalid CQL delete command (CASSANDRA-3755)
 * allow custom types in CLI's assume command (CASSANDRA-4081)
 * fix totalBytes count for parallel compactions (CASSANDRA-3758)
 * fix intermittent NPE in get_slice (CASSANDRA-4095)
 * remove unnecessary asserts in native code interfaces (CASSANDRA-4096)
 * Validate blank keys in CQL to avoid assertion errors (CASSANDRA-3612)
 * cqlsh: fix bad decoding of some column names (CASSANDRA-4003)
 * cqlsh: fix incorrect padding with unicode chars (CASSANDRA-4033)
 * Fix EC2 snitch incorrectly reporting region (CASSANDRA-4026)
 * Shut down thrift during decommission (CASSANDRA-4086)
 * Expose nodetool cfhistograms for 2ndary indexes (CASSANDRA-4063)
Merged from 0.8:
 * Fix ConcurrentModificationException in gossiper (CASSANDRA-4019)


1.1-beta1
 * (cqlsh)
   + add SOURCE and CAPTURE commands, and --file option (CASSANDRA-3479)
   + add ALTER COLUMNFAMILY WITH (CASSANDRA-3523)
   + bundle Python dependencies with Cassandra (CASSANDRA-3507)
   + added to Debian package (CASSANDRA-3458)
   + display byte data instead of erroring out on decode failure
     (CASSANDRA-3874)
 * add nodetool rebuild_index (CASSANDRA-3583)
 * add nodetool rangekeysample (CASSANDRA-2917)
 * Fix streaming too much data during move operations (CASSANDRA-3639)
 * Nodetool and CLI connect to localhost by default (CASSANDRA-3568)
 * Reduce memory used by primary index sample (CASSANDRA-3743)
 * (Hadoop) separate input/output configurations (CASSANDRA-3197, 3765)
 * avoid returning internal Cassandra classes over JMX (CASSANDRA-2805)
 * add row-level isolation via SnapTree (CASSANDRA-2893)
 * Optimize key count estimation when opening sstable on startup
   (CASSANDRA-2988)
 * multi-dc replication optimization supporting CL > ONE (CASSANDRA-3577)
 * add command to stop compactions (CASSANDRA-1740, 3566, 3582)
 * multithreaded streaming (CASSANDRA-3494)
 * removed in-tree redhat spec (CASSANDRA-3567)
 * "defragment" rows for name-based queries under STCS, again (CASSANDRA-2503)
 * Recycle commitlog segments for improved performance
   (CASSANDRA-3411, 3543, 3557, 3615)
 * update size-tiered compaction to prioritize small tiers (CASSANDRA-2407)
 * add message expiration logic to OutboundTcpConnection (CASSANDRA-3005)
 * off-heap cache to use sun.misc.Unsafe instead of JNA (CASSANDRA-3271)
 * EACH_QUORUM is only supported for writes (CASSANDRA-3272)
 * replace compactionlock use in schema migration by checking CFS.isValid
   (CASSANDRA-3116)
 * recognize that "SELECT first ... *" isn't really "SELECT *" (CASSANDRA-3445)
 * Use faster bytes comparison (CASSANDRA-3434)
 * Bulk loader is no longer a fat client, (HADOOP) bulk load output format
   (CASSANDRA-3045)
 * (Hadoop) add support for KeyRange.filter
 * remove assumption that keys and token are in bijection
   (CASSANDRA-1034, 3574, 3604)
 * always remove endpoints from delevery queue in HH (CASSANDRA-3546)
 * fix race between cf flush and its 2ndary indexes flush (CASSANDRA-3547)
 * fix potential race in AES when a repair fails (CASSANDRA-3548)
 * Remove columns shadowed by a deleted container even when we cannot purge
   (CASSANDRA-3538)
 * Improve memtable slice iteration performance (CASSANDRA-3545)
 * more efficient allocation of small bloom filters (CASSANDRA-3618)
 * Use separate writer thread in SSTableSimpleUnsortedWriter (CASSANDRA-3619)
 * fsync the directory after new sstable or commitlog segment are created (CASSANDRA-3250)
 * fix minor issues reported by FindBugs (CASSANDRA-3658)
 * global key/row caches (CASSANDRA-3143, 3849)
 * optimize memtable iteration during range scan (CASSANDRA-3638)
 * introduce 'crc_check_chance' in CompressionParameters to support
   a checksum percentage checking chance similarly to read-repair (CASSANDRA-3611)
 * a way to deactivate global key/row cache on per-CF basis (CASSANDRA-3667)
 * fix LeveledCompactionStrategy broken because of generation pre-allocation
   in LeveledManifest (CASSANDRA-3691)
 * finer-grained control over data directories (CASSANDRA-2749)
 * Fix ClassCastException during hinted handoff (CASSANDRA-3694)
 * Upgrade Thrift to 0.7 (CASSANDRA-3213)
 * Make stress.java insert operation to use microseconds (CASSANDRA-3725)
 * Allows (internally) doing a range query with a limit of columns instead of
   rows (CASSANDRA-3742)
 * Allow rangeSlice queries to be start/end inclusive/exclusive (CASSANDRA-3749)
 * Fix BulkLoader to support new SSTable layout and add stream
   throttling to prevent an NPE when there is no yaml config (CASSANDRA-3752)
 * Allow concurrent schema migrations (CASSANDRA-1391, 3832)
 * Add SnapshotCommand to trigger snapshot on remote node (CASSANDRA-3721)
 * Make CFMetaData conversions to/from thrift/native schema inverses
   (CASSANDRA_3559)
 * Add initial code for CQL 3.0-beta (CASSANDRA-2474, 3781, 3753)
 * Add wide row support for ColumnFamilyInputFormat (CASSANDRA-3264)
 * Allow extending CompositeType comparator (CASSANDRA-3657)
 * Avoids over-paging during get_count (CASSANDRA-3798)
 * Add new command to rebuild a node without (repair) merkle tree calculations
   (CASSANDRA-3483, 3922)
 * respect not only row cache capacity but caching mode when
   trying to read data (CASSANDRA-3812)
 * fix system tests (CASSANDRA-3827)
 * CQL support for altering row key type in ALTER TABLE (CASSANDRA-3781)
 * turn compression on by default (CASSANDRA-3871)
 * make hexToBytes refuse invalid input (CASSANDRA-2851)
 * Make secondary indexes CF inherit compression and compaction from their
   parent CF (CASSANDRA-3877)
 * Finish cleanup up tombstone purge code (CASSANDRA-3872)
 * Avoid NPE on aboarted stream-out sessions (CASSANDRA-3904)
 * BulkRecordWriter throws NPE for counter columns (CASSANDRA-3906)
 * Support compression using BulkWriter (CASSANDRA-3907)


1.0.8
 * fix race between cleanup and flush on secondary index CFSes (CASSANDRA-3712)
 * avoid including non-queried nodes in rangeslice read repair
   (CASSANDRA-3843)
 * Only snapshot CF being compacted for snapshot_before_compaction
   (CASSANDRA-3803)
 * Log active compactions in StatusLogger (CASSANDRA-3703)
 * Compute more accurate compaction score per level (CASSANDRA-3790)
 * Return InvalidRequest when using a keyspace that doesn't exist
   (CASSANDRA-3764)
 * disallow user modification of System keyspace (CASSANDRA-3738)
 * allow using sstable2json on secondary index data (CASSANDRA-3738)
 * (cqlsh) add DESCRIBE COLUMNFAMILIES (CASSANDRA-3586)
 * (cqlsh) format blobs correctly and use colors to improve output
   readability (CASSANDRA-3726)
 * synchronize BiMap of bootstrapping tokens (CASSANDRA-3417)
 * show index options in CLI (CASSANDRA-3809)
 * add optional socket timeout for streaming (CASSANDRA-3838)
 * fix truncate not to leave behind non-CFS backed secondary indexes
   (CASSANDRA-3844)
 * make CLI `show schema` to use output stream directly instead
   of StringBuilder (CASSANDRA-3842)
 * remove the wait on hint future during write (CASSANDRA-3870)
 * (cqlsh) ignore missing CfDef opts (CASSANDRA-3933)
 * (cqlsh) look for cqlshlib relative to realpath (CASSANDRA-3767)
 * Fix short read protection (CASSANDRA-3934)
 * Make sure infered and actual schema match (CASSANDRA-3371)
 * Fix NPE during HH delivery (CASSANDRA-3677)
 * Don't put boostrapping node in 'hibernate' status (CASSANDRA-3737)
 * Fix double quotes in windows bat files (CASSANDRA-3744)
 * Fix bad validator lookup (CASSANDRA-3789)
 * Fix soft reset in EC2MultiRegionSnitch (CASSANDRA-3835)
 * Don't leave zombie connections with THSHA thrift server (CASSANDRA-3867)
 * (cqlsh) fix deserialization of data (CASSANDRA-3874)
 * Fix removetoken force causing an inconsistent state (CASSANDRA-3876)
 * Fix ahndling of some types with Pig (CASSANDRA-3886)
 * Don't allow to drop the system keyspace (CASSANDRA-3759)
 * Make Pig deletes disabled by default and configurable (CASSANDRA-3628)
Merged from 0.8:
 * (Pig) fix CassandraStorage to use correct comparator in Super ColumnFamily
   case (CASSANDRA-3251)
 * fix thread safety issues in commitlog replay, primarily affecting
   systems with many (100s) of CF definitions (CASSANDRA-3751)
 * Fix relevant tombstone ignored with super columns (CASSANDRA-3875)


1.0.7
 * fix regression in HH page size calculation (CASSANDRA-3624)
 * retry failed stream on IOException (CASSANDRA-3686)
 * allow configuring bloom_filter_fp_chance (CASSANDRA-3497)
 * attempt hint delivery every ten minutes, or when failure detector
   notifies us that a node is back up, whichever comes first.  hint
   handoff throttle delay default changed to 1ms, from 50 (CASSANDRA-3554)
 * add nodetool setstreamthroughput (CASSANDRA-3571)
 * fix assertion when dropping a columnfamily with no sstables (CASSANDRA-3614)
 * more efficient allocation of small bloom filters (CASSANDRA-3618)
 * CLibrary.createHardLinkWithExec() to check for errors (CASSANDRA-3101)
 * Avoid creating empty and non cleaned writer during compaction (CASSANDRA-3616)
 * stop thrift service in shutdown hook so we can quiesce MessagingService
   (CASSANDRA-3335)
 * (CQL) compaction_strategy_options and compression_parameters for
   CREATE COLUMNFAMILY statement (CASSANDRA-3374)
 * Reset min/max compaction threshold when creating size tiered compaction
   strategy (CASSANDRA-3666)
 * Don't ignore IOException during compaction (CASSANDRA-3655)
 * Fix assertion error for CF with gc_grace=0 (CASSANDRA-3579)
 * Shutdown ParallelCompaction reducer executor after use (CASSANDRA-3711)
 * Avoid < 0 value for pending tasks in leveled compaction (CASSANDRA-3693)
 * (Hadoop) Support TimeUUID in Pig CassandraStorage (CASSANDRA-3327)
 * Check schema is ready before continuing boostrapping (CASSANDRA-3629)
 * Catch overflows during parsing of chunk_length_kb (CASSANDRA-3644)
 * Improve stream protocol mismatch errors (CASSANDRA-3652)
 * Avoid multiple thread doing HH to the same target (CASSANDRA-3681)
 * Add JMX property for rp_timeout_in_ms (CASSANDRA-2940)
 * Allow DynamicCompositeType to compare component of different types
   (CASSANDRA-3625)
 * Flush non-cfs backed secondary indexes (CASSANDRA-3659)
 * Secondary Indexes should report memory consumption (CASSANDRA-3155)
 * fix for SelectStatement start/end key are not set correctly
   when a key alias is involved (CASSANDRA-3700)
 * fix CLI `show schema` command insert of an extra comma in
   column_metadata (CASSANDRA-3714)
Merged from 0.8:
 * avoid logging (harmless) exception when GC takes < 1ms (CASSANDRA-3656)
 * prevent new nodes from thinking down nodes are up forever (CASSANDRA-3626)
 * use correct list of replicas for LOCAL_QUORUM reads when read repair
   is disabled (CASSANDRA-3696)
 * block on flush before compacting hints (may prevent OOM) (CASSANDRA-3733)


1.0.6
 * (CQL) fix cqlsh support for replicate_on_write (CASSANDRA-3596)
 * fix adding to leveled manifest after streaming (CASSANDRA-3536)
 * filter out unavailable cipher suites when using encryption (CASSANDRA-3178)
 * (HADOOP) add old-style api support for CFIF and CFRR (CASSANDRA-2799)
 * Support TimeUUIDType column names in Stress.java tool (CASSANDRA-3541)
 * (CQL) INSERT/UPDATE/DELETE/TRUNCATE commands should allow CF names to
   be qualified by keyspace (CASSANDRA-3419)
 * always remove endpoints from delevery queue in HH (CASSANDRA-3546)
 * fix race between cf flush and its 2ndary indexes flush (CASSANDRA-3547)
 * fix potential race in AES when a repair fails (CASSANDRA-3548)
 * fix default value validation usage in CLI SET command (CASSANDRA-3553)
 * Optimize componentsFor method for compaction and startup time
   (CASSANDRA-3532)
 * (CQL) Proper ColumnFamily metadata validation on CREATE COLUMNFAMILY
   (CASSANDRA-3565)
 * fix compression "chunk_length_kb" option to set correct kb value for
   thrift/avro (CASSANDRA-3558)
 * fix missing response during range slice repair (CASSANDRA-3551)
 * 'describe ring' moved from CLI to nodetool and available through JMX (CASSANDRA-3220)
 * add back partitioner to sstable metadata (CASSANDRA-3540)
 * fix NPE in get_count for counters (CASSANDRA-3601)
Merged from 0.8:
 * remove invalid assertion that table was opened before dropping it
   (CASSANDRA-3580)
 * range and index scans now only send requests to enough replicas to
   satisfy requested CL + RR (CASSANDRA-3598)
 * use cannonical host for local node in nodetool info (CASSANDRA-3556)
 * remove nonlocal DC write optimization since it only worked with
   CL.ONE or CL.LOCAL_QUORUM (CASSANDRA-3577, 3585)
 * detect misuses of CounterColumnType (CASSANDRA-3422)
 * turn off string interning in json2sstable, take 2 (CASSANDRA-2189)
 * validate compression parameters on add/update of the ColumnFamily
   (CASSANDRA-3573)
 * Check for 0.0.0.0 is incorrect in CFIF (CASSANDRA-3584)
 * Increase vm.max_map_count in debian packaging (CASSANDRA-3563)
 * gossiper will never add itself to saved endpoints (CASSANDRA-3485)


1.0.5
 * revert CASSANDRA-3407 (see CASSANDRA-3540)
 * fix assertion error while forwarding writes to local nodes (CASSANDRA-3539)


1.0.4
 * fix self-hinting of timed out read repair updates and make hinted handoff
   less prone to OOMing a coordinator (CASSANDRA-3440)
 * expose bloom filter sizes via JMX (CASSANDRA-3495)
 * enforce RP tokens 0..2**127 (CASSANDRA-3501)
 * canonicalize paths exposed through JMX (CASSANDRA-3504)
 * fix "liveSize" stat when sstables are removed (CASSANDRA-3496)
 * add bloom filter FP rates to nodetool cfstats (CASSANDRA-3347)
 * record partitioner in sstable metadata component (CASSANDRA-3407)
 * add new upgradesstables nodetool command (CASSANDRA-3406)
 * skip --debug requirement to see common exceptions in CLI (CASSANDRA-3508)
 * fix incorrect query results due to invalid max timestamp (CASSANDRA-3510)
 * make sstableloader recognize compressed sstables (CASSANDRA-3521)
 * avoids race in OutboundTcpConnection in multi-DC setups (CASSANDRA-3530)
 * use SETLOCAL in cassandra.bat (CASSANDRA-3506)
 * fix ConcurrentModificationException in Table.all() (CASSANDRA-3529)
Merged from 0.8:
 * fix concurrence issue in the FailureDetector (CASSANDRA-3519)
 * fix array out of bounds error in counter shard removal (CASSANDRA-3514)
 * avoid dropping tombstones when they might still be needed to shadow
   data in a different sstable (CASSANDRA-2786)


1.0.3
 * revert name-based query defragmentation aka CASSANDRA-2503 (CASSANDRA-3491)
 * fix invalidate-related test failures (CASSANDRA-3437)
 * add next-gen cqlsh to bin/ (CASSANDRA-3188, 3131, 3493)
 * (CQL) fix handling of rows with no columns (CASSANDRA-3424, 3473)
 * fix querying supercolumns by name returning only a subset of
   subcolumns or old subcolumn versions (CASSANDRA-3446)
 * automatically compute sha1 sum for uncompressed data files (CASSANDRA-3456)
 * fix reading metadata/statistics component for version < h (CASSANDRA-3474)
 * add sstable forward-compatibility (CASSANDRA-3478)
 * report compression ratio in CFSMBean (CASSANDRA-3393)
 * fix incorrect size exception during streaming of counters (CASSANDRA-3481)
 * (CQL) fix for counter decrement syntax (CASSANDRA-3418)
 * Fix race introduced by CASSANDRA-2503 (CASSANDRA-3482)
 * Fix incomplete deletion of delivered hints (CASSANDRA-3466)
 * Avoid rescheduling compactions when no compaction was executed
   (CASSANDRA-3484)
 * fix handling of the chunk_length_kb compression options (CASSANDRA-3492)
Merged from 0.8:
 * fix updating CF row_cache_provider (CASSANDRA-3414)
 * CFMetaData.convertToThrift method to set RowCacheProvider (CASSANDRA-3405)
 * acquire compactionlock during truncate (CASSANDRA-3399)
 * fix displaying cfdef entries for super columnfamilies (CASSANDRA-3415)
 * Make counter shard merging thread safe (CASSANDRA-3178)
 * Revert CASSANDRA-2855
 * Fix bug preventing the use of efficient cross-DC writes (CASSANDRA-3472)
 * `describe ring` command for CLI (CASSANDRA-3220)
 * (Hadoop) skip empty rows when entire row is requested, redux (CASSANDRA-2855)


1.0.2
 * "defragment" rows for name-based queries under STCS (CASSANDRA-2503)
 * Add timing information to cassandra-cli GET/SET/LIST queries (CASSANDRA-3326)
 * Only create one CompressionMetadata object per sstable (CASSANDRA-3427)
 * cleanup usage of StorageService.setMode() (CASSANDRA-3388)
 * Avoid large array allocation for compressed chunk offsets (CASSANDRA-3432)
 * fix DecimalType bytebuffer marshalling (CASSANDRA-3421)
 * fix bug that caused first column in per row indexes to be ignored
   (CASSANDRA-3441)
 * add JMX call to clean (failed) repair sessions (CASSANDRA-3316)
 * fix sstableloader reference acquisition bug (CASSANDRA-3438)
 * fix estimated row size regression (CASSANDRA-3451)
 * make sure we don't return more columns than asked (CASSANDRA-3303, 3395)
Merged from 0.8:
 * acquire compactionlock during truncate (CASSANDRA-3399)
 * fix displaying cfdef entries for super columnfamilies (CASSANDRA-3415)


1.0.1
 * acquire references during index build to prevent delete problems
   on Windows (CASSANDRA-3314)
 * describe_ring should include datacenter/topology information (CASSANDRA-2882)
 * Thrift sockets are not properly buffered (CASSANDRA-3261)
 * performance improvement for bytebufferutil compare function (CASSANDRA-3286)
 * add system.versions ColumnFamily (CASSANDRA-3140)
 * reduce network copies (CASSANDRA-3333, 3373)
 * limit nodetool to 32MB of heap (CASSANDRA-3124)
 * (CQL) update parser to accept "timestamp" instead of "date" (CASSANDRA-3149)
 * Fix CLI `show schema` to include "compression_options" (CASSANDRA-3368)
 * Snapshot to include manifest under LeveledCompactionStrategy (CASSANDRA-3359)
 * (CQL) SELECT query should allow CF name to be qualified by keyspace (CASSANDRA-3130)
 * (CQL) Fix internal application error specifying 'using consistency ...'
   in lower case (CASSANDRA-3366)
 * fix Deflate compression when compression actually makes the data bigger
   (CASSANDRA-3370)
 * optimize UUIDGen to avoid lock contention on InetAddress.getLocalHost
   (CASSANDRA-3387)
 * tolerate index being dropped mid-mutation (CASSANDRA-3334, 3313)
 * CompactionManager is now responsible for checking for new candidates
   post-task execution, enabling more consistent leveled compaction
   (CASSANDRA-3391)
 * Cache HSHA threads (CASSANDRA-3372)
 * use CF/KS names as snapshot prefix for drop + truncate operations
   (CASSANDRA-2997)
 * Break bloom filters up to avoid heap fragmentation (CASSANDRA-2466)
 * fix cassandra hanging on jsvc stop (CASSANDRA-3302)
 * Avoid leveled compaction getting blocked on errors (CASSANDRA-3408)
 * Make reloading the compaction strategy safe (CASSANDRA-3409)
 * ignore 0.8 hints even if compaction begins before we try to purge
   them (CASSANDRA-3385)
 * remove procrun (bin\daemon) from Cassandra source tree and
   artifacts (CASSANDRA-3331)
 * make cassandra compile under JDK7 (CASSANDRA-3275)
 * remove dependency of clientutil.jar to FBUtilities (CASSANDRA-3299)
 * avoid truncation errors by using long math on long values (CASSANDRA-3364)
 * avoid clock drift on some Windows machine (CASSANDRA-3375)
 * display cache provider in cli 'describe keyspace' command (CASSANDRA-3384)
 * fix incomplete topology information in describe_ring (CASSANDRA-3403)
 * expire dead gossip states based on time (CASSANDRA-2961)
 * improve CompactionTask extensibility (CASSANDRA-3330)
 * Allow one leveled compaction task to kick off another (CASSANDRA-3363)
 * allow encryption only between datacenters (CASSANDRA-2802)
Merged from 0.8:
 * fix truncate allowing data to be replayed post-restart (CASSANDRA-3297)
 * make iwriter final in IndexWriter to avoid NPE (CASSANDRA-2863)
 * (CQL) update grammar to require key clause in DELETE statement
   (CASSANDRA-3349)
 * (CQL) allow numeric keyspace names in USE statement (CASSANDRA-3350)
 * (Hadoop) skip empty rows when slicing the entire row (CASSANDRA-2855)
 * Fix handling of tombstone by SSTableExport/Import (CASSANDRA-3357)
 * fix ColumnIndexer to use long offsets (CASSANDRA-3358)
 * Improved CLI exceptions (CASSANDRA-3312)
 * Fix handling of tombstone by SSTableExport/Import (CASSANDRA-3357)
 * Only count compaction as active (for throttling) when they have
   successfully acquired the compaction lock (CASSANDRA-3344)
 * Display CLI version string on startup (CASSANDRA-3196)
 * (Hadoop) make CFIF try rpc_address or fallback to listen_address
   (CASSANDRA-3214)
 * (Hadoop) accept comma delimited lists of initial thrift connections
   (CASSANDRA-3185)
 * ColumnFamily min_compaction_threshold should be >= 2 (CASSANDRA-3342)
 * (Pig) add 0.8+ types and key validation type in schema (CASSANDRA-3280)
 * Fix completely removing column metadata using CLI (CASSANDRA-3126)
 * CLI `describe cluster;` output should be on separate lines for separate versions
   (CASSANDRA-3170)
 * fix changing durable_writes keyspace option during CF creation
   (CASSANDRA-3292)
 * avoid locking on update when no indexes are involved (CASSANDRA-3386)
 * fix assertionError during repair with ordered partitioners (CASSANDRA-3369)
 * correctly serialize key_validation_class for avro (CASSANDRA-3391)
 * don't expire counter tombstone after streaming (CASSANDRA-3394)
 * prevent nodes that failed to join from hanging around forever
   (CASSANDRA-3351)
 * remove incorrect optimization from slice read path (CASSANDRA-3390)
 * Fix race in AntiEntropyService (CASSANDRA-3400)


1.0.0-final
 * close scrubbed sstable fd before deleting it (CASSANDRA-3318)
 * fix bug preventing obsolete commitlog segments from being removed
   (CASSANDRA-3269)
 * tolerate whitespace in seed CDL (CASSANDRA-3263)
 * Change default heap thresholds to max(min(1/2 ram, 1G), min(1/4 ram, 8GB))
   (CASSANDRA-3295)
 * Fix broken CompressedRandomAccessReaderTest (CASSANDRA-3298)
 * (CQL) fix type information returned for wildcard queries (CASSANDRA-3311)
 * add estimated tasks to LeveledCompactionStrategy (CASSANDRA-3322)
 * avoid including compaction cache-warming in keycache stats (CASSANDRA-3325)
 * run compaction and hinted handoff threads at MIN_PRIORITY (CASSANDRA-3308)
 * default hsha thrift server to cpu core count in rpc pool (CASSANDRA-3329)
 * add bin\daemon to binary tarball for Windows service (CASSANDRA-3331)
 * Fix places where uncompressed size of sstables was use in place of the
   compressed one (CASSANDRA-3338)
 * Fix hsha thrift server (CASSANDRA-3346)
 * Make sure repair only stream needed sstables (CASSANDRA-3345)


1.0.0-rc2
 * Log a meaningful warning when a node receives a message for a repair session
   that doesn't exist anymore (CASSANDRA-3256)
 * test for NUMA policy support as well as numactl presence (CASSANDRA-3245)
 * Fix FD leak when internode encryption is enabled (CASSANDRA-3257)
 * Remove incorrect assertion in mergeIterator (CASSANDRA-3260)
 * FBUtilities.hexToBytes(String) to throw NumberFormatException when string
   contains non-hex characters (CASSANDRA-3231)
 * Keep SimpleSnitch proximity ordering unchanged from what the Strategy
   generates, as intended (CASSANDRA-3262)
 * remove Scrub from compactionstats when finished (CASSANDRA-3255)
 * fix counter entry in jdbc TypesMap (CASSANDRA-3268)
 * fix full queue scenario for ParallelCompactionIterator (CASSANDRA-3270)
 * fix bootstrap process (CASSANDRA-3285)
 * don't try delivering hints if when there isn't any (CASSANDRA-3176)
 * CLI documentation change for ColumnFamily `compression_options` (CASSANDRA-3282)
 * ignore any CF ids sent by client for adding CF/KS (CASSANDRA-3288)
 * remove obsolete hints on first startup (CASSANDRA-3291)
 * use correct ISortedColumns for time-optimized reads (CASSANDRA-3289)
 * Evict gossip state immediately when a token is taken over by a new IP
   (CASSANDRA-3259)


1.0.0-rc1
 * Update CQL to generate microsecond timestamps by default (CASSANDRA-3227)
 * Fix counting CFMetadata towards Memtable liveRatio (CASSANDRA-3023)
 * Kill server on wrapped OOME such as from FileChannel.map (CASSANDRA-3201)
 * remove unnecessary copy when adding to row cache (CASSANDRA-3223)
 * Log message when a full repair operation completes (CASSANDRA-3207)
 * Fix streamOutSession keeping sstables references forever if the remote end
   dies (CASSANDRA-3216)
 * Remove dynamic_snitch boolean from example configuration (defaulting to
   true) and set default badness threshold to 0.1 (CASSANDRA-3229)
 * Base choice of random or "balanced" token on bootstrap on whether
   schema definitions were found (CASSANDRA-3219)
 * Fixes for LeveledCompactionStrategy score computation, prioritization,
   scheduling, and performance (CASSANDRA-3224, 3234)
 * parallelize sstable open at server startup (CASSANDRA-2988)
 * fix handling of exceptions writing to OutboundTcpConnection (CASSANDRA-3235)
 * Allow using quotes in "USE <keyspace>;" CLI command (CASSANDRA-3208)
 * Don't allow any cache loading exceptions to halt startup (CASSANDRA-3218)
 * Fix sstableloader --ignores option (CASSANDRA-3247)
 * File descriptor limit increased in packaging (CASSANDRA-3206)
 * Fix deadlock in commit log during flush (CASSANDRA-3253)


1.0.0-beta1
 * removed binarymemtable (CASSANDRA-2692)
 * add commitlog_total_space_in_mb to prevent fragmented logs (CASSANDRA-2427)
 * removed commitlog_rotation_threshold_in_mb configuration (CASSANDRA-2771)
 * make AbstractBounds.normalize de-overlapp overlapping ranges (CASSANDRA-2641)
 * replace CollatingIterator, ReducingIterator with MergeIterator
   (CASSANDRA-2062)
 * Fixed the ability to set compaction strategy in cli using create column
   family command (CASSANDRA-2778)
 * clean up tmp files after failed compaction (CASSANDRA-2468)
 * restrict repair streaming to specific columnfamilies (CASSANDRA-2280)
 * don't bother persisting columns shadowed by a row tombstone (CASSANDRA-2589)
 * reset CF and SC deletion times after gc_grace (CASSANDRA-2317)
 * optimize away seek when compacting wide rows (CASSANDRA-2879)
 * single-pass streaming (CASSANDRA-2677, 2906, 2916, 3003)
 * use reference counting for deleting sstables instead of relying on GC
   (CASSANDRA-2521, 3179)
 * store hints as serialized mutations instead of pointers to data row
   (CASSANDRA-2045)
 * store hints in the coordinator node instead of in the closest replica
   (CASSANDRA-2914)
 * add row_cache_keys_to_save CF option (CASSANDRA-1966)
 * check column family validity in nodetool repair (CASSANDRA-2933)
 * use lazy initialization instead of class initialization in NodeId
   (CASSANDRA-2953)
 * add paging to get_count (CASSANDRA-2894)
 * fix "short reads" in [multi]get (CASSANDRA-2643, 3157, 3192)
 * add optional compression for sstables (CASSANDRA-47, 2994, 3001, 3128)
 * add scheduler JMX metrics (CASSANDRA-2962)
 * add block level checksum for compressed data (CASSANDRA-1717)
 * make column family backed column map pluggable and introduce unsynchronized
   ArrayList backed one to speedup reads (CASSANDRA-2843, 3165, 3205)
 * refactoring of the secondary index api (CASSANDRA-2982)
 * make CL > ONE reads wait for digest reconciliation before returning
   (CASSANDRA-2494)
 * fix missing logging for some exceptions (CASSANDRA-2061)
 * refactor and optimize ColumnFamilyStore.files(...) and Descriptor.fromFilename(String)
   and few other places responsible for work with SSTable files (CASSANDRA-3040)
 * Stop reading from sstables once we know we have the most recent columns,
   for query-by-name requests (CASSANDRA-2498)
 * Add query-by-column mode to stress.java (CASSANDRA-3064)
 * Add "install" command to cassandra.bat (CASSANDRA-292)
 * clean up KSMetadata, CFMetadata from unnecessary
   Thrift<->Avro conversion methods (CASSANDRA-3032)
 * Add timeouts to client request schedulers (CASSANDRA-3079, 3096)
 * Cli to use hashes rather than array of hashes for strategy options (CASSANDRA-3081)
 * LeveledCompactionStrategy (CASSANDRA-1608, 3085, 3110, 3087, 3145, 3154, 3182)
 * Improvements of the CLI `describe` command (CASSANDRA-2630)
 * reduce window where dropped CF sstables may not be deleted (CASSANDRA-2942)
 * Expose gossip/FD info to JMX (CASSANDRA-2806)
 * Fix streaming over SSL when compressed SSTable involved (CASSANDRA-3051)
 * Add support for pluggable secondary index implementations (CASSANDRA-3078)
 * remove compaction_thread_priority setting (CASSANDRA-3104)
 * generate hints for replicas that timeout, not just replicas that are known
   to be down before starting (CASSANDRA-2034)
 * Add throttling for internode streaming (CASSANDRA-3080)
 * make the repair of a range repair all replica (CASSANDRA-2610, 3194)
 * expose the ability to repair the first range (as returned by the
   partitioner) of a node (CASSANDRA-2606)
 * Streams Compression (CASSANDRA-3015)
 * add ability to use multiple threads during a single compaction
   (CASSANDRA-2901)
 * make AbstractBounds.normalize support overlapping ranges (CASSANDRA-2641)
 * fix of the CQL count() behavior (CASSANDRA-3068)
 * use TreeMap backed column families for the SSTable simple writers
   (CASSANDRA-3148)
 * fix inconsistency of the CLI syntax when {} should be used instead of [{}]
   (CASSANDRA-3119)
 * rename CQL type names to match expected SQL behavior (CASSANDRA-3149, 3031)
 * Arena-based allocation for memtables (CASSANDRA-2252, 3162, 3163, 3168)
 * Default RR chance to 0.1 (CASSANDRA-3169)
 * Add RowLevel support to secondary index API (CASSANDRA-3147)
 * Make SerializingCacheProvider the default if JNA is available (CASSANDRA-3183)
 * Fix backwards compatibilty for CQL memtable properties (CASSANDRA-3190)
 * Add five-minute delay before starting compactions on a restarted server
   (CASSANDRA-3181)
 * Reduce copies done for intra-host messages (CASSANDRA-1788, 3144)
 * support of compaction strategy option for stress.java (CASSANDRA-3204)
 * make memtable throughput and column count thresholds no-ops (CASSANDRA-2449)
 * Return schema information along with the resultSet in CQL (CASSANDRA-2734)
 * Add new DecimalType (CASSANDRA-2883)
 * Fix assertion error in RowRepairResolver (CASSANDRA-3156)
 * Reduce unnecessary high buffer sizes (CASSANDRA-3171)
 * Pluggable compaction strategy (CASSANDRA-1610)
 * Add new broadcast_address config option (CASSANDRA-2491)


0.8.7
 * Kill server on wrapped OOME such as from FileChannel.map (CASSANDRA-3201)
 * Allow using quotes in "USE <keyspace>;" CLI command (CASSANDRA-3208)
 * Log message when a full repair operation completes (CASSANDRA-3207)
 * Don't allow any cache loading exceptions to halt startup (CASSANDRA-3218)
 * Fix sstableloader --ignores option (CASSANDRA-3247)
 * File descriptor limit increased in packaging (CASSANDRA-3206)
 * Log a meaningfull warning when a node receive a message for a repair session
   that doesn't exist anymore (CASSANDRA-3256)
 * Fix FD leak when internode encryption is enabled (CASSANDRA-3257)
 * FBUtilities.hexToBytes(String) to throw NumberFormatException when string
   contains non-hex characters (CASSANDRA-3231)
 * Keep SimpleSnitch proximity ordering unchanged from what the Strategy
   generates, as intended (CASSANDRA-3262)
 * remove Scrub from compactionstats when finished (CASSANDRA-3255)
 * Fix tool .bat files when CASSANDRA_HOME contains spaces (CASSANDRA-3258)
 * Force flush of status table when removing/updating token (CASSANDRA-3243)
 * Evict gossip state immediately when a token is taken over by a new IP (CASSANDRA-3259)
 * Fix bug where the failure detector can take too long to mark a host
   down (CASSANDRA-3273)
 * (Hadoop) allow wrapping ranges in queries (CASSANDRA-3137)
 * (Hadoop) check all interfaces for a match with split location
   before falling back to random replica (CASSANDRA-3211)
 * (Hadoop) Make Pig storage handle implements LoadMetadata (CASSANDRA-2777)
 * (Hadoop) Fix exception during PIG 'dump' (CASSANDRA-2810)
 * Fix stress COUNTER_GET option (CASSANDRA-3301)
 * Fix missing fields in CLI `show schema` output (CASSANDRA-3304)
 * Nodetool no longer leaks threads and closes JMX connections (CASSANDRA-3309)
 * fix truncate allowing data to be replayed post-restart (CASSANDRA-3297)
 * Move SimpleAuthority and SimpleAuthenticator to examples (CASSANDRA-2922)
 * Fix handling of tombstone by SSTableExport/Import (CASSANDRA-3357)
 * Fix transposition in cfHistograms (CASSANDRA-3222)
 * Allow using number as DC name when creating keyspace in CQL (CASSANDRA-3239)
 * Force flush of system table after updating/removing a token (CASSANDRA-3243)


0.8.6
 * revert CASSANDRA-2388
 * change TokenRange.endpoints back to listen/broadcast address to match
   pre-1777 behavior, and add TokenRange.rpc_endpoints instead (CASSANDRA-3187)
 * avoid trying to watch cassandra-topology.properties when loaded from jar
   (CASSANDRA-3138)
 * prevent users from creating keyspaces with LocalStrategy replication
   (CASSANDRA-3139)
 * fix CLI `show schema;` to output correct keyspace definition statement
   (CASSANDRA-3129)
 * CustomTThreadPoolServer to log TTransportException at DEBUG level
   (CASSANDRA-3142)
 * allow topology sort to work with non-unique rack names between
   datacenters (CASSANDRA-3152)
 * Improve caching of same-version Messages on digest and repair paths
   (CASSANDRA-3158)
 * Randomize choice of first replica for counter increment (CASSANDRA-2890)
 * Fix using read_repair_chance instead of merge_shard_change (CASSANDRA-3202)
 * Avoid streaming data to nodes that already have it, on move as well as
   decommission (CASSANDRA-3041)
 * Fix divide by zero error in GCInspector (CASSANDRA-3164)
 * allow quoting of the ColumnFamily name in CLI `create column family`
   statement (CASSANDRA-3195)
 * Fix rolling upgrade from 0.7 to 0.8 problem (CASSANDRA-3166)
 * Accomodate missing encryption_options in IncomingTcpConnection.stream
   (CASSANDRA-3212)


0.8.5
 * fix NPE when encryption_options is unspecified (CASSANDRA-3007)
 * include column name in validation failure exceptions (CASSANDRA-2849)
 * make sure truncate clears out the commitlog so replay won't re-
   populate with truncated data (CASSANDRA-2950)
 * fix NPE when debug logging is enabled and dropped CF is present
   in a commitlog segment (CASSANDRA-3021)
 * fix cassandra.bat when CASSANDRA_HOME contains spaces (CASSANDRA-2952)
 * fix to SSTableSimpleUnsortedWriter bufferSize calculation (CASSANDRA-3027)
 * make cleanup and normal compaction able to skip empty rows
   (rows containing nothing but expired tombstones) (CASSANDRA-3039)
 * work around native memory leak in com.sun.management.GarbageCollectorMXBean
   (CASSANDRA-2868)
 * validate that column names in column_metadata are not equal to key_alias
   on create/update of the ColumnFamily and CQL 'ALTER' statement (CASSANDRA-3036)
 * return an InvalidRequestException if an indexed column is assigned
   a value larger than 64KB (CASSANDRA-3057)
 * fix of numeric-only and string column names handling in CLI "drop index"
   (CASSANDRA-3054)
 * prune index scan resultset back to original request for lazy
   resultset expansion case (CASSANDRA-2964)
 * (Hadoop) fail jobs when Cassandra node has failed but TaskTracker
   has not (CASSANDRA-2388)
 * fix dynamic snitch ignoring nodes when read_repair_chance is zero
   (CASSANDRA-2662)
 * avoid retaining references to dropped CFS objects in
   CompactionManager.estimatedCompactions (CASSANDRA-2708)
 * expose rpc timeouts per host in MessagingServiceMBean (CASSANDRA-2941)
 * avoid including cwd in classpath for deb and rpm packages (CASSANDRA-2881)
 * remove gossip state when a new IP takes over a token (CASSANDRA-3071)
 * allow sstable2json to work on index sstable files (CASSANDRA-3059)
 * always hint counters (CASSANDRA-3099)
 * fix log4j initialization in EmbeddedCassandraService (CASSANDRA-2857)
 * remove gossip state when a new IP takes over a token (CASSANDRA-3071)
 * work around native memory leak in com.sun.management.GarbageCollectorMXBean
    (CASSANDRA-2868)
 * fix UnavailableException with writes at CL.EACH_QUORM (CASSANDRA-3084)
 * fix parsing of the Keyspace and ColumnFamily names in numeric
   and string representations in CLI (CASSANDRA-3075)
 * fix corner cases in Range.differenceToFetch (CASSANDRA-3084)
 * fix ip address String representation in the ring cache (CASSANDRA-3044)
 * fix ring cache compatibility when mixing pre-0.8.4 nodes with post-
   in the same cluster (CASSANDRA-3023)
 * make repair report failure when a node participating dies (instead of
   hanging forever) (CASSANDRA-2433)
 * fix handling of the empty byte buffer by ReversedType (CASSANDRA-3111)
 * Add validation that Keyspace names are case-insensitively unique (CASSANDRA-3066)
 * catch invalid key_validation_class before instantiating UpdateColumnFamily (CASSANDRA-3102)
 * make Range and Bounds objects client-safe (CASSANDRA-3108)
 * optionally skip log4j configuration (CASSANDRA-3061)
 * bundle sstableloader with the debian package (CASSANDRA-3113)
 * don't try to build secondary indexes when there is none (CASSANDRA-3123)
 * improve SSTableSimpleUnsortedWriter speed for large rows (CASSANDRA-3122)
 * handle keyspace arguments correctly in nodetool snapshot (CASSANDRA-3038)
 * Fix SSTableImportTest on windows (CASSANDRA-3043)
 * expose compactionThroughputMbPerSec through JMX (CASSANDRA-3117)
 * log keyspace and CF of large rows being compacted


0.8.4
 * change TokenRing.endpoints to be a list of rpc addresses instead of
   listen/broadcast addresses (CASSANDRA-1777)
 * include files-to-be-streamed in StreamInSession.getSources (CASSANDRA-2972)
 * use JAVA env var in cassandra-env.sh (CASSANDRA-2785, 2992)
 * avoid doing read for no-op replicate-on-write at CL=1 (CASSANDRA-2892)
 * refuse counter write for CL.ANY (CASSANDRA-2990)
 * switch back to only logging recent dropped messages (CASSANDRA-3004)
 * always deserialize RowMutation for counters (CASSANDRA-3006)
 * ignore saved replication_factor strategy_option for NTS (CASSANDRA-3011)
 * make sure pre-truncate CL segments are discarded (CASSANDRA-2950)


0.8.3
 * add ability to drop local reads/writes that are going to timeout
   (CASSANDRA-2943)
 * revamp token removal process, keep gossip states for 3 days (CASSANDRA-2496)
 * don't accept extra args for 0-arg nodetool commands (CASSANDRA-2740)
 * log unavailableexception details at debug level (CASSANDRA-2856)
 * expose data_dir though jmx (CASSANDRA-2770)
 * don't include tmp files as sstable when create cfs (CASSANDRA-2929)
 * log Java classpath on startup (CASSANDRA-2895)
 * keep gossipped version in sync with actual on migration coordinator
   (CASSANDRA-2946)
 * use lazy initialization instead of class initialization in NodeId
   (CASSANDRA-2953)
 * check column family validity in nodetool repair (CASSANDRA-2933)
 * speedup bytes to hex conversions dramatically (CASSANDRA-2850)
 * Flush memtables on shutdown when durable writes are disabled
   (CASSANDRA-2958)
 * improved POSIX compatibility of start scripts (CASsANDRA-2965)
 * add counter support to Hadoop InputFormat (CASSANDRA-2981)
 * fix bug where dirty commitlog segments were removed (and avoid keeping
   segments with no post-flush activity permanently dirty) (CASSANDRA-2829)
 * fix throwing exception with batch mutation of counter super columns
   (CASSANDRA-2949)
 * ignore system tables during repair (CASSANDRA-2979)
 * throw exception when NTS is given replication_factor as an option
   (CASSANDRA-2960)
 * fix assertion error during compaction of counter CFs (CASSANDRA-2968)
 * avoid trying to create index names, when no index exists (CASSANDRA-2867)
 * don't sample the system table when choosing a bootstrap token
   (CASSANDRA-2825)
 * gossiper notifies of local state changes (CASSANDRA-2948)
 * add asynchronous and half-sync/half-async (hsha) thrift servers
   (CASSANDRA-1405)
 * fix potential use of free'd native memory in SerializingCache
   (CASSANDRA-2951)
 * prune index scan resultset back to original request for lazy
   resultset expansion case (CASSANDRA-2964)
 * (Hadoop) fail jobs when Cassandra node has failed but TaskTracker
    has not (CASSANDRA-2388)


0.8.2
 * CQL:
   - include only one row per unique key for IN queries (CASSANDRA-2717)
   - respect client timestamp on full row deletions (CASSANDRA-2912)
 * improve thread-safety in StreamOutSession (CASSANDRA-2792)
 * allow deleting a row and updating indexed columns in it in the
   same mutation (CASSANDRA-2773)
 * Expose number of threads blocked on submitting memtable to flush
   in JMX (CASSANDRA-2817)
 * add ability to return "endpoints" to nodetool (CASSANDRA-2776)
 * Add support for multiple (comma-delimited) coordinator addresses
   to ColumnFamilyInputFormat (CASSANDRA-2807)
 * fix potential NPE while scheduling read repair for range slice
   (CASSANDRA-2823)
 * Fix race in SystemTable.getCurrentLocalNodeId (CASSANDRA-2824)
 * Correctly set default for replicate_on_write (CASSANDRA-2835)
 * improve nodetool compactionstats formatting (CASSANDRA-2844)
 * fix index-building status display (CASSANDRA-2853)
 * fix CLI perpetuating obsolete KsDef.replication_factor (CASSANDRA-2846)
 * improve cli treatment of multiline comments (CASSANDRA-2852)
 * handle row tombstones correctly in EchoedRow (CASSANDRA-2786)
 * add MessagingService.get[Recently]DroppedMessages and
   StorageService.getExceptionCount (CASSANDRA-2804)
 * fix possibility of spurious UnavailableException for LOCAL_QUORUM
   reads with dynamic snitch + read repair disabled (CASSANDRA-2870)
 * add ant-optional as dependence for the debian package (CASSANDRA-2164)
 * add option to specify limit for get_slice in the CLI (CASSANDRA-2646)
 * decrease HH page size (CASSANDRA-2832)
 * reset cli keyspace after dropping the current one (CASSANDRA-2763)
 * add KeyRange option to Hadoop inputformat (CASSANDRA-1125)
 * fix protocol versioning (CASSANDRA-2818, 2860)
 * support spaces in path to log4j configuration (CASSANDRA-2383)
 * avoid including inferred types in CF update (CASSANDRA-2809)
 * fix JMX bulkload call (CASSANDRA-2908)
 * fix updating KS with durable_writes=false (CASSANDRA-2907)
 * add simplified facade to SSTableWriter for bulk loading use
   (CASSANDRA-2911)
 * fix re-using index CF sstable names after drop/recreate (CASSANDRA-2872)
 * prepend CF to default index names (CASSANDRA-2903)
 * fix hint replay (CASSANDRA-2928)
 * Properly synchronize repair's merkle tree computation (CASSANDRA-2816)


0.8.1
 * CQL:
   - support for insert, delete in BATCH (CASSANDRA-2537)
   - support for IN to SELECT, UPDATE (CASSANDRA-2553)
   - timestamp support for INSERT, UPDATE, and BATCH (CASSANDRA-2555)
   - TTL support (CASSANDRA-2476)
   - counter support (CASSANDRA-2473)
   - ALTER COLUMNFAMILY (CASSANDRA-1709)
   - DROP INDEX (CASSANDRA-2617)
   - add SCHEMA/TABLE as aliases for KS/CF (CASSANDRA-2743)
   - server handles wait-for-schema-agreement (CASSANDRA-2756)
   - key alias support (CASSANDRA-2480)
 * add support for comparator parameters and a generic ReverseType
   (CASSANDRA-2355)
 * add CompositeType and DynamicCompositeType (CASSANDRA-2231)
 * optimize batches containing multiple updates to the same row
   (CASSANDRA-2583)
 * adjust hinted handoff page size to avoid OOM with large columns
   (CASSANDRA-2652)
 * mark BRAF buffer invalid post-flush so we don't re-flush partial
   buffers again, especially on CL writes (CASSANDRA-2660)
 * add DROP INDEX support to CLI (CASSANDRA-2616)
 * don't perform HH to client-mode [storageproxy] nodes (CASSANDRA-2668)
 * Improve forceDeserialize/getCompactedRow encapsulation (CASSANDRA-2659)
 * Don't write CounterUpdateColumn to disk in tests (CASSANDRA-2650)
 * Add sstable bulk loading utility (CASSANDRA-1278)
 * avoid replaying hints to dropped columnfamilies (CASSANDRA-2685)
 * add placeholders for missing rows in range query pseudo-RR (CASSANDRA-2680)
 * remove no-op HHOM.renameHints (CASSANDRA-2693)
 * clone super columns to avoid modifying them during flush (CASSANDRA-2675)
 * allow writes to bypass the commitlog for certain keyspaces (CASSANDRA-2683)
 * avoid NPE when bypassing commitlog during memtable flush (CASSANDRA-2781)
 * Added support for making bootstrap retry if nodes flap (CASSANDRA-2644)
 * Added statusthrift to nodetool to report if thrift server is running (CASSANDRA-2722)
 * Fixed rows being cached if they do not exist (CASSANDRA-2723)
 * Support passing tableName and cfName to RowCacheProviders (CASSANDRA-2702)
 * close scrub file handles (CASSANDRA-2669)
 * throttle migration replay (CASSANDRA-2714)
 * optimize column serializer creation (CASSANDRA-2716)
 * Added support for making bootstrap retry if nodes flap (CASSANDRA-2644)
 * Added statusthrift to nodetool to report if thrift server is running
   (CASSANDRA-2722)
 * Fixed rows being cached if they do not exist (CASSANDRA-2723)
 * fix truncate/compaction race (CASSANDRA-2673)
 * workaround large resultsets causing large allocation retention
   by nio sockets (CASSANDRA-2654)
 * fix nodetool ring use with Ec2Snitch (CASSANDRA-2733)
 * fix removing columns and subcolumns that are supressed by a row or
   supercolumn tombstone during replica resolution (CASSANDRA-2590)
 * support sstable2json against snapshot sstables (CASSANDRA-2386)
 * remove active-pull schema requests (CASSANDRA-2715)
 * avoid marking entire list of sstables as actively being compacted
   in multithreaded compaction (CASSANDRA-2765)
 * seek back after deserializing a row to update cache with (CASSANDRA-2752)
 * avoid skipping rows in scrub for counter column family (CASSANDRA-2759)
 * fix ConcurrentModificationException in repair when dealing with 0.7 node
   (CASSANDRA-2767)
 * use threadsafe collections for StreamInSession (CASSANDRA-2766)
 * avoid infinite loop when creating merkle tree (CASSANDRA-2758)
 * avoids unmarking compacting sstable prematurely in cleanup (CASSANDRA-2769)
 * fix NPE when the commit log is bypassed (CASSANDRA-2718)
 * don't throw an exception in SS.isRPCServerRunning (CASSANDRA-2721)
 * make stress.jar executable (CASSANDRA-2744)
 * add daemon mode to java stress (CASSANDRA-2267)
 * expose the DC and rack of a node through JMX and nodetool ring (CASSANDRA-2531)
 * fix cache mbean getSize (CASSANDRA-2781)
 * Add Date, Float, Double, and Boolean types (CASSANDRA-2530)
 * Add startup flag to renew counter node id (CASSANDRA-2788)
 * add jamm agent to cassandra.bat (CASSANDRA-2787)
 * fix repair hanging if a neighbor has nothing to send (CASSANDRA-2797)
 * purge tombstone even if row is in only one sstable (CASSANDRA-2801)
 * Fix wrong purge of deleted cf during compaction (CASSANDRA-2786)
 * fix race that could result in Hadoop writer failing to throw an
   exception encountered after close() (CASSANDRA-2755)
 * fix scan wrongly throwing assertion error (CASSANDRA-2653)
 * Always use even distribution for merkle tree with RandomPartitionner
   (CASSANDRA-2841)
 * fix describeOwnership for OPP (CASSANDRA-2800)
 * ensure that string tokens do not contain commas (CASSANDRA-2762)


0.8.0-final
 * fix CQL grammar warning and cqlsh regression from CASSANDRA-2622
 * add ant generate-cql-html target (CASSANDRA-2526)
 * update CQL consistency levels (CASSANDRA-2566)
 * debian packaging fixes (CASSANDRA-2481, 2647)
 * fix UUIDType, IntegerType for direct buffers (CASSANDRA-2682, 2684)
 * switch to native Thrift for Hadoop map/reduce (CASSANDRA-2667)
 * fix StackOverflowError when building from eclipse (CASSANDRA-2687)
 * only provide replication_factor to strategy_options "help" for
   SimpleStrategy, OldNetworkTopologyStrategy (CASSANDRA-2678, 2713)
 * fix exception adding validators to non-string columns (CASSANDRA-2696)
 * avoid instantiating DatabaseDescriptor in JDBC (CASSANDRA-2694)
 * fix potential stack overflow during compaction (CASSANDRA-2626)
 * clone super columns to avoid modifying them during flush (CASSANDRA-2675)
 * reset underlying iterator in EchoedRow constructor (CASSANDRA-2653)


0.8.0-rc1
 * faster flushes and compaction from fixing excessively pessimistic
   rebuffering in BRAF (CASSANDRA-2581)
 * fix returning null column values in the python cql driver (CASSANDRA-2593)
 * fix merkle tree splitting exiting early (CASSANDRA-2605)
 * snapshot_before_compaction directory name fix (CASSANDRA-2598)
 * Disable compaction throttling during bootstrap (CASSANDRA-2612)
 * fix CQL treatment of > and < operators in range slices (CASSANDRA-2592)
 * fix potential double-application of counter updates on commitlog replay
   by moving replay position from header to sstable metadata (CASSANDRA-2419)
 * JDBC CQL driver exposes getColumn for access to timestamp
 * JDBC ResultSetMetadata properties added to AbstractType
 * r/m clustertool (CASSANDRA-2607)
 * add support for presenting row key as a column in CQL result sets
   (CASSANDRA-2622)
 * Don't allow {LOCAL|EACH}_QUORUM unless strategy is NTS (CASSANDRA-2627)
 * validate keyspace strategy_options during CQL create (CASSANDRA-2624)
 * fix empty Result with secondary index when limit=1 (CASSANDRA-2628)
 * Fix regression where bootstrapping a node with no schema fails
   (CASSANDRA-2625)
 * Allow removing LocationInfo sstables (CASSANDRA-2632)
 * avoid attempting to replay mutations from dropped keyspaces (CASSANDRA-2631)
 * avoid using cached position of a key when GT is requested (CASSANDRA-2633)
 * fix counting bloom filter true positives (CASSANDRA-2637)
 * initialize local ep state prior to gossip startup if needed (CASSANDRA-2638)
 * fix counter increment lost after restart (CASSANDRA-2642)
 * add quote-escaping via backslash to CLI (CASSANDRA-2623)
 * fix pig example script (CASSANDRA-2487)
 * fix dynamic snitch race in adding latencies (CASSANDRA-2618)
 * Start/stop cassandra after more important services such as mdadm in
   debian packaging (CASSANDRA-2481)


0.8.0-beta2
 * fix NPE compacting index CFs (CASSANDRA-2528)
 * Remove checking all column families on startup for compaction candidates
   (CASSANDRA-2444)
 * validate CQL create keyspace options (CASSANDRA-2525)
 * fix nodetool setcompactionthroughput (CASSANDRA-2550)
 * move	gossip heartbeat back to its own thread (CASSANDRA-2554)
 * validate cql TRUNCATE columnfamily before truncating (CASSANDRA-2570)
 * fix batch_mutate for mixed standard-counter mutations (CASSANDRA-2457)
 * disallow making schema changes to system keyspace (CASSANDRA-2563)
 * fix sending mutation messages multiple times (CASSANDRA-2557)
 * fix incorrect use of NBHM.size in ReadCallback that could cause
   reads to time out even when responses were received (CASSANDRA-2552)
 * trigger read repair correctly for LOCAL_QUORUM reads (CASSANDRA-2556)
 * Allow configuring the number of compaction thread (CASSANDRA-2558)
 * forceUserDefinedCompaction will attempt to compact what it is given
   even if the pessimistic estimate is that there is not enough disk space;
   automatic compactions will only compact 2 or more sstables (CASSANDRA-2575)
 * refuse to apply migrations with older timestamps than the current
   schema (CASSANDRA-2536)
 * remove unframed Thrift transport option
 * include indexes in snapshots (CASSANDRA-2596)
 * improve ignoring of obsolete mutations in index maintenance (CASSANDRA-2401)
 * recognize attempt to drop just the index while leaving the column
   definition alone (CASSANDRA-2619)


0.8.0-beta1
 * remove Avro RPC support (CASSANDRA-926)
 * support for columns that act as incr/decr counters
   (CASSANDRA-1072, 1937, 1944, 1936, 2101, 2093, 2288, 2105, 2384, 2236, 2342,
   2454)
 * CQL (CASSANDRA-1703, 1704, 1705, 1706, 1707, 1708, 1710, 1711, 1940,
   2124, 2302, 2277, 2493)
 * avoid double RowMutation serialization on write path (CASSANDRA-1800)
 * make NetworkTopologyStrategy the default (CASSANDRA-1960)
 * configurable internode encryption (CASSANDRA-1567, 2152)
 * human readable column names in sstable2json output (CASSANDRA-1933)
 * change default JMX port to 7199 (CASSANDRA-2027)
 * backwards compatible internal messaging (CASSANDRA-1015)
 * atomic switch of memtables and sstables (CASSANDRA-2284)
 * add pluggable SeedProvider (CASSANDRA-1669)
 * Fix clustertool to not throw exception when calling get_endpoints (CASSANDRA-2437)
 * upgrade to thrift 0.6 (CASSANDRA-2412)
 * repair works on a token range instead of full ring (CASSANDRA-2324)
 * purge tombstones from row cache (CASSANDRA-2305)
 * push replication_factor into strategy_options (CASSANDRA-1263)
 * give snapshots the same name on each node (CASSANDRA-1791)
 * remove "nodetool loadbalance" (CASSANDRA-2448)
 * multithreaded compaction (CASSANDRA-2191)
 * compaction throttling (CASSANDRA-2156)
 * add key type information and alias (CASSANDRA-2311, 2396)
 * cli no longer divides read_repair_chance by 100 (CASSANDRA-2458)
 * made CompactionInfo.getTaskType return an enum (CASSANDRA-2482)
 * add a server-wide cap on measured memtable memory usage and aggressively
   flush to keep under that threshold (CASSANDRA-2006)
 * add unified UUIDType (CASSANDRA-2233)
 * add off-heap row cache support (CASSANDRA-1969)


0.7.5
 * improvements/fixes to PIG driver (CASSANDRA-1618, CASSANDRA-2387,
   CASSANDRA-2465, CASSANDRA-2484)
 * validate index names (CASSANDRA-1761)
 * reduce contention on Table.flusherLock (CASSANDRA-1954)
 * try harder to detect failures during streaming, cleaning up temporary
   files more reliably (CASSANDRA-2088)
 * shut down server for OOM on a Thrift thread (CASSANDRA-2269)
 * fix tombstone handling in repair and sstable2json (CASSANDRA-2279)
 * preserve version when streaming data from old sstables (CASSANDRA-2283)
 * don't start repair if a neighboring node is marked as dead (CASSANDRA-2290)
 * purge tombstones from row cache (CASSANDRA-2305)
 * Avoid seeking when sstable2json exports the entire file (CASSANDRA-2318)
 * clear Built flag in system table when dropping an index (CASSANDRA-2320)
 * don't allow arbitrary argument for stress.java (CASSANDRA-2323)
 * validate values for index predicates in get_indexed_slice (CASSANDRA-2328)
 * queue secondary indexes for flush before the parent (CASSANDRA-2330)
 * allow job configuration to set the CL used in Hadoop jobs (CASSANDRA-2331)
 * add memtable_flush_queue_size defaulting to 4 (CASSANDRA-2333)
 * Allow overriding of initial_token, storage_port and rpc_port from system
   properties (CASSANDRA-2343)
 * fix comparator used for non-indexed secondary expressions in index scan
   (CASSANDRA-2347)
 * ensure size calculation and write phase of large-row compaction use
   the same threshold for TTL expiration (CASSANDRA-2349)
 * fix race when iterating CFs during add/drop (CASSANDRA-2350)
 * add ConsistencyLevel command to CLI (CASSANDRA-2354)
 * allow negative numbers in the cli (CASSANDRA-2358)
 * hard code serialVersionUID for tokens class (CASSANDRA-2361)
 * fix potential infinite loop in ByteBufferUtil.inputStream (CASSANDRA-2365)
 * fix encoding bugs in HintedHandoffManager, SystemTable when default
   charset is not UTF8 (CASSANDRA-2367)
 * avoids having removed node reappearing in Gossip (CASSANDRA-2371)
 * fix incorrect truncation of long to int when reading columns via block
   index (CASSANDRA-2376)
 * fix NPE during stream session (CASSANDRA-2377)
 * fix race condition that could leave orphaned data files when dropping CF or
   KS (CASSANDRA-2381)
 * fsync statistics component on write (CASSANDRA-2382)
 * fix duplicate results from CFS.scan (CASSANDRA-2406)
 * add IntegerType to CLI help (CASSANDRA-2414)
 * avoid caching token-only decoratedkeys (CASSANDRA-2416)
 * convert mmap assertion to if/throw so scrub can catch it (CASSANDRA-2417)
 * don't overwrite gc log (CASSANDR-2418)
 * invalidate row cache for streamed row to avoid inconsitencies
   (CASSANDRA-2420)
 * avoid copies in range/index scans (CASSANDRA-2425)
 * make sure we don't wipe data during cleanup if the node has not join
   the ring (CASSANDRA-2428)
 * Try harder to close files after compaction (CASSANDRA-2431)
 * re-set bootstrapped flag after move finishes (CASSANDRA-2435)
 * display validation_class in CLI 'describe keyspace' (CASSANDRA-2442)
 * make cleanup compactions cleanup the row cache (CASSANDRA-2451)
 * add column fields validation to scrub (CASSANDRA-2460)
 * use 64KB flush buffer instead of in_memory_compaction_limit (CASSANDRA-2463)
 * fix backslash substitutions in CLI (CASSANDRA-2492)
 * disable cache saving for system CFS (CASSANDRA-2502)
 * fixes for verifying destination availability under hinted conditions
   so UE can be thrown intead of timing out (CASSANDRA-2514)
 * fix update of validation class in column metadata (CASSANDRA-2512)
 * support LOCAL_QUORUM, EACH_QUORUM CLs outside of NTS (CASSANDRA-2516)
 * preserve version when streaming data from old sstables (CASSANDRA-2283)
 * fix backslash substitutions in CLI (CASSANDRA-2492)
 * count a row deletion as one operation towards memtable threshold
   (CASSANDRA-2519)
 * support LOCAL_QUORUM, EACH_QUORUM CLs outside of NTS (CASSANDRA-2516)


0.7.4
 * add nodetool join command (CASSANDRA-2160)
 * fix secondary indexes on pre-existing or streamed data (CASSANDRA-2244)
 * initialize endpoint in gossiper earlier (CASSANDRA-2228)
 * add ability to write to Cassandra from Pig (CASSANDRA-1828)
 * add rpc_[min|max]_threads (CASSANDRA-2176)
 * add CL.TWO, CL.THREE (CASSANDRA-2013)
 * avoid exporting an un-requested row in sstable2json, when exporting
   a key that does not exist (CASSANDRA-2168)
 * add incremental_backups option (CASSANDRA-1872)
 * add configurable row limit to Pig loadfunc (CASSANDRA-2276)
 * validate column values in batches as well as single-Column inserts
   (CASSANDRA-2259)
 * move sample schema from cassandra.yaml to schema-sample.txt,
   a cli scripts (CASSANDRA-2007)
 * avoid writing empty rows when scrubbing tombstoned rows (CASSANDRA-2296)
 * fix assertion error in range and index scans for CL < ALL
   (CASSANDRA-2282)
 * fix commitlog replay when flush position refers to data that didn't
   get synced before server died (CASSANDRA-2285)
 * fix fd leak in sstable2json with non-mmap'd i/o (CASSANDRA-2304)
 * reduce memory use during streaming of multiple sstables (CASSANDRA-2301)
 * purge tombstoned rows from cache after GCGraceSeconds (CASSANDRA-2305)
 * allow zero replicas in a NTS datacenter (CASSANDRA-1924)
 * make range queries respect snitch for local replicas (CASSANDRA-2286)
 * fix HH delivery when column index is larger than 2GB (CASSANDRA-2297)
 * make 2ary indexes use parent CF flush thresholds during initial build
   (CASSANDRA-2294)
 * update memtable_throughput to be a long (CASSANDRA-2158)


0.7.3
 * Keep endpoint state until aVeryLongTime (CASSANDRA-2115)
 * lower-latency read repair (CASSANDRA-2069)
 * add hinted_handoff_throttle_delay_in_ms option (CASSANDRA-2161)
 * fixes for cache save/load (CASSANDRA-2172, -2174)
 * Handle whole-row deletions in CFOutputFormat (CASSANDRA-2014)
 * Make memtable_flush_writers flush in parallel (CASSANDRA-2178)
 * Add compaction_preheat_key_cache option (CASSANDRA-2175)
 * refactor stress.py to have only one copy of the format string
   used for creating row keys (CASSANDRA-2108)
 * validate index names for \w+ (CASSANDRA-2196)
 * Fix Cassandra cli to respect timeout if schema does not settle
   (CASSANDRA-2187)
 * fix for compaction and cleanup writing old-format data into new-version
   sstable (CASSANDRA-2211, -2216)
 * add nodetool scrub (CASSANDRA-2217, -2240)
 * fix sstable2json large-row pagination (CASSANDRA-2188)
 * fix EOFing on requests for the last bytes in a file (CASSANDRA-2213)
 * fix BufferedRandomAccessFile bugs (CASSANDRA-2218, -2241)
 * check for memtable flush_after_mins exceeded every 10s (CASSANDRA-2183)
 * fix cache saving on Windows (CASSANDRA-2207)
 * add validateSchemaAgreement call + synchronization to schema
   modification operations (CASSANDRA-2222)
 * fix for reversed slice queries on large rows (CASSANDRA-2212)
 * fat clients were writing local data (CASSANDRA-2223)
 * set DEFAULT_MEMTABLE_LIFETIME_IN_MINS to 24h
 * improve detection and cleanup of partially-written sstables
   (CASSANDRA-2206)
 * fix supercolumn de/serialization when subcolumn comparator is different
   from supercolumn's (CASSANDRA-2104)
 * fix starting up on Windows when CASSANDRA_HOME contains whitespace
   (CASSANDRA-2237)
 * add [get|set][row|key]cacheSavePeriod to JMX (CASSANDRA-2100)
 * fix Hadoop ColumnFamilyOutputFormat dropping of mutations
   when batch fills up (CASSANDRA-2255)
 * move file deletions off of scheduledtasks executor (CASSANDRA-2253)


0.7.2
 * copy DecoratedKey.key when inserting into caches to avoid retaining
   a reference to the underlying buffer (CASSANDRA-2102)
 * format subcolumn names with subcomparator (CASSANDRA-2136)
 * fix column bloom filter deserialization (CASSANDRA-2165)


0.7.1
 * refactor MessageDigest creation code. (CASSANDRA-2107)
 * buffer network stack to avoid inefficient small TCP messages while avoiding
   the nagle/delayed ack problem (CASSANDRA-1896)
 * check log4j configuration for changes every 10s (CASSANDRA-1525, 1907)
 * more-efficient cross-DC replication (CASSANDRA-1530, -2051, -2138)
 * avoid polluting page cache with commitlog or sstable writes
   and seq scan operations (CASSANDRA-1470)
 * add RMI authentication options to nodetool (CASSANDRA-1921)
 * make snitches configurable at runtime (CASSANDRA-1374)
 * retry hadoop split requests on connection failure (CASSANDRA-1927)
 * implement describeOwnership for BOP, COPP (CASSANDRA-1928)
 * make read repair behave as expected for ConsistencyLevel > ONE
   (CASSANDRA-982, 2038)
 * distributed test harness (CASSANDRA-1859, 1964)
 * reduce flush lock contention (CASSANDRA-1930)
 * optimize supercolumn deserialization (CASSANDRA-1891)
 * fix CFMetaData.apply to only compare objects of the same class
   (CASSANDRA-1962)
 * allow specifying specific SSTables to compact from JMX (CASSANDRA-1963)
 * fix race condition in MessagingService.targets (CASSANDRA-1959, 2094, 2081)
 * refuse to open sstables from a future version (CASSANDRA-1935)
 * zero-copy reads (CASSANDRA-1714)
 * fix copy bounds for word Text in wordcount demo (CASSANDRA-1993)
 * fixes for contrib/javautils (CASSANDRA-1979)
 * check more frequently for memtable expiration (CASSANDRA-2000)
 * fix writing SSTable column count statistics (CASSANDRA-1976)
 * fix streaming of multiple CFs during bootstrap (CASSANDRA-1992)
 * explicitly set JVM GC new generation size with -Xmn (CASSANDRA-1968)
 * add short options for CLI flags (CASSANDRA-1565)
 * make keyspace argument to "describe keyspace" in CLI optional
   when authenticated to keyspace already (CASSANDRA-2029)
 * added option to specify -Dcassandra.join_ring=false on startup
   to allow "warm spare" nodes or performing JMX maintenance before
   joining the ring (CASSANDRA-526)
 * log migrations at INFO (CASSANDRA-2028)
 * add CLI verbose option in file mode (CASSANDRA-2030)
 * add single-line "--" comments to CLI (CASSANDRA-2032)
 * message serialization tests (CASSANDRA-1923)
 * switch from ivy to maven-ant-tasks (CASSANDRA-2017)
 * CLI attempts to block for new schema to propagate (CASSANDRA-2044)
 * fix potential overflow in nodetool cfstats (CASSANDRA-2057)
 * add JVM shutdownhook to sync commitlog (CASSANDRA-1919)
 * allow nodes to be up without being part of  normal traffic (CASSANDRA-1951)
 * fix CLI "show keyspaces" with null options on NTS (CASSANDRA-2049)
 * fix possible ByteBuffer race conditions (CASSANDRA-2066)
 * reduce garbage generated by MessagingService to prevent load spikes
   (CASSANDRA-2058)
 * fix math in RandomPartitioner.describeOwnership (CASSANDRA-2071)
 * fix deletion of sstable non-data components (CASSANDRA-2059)
 * avoid blocking gossip while deleting handoff hints (CASSANDRA-2073)
 * ignore messages from newer versions, keep track of nodes in gossip
   regardless of version (CASSANDRA-1970)
 * cache writing moved to CompactionManager to reduce i/o contention and
   updated to use non-cache-polluting writes (CASSANDRA-2053)
 * page through large rows when exporting to JSON (CASSANDRA-2041)
 * add flush_largest_memtables_at and reduce_cache_sizes_at options
   (CASSANDRA-2142)
 * add cli 'describe cluster' command (CASSANDRA-2127)
 * add cli support for setting username/password at 'connect' command
   (CASSANDRA-2111)
 * add -D option to Stress.java to allow reading hosts from a file
   (CASSANDRA-2149)
 * bound hints CF throughput between 32M and 256M (CASSANDRA-2148)
 * continue starting when invalid saved cache entries are encountered
   (CASSANDRA-2076)
 * add max_hint_window_in_ms option (CASSANDRA-1459)


0.7.0-final
 * fix offsets to ByteBuffer.get (CASSANDRA-1939)


0.7.0-rc4
 * fix cli crash after backgrounding (CASSANDRA-1875)
 * count timeouts in storageproxy latencies, and include latency
   histograms in StorageProxyMBean (CASSANDRA-1893)
 * fix CLI get recognition of supercolumns (CASSANDRA-1899)
 * enable keepalive on intra-cluster sockets (CASSANDRA-1766)
 * count timeouts towards dynamicsnitch latencies (CASSANDRA-1905)
 * Expose index-building status in JMX + cli schema description
   (CASSANDRA-1871)
 * allow [LOCAL|EACH]_QUORUM to be used with non-NetworkTopology
   replication Strategies
 * increased amount of index locks for faster commitlog replay
 * collect secondary index tombstones immediately (CASSANDRA-1914)
 * revert commitlog changes from #1780 (CASSANDRA-1917)
 * change RandomPartitioner min token to -1 to avoid collision w/
   tokens on actual nodes (CASSANDRA-1901)
 * examine the right nibble when validating TimeUUID (CASSANDRA-1910)
 * include secondary indexes in cleanup (CASSANDRA-1916)
 * CFS.scrubDataDirectories should also cleanup invalid secondary indexes
   (CASSANDRA-1904)
 * ability to disable/enable gossip on nodes to force them down
   (CASSANDRA-1108)


0.7.0-rc3
 * expose getNaturalEndpoints in StorageServiceMBean taking byte[]
   key; RMI cannot serialize ByteBuffer (CASSANDRA-1833)
 * infer org.apache.cassandra.locator for replication strategy classes
   when not otherwise specified
 * validation that generates less garbage (CASSANDRA-1814)
 * add TTL support to CLI (CASSANDRA-1838)
 * cli defaults to bytestype for subcomparator when creating
   column families (CASSANDRA-1835)
 * unregister index MBeans when index is dropped (CASSANDRA-1843)
 * make ByteBufferUtil.clone thread-safe (CASSANDRA-1847)
 * change exception for read requests during bootstrap from
   InvalidRequest to Unavailable (CASSANDRA-1862)
 * respect row-level tombstones post-flush in range scans
   (CASSANDRA-1837)
 * ReadResponseResolver check digests against each other (CASSANDRA-1830)
 * return InvalidRequest when remove of subcolumn without supercolumn
   is requested (CASSANDRA-1866)
 * flush before repair (CASSANDRA-1748)
 * SSTableExport validates key order (CASSANDRA-1884)
 * large row support for SSTableExport (CASSANDRA-1867)
 * Re-cache hot keys post-compaction without hitting disk (CASSANDRA-1878)
 * manage read repair in coordinator instead of data source, to
   provide latency information to dynamic snitch (CASSANDRA-1873)


0.7.0-rc2
 * fix live-column-count of slice ranges including tombstoned supercolumn
   with live subcolumn (CASSANDRA-1591)
 * rename o.a.c.internal.AntientropyStage -> AntiEntropyStage,
   o.a.c.request.Request_responseStage -> RequestResponseStage,
   o.a.c.internal.Internal_responseStage -> InternalResponseStage
 * add AbstractType.fromString (CASSANDRA-1767)
 * require index_type to be present when specifying index_name
   on ColumnDef (CASSANDRA-1759)
 * fix add/remove index bugs in CFMetadata (CASSANDRA-1768)
 * rebuild Strategy during system_update_keyspace (CASSANDRA-1762)
 * cli updates prompt to ... in continuation lines (CASSANDRA-1770)
 * support multiple Mutations per key in hadoop ColumnFamilyOutputFormat
   (CASSANDRA-1774)
 * improvements to Debian init script (CASSANDRA-1772)
 * use local classloader to check for version.properties (CASSANDRA-1778)
 * Validate that column names in column_metadata are valid for the
   defined comparator, and decode properly in cli (CASSANDRA-1773)
 * use cross-platform newlines in cli (CASSANDRA-1786)
 * add ExpiringColumn support to sstable import/export (CASSANDRA-1754)
 * add flush for each append to periodic commitlog mode; added
   periodic_without_flush option to disable this (CASSANDRA-1780)
 * close file handle used for post-flush truncate (CASSANDRA-1790)
 * various code cleanup (CASSANDRA-1793, -1794, -1795)
 * fix range queries against wrapped range (CASSANDRA-1781)
 * fix consistencylevel calculations for NetworkTopologyStrategy
   (CASSANDRA-1804)
 * cli support index type enum names (CASSANDRA-1810)
 * improved validation of column_metadata (CASSANDRA-1813)
 * reads at ConsistencyLevel > 1 throw UnavailableException
   immediately if insufficient live nodes exist (CASSANDRA-1803)
 * copy bytebuffers for local writes to avoid retaining the entire
   Thrift frame (CASSANDRA-1801)
 * fix NPE adding index to column w/o prior metadata (CASSANDRA-1764)
 * reduce fat client timeout (CASSANDRA-1730)
 * fix botched merge of CASSANDRA-1316


0.7.0-rc1
 * fix compaction and flush races with schema updates (CASSANDRA-1715)
 * add clustertool, config-converter, sstablekeys, and schematool
   Windows .bat files (CASSANDRA-1723)
 * reject range queries received during bootstrap (CASSANDRA-1739)
 * fix wrapping-range queries on non-minimum token (CASSANDRA-1700)
 * add nodetool cfhistogram (CASSANDRA-1698)
 * limit repaired ranges to what the nodes have in common (CASSANDRA-1674)
 * index scan treats missing columns as not matching secondary
   expressions (CASSANDRA-1745)
 * Fix misuse of DataOutputBuffer.getData in AntiEntropyService
   (CASSANDRA-1729)
 * detect and warn when obsolete version of JNA is present (CASSANDRA-1760)
 * reduce fat client timeout (CASSANDRA-1730)
 * cleanup smallest CFs first to increase free temp space for larger ones
   (CASSANDRA-1811)
 * Update windows .bat files to work outside of main Cassandra
   directory (CASSANDRA-1713)
 * fix read repair regression from 0.6.7 (CASSANDRA-1727)
 * more-efficient read repair (CASSANDRA-1719)
 * fix hinted handoff replay (CASSANDRA-1656)
 * log type of dropped messages (CASSANDRA-1677)
 * upgrade to SLF4J 1.6.1
 * fix ByteBuffer bug in ExpiringColumn.updateDigest (CASSANDRA-1679)
 * fix IntegerType.getString (CASSANDRA-1681)
 * make -Djava.net.preferIPv4Stack=true the default (CASSANDRA-628)
 * add INTERNAL_RESPONSE verb to differentiate from responses related
   to client requests (CASSANDRA-1685)
 * log tpstats when dropping messages (CASSANDRA-1660)
 * include unreachable nodes in describeSchemaVersions (CASSANDRA-1678)
 * Avoid dropping messages off the client request path (CASSANDRA-1676)
 * fix jna errno reporting (CASSANDRA-1694)
 * add friendlier error for UnknownHostException on startup (CASSANDRA-1697)
 * include jna dependency in RPM package (CASSANDRA-1690)
 * add --skip-keys option to stress.py (CASSANDRA-1696)
 * improve cli handling of non-string keys and column names
   (CASSANDRA-1701, -1693)
 * r/m extra subcomparator line in cli keyspaces output (CASSANDRA-1712)
 * add read repair chance to cli "show keyspaces"
 * upgrade to ConcurrentLinkedHashMap 1.1 (CASSANDRA-975)
 * fix index scan routing (CASSANDRA-1722)
 * fix tombstoning of supercolumns in range queries (CASSANDRA-1734)
 * clear endpoint cache after updating keyspace metadata (CASSANDRA-1741)
 * fix wrapping-range queries on non-minimum token (CASSANDRA-1700)
 * truncate includes secondary indexes (CASSANDRA-1747)
 * retain reference to PendingFile sstables (CASSANDRA-1749)
 * fix sstableimport regression (CASSANDRA-1753)
 * fix for bootstrap when no non-system tables are defined (CASSANDRA-1732)
 * handle replica unavailability in index scan (CASSANDRA-1755)
 * fix service initialization order deadlock (CASSANDRA-1756)
 * multi-line cli commands (CASSANDRA-1742)
 * fix race between snapshot and compaction (CASSANDRA-1736)
 * add listEndpointsPendingHints, deleteHintsForEndpoint JMX methods
   (CASSANDRA-1551)


0.7.0-beta3
 * add strategy options to describe_keyspace output (CASSANDRA-1560)
 * log warning when using randomly generated token (CASSANDRA-1552)
 * re-organize JMX into .db, .net, .internal, .request (CASSANDRA-1217)
 * allow nodes to change IPs between restarts (CASSANDRA-1518)
 * remember ring state between restarts by default (CASSANDRA-1518)
 * flush index built flag so we can read it before log replay (CASSANDRA-1541)
 * lock row cache updates to prevent race condition (CASSANDRA-1293)
 * remove assertion causing rare (and harmless) error messages in
   commitlog (CASSANDRA-1330)
 * fix moving nodes with no keyspaces defined (CASSANDRA-1574)
 * fix unbootstrap when no data is present in a transfer range (CASSANDRA-1573)
 * take advantage of AVRO-495 to simplify our avro IDL (CASSANDRA-1436)
 * extend authorization hierarchy to column family (CASSANDRA-1554)
 * deletion support in secondary indexes (CASSANDRA-1571)
 * meaningful error message for invalid replication strategy class
   (CASSANDRA-1566)
 * allow keyspace creation with RF > N (CASSANDRA-1428)
 * improve cli error handling (CASSANDRA-1580)
 * add cache save/load ability (CASSANDRA-1417, 1606, 1647)
 * add StorageService.getDrainProgress (CASSANDRA-1588)
 * Disallow bootstrap to an in-use token (CASSANDRA-1561)
 * Allow dynamic secondary index creation and destruction (CASSANDRA-1532)
 * log auto-guessed memtable thresholds (CASSANDRA-1595)
 * add ColumnDef support to cli (CASSANDRA-1583)
 * reduce index sample time by 75% (CASSANDRA-1572)
 * add cli support for column, strategy metadata (CASSANDRA-1578, 1612)
 * add cli support for schema modification (CASSANDRA-1584)
 * delete temp files on failed compactions (CASSANDRA-1596)
 * avoid blocking for dead nodes during removetoken (CASSANDRA-1605)
 * remove ConsistencyLevel.ZERO (CASSANDRA-1607)
 * expose in-progress compaction type in jmx (CASSANDRA-1586)
 * removed IClock & related classes from internals (CASSANDRA-1502)
 * fix removing tokens from SystemTable on decommission and removetoken
   (CASSANDRA-1609)
 * include CF metadata in cli 'show keyspaces' (CASSANDRA-1613)
 * switch from Properties to HashMap in PropertyFileSnitch to
   avoid synchronization bottleneck (CASSANDRA-1481)
 * PropertyFileSnitch configuration file renamed to
   cassandra-topology.properties
 * add cli support for get_range_slices (CASSANDRA-1088, CASSANDRA-1619)
 * Make memtable flush thresholds per-CF instead of global
   (CASSANDRA-1007, 1637)
 * add cli support for binary data without CfDef hints (CASSANDRA-1603)
 * fix building SSTable statistics post-stream (CASSANDRA-1620)
 * fix potential infinite loop in 2ary index queries (CASSANDRA-1623)
 * allow creating NTS keyspaces with no replicas configured (CASSANDRA-1626)
 * add jmx histogram of sstables accessed per read (CASSANDRA-1624)
 * remove system_rename_column_family and system_rename_keyspace from the
   client API until races can be fixed (CASSANDRA-1630, CASSANDRA-1585)
 * add cli sanity tests (CASSANDRA-1582)
 * update GC settings in cassandra.bat (CASSANDRA-1636)
 * cli support for index queries (CASSANDRA-1635)
 * cli support for updating schema memtable settings (CASSANDRA-1634)
 * cli --file option (CASSANDRA-1616)
 * reduce automatically chosen memtable sizes by 50% (CASSANDRA-1641)
 * move endpoint cache from snitch to strategy (CASSANDRA-1643)
 * fix commitlog recovery deleting the newly-created segment as well as
   the old ones (CASSANDRA-1644)
 * upgrade to Thrift 0.5 (CASSANDRA-1367)
 * renamed CL.DCQUORUM to LOCAL_QUORUM and DCQUORUMSYNC to EACH_QUORUM
 * cli truncate support (CASSANDRA-1653)
 * update GC settings in cassandra.bat (CASSANDRA-1636)
 * avoid logging when a node's ip/token is gossipped back to it (CASSANDRA-1666)


0.7-beta2
 * always use UTF-8 for hint keys (CASSANDRA-1439)
 * remove cassandra.yaml dependency from Hadoop and Pig (CASSADRA-1322)
 * expose CfDef metadata in describe_keyspaces (CASSANDRA-1363)
 * restore use of mmap_index_only option (CASSANDRA-1241)
 * dropping a keyspace with no column families generated an error
   (CASSANDRA-1378)
 * rename RackAwareStrategy to OldNetworkTopologyStrategy, RackUnawareStrategy
   to SimpleStrategy, DatacenterShardStrategy to NetworkTopologyStrategy,
   AbstractRackAwareSnitch to AbstractNetworkTopologySnitch (CASSANDRA-1392)
 * merge StorageProxy.mutate, mutateBlocking (CASSANDRA-1396)
 * faster UUIDType, LongType comparisons (CASSANDRA-1386, 1393)
 * fix setting read_repair_chance from CLI addColumnFamily (CASSANDRA-1399)
 * fix updates to indexed columns (CASSANDRA-1373)
 * fix race condition leaving to FileNotFoundException (CASSANDRA-1382)
 * fix sharded lock hash on index write path (CASSANDRA-1402)
 * add support for GT/E, LT/E in subordinate index clauses (CASSANDRA-1401)
 * cfId counter got out of sync when CFs were added (CASSANDRA-1403)
 * less chatty schema updates (CASSANDRA-1389)
 * rename column family mbeans. 'type' will now include either
   'IndexColumnFamilies' or 'ColumnFamilies' depending on the CFS type.
   (CASSANDRA-1385)
 * disallow invalid keyspace and column family names. This includes name that
   matches a '^\w+' regex. (CASSANDRA-1377)
 * use JNA, if present, to take snapshots (CASSANDRA-1371)
 * truncate hints if starting 0.7 for the first time (CASSANDRA-1414)
 * fix FD leak in single-row slicepredicate queries (CASSANDRA-1416)
 * allow index expressions against columns that are not part of the
   SlicePredicate (CASSANDRA-1410)
 * config-converter properly handles snitches and framed support
   (CASSANDRA-1420)
 * remove keyspace argument from multiget_count (CASSANDRA-1422)
 * allow specifying cassandra.yaml location as (local or remote) URL
   (CASSANDRA-1126)
 * fix using DynamicEndpointSnitch with NetworkTopologyStrategy
   (CASSANDRA-1429)
 * Add CfDef.default_validation_class (CASSANDRA-891)
 * fix EstimatedHistogram.max (CASSANDRA-1413)
 * quorum read optimization (CASSANDRA-1622)
 * handle zero-length (or missing) rows during HH paging (CASSANDRA-1432)
 * include secondary indexes during schema migrations (CASSANDRA-1406)
 * fix commitlog header race during schema change (CASSANDRA-1435)
 * fix ColumnFamilyStoreMBeanIterator to use new type name (CASSANDRA-1433)
 * correct filename generated by xml->yaml converter (CASSANDRA-1419)
 * add CMSInitiatingOccupancyFraction=75 and UseCMSInitiatingOccupancyOnly
   to default JVM options
 * decrease jvm heap for cassandra-cli (CASSANDRA-1446)
 * ability to modify keyspaces and column family definitions on a live cluster
   (CASSANDRA-1285)
 * support for Hadoop Streaming [non-jvm map/reduce via stdin/out]
   (CASSANDRA-1368)
 * Move persistent sstable stats from the system table to an sstable component
   (CASSANDRA-1430)
 * remove failed bootstrap attempt from pending ranges when gossip times
   it out after 1h (CASSANDRA-1463)
 * eager-create tcp connections to other cluster members (CASSANDRA-1465)
 * enumerate stages and derive stage from message type instead of
   transmitting separately (CASSANDRA-1465)
 * apply reversed flag during collation from different data sources
   (CASSANDRA-1450)
 * make failure to remove commitlog segment non-fatal (CASSANDRA-1348)
 * correct ordering of drain operations so CL.recover is no longer
   necessary (CASSANDRA-1408)
 * removed keyspace from describe_splits method (CASSANDRA-1425)
 * rename check_schema_agreement to describe_schema_versions
   (CASSANDRA-1478)
 * fix QUORUM calculation for RF > 3 (CASSANDRA-1487)
 * remove tombstones during non-major compactions when bloom filter
   verifies that row does not exist in other sstables (CASSANDRA-1074)
 * nodes that coordinated a loadbalance in the past could not be seen by
   newly added nodes (CASSANDRA-1467)
 * exposed endpoint states (gossip details) via jmx (CASSANDRA-1467)
 * ensure that compacted sstables are not included when new readers are
   instantiated (CASSANDRA-1477)
 * by default, calculate heap size and memtable thresholds at runtime (CASSANDRA-1469)
 * fix races dealing with adding/dropping keyspaces and column families in
   rapid succession (CASSANDRA-1477)
 * clean up of Streaming system (CASSANDRA-1503, 1504, 1506)
 * add options to configure Thrift socket keepalive and buffer sizes (CASSANDRA-1426)
 * make contrib CassandraServiceDataCleaner recursive (CASSANDRA-1509)
 * min, max compaction threshold are configurable and persistent
   per-ColumnFamily (CASSANDRA-1468)
 * fix replaying the last mutation in a commitlog unnecessarily
   (CASSANDRA-1512)
 * invoke getDefaultUncaughtExceptionHandler from DTPE with the original
   exception rather than the ExecutionException wrapper (CASSANDRA-1226)
 * remove Clock from the Thrift (and Avro) API (CASSANDRA-1501)
 * Close intra-node sockets when connection is broken (CASSANDRA-1528)
 * RPM packaging spec file (CASSANDRA-786)
 * weighted request scheduler (CASSANDRA-1485)
 * treat expired columns as deleted (CASSANDRA-1539)
 * make IndexInterval configurable (CASSANDRA-1488)
 * add describe_snitch to Thrift API (CASSANDRA-1490)
 * MD5 authenticator compares plain text submitted password with MD5'd
   saved property, instead of vice versa (CASSANDRA-1447)
 * JMX MessagingService pending and completed counts (CASSANDRA-1533)
 * fix race condition processing repair responses (CASSANDRA-1511)
 * make repair blocking (CASSANDRA-1511)
 * create EndpointSnitchInfo and MBean to expose rack and DC (CASSANDRA-1491)
 * added option to contrib/word_count to output results back to Cassandra
   (CASSANDRA-1342)
 * rewrite Hadoop ColumnFamilyRecordWriter to pool connections, retry to
   multiple Cassandra nodes, and smooth impact on the Cassandra cluster
   by using smaller batch sizes (CASSANDRA-1434)
 * fix setting gc_grace_seconds via CLI (CASSANDRA-1549)
 * support TTL'd index values (CASSANDRA-1536)
 * make removetoken work like decommission (CASSANDRA-1216)
 * make cli comparator-aware and improve quote rules (CASSANDRA-1523,-1524)
 * make nodetool compact and cleanup blocking (CASSANDRA-1449)
 * add memtable, cache information to GCInspector logs (CASSANDRA-1558)
 * enable/disable HintedHandoff via JMX (CASSANDRA-1550)
 * Ignore stray files in the commit log directory (CASSANDRA-1547)
 * Disallow bootstrap to an in-use token (CASSANDRA-1561)


0.7-beta1
 * sstable versioning (CASSANDRA-389)
 * switched to slf4j logging (CASSANDRA-625)
 * add (optional) expiration time for column (CASSANDRA-699)
 * access levels for authentication/authorization (CASSANDRA-900)
 * add ReadRepairChance to CF definition (CASSANDRA-930)
 * fix heisenbug in system tests, especially common on OS X (CASSANDRA-944)
 * convert to byte[] keys internally and all public APIs (CASSANDRA-767)
 * ability to alter schema definitions on a live cluster (CASSANDRA-44)
 * renamed configuration file to cassandra.xml, and log4j.properties to
   log4j-server.properties, which must now be loaded from
   the classpath (which is how our scripts in bin/ have always done it)
   (CASSANDRA-971)
 * change get_count to require a SlicePredicate. create multi_get_count
   (CASSANDRA-744)
 * re-organized endpointsnitch implementations and added SimpleSnitch
   (CASSANDRA-994)
 * Added preload_row_cache option (CASSANDRA-946)
 * add CRC to commitlog header (CASSANDRA-999)
 * removed deprecated batch_insert and get_range_slice methods (CASSANDRA-1065)
 * add truncate thrift method (CASSANDRA-531)
 * http mini-interface using mx4j (CASSANDRA-1068)
 * optimize away copy of sliced row on memtable read path (CASSANDRA-1046)
 * replace constant-size 2GB mmaped segments and special casing for index
   entries spanning segment boundaries, with SegmentedFile that computes
   segments that always contain entire entries/rows (CASSANDRA-1117)
 * avoid reading large rows into memory during compaction (CASSANDRA-16)
 * added hadoop OutputFormat (CASSANDRA-1101)
 * efficient Streaming (no more anticompaction) (CASSANDRA-579)
 * split commitlog header into separate file and add size checksum to
   mutations (CASSANDRA-1179)
 * avoid allocating a new byte[] for each mutation on replay (CASSANDRA-1219)
 * revise HH schema to be per-endpoint (CASSANDRA-1142)
 * add joining/leaving status to nodetool ring (CASSANDRA-1115)
 * allow multiple repair sessions per node (CASSANDRA-1190)
 * optimize away MessagingService for local range queries (CASSANDRA-1261)
 * make framed transport the default so malformed requests can't OOM the
   server (CASSANDRA-475)
 * significantly faster reads from row cache (CASSANDRA-1267)
 * take advantage of row cache during range queries (CASSANDRA-1302)
 * make GCGraceSeconds a per-ColumnFamily value (CASSANDRA-1276)
 * keep persistent row size and column count statistics (CASSANDRA-1155)
 * add IntegerType (CASSANDRA-1282)
 * page within a single row during hinted handoff (CASSANDRA-1327)
 * push DatacenterShardStrategy configuration into keyspace definition,
   eliminating datacenter.properties. (CASSANDRA-1066)
 * optimize forward slices starting with '' and single-index-block name
   queries by skipping the column index (CASSANDRA-1338)
 * streaming refactor (CASSANDRA-1189)
 * faster comparison for UUID types (CASSANDRA-1043)
 * secondary index support (CASSANDRA-749 and subtasks)
 * make compaction buckets deterministic (CASSANDRA-1265)


0.6.6
 * Allow using DynamicEndpointSnitch with RackAwareStrategy (CASSANDRA-1429)
 * remove the remaining vestiges of the unfinished DatacenterShardStrategy
   (replaced by NetworkTopologyStrategy in 0.7)


0.6.5
 * fix key ordering in range query results with RandomPartitioner
   and ConsistencyLevel > ONE (CASSANDRA-1145)
 * fix for range query starting with the wrong token range (CASSANDRA-1042)
 * page within a single row during hinted handoff (CASSANDRA-1327)
 * fix compilation on non-sun JDKs (CASSANDRA-1061)
 * remove String.trim() call on row keys in batch mutations (CASSANDRA-1235)
 * Log summary of dropped messages instead of spamming log (CASSANDRA-1284)
 * add dynamic endpoint snitch (CASSANDRA-981)
 * fix streaming for keyspaces with hyphens in their name (CASSANDRA-1377)
 * fix errors in hard-coded bloom filter optKPerBucket by computing it
   algorithmically (CASSANDRA-1220
 * remove message deserialization stage, and uncap read/write stages
   so slow reads/writes don't block gossip processing (CASSANDRA-1358)
 * add jmx port configuration to Debian package (CASSANDRA-1202)
 * use mlockall via JNA, if present, to prevent Linux from swapping
   out parts of the JVM (CASSANDRA-1214)


0.6.4
 * avoid queuing multiple hint deliveries for the same endpoint
   (CASSANDRA-1229)
 * better performance for and stricter checking of UTF8 column names
   (CASSANDRA-1232)
 * extend option to lower compaction priority to hinted handoff
   as well (CASSANDRA-1260)
 * log errors in gossip instead of re-throwing (CASSANDRA-1289)
 * avoid aborting commitlog replay prematurely if a flushed-but-
   not-removed commitlog segment is encountered (CASSANDRA-1297)
 * fix duplicate rows being read during mapreduce (CASSANDRA-1142)
 * failure detection wasn't closing command sockets (CASSANDRA-1221)
 * cassandra-cli.bat works on windows (CASSANDRA-1236)
 * pre-emptively drop requests that cannot be processed within RPCTimeout
   (CASSANDRA-685)
 * add ack to Binary write verb and update CassandraBulkLoader
   to wait for acks for each row (CASSANDRA-1093)
 * added describe_partitioner Thrift method (CASSANDRA-1047)
 * Hadoop jobs no longer require the Cassandra storage-conf.xml
   (CASSANDRA-1280, CASSANDRA-1047)
 * log thread pool stats when GC is excessive (CASSANDRA-1275)
 * remove gossip message size limit (CASSANDRA-1138)
 * parallelize local and remote reads during multiget, and respect snitch
   when determining whether to do local read for CL.ONE (CASSANDRA-1317)
 * fix read repair to use requested consistency level on digest mismatch,
   rather than assuming QUORUM (CASSANDRA-1316)
 * process digest mismatch re-reads in parallel (CASSANDRA-1323)
 * switch hints CF comparator to BytesType (CASSANDRA-1274)


0.6.3
 * retry to make streaming connections up to 8 times. (CASSANDRA-1019)
 * reject describe_ring() calls on invalid keyspaces (CASSANDRA-1111)
 * fix cache size calculation for size of 100% (CASSANDRA-1129)
 * fix cache capacity only being recalculated once (CASSANDRA-1129)
 * remove hourly scan of all hints on the off chance that the gossiper
   missed a status change; instead, expose deliverHintsToEndpoint to JMX
   so it can be done manually, if necessary (CASSANDRA-1141)
 * don't reject reads at CL.ALL (CASSANDRA-1152)
 * reject deletions to supercolumns in CFs containing only standard
   columns (CASSANDRA-1139)
 * avoid preserving login information after client disconnects
   (CASSANDRA-1057)
 * prefer sun jdk to openjdk in debian init script (CASSANDRA-1174)
 * detect partioner config changes between restarts and fail fast
   (CASSANDRA-1146)
 * use generation time to resolve node token reassignment disagreements
   (CASSANDRA-1118)
 * restructure the startup ordering of Gossiper and MessageService to avoid
   timing anomalies (CASSANDRA-1160)
 * detect incomplete commit log hearders (CASSANDRA-1119)
 * force anti-entropy service to stream files on the stream stage to avoid
   sending streams out of order (CASSANDRA-1169)
 * remove inactive stream managers after AES streams files (CASSANDRA-1169)
 * allow removing entire row through batch_mutate Deletion (CASSANDRA-1027)
 * add JMX metrics for row-level bloom filter false positives (CASSANDRA-1212)
 * added a redhat init script to contrib (CASSANDRA-1201)
 * use midpoint when bootstrapping a new machine into range with not
   much data yet instead of random token (CASSANDRA-1112)
 * kill server on OOM in executor stage as well as Thrift (CASSANDRA-1226)
 * remove opportunistic repairs, when two machines with overlapping replica
   responsibilities happen to finish major compactions of the same CF near
   the same time.  repairs are now fully manual (CASSANDRA-1190)
 * add ability to lower compaction priority (default is no change from 0.6.2)
   (CASSANDRA-1181)


0.6.2
 * fix contrib/word_count build. (CASSANDRA-992)
 * split CommitLogExecutorService into BatchCommitLogExecutorService and
   PeriodicCommitLogExecutorService (CASSANDRA-1014)
 * add latency histograms to CFSMBean (CASSANDRA-1024)
 * make resolving timestamp ties deterministic by using value bytes
   as a tiebreaker (CASSANDRA-1039)
 * Add option to turn off Hinted Handoff (CASSANDRA-894)
 * fix windows startup (CASSANDRA-948)
 * make concurrent_reads, concurrent_writes configurable at runtime via JMX
   (CASSANDRA-1060)
 * disable GCInspector on non-Sun JVMs (CASSANDRA-1061)
 * fix tombstone handling in sstable rows with no other data (CASSANDRA-1063)
 * fix size of row in spanned index entries (CASSANDRA-1056)
 * install json2sstable, sstable2json, and sstablekeys to Debian package
 * StreamingService.StreamDestinations wouldn't empty itself after streaming
   finished (CASSANDRA-1076)
 * added Collections.shuffle(splits) before returning the splits in
   ColumnFamilyInputFormat (CASSANDRA-1096)
 * do not recalculate cache capacity post-compaction if it's been manually
   modified (CASSANDRA-1079)
 * better defaults for flush sorter + writer executor queue sizes
   (CASSANDRA-1100)
 * windows scripts for SSTableImport/Export (CASSANDRA-1051)
 * windows script for nodetool (CASSANDRA-1113)
 * expose PhiConvictThreshold (CASSANDRA-1053)
 * make repair of RF==1 a no-op (CASSANDRA-1090)
 * improve default JVM GC options (CASSANDRA-1014)
 * fix SlicePredicate serialization inside Hadoop jobs (CASSANDRA-1049)
 * close Thrift sockets in Hadoop ColumnFamilyRecordReader (CASSANDRA-1081)


0.6.1
 * fix NPE in sstable2json when no excluded keys are given (CASSANDRA-934)
 * keep the replica set constant throughout the read repair process
   (CASSANDRA-937)
 * allow querying getAllRanges with empty token list (CASSANDRA-933)
 * fix command line arguments inversion in clustertool (CASSANDRA-942)
 * fix race condition that could trigger a false-positive assertion
   during post-flush discard of old commitlog segments (CASSANDRA-936)
 * fix neighbor calculation for anti-entropy repair (CASSANDRA-924)
 * perform repair even for small entropy differences (CASSANDRA-924)
 * Use hostnames in CFInputFormat to allow Hadoop's naive string-based
   locality comparisons to work (CASSANDRA-955)
 * cache read-only BufferedRandomAccessFile length to avoid
   3 system calls per invocation (CASSANDRA-950)
 * nodes with IPv6 (and no IPv4) addresses could not join cluster
   (CASSANDRA-969)
 * Retrieve the correct number of undeleted columns, if any, from
   a supercolumn in a row that had been deleted previously (CASSANDRA-920)
 * fix index scans that cross the 2GB mmap boundaries for both mmap
   and standard i/o modes (CASSANDRA-866)
 * expose drain via nodetool (CASSANDRA-978)


0.6.0-RC1
 * JMX drain to flush memtables and run through commit log (CASSANDRA-880)
 * Bootstrapping can skip ranges under the right conditions (CASSANDRA-902)
 * fix merging row versions in range_slice for CL > ONE (CASSANDRA-884)
 * default write ConsistencyLeven chaned from ZERO to ONE
 * fix for index entries spanning mmap buffer boundaries (CASSANDRA-857)
 * use lexical comparison if time part of TimeUUIDs are the same
   (CASSANDRA-907)
 * bound read, mutation, and response stages to fix possible OOM
   during log replay (CASSANDRA-885)
 * Use microseconds-since-epoch (UTC) in cli, instead of milliseconds
 * Treat batch_mutate Deletion with null supercolumn as "apply this predicate
   to top level supercolumns" (CASSANDRA-834)
 * Streaming destination nodes do not update their JMX status (CASSANDRA-916)
 * Fix internal RPC timeout calculation (CASSANDRA-911)
 * Added Pig loadfunc to contrib/pig (CASSANDRA-910)


0.6.0-beta3
 * fix compaction bucketing bug (CASSANDRA-814)
 * update windows batch file (CASSANDRA-824)
 * deprecate KeysCachedFraction configuration directive in favor
   of KeysCached; move to unified-per-CF key cache (CASSANDRA-801)
 * add invalidateRowCache to ColumnFamilyStoreMBean (CASSANDRA-761)
 * send Handoff hints to natural locations to reduce load on
   remaining nodes in a failure scenario (CASSANDRA-822)
 * Add RowWarningThresholdInMB configuration option to warn before very
   large rows get big enough to threaten node stability, and -x option to
   be able to remove them with sstable2json if the warning is unheeded
   until it's too late (CASSANDRA-843)
 * Add logging of GC activity (CASSANDRA-813)
 * fix ConcurrentModificationException in commitlog discard (CASSANDRA-853)
 * Fix hardcoded row count in Hadoop RecordReader (CASSANDRA-837)
 * Add a jmx status to the streaming service and change several DEBUG
   messages to INFO (CASSANDRA-845)
 * fix classpath in cassandra-cli.bat for Windows (CASSANDRA-858)
 * allow re-specifying host, port to cassandra-cli if invalid ones
   are first tried (CASSANDRA-867)
 * fix race condition handling rpc timeout in the coordinator
   (CASSANDRA-864)
 * Remove CalloutLocation and StagingFileDirectory from storage-conf files
   since those settings are no longer used (CASSANDRA-878)
 * Parse a long from RowWarningThresholdInMB instead of an int (CASSANDRA-882)
 * Remove obsolete ControlPort code from DatabaseDescriptor (CASSANDRA-886)
 * move skipBytes side effect out of assert (CASSANDRA-899)
 * add "double getLoad" to StorageServiceMBean (CASSANDRA-898)
 * track row stats per CF at compaction time (CASSANDRA-870)
 * disallow CommitLogDirectory matching a DataFileDirectory (CASSANDRA-888)
 * default key cache size is 200k entries, changed from 10% (CASSANDRA-863)
 * add -Dcassandra-foreground=yes to cassandra.bat
 * exit if cluster name is changed unexpectedly (CASSANDRA-769)


0.6.0-beta1/beta2
 * add batch_mutate thrift command, deprecating batch_insert (CASSANDRA-336)
 * remove get_key_range Thrift API, deprecated in 0.5 (CASSANDRA-710)
 * add optional login() Thrift call for authentication (CASSANDRA-547)
 * support fat clients using gossiper and StorageProxy to perform
   replication in-process [jvm-only] (CASSANDRA-535)
 * support mmapped I/O for reads, on by default on 64bit JVMs
   (CASSANDRA-408, CASSANDRA-669)
 * improve insert concurrency, particularly during Hinted Handoff
   (CASSANDRA-658)
 * faster network code (CASSANDRA-675)
 * stress.py moved to contrib (CASSANDRA-635)
 * row caching [must be explicitly enabled per-CF in config] (CASSANDRA-678)
 * present a useful measure of compaction progress in JMX (CASSANDRA-599)
 * add bin/sstablekeys (CASSNADRA-679)
 * add ConsistencyLevel.ANY (CASSANDRA-687)
 * make removetoken remove nodes from gossip entirely (CASSANDRA-644)
 * add ability to set cache sizes at runtime (CASSANDRA-708)
 * report latency and cache hit rate statistics with lifetime totals
   instead of average over the last minute (CASSANDRA-702)
 * support get_range_slice for RandomPartitioner (CASSANDRA-745)
 * per-keyspace replication factory and replication strategy (CASSANDRA-620)
 * track latency in microseconds (CASSANDRA-733)
 * add describe_ Thrift methods, deprecating get_string_property and
   get_string_list_property
 * jmx interface for tracking operation mode and streams in general.
   (CASSANDRA-709)
 * keep memtables in sorted order to improve range query performance
   (CASSANDRA-799)
 * use while loop instead of recursion when trimming sstables compaction list
   to avoid blowing stack in pathological cases (CASSANDRA-804)
 * basic Hadoop map/reduce support (CASSANDRA-342)


0.5.1
 * ensure all files for an sstable are streamed to the same directory.
   (CASSANDRA-716)
 * more accurate load estimate for bootstrapping (CASSANDRA-762)
 * tolerate dead or unavailable bootstrap target on write (CASSANDRA-731)
 * allow larger numbers of keys (> 140M) in a sstable bloom filter
   (CASSANDRA-790)
 * include jvm argument improvements from CASSANDRA-504 in debian package
 * change streaming chunk size to 32MB to accomodate Windows XP limitations
   (was 64MB) (CASSANDRA-795)
 * fix get_range_slice returning results in the wrong order (CASSANDRA-781)


0.5.0 final
 * avoid attempting to delete temporary bootstrap files twice (CASSANDRA-681)
 * fix bogus NaN in nodeprobe cfstats output (CASSANDRA-646)
 * provide a policy for dealing with single thread executors w/ a full queue
   (CASSANDRA-694)
 * optimize inner read in MessagingService, vastly improving multiple-node
   performance (CASSANDRA-675)
 * wait for table flush before streaming data back to a bootstrapping node.
   (CASSANDRA-696)
 * keep track of bootstrapping sources by table so that bootstrapping doesn't
   give the indication of finishing early (CASSANDRA-673)


0.5.0 RC3
 * commit the correct version of the patch for CASSANDRA-663


0.5.0 RC2 (unreleased)
 * fix bugs in converting get_range_slice results to Thrift
   (CASSANDRA-647, CASSANDRA-649)
 * expose java.util.concurrent.TimeoutException in StorageProxy methods
   (CASSANDRA-600)
 * TcpConnectionManager was holding on to disconnected connections,
   giving the false indication they were being used. (CASSANDRA-651)
 * Remove duplicated write. (CASSANDRA-662)
 * Abort bootstrap if IP is already in the token ring (CASSANDRA-663)
 * increase default commitlog sync period, and wait for last sync to
   finish before submitting another (CASSANDRA-668)


0.5.0 RC1
 * Fix potential NPE in get_range_slice (CASSANDRA-623)
 * add CRC32 to commitlog entries (CASSANDRA-605)
 * fix data streaming on windows (CASSANDRA-630)
 * GC compacted sstables after cleanup and compaction (CASSANDRA-621)
 * Speed up anti-entropy validation (CASSANDRA-629)
 * Fix anti-entropy assertion error (CASSANDRA-639)
 * Fix pending range conflicts when bootstapping or moving
   multiple nodes at once (CASSANDRA-603)
 * Handle obsolete gossip related to node movement in the case where
   one or more nodes is down when the movement occurs (CASSANDRA-572)
 * Include dead nodes in gossip to avoid a variety of problems
   and fix HH to removed nodes (CASSANDRA-634)
 * return an InvalidRequestException for mal-formed SlicePredicates
   (CASSANDRA-643)
 * fix bug determining closest neighbor for use in multiple datacenters
   (CASSANDRA-648)
 * Vast improvements in anticompaction speed (CASSANDRA-607)
 * Speed up log replay and writes by avoiding redundant serializations
   (CASSANDRA-652)


0.5.0 beta 2
 * Bootstrap improvements (several tickets)
 * add nodeprobe repair anti-entropy feature (CASSANDRA-193, CASSANDRA-520)
 * fix possibility of partition when many nodes restart at once
   in clusters with multiple seeds (CASSANDRA-150)
 * fix NPE in get_range_slice when no data is found (CASSANDRA-578)
 * fix potential NPE in hinted handoff (CASSANDRA-585)
 * fix cleanup of local "system" keyspace (CASSANDRA-576)
 * improve computation of cluster load balance (CASSANDRA-554)
 * added super column read/write, column count, and column/row delete to
   cassandra-cli (CASSANDRA-567, CASSANDRA-594)
 * fix returning live subcolumns of deleted supercolumns (CASSANDRA-583)
 * respect JAVA_HOME in bin/ scripts (several tickets)
 * add StorageService.initClient for fat clients on the JVM (CASSANDRA-535)
   (see contrib/client_only for an example of use)
 * make consistency_level functional in get_range_slice (CASSANDRA-568)
 * optimize key deserialization for RandomPartitioner (CASSANDRA-581)
 * avoid GCing tombstones except on major compaction (CASSANDRA-604)
 * increase failure conviction threshold, resulting in less nodes
   incorrectly (and temporarily) marked as down (CASSANDRA-610)
 * respect memtable thresholds during log replay (CASSANDRA-609)
 * support ConsistencyLevel.ALL on read (CASSANDRA-584)
 * add nodeprobe removetoken command (CASSANDRA-564)


0.5.0 beta
 * Allow multiple simultaneous flushes, improving flush throughput
   on multicore systems (CASSANDRA-401)
 * Split up locks to improve write and read throughput on multicore systems
   (CASSANDRA-444, CASSANDRA-414)
 * More efficient use of memory during compaction (CASSANDRA-436)
 * autobootstrap option: when enabled, all non-seed nodes will attempt
   to bootstrap when started, until bootstrap successfully
   completes. -b option is removed.  (CASSANDRA-438)
 * Unless a token is manually specified in the configuration xml,
   a bootstraping node will use a token that gives it half the
   keys from the most-heavily-loaded node in the cluster,
   instead of generating a random token.
   (CASSANDRA-385, CASSANDRA-517)
 * Miscellaneous bootstrap fixes (several tickets)
 * Ability to change a node's token even after it has data on it
   (CASSANDRA-541)
 * Ability to decommission a live node from the ring (CASSANDRA-435)
 * Semi-automatic loadbalancing via nodeprobe (CASSANDRA-192)
 * Add ability to set compaction thresholds at runtime via
   JMX / nodeprobe.  (CASSANDRA-465)
 * Add "comment" field to ColumnFamily definition. (CASSANDRA-481)
 * Additional JMX metrics (CASSANDRA-482)
 * JSON based export and import tools (several tickets)
 * Hinted Handoff fixes (several tickets)
 * Add key cache to improve read performance (CASSANDRA-423)
 * Simplified construction of custom ReplicationStrategy classes
   (CASSANDRA-497)
 * Graphical application (Swing) for ring integrity verification and
   visualization was added to contrib (CASSANDRA-252)
 * Add DCQUORUM, DCQUORUMSYNC consistency levels and corresponding
   ReplicationStrategy / EndpointSnitch classes.  Experimental.
   (CASSANDRA-492)
 * Web client interface added to contrib (CASSANDRA-457)
 * More-efficient flush for Random, CollatedOPP partitioners
   for normal writes (CASSANDRA-446) and bulk load (CASSANDRA-420)
 * Add MemtableFlushAfterMinutes, a global replacement for the old
   per-CF FlushPeriodInMinutes setting (CASSANDRA-463)
 * optimizations to slice reading (CASSANDRA-350) and supercolumn
   queries (CASSANDRA-510)
 * force binding to given listenaddress for nodes with multiple
   interfaces (CASSANDRA-546)
 * stress.py benchmarking tool improvements (several tickets)
 * optimized replica placement code (CASSANDRA-525)
 * faster log replay on restart (CASSANDRA-539, CASSANDRA-540)
 * optimized local-node writes (CASSANDRA-558)
 * added get_range_slice, deprecating get_key_range (CASSANDRA-344)
 * expose TimedOutException to thrift (CASSANDRA-563)


0.4.2
 * Add validation disallowing null keys (CASSANDRA-486)
 * Fix race conditions in TCPConnectionManager (CASSANDRA-487)
 * Fix using non-utf8-aware comparison as a sanity check.
   (CASSANDRA-493)
 * Improve default garbage collector options (CASSANDRA-504)
 * Add "nodeprobe flush" (CASSANDRA-505)
 * remove NotFoundException from get_slice throws list (CASSANDRA-518)
 * fix get (not get_slice) of entire supercolumn (CASSANDRA-508)
 * fix null token during bootstrap (CASSANDRA-501)


0.4.1
 * Fix FlushPeriod columnfamily configuration regression
   (CASSANDRA-455)
 * Fix long column name support (CASSANDRA-460)
 * Fix for serializing a row that only contains tombstones
   (CASSANDRA-458)
 * Fix for discarding unneeded commitlog segments (CASSANDRA-459)
 * Add SnapshotBeforeCompaction configuration option (CASSANDRA-426)
 * Fix compaction abort under insufficient disk space (CASSANDRA-473)
 * Fix reading subcolumn slice from tombstoned CF (CASSANDRA-484)
 * Fix race condition in RVH causing occasional NPE (CASSANDRA-478)


0.4.0
 * fix get_key_range problems when a node is down (CASSANDRA-440)
   and add UnavailableException to more Thrift methods
 * Add example EndPointSnitch contrib code (several tickets)


0.4.0 RC2
 * fix SSTable generation clash during compaction (CASSANDRA-418)
 * reject method calls with null parameters (CASSANDRA-308)
 * properly order ranges in nodeprobe output (CASSANDRA-421)
 * fix logging of certain errors on executor threads (CASSANDRA-425)


0.4.0 RC1
 * Bootstrap feature is live; use -b on startup (several tickets)
 * Added multiget api (CASSANDRA-70)
 * fix Deadlock with SelectorManager.doProcess and TcpConnection.write
   (CASSANDRA-392)
 * remove key cache b/c of concurrency bugs in third-party
   CLHM library (CASSANDRA-405)
 * update non-major compaction logic to use two threshold values
   (CASSANDRA-407)
 * add periodic / batch commitlog sync modes (several tickets)
 * inline BatchMutation into batch_insert params (CASSANDRA-403)
 * allow setting the logging level at runtime via mbean (CASSANDRA-402)
 * change default comparator to BytesType (CASSANDRA-400)
 * add forwards-compatible ConsistencyLevel parameter to get_key_range
   (CASSANDRA-322)
 * r/m special case of blocking for local destination when writing with
   ConsistencyLevel.ZERO (CASSANDRA-399)
 * Fixes to make BinaryMemtable [bulk load interface] useful (CASSANDRA-337);
   see contrib/bmt_example for an example of using it.
 * More JMX properties added (several tickets)
 * Thrift changes (several tickets)
    - Merged _super get methods with the normal ones; return values
      are now of ColumnOrSuperColumn.
    - Similarly, merged batch_insert_super into batch_insert.



0.4.0 beta
 * On-disk data format has changed to allow billions of keys/rows per
   node instead of only millions
 * Multi-keyspace support
 * Scan all sstables for all queries to avoid situations where
   different types of operation on the same ColumnFamily could
   disagree on what data was present
 * Snapshot support via JMX
 * Thrift API has changed a _lot_:
    - removed time-sorted CFs; instead, user-defined comparators
      may be defined on the column names, which are now byte arrays.
      Default comparators are provided for UTF8, Bytes, Ascii, Long (i64),
      and UUID types.
    - removed colon-delimited strings in thrift api in favor of explicit
      structs such as ColumnPath, ColumnParent, etc.  Also normalized
      thrift struct and argument naming.
    - Added columnFamily argument to get_key_range.
    - Change signature of get_slice to accept starting and ending
      columns as well as an offset.  (This allows use of indexes.)
      Added "ascending" flag to allow reasonably-efficient reverse
      scans as well.  Removed get_slice_by_range as redundant.
    - get_key_range operates on one CF at a time
    - changed `block` boolean on insert methods to ConsistencyLevel enum,
      with options of NONE, ONE, QUORUM, and ALL.
    - added similar consistency_level parameter to read methods
    - column-name-set slice with no names given now returns zero columns
      instead of all of them.  ("all" can run your server out of memory.
      use a range-based slice with a high max column count instead.)
 * Removed the web interface. Node information can now be obtained by
   using the newly introduced nodeprobe utility.
 * More JMX stats
 * Remove magic values from internals (e.g. special key to indicate
   when to flush memtables)
 * Rename configuration "table" to "keyspace"
 * Moved to crash-only design; no more shutdown (just kill the process)
 * Lots of bug fixes

Full list of issues resolved in 0.4 is at https://issues.apache.org/jira/secure/IssueNavigator.jspa?reset=true&&pid=12310865&fixfor=12313862&resolution=1&sorter/field=issuekey&sorter/order=DESC


0.3.0 RC3
 * Fix potential deadlock under load in TCPConnection.
   (CASSANDRA-220)


0.3.0 RC2
 * Fix possible data loss when server is stopped after replaying
   log but before new inserts force memtable flush.
   (CASSANDRA-204)
 * Added BUGS file


0.3.0 RC1
 * Range queries on keys, including user-defined key collation
 * Remove support
 * Workarounds for a weird bug in JDK select/register that seems
   particularly common on VM environments. Cassandra should deploy
   fine on EC2 now
 * Much improved infrastructure: the beginnings of a decent test suite
   ("ant test" for unit tests; "nosetests" for system tests), code
   coverage reporting, etc.
 * Expanded node status reporting via JMX
 * Improved error reporting/logging on both server and client
 * Reduced memory footprint in default configuration
 * Combined blocking and non-blocking versions of insert APIs
 * Added FlushPeriodInMinutes configuration parameter to force
   flushing of infrequently-updated ColumnFamilies<|MERGE_RESOLUTION|>--- conflicted
+++ resolved
@@ -1,4 +1,3 @@
-<<<<<<< HEAD
 3.11.12
  * Add key validation to ssstablescrub (CASSANDRA-16969)
  * Update Jackson from 2.9.10 to 2.12.5 (CASSANDRA-16851)
@@ -11,10 +10,7 @@
  * Reduce thread contention in CommitLogSegment and HintsBuffer (CASSANDRA-16072)
  * Avoid sending CDC column if not enabled (CASSANDRA-16770)
 Merged from 3.0:
-=======
-3.0.26:
  * Avoid useless SSTable reads during single partition queries (CASSANDRA-16944)
->>>>>>> 9f492844
  * Debian init respects CASSANDRA_HEAPDUMP_DIR (CASSANDRA-13843)
  * Catch UnsatisfiedLinkError in WindowsTimer (CASSANDRA-16085)
  * Avoid removing batch when it's not created during view replication (CASSANDRA-16175)
