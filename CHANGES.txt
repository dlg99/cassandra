DSE 5.1.0
 * Allow grammar extensions to be added to cqlsh for tab completion (APOLLO-295)
 * Improve compaction performance (APOLLO-123)
 * Add client warning to SASI index (APOLLO-93)
 * Cqlsh copy-from: add support for UNSET values (APOLLO-4)
 * Improve error message for incompatible authn/authz config (APOLLO-226)
 * Continuous paging (APOLLO-3, APOLLO-267, APOLLO-277, APOLLO-291, APOLLO-312)
 * Added show-queries, query-log-file and no-progress log options to cassandra-stress (APOLLO-41)
 * Allow large partition generation in cassandra-stress user mode (APOLLO-35)
 * Optimize VIntCoding and BufferedDataOutputStreamPlus (APOLLO-49)
 * Improve metrics and reduce overhead under contention (APOLLO-81)
 * Make SinglePartitionReadCommand::queriesMulticellType() faster (APOLLO-117)
 * Accept internal resource name in GRANT/REVOKE statements (APOLLO-113)
 * Improve StatementRestrictions::getPartitionKeys() execution speed (APOLLO-115)
 * Move responsibility for qualifying ks in authz stmts to IResource (APOLLO-76)
 * Insert default superuser role with fixed timestamp (APOLLO-18)
 * Make Permissions extensible (APOLLO-26)
 * Make IResource more easily extensible (APOLLO-26)
 * Add method to IAuthenticator to login by user as well as by role (APOLLO-70)
 * Add private protocol version (APOLLO-2)
Merged from DSE 5.0.x
 * Perform repair sync sequentially to avoid overloading coordinator (APOLLO-216)
<<<<<<< HEAD
 * Backport CASSANDRA-10134 Always perform collision check before joining ring (CASSANDRA-10134)
 * Backport CASSANDRA-12461 (Add pre- and post-shutdown hooks to Storage Service) (APOLLO-48)
 * Wait for remaining tasks to finish on RepairJob after task failure (APOLLO-87)
 * Allow the prepared statement cache size to be changed. (APOLLO-50)


3.12
 * Avoid byte-array copy when key cache is disabled (CASANDRA-13084)
 * More fixes to the TokenAllocator (CASSANDRA-12990)
 * Require forceful decommission if number of nodes is less than replication factor (CASSANDRA-12510)
 * Allow IN restrictions on column families with collections (CASSANDRA-12654)
 * Move to FastThreadLocalThread and FastThreadLocal (CASSANDRA-13034)
 * nodetool stopdaemon errors out (CASSANDRA-13030)
 * Log message size in trace message in OutboundTcpConnection (CASSANDRA-13028)
 * Add timeUnit Days for cassandra-stress (CASSANDRA-13029)
 * Add mutation size and batch metrics (CASSANDRA-12649)
 * Add method to get size of endpoints to TokenMetadata (CASSANDRA-12999)
 * Fix primary index calculation for SASI (CASSANDRA-12910)
 * Expose time spent waiting in thread pool queue (CASSANDRA-8398)
 * Conditionally update index built status to avoid unnecessary flushes (CASSANDRA-12969)
 * NoReplicationTokenAllocator should work with zero replication factor (CASSANDRA-12983)
 * cqlsh auto completion: refactor definition of compaction strategy options (CASSANDRA-12946)
 * Add support for arithmetic operators (CASSANDRA-11935)
 * Tables in system_distributed should not use gcgs of 0 (CASSANDRA-12954)

3.10
 * Fix TestHintedHandoff.hintedhandoff_decom_test (CASSANDRA-13058)
 * Fixed query monitoring for range queries (CASSANDRA-13050)
 * Remove outboundBindAny configuration property (CASSANDRA-12673)
 * Use correct bounds for all-data range when filtering (CASSANDRA-12666)
 * Remove timing window in test case (CASSANDRA-12875)
 * Resolve unit testing without JCE security libraries installed (CASSANDRA-12945)
 * Fix inconsistencies in cassandra-stress load balancing policy (CASSANDRA-12919)
 * Fix validation of non-frozen UDT cells (CASSANDRA-12916)
 * Don't shut down socket input/output on StreamSession (CASSANDRA-12903)
 * Fix Murmur3PartitionerTest (CASSANDRA-12858)
 * Move cqlsh syntax rules into separate module and allow easier customization (CASSANDRA-12897)
 * Fix CommitLogSegmentManagerTest (CASSANDRA-12283)
 * Fix cassandra-stress truncate option (CASSANDRA-12695)
 * Fix crossNode value when receiving messages (CASSANDRA-12791)
 * Don't load MX4J beans twice (CASSANDRA-12869)
 * Extend native protocol request flags, add versions to SUPPORTED, and introduce ProtocolVersion enum (CASSANDRA-12838)
 * Set JOINING mode when running pre-join tasks (CASSANDRA-12836)
 * remove net.mintern.primitive library due to license issue (CASSANDRA-12845)
 * Properly format IPv6 addresses when logging JMX service URL (CASSANDRA-12454)
 * Optimize the vnode allocation for single replica per DC (CASSANDRA-12777)
 * Use non-token restrictions for bounds when token restrictions are overridden (CASSANDRA-12419)
 * Fix CQLSH auto completion for PER PARTITION LIMIT (CASSANDRA-12803)
 * Use different build directories for Eclipse and Ant (CASSANDRA-12466)
 * Avoid potential AttributeError in cqlsh due to no table metadata (CASSANDRA-12815)
 * Fix RandomReplicationAwareTokenAllocatorTest.testExistingCluster (CASSANDRA-12812)
 * Upgrade commons-codec to 1.9 (CASSANDRA-12790)
 * Make the fanout size for LeveledCompactionStrategy to be configurable (CASSANDRA-11550)
 * Add duration data type (CASSANDRA-11873)
 * Fix timeout in ReplicationAwareTokenAllocatorTest (CASSANDRA-12784)
 * Improve sum aggregate functions (CASSANDRA-12417)
 * Make cassandra.yaml docs for batch_size_*_threshold_in_kb reflect changes in CASSANDRA-10876 (CASSANDRA-12761)
 * cqlsh fails to format collections when using aliases (CASSANDRA-11534)
 * Check for hash conflicts in prepared statements (CASSANDRA-12733)
 * Exit query parsing upon first error (CASSANDRA-12598)
 * Fix cassandra-stress to use single seed in UUID generation (CASSANDRA-12729)
 * CQLSSTableWriter does not allow Update statement (CASSANDRA-12450)
 * Config class uses boxed types but DD exposes primitive types (CASSANDRA-12199)
 * Add pre- and post-shutdown hooks to Storage Service (CASSANDRA-12461)
 * Add hint delivery metrics (CASSANDRA-12693)
 * Remove IndexInfo cache from FileIndexInfoRetriever (CASSANDRA-12731)
 * ColumnIndex does not reuse buffer (CASSANDRA-12502)
 * cdc column addition still breaks schema migration tasks (CASSANDRA-12697)
 * Upgrade metrics-reporter dependencies (CASSANDRA-12089)
 * Tune compaction thread count via nodetool (CASSANDRA-12248)
 * Add +=/-= shortcut syntax for update queries (CASSANDRA-12232)
 * Include repair session IDs in repair start message (CASSANDRA-12532)
 * Add a blocking task to Index, run before joining the ring (CASSANDRA-12039)
 * Fix NPE when using CQLSSTableWriter (CASSANDRA-12667)
 * Support optional backpressure strategies at the coordinator (CASSANDRA-9318)
 * Make randompartitioner work with new vnode allocation (CASSANDRA-12647)
 * Fix cassandra-stress graphing (CASSANDRA-12237)
 * Allow filtering on partition key columns for queries without secondary indexes (CASSANDRA-11031)
 * Fix Cassandra Stress reporting thread model and precision (CASSANDRA-12585)
 * Add JMH benchmarks.jar (CASSANDRA-12586)
 * Cleanup uses of AlterTableStatementColumn (CASSANDRA-12567)
 * Add keep-alive to streaming (CASSANDRA-11841)
 * Tracing payload is passed through newSession(..) (CASSANDRA-11706)
 * avoid deleting non existing sstable files and improve related log messages (CASSANDRA-12261)
 * json/yaml output format for nodetool compactionhistory (CASSANDRA-12486)
 * Retry all internode messages once after a connection is
   closed and reopened (CASSANDRA-12192)
 * Add support to rebuild from targeted replica (CASSANDRA-9875)
 * Add sequence distribution type to cassandra stress (CASSANDRA-12490)
 * "SELECT * FROM foo LIMIT ;" does not error out (CASSANDRA-12154)
 * Define executeLocally() at the ReadQuery Level (CASSANDRA-12474)
 * Extend read/write failure messages with a map of replica addresses
   to error codes in the v5 native protocol (CASSANDRA-12311)
 * Fix rebuild of SASI indexes with existing index files (CASSANDRA-12374)
 * Let DatabaseDescriptor not implicitly startup services (CASSANDRA-9054, 12550)
 * Fix clustering indexes in presence of static columns in SASI (CASSANDRA-12378)
 * Fix queries on columns with reversed type on SASI indexes (CASSANDRA-12223)
 * Added slow query log (CASSANDRA-12403)
 * Count full coordinated request against timeout (CASSANDRA-12256)
 * Allow TTL with null value on insert and update (CASSANDRA-12216)
 * Make decommission operation resumable (CASSANDRA-12008)
 * Add support to one-way targeted repair (CASSANDRA-9876)
 * Remove clientutil jar (CASSANDRA-11635)
 * Fix compaction throughput throttle (CASSANDRA-12366, CASSANDRA-12717)
 * Delay releasing Memtable memory on flush until PostFlush has finished running (CASSANDRA-12358)
 * Cassandra stress should dump all setting on startup (CASSANDRA-11914)
 * Make it possible to compact a given token range (CASSANDRA-10643)
 * Allow updating DynamicEndpointSnitch properties via JMX (CASSANDRA-12179)
 * Collect metrics on queries by consistency level (CASSANDRA-7384)
 * Add support for GROUP BY to SELECT statement (CASSANDRA-10707)
 * Deprecate memtable_cleanup_threshold and update default for memtable_flush_writers (CASSANDRA-12228)
 * Upgrade to OHC 0.4.4 (CASSANDRA-12133)
 * Add version command to cassandra-stress (CASSANDRA-12258)
 * Create compaction-stress tool (CASSANDRA-11844)
 * Garbage-collecting compaction operation and schema option (CASSANDRA-7019)
 * Add beta protocol flag for v5 native protocol (CASSANDRA-12142)
 * Support filtering on non-PRIMARY KEY columns in the CREATE
   MATERIALIZED VIEW statement's WHERE clause (CASSANDRA-10368)
 * Unify STDOUT and SYSTEMLOG logback format (CASSANDRA-12004)
 * COPY FROM should raise error for non-existing input files (CASSANDRA-12174)
 * Faster write path (CASSANDRA-12269)
 * Option to leave omitted columns in INSERT JSON unset (CASSANDRA-11424)
 * Support json/yaml output in nodetool tpstats (CASSANDRA-12035)
 * Expose metrics for successful/failed authentication attempts (CASSANDRA-10635)
 * Prepend snapshot name with "truncated" or "dropped" when a snapshot
   is taken before truncating or dropping a table (CASSANDRA-12178)
 * Optimize RestrictionSet (CASSANDRA-12153)
 * cqlsh does not automatically downgrade CQL version (CASSANDRA-12150)
 * Omit (de)serialization of state variable in UDAs (CASSANDRA-9613)
 * Create a system table to expose prepared statements (CASSANDRA-8831)
 * Reuse DataOutputBuffer from ColumnIndex (CASSANDRA-11970)
 * Remove DatabaseDescriptor dependency from SegmentedFile (CASSANDRA-11580)
 * Add supplied username to authentication error messages (CASSANDRA-12076)
 * Remove pre-startup check for open JMX port (CASSANDRA-12074)
 * Remove compaction Severity from DynamicEndpointSnitch (CASSANDRA-11738)
 * Restore resumable hints delivery (CASSANDRA-11960)
 * Properly report LWT contention (CASSANDRA-12626)
Merged from 3.0:
 * Indexer is not correctly invoked when building indexes over sstables (CASSANDRA-13075)
 * Read repair is not blocking repair to finish in foreground repair (CASSANDRA-13115)
 * Stress daemon help is incorrect(CASSANDRA-12563)
=======
Merged from 3.0.X
 * Indexer is not correctly invoked when building indexes over sstables (CASSANDRA-13075)
>>>>>>> 51a9feda
 * Read repair is not blocking repair to finish in foreground repair (CASSANDRA-13115)
 * Stress daemon help is incorrect (CASSANDRA-12563)
 * Remove ALTER TYPE support (CASSANDRA-12443)
 * Fix assertion for certain legacy range tombstone pattern (CASSANDRA-12203)
 * Replace empty strings with null values if they cannot be converted (CASSANDRA-12794)
 * Fix deserialization of 2.x DeletedCells (CASSANDRA-12620)
 * Add parent repair session id to anticompaction log message (CASSANDRA-12186)
 * Improve contention handling on failure to acquire MV lock for streaming and hints (CASSANDRA-12905)
 * Fix DELETE and UPDATE queries with empty IN restrictions (CASSANDRA-12829)
 * Mark MVs as built after successful bootstrap (CASSANDRA-12984)
 * Estimated TS drop-time histogram updated with Cell.NO_DELETION_TIME (CASSANDRA-13040)
 * Nodetool compactionstats fails with NullPointerException (CASSANDRA-13021)
 * Thread local pools never cleaned up (CASSANDRA-13033)
 * Set RPC_READY to false when draining or if a node is marked as shutdown (CASSANDRA-12781)
 * CQL often queries static columns unnecessarily (CASSANDRA-12768)
 * Make sure sstables only get committed when it's safe to discard commit log records (CASSANDRA-12956)
 * Reject default_time_to_live option when creating or altering MVs (CASSANDRA-12868)
 * Nodetool should use a more sane max heap size (CASSANDRA-12739)
 * LocalToken ensures token values are cloned on heap (CASSANDRA-12651)
 * AnticompactionRequestSerializer serializedSize is incorrect (CASSANDRA-12934)
 * Prevent reloading of logback.xml from UDF sandbox (CASSANDRA-12535)
 * Reenable HeapPool (CASSANDRA-12900)
 * Disallow offheap_buffers memtable allocation (CASSANDRA-11039)
 * Fix CommitLogSegmentManagerTest (CASSANDRA-12283)
 * Pass root cause to CorruptBlockException when uncompression failed (CASSANDRA-12889)
 * Batch with multiple conditional updates for the same partition causes AssertionError (CASSANDRA-12867)
 * Make AbstractReplicationStrategy extendable from outside its package (CASSANDRA-12788)
 * Don't tell users to turn off consistent rangemovements during rebuild. (CASSANDRA-12296)
 * Fix CommitLogTest.testDeleteIfNotDirty (CASSANDRA-12854)
 * Avoid deadlock due to MV lock contention (CASSANDRA-12689)
 * Fix for KeyCacheCqlTest flakiness (CASSANDRA-12801)
 * Include SSTable filename in compacting large row message (CASSANDRA-12384)
 * Fix potential socket leak (CASSANDRA-12329, CASSANDRA-12330)
 * Fix ViewTest.testCompaction (CASSANDRA-12789)
 * Improve avg aggregate functions (CASSANDRA-12417)
 * Preserve quoted reserved keyword column names in MV creation (CASSANDRA-11803)
 * nodetool stopdaemon errors out (CASSANDRA-12646)
 * Split materialized view mutations on build to prevent OOM (CASSANDRA-12268)
 * mx4j does not work in 3.0.8 (CASSANDRA-12274)
 * Abort cqlsh copy-from in case of no answer after prolonged period of time (CASSANDRA-12740)
 * Avoid sstable corrupt exception due to dropped static column (CASSANDRA-12582)
 * Make stress use client mode to avoid checking commit log size on startup (CASSANDRA-12478)
 * Fix exceptions with new vnode allocation (CASSANDRA-12715)
 * Unify drain and shutdown processes (CASSANDRA-12509)
 * Fix NPE in ComponentOfSlice.isEQ() (CASSANDRA-12706)
 * Fix failure in LogTransactionTest (CASSANDRA-12632)
 * Fix potentially incomplete non-frozen UDT values when querying with the
   full primary key specified (CASSANDRA-12605)
 * Make sure repaired tombstones are dropped when only_purge_repaired_tombstones is enabled (CASSANDRA-12703)
 * Skip writing MV mutations to commitlog on mutation.applyUnsafe() (CASSANDRA-11670)
 * Establish consistent distinction between non-existing partition and NULL value for LWTs on static columns (CASSANDRA-12060)
 * Extend ColumnIdentifier.internedInstances key to include the type that generated the byte buffer (CASSANDRA-12516)
 * Handle composite prefixes with final EOC=0 as in 2.x and refactor LegacyLayout.decodeBound (CASSANDRA-12423)
 * select_distinct_with_deletions_test failing on non-vnode environments (CASSANDRA-11126)
 * Stack Overflow returned to queries while upgrading (CASSANDRA-12527)
 * Fix legacy regex for temporary files from 2.2 (CASSANDRA-12565)
 * Add option to state current gc_grace_seconds to tools/bin/sstablemetadata (CASSANDRA-12208)
 * Fix file system race condition that may cause LogAwareFileLister to fail to classify files (CASSANDRA-11889)
 * Fix file handle leaks due to simultaneous compaction/repair and
   listing snapshots, calculating snapshot sizes, or making schema
   changes (CASSANDRA-11594)
 * Fix nodetool repair exits with 0 for some errors (CASSANDRA-12508)
 * Do not shut down BatchlogManager twice during drain (CASSANDRA-12504)
 * Disk failure policy should not be invoked on out of space (CASSANDRA-12385)
 * Calculate last compacted key on startup (CASSANDRA-6216)
 * Add schema to snapshot manifest, add USING TIMESTAMP clause to ALTER TABLE statements (CASSANDRA-7190)
 * If CF has no clustering columns, any row cache is full partition cache (CASSANDRA-12499)
 * Correct log message for statistics of offheap memtable flush (CASSANDRA-12776)
 * Explicitly set locale for string validation (CASSANDRA-12541,CASSANDRA-12542,CASSANDRA-12543,CASSANDRA-12545)
Merged from 2.2:
 * Fix race causing infinite loop if Thrift server is stopped before it starts listening (CASSANDRA-12856)
 * CompactionTasks now correctly drops sstables out of compaction when not enough disk space is available (CASSANDRA-12979)
 * Remove support for non-JavaScript UDFs (CASSANDRA-12883)
 * Fix DynamicEndpointSnitch noop in multi-datacenter situations (CASSANDRA-13074)
 * cqlsh copy-from: encode column names to avoid primary key parsing errors (CASSANDRA-12909)
 * Temporarily fix bug that creates commit log when running offline tools (CASSANDRA-8616)
 * Reduce granuality of OpOrder.Group during index build (CASSANDRA-12796)
 * Test bind parameters and unset parameters in InsertUpdateIfConditionTest (CASSANDRA-12980)
 * Do not specify local address on outgoing connection when listen_on_broadcast_address is set (CASSANDRA-12673)
 * Use saved tokens when setting local tokens on StorageService.joinRing (CASSANDRA-12935)
 * cqlsh: fix DESC TYPES errors (CASSANDRA-12914)
 * Fix leak on skipped SSTables in sstableupgrade (CASSANDRA-12899)
 * Avoid blocking gossip during pending range calculation (CASSANDRA-12281)
 * Fix purgeability of tombstones with max timestamp (CASSANDRA-12792)
 * Fail repair if participant dies during sync or anticompaction (CASSANDRA-12901)
 * cqlsh COPY: unprotected pk values before converting them if not using prepared statements (CASSANDRA-12863)
 * Fix Util.spinAssertEquals (CASSANDRA-12283)
 * Fix potential NPE for compactionstats (CASSANDRA-12462)
 * Prepare legacy authenticate statement if credentials table initialised after node startup (CASSANDRA-12813)
 * Change cassandra.wait_for_tracing_events_timeout_secs default to 0 (CASSANDRA-12754)
 * Clean up permissions when a UDA is dropped (CASSANDRA-12720)
 * Limit colUpdateTimeDelta histogram updates to reasonable deltas (CASSANDRA-11117)
 * Fix leak errors and execution rejected exceptions when draining (CASSANDRA-12457)
 * Fix merkle tree depth calculation (CASSANDRA-12580)
 * Make Collections deserialization more robust (CASSANDRA-12618)
 * Better handle invalid system roles table (CASSANDRA-12700)
 * Fix exceptions when enabling gossip on nodes that haven't joined the ring (CASSANDRA-12253)
 * Fix authentication problem when invoking cqlsh copy from a SOURCE command (CASSANDRA-12642)
 * Decrement pending range calculator jobs counter in finally block
 * cqlshlib tests: increase default execute timeout (CASSANDRA-12481)
 * Forward writes to replacement node when replace_address != broadcast_address (CASSANDRA-8523)
 * Fail repair on non-existing table (CASSANDRA-12279)
 * Enable repair -pr and -local together (fix regression of CASSANDRA-7450) (CASSANDRA-12522)
 * Split consistent range movement flag correction (CASSANDRA-12786)
Merged from 2.1:
 * cqlsh copy-from: sort user type fields in csv (CASSANDRA-12959)
 * Don't skip sstables based on maxLocalDeletionTime (CASSANDRA-12765)


3.8, 3.9
 * Fix value skipping with counter columns (CASSANDRA-11726)
 * Fix nodetool tablestats miss SSTable count (CASSANDRA-12205)
 * Fixed flacky SSTablesIteratedTest (CASSANDRA-12282)
 * Fixed flacky SSTableRewriterTest: check file counts before calling validateCFS (CASSANDRA-12348)
 * cqlsh: Fix handling of $$-escaped strings (CASSANDRA-12189)
 * Fix SSL JMX requiring truststore containing server cert (CASSANDRA-12109)
 * RTE from new CDC column breaks in flight queries (CASSANDRA-12236)
 * Fix hdr logging for single operation workloads (CASSANDRA-12145)
 * Fix SASI PREFIX search in CONTAINS mode with partial terms (CASSANDRA-12073)
 * Increase size of flushExecutor thread pool (CASSANDRA-12071)
 * Partial revert of CASSANDRA-11971, cannot recycle buffer in SP.sendMessagesToNonlocalDC (CASSANDRA-11950)
 * Upgrade netty to 4.0.39 (CASSANDRA-12032, CASSANDRA-12034)
 * Improve details in compaction log message (CASSANDRA-12080)
 * Allow unset values in CQLSSTableWriter (CASSANDRA-11911)
 * Chunk cache to request compressor-compatible buffers if pool space is exhausted (CASSANDRA-11993)
 * Remove DatabaseDescriptor dependencies from SequentialWriter (CASSANDRA-11579)
 * Move skip_stop_words filter before stemming (CASSANDRA-12078)
 * Support seek() in EncryptedFileSegmentInputStream (CASSANDRA-11957)
 * SSTable tools mishandling LocalPartitioner (CASSANDRA-12002)
 * When SEPWorker assigned work, set thread name to match pool (CASSANDRA-11966)
 * Add cross-DC latency metrics (CASSANDRA-11596)
 * Allow terms in selection clause (CASSANDRA-10783)
 * Add bind variables to trace (CASSANDRA-11719)
 * Switch counter shards' clock to timestamps (CASSANDRA-9811)
 * Introduce HdrHistogram and response/service/wait separation to stress tool (CASSANDRA-11853)
 * entry-weighers in QueryProcessor should respect partitionKeyBindIndexes field (CASSANDRA-11718)
 * Support older ant versions (CASSANDRA-11807)
 * Estimate compressed on disk size when deciding if sstable size limit reached (CASSANDRA-11623)
 * cassandra-stress profiles should support case sensitive schemas (CASSANDRA-11546)
 * Remove DatabaseDescriptor dependency from FileUtils (CASSANDRA-11578)
 * Faster streaming (CASSANDRA-9766)
 * Add prepared query parameter to trace for "Execute CQL3 prepared query" session (CASSANDRA-11425)
 * Add repaired percentage metric (CASSANDRA-11503)
 * Add Change-Data-Capture (CASSANDRA-8844)
Merged from 3.0:
 * Fix paging for 2.x to 3.x upgrades (CASSANDRA-11195)
 * Fix clean interval not sent to commit log for empty memtable flush (CASSANDRA-12436)
 * Fix potential resource leak in RMIServerSocketFactoryImpl (CASSANDRA-12331)
 * Make sure compaction stats are updated when compaction is interrupted (CASSANDRA-12100)
 * Change commitlog and sstables to track dirty and clean intervals (CASSANDRA-11828)
 * NullPointerException during compaction on table with static columns (CASSANDRA-12336)
 * Fixed ConcurrentModificationException when reading metrics in GraphiteReporter (CASSANDRA-11823)
 * Fix upgrade of super columns on thrift (CASSANDRA-12335)
 * Fixed flacky BlacklistingCompactionsTest, switched to fixed size types and increased corruption size (CASSANDRA-12359)
 * Rerun ReplicationAwareTokenAllocatorTest on failure to avoid flakiness (CASSANDRA-12277)
 * Exception when computing read-repair for range tombstones (CASSANDRA-12263)
 * Lost counter writes in compact table and static columns (CASSANDRA-12219)
 * AssertionError with MVs on updating a row that isn't indexed due to a null value (CASSANDRA-12247)
 * Disable RR and speculative retry with EACH_QUORUM reads (CASSANDRA-11980)
 * Add option to override compaction space check (CASSANDRA-12180)
 * Faster startup by only scanning each directory for temporary files once (CASSANDRA-12114)
 * Respond with v1/v2 protocol header when responding to driver that attempts
   to connect with too low of a protocol version (CASSANDRA-11464)
 * NullPointerExpception when reading/compacting table (CASSANDRA-11988)
 * Fix problem with undeleteable rows on upgrade to new sstable format (CASSANDRA-12144)
 * Fix potential bad messaging service message for paged range reads
   within mixed-version 3.x clusters (CASSANDRA-12249)
 * Fix paging logic for deleted partitions with static columns (CASSANDRA-12107)
 * Wait until the message is being send to decide which serializer must be used (CASSANDRA-11393)
 * Fix migration of static thrift column names with non-text comparators (CASSANDRA-12147)
 * Fix upgrading sparse tables that are incorrectly marked as dense (CASSANDRA-11315)
 * Fix reverse queries ignoring range tombstones (CASSANDRA-11733)
 * Avoid potential race when rebuilding CFMetaData (CASSANDRA-12098)
 * Avoid missing sstables when getting the canonical sstables (CASSANDRA-11996)
 * Always select the live sstables when getting sstables in bounds (CASSANDRA-11944)
 * Fix column ordering of results with static columns for Thrift requests in
   a mixed 2.x/3.x cluster, also fix potential non-resolved duplication of
   those static columns in query results (CASSANDRA-12123)
 * Avoid digest mismatch with empty but static rows (CASSANDRA-12090)
 * Fix EOF exception when altering column type (CASSANDRA-11820)
 * Fix potential race in schema during new table creation (CASSANDRA-12083)
 * cqlsh: fix error handling in rare COPY FROM failure scenario (CASSANDRA-12070)
 * Disable autocompaction during drain (CASSANDRA-11878)
 * Add a metrics timer to MemtablePool and use it to track time spent blocked on memory in MemtableAllocator (CASSANDRA-11327)
 * Fix upgrading schema with super columns with non-text subcomparators (CASSANDRA-12023)
 * Add TimeWindowCompactionStrategy (CASSANDRA-9666)
 * Fix JsonTransformer output of partition with deletion info (CASSANDRA-12418)
 * Fix NPE in SSTableLoader when specifying partial directory path (CASSANDRA-12609)
Merged from 2.2:
 * Add local address entry in PropertyFileSnitch (CASSANDRA-11332)
 * cqlsh copy: fix missing counter values (CASSANDRA-12476)
 * Move migration tasks to non-periodic queue, assure flush executor shutdown after non-periodic executor (CASSANDRA-12251)
 * cqlsh copy: fixed possible race in initializing feeding thread (CASSANDRA-11701)
 * Only set broadcast_rpc_address on Ec2MultiRegionSnitch if it's not set (CASSANDRA-11357)
 * Update StorageProxy range metrics for timeouts, failures and unavailables (CASSANDRA-9507)
 * Add Sigar to classes included in clientutil.jar (CASSANDRA-11635)
 * Add decay to histograms and timers used for metrics (CASSANDRA-11752)
 * Fix hanging stream session (CASSANDRA-10992)
 * Fix INSERT JSON, fromJson() support of smallint, tinyint types (CASSANDRA-12371)
 * Restore JVM metric export for metric reporters (CASSANDRA-12312)
 * Release sstables of failed stream sessions only when outgoing transfers are finished (CASSANDRA-11345)
 * Wait for tracing events before returning response and query at same consistency level client side (CASSANDRA-11465)
 * cqlsh copyutil should get host metadata by connected address (CASSANDRA-11979)
 * Fixed cqlshlib.test.remove_test_db (CASSANDRA-12214)
 * Synchronize ThriftServer::stop() (CASSANDRA-12105)
 * Use dedicated thread for JMX notifications (CASSANDRA-12146)
 * Improve streaming synchronization and fault tolerance (CASSANDRA-11414)
 * MemoryUtil.getShort() should return an unsigned short also for architectures not supporting unaligned memory accesses (CASSANDRA-11973)
 * Allow nodetool info to run with readonly JMX access (CASSANDRA-11755)
 * Validate bloom_filter_fp_chance against lowest supported
   value when the table is created (CASSANDRA-11920)
 * Don't send erroneous NEW_NODE notifications on restart (CASSANDRA-11038)
 * StorageService shutdown hook should use a volatile variable (CASSANDRA-11984)
Merged from 2.1:
 * Add system property to set the max number of native transport requests in queue (CASSANDRA-11363)
 * Fix queries with empty ByteBuffer values in clustering column restrictions (CASSANDRA-12127) 
 * Disable passing control to post-flush after flush failure to prevent data loss (CASSANDRA-11828)
 * Allow STCS-in-L0 compactions to reduce scope with LCS (CASSANDRA-12040)
 * cannot use cql since upgrading python to 2.7.11+ (CASSANDRA-11850)
 * Fix filtering on clustering columns when 2i is used (CASSANDRA-11907)
 * Avoid stalling paxos when the paxos state expires (CASSANDRA-12043)
 * Remove finished incoming streaming connections from MessagingService (CASSANDRA-11854)
 * Don't try to get sstables for non-repairing column families (CASSANDRA-12077)
 * Avoid marking too many sstables as repaired (CASSANDRA-11696)
 * Prevent select statements with clustering key > 64k (CASSANDRA-11882)
 * Fix clock skew corrupting other nodes with paxos (CASSANDRA-11991)
 * Remove distinction between non-existing static columns and existing but null in LWTs (CASSANDRA-9842)
 * Cache local ranges when calculating repair neighbors (CASSANDRA-11934)
 * Allow LWT operation on static column with only partition keys (CASSANDRA-10532)
 * Create interval tree over canonical sstables to avoid missing sstables during streaming (CASSANDRA-11886)
 * cqlsh COPY FROM: shutdown parent cluster after forking, to avoid corrupting SSL connections (CASSANDRA-11749)


3.7
 * Support multiple folders for user defined compaction tasks (CASSANDRA-11765)
 * Fix race in CompactionStrategyManager's pause/resume (CASSANDRA-11922)
Merged from 3.0:
 * Fix legacy serialization of Thrift-generated non-compound range tombstones
   when communicating with 2.x nodes (CASSANDRA-11930)
 * Fix Directories instantiations where CFS.initialDirectories should be used (CASSANDRA-11849)
 * Avoid referencing DatabaseDescriptor in AbstractType (CASSANDRA-11912)
 * Don't use static dataDirectories field in Directories instances (CASSANDRA-11647)
 * Fix sstables not being protected from removal during index build (CASSANDRA-11905)
 * cqlsh: Suppress stack trace from Read/WriteFailures (CASSANDRA-11032)
 * Remove unneeded code to repair index summaries that have
   been improperly down-sampled (CASSANDRA-11127)
 * Avoid WriteTimeoutExceptions during commit log replay due to materialized
   view lock contention (CASSANDRA-11891)
 * Prevent OOM failures on SSTable corruption, improve tests for corruption detection (CASSANDRA-9530)
 * Use CFS.initialDirectories when clearing snapshots (CASSANDRA-11705)
 * Allow compaction strategies to disable early open (CASSANDRA-11754)
 * Refactor Materialized View code (CASSANDRA-11475)
 * Update Java Driver (CASSANDRA-11615)
Merged from 2.2:
 * Persist local metadata earlier in startup sequence (CASSANDRA-11742)
 * cqlsh: fix tab completion for case-sensitive identifiers (CASSANDRA-11664)
 * Avoid showing estimated key as -1 in tablestats (CASSANDRA-11587)
 * Fix possible race condition in CommitLog.recover (CASSANDRA-11743)
 * Enable client encryption in sstableloader with cli options (CASSANDRA-11708)
 * Possible memory leak in NIODataInputStream (CASSANDRA-11867)
 * Add seconds to cqlsh tracing session duration (CASSANDRA-11753)
 * Fix commit log replay after out-of-order flush completion (CASSANDRA-9669)
 * Prohibit Reversed Counter type as part of the PK (CASSANDRA-9395)
 * cqlsh: correctly handle non-ascii chars in error messages (CASSANDRA-11626)
Merged from 2.1:
 * Run CommitLog tests with different compression settings (CASSANDRA-9039)
 * cqlsh: apply current keyspace to source command (CASSANDRA-11152)
 * Clear out parent repair session if repair coordinator dies (CASSANDRA-11824)
 * Set default streaming_socket_timeout_in_ms to 24 hours (CASSANDRA-11840)
 * Do not consider local node a valid source during replace (CASSANDRA-11848)
 * Add message dropped tasks to nodetool netstats (CASSANDRA-11855)
 * Avoid holding SSTableReaders for duration of incremental repair (CASSANDRA-11739)


3.6
 * Correctly migrate schema for frozen UDTs during 2.x -> 3.x upgrades
   (does not affect any released versions) (CASSANDRA-11613)
 * Allow server startup if JMX is configured directly (CASSANDRA-11725)
 * Prevent direct memory OOM on buffer pool allocations (CASSANDRA-11710)
 * Enhanced Compaction Logging (CASSANDRA-10805)
 * Make prepared statement cache size configurable (CASSANDRA-11555)
 * Integrated JMX authentication and authorization (CASSANDRA-10091)
 * Add units to stress ouput (CASSANDRA-11352)
 * Fix PER PARTITION LIMIT for single and multi partitions queries (CASSANDRA-11603)
 * Add uncompressed chunk cache for RandomAccessReader (CASSANDRA-5863)
 * Clarify ClusteringPrefix hierarchy (CASSANDRA-11213)
 * Always perform collision check before joining ring (CASSANDRA-10134)
 * SSTableWriter output discrepancy (CASSANDRA-11646)
 * Fix potential timeout in NativeTransportService.testConcurrentDestroys (CASSANDRA-10756)
 * Support large partitions on the 3.0 sstable format (CASSANDRA-11206,11763)
 * Add support to rebuild from specific range (CASSANDRA-10406)
 * Optimize the overlapping lookup by calculating all the
   bounds in advance (CASSANDRA-11571)
 * Support json/yaml output in nodetool tablestats (CASSANDRA-5977)
 * (stress) Add datacenter option to -node options (CASSANDRA-11591)
 * Fix handling of empty slices (CASSANDRA-11513)
 * Make number of cores used by cqlsh COPY visible to testing code (CASSANDRA-11437)
 * Allow filtering on clustering columns for queries without secondary indexes (CASSANDRA-11310)
 * Refactor Restriction hierarchy (CASSANDRA-11354)
 * Eliminate allocations in R/W path (CASSANDRA-11421)
 * Update Netty to 4.0.36 (CASSANDRA-11567)
 * Fix PER PARTITION LIMIT for queries requiring post-query ordering (CASSANDRA-11556)
 * Allow instantiation of UDTs and tuples in UDFs (CASSANDRA-10818)
 * Support UDT in CQLSSTableWriter (CASSANDRA-10624)
 * Support for non-frozen user-defined types, updating
   individual fields of user-defined types (CASSANDRA-7423)
 * Make LZ4 compression level configurable (CASSANDRA-11051)
 * Allow per-partition LIMIT clause in CQL (CASSANDRA-7017)
 * Make custom filtering more extensible with UserExpression (CASSANDRA-11295)
 * Improve field-checking and error reporting in cassandra.yaml (CASSANDRA-10649)
 * Print CAS stats in nodetool proxyhistograms (CASSANDRA-11507)
 * More user friendly error when providing an invalid token to nodetool (CASSANDRA-9348)
 * Add static column support to SASI index (CASSANDRA-11183)
 * Support EQ/PREFIX queries in SASI CONTAINS mode without tokenization (CASSANDRA-11434)
 * Support LIKE operator in prepared statements (CASSANDRA-11456)
 * Add a command to see if a Materialized View has finished building (CASSANDRA-9967)
 * Log endpoint and port associated with streaming operation (CASSANDRA-8777)
 * Print sensible units for all log messages (CASSANDRA-9692)
 * Upgrade Netty to version 4.0.34 (CASSANDRA-11096)
 * Break the CQL grammar into separate Parser and Lexer (CASSANDRA-11372)
 * Compress only inter-dc traffic by default (CASSANDRA-8888)
 * Add metrics to track write amplification (CASSANDRA-11420)
 * cassandra-stress: cannot handle "value-less" tables (CASSANDRA-7739)
 * Add/drop multiple columns in one ALTER TABLE statement (CASSANDRA-10411)
 * Add require_endpoint_verification opt for internode encryption (CASSANDRA-9220)
 * Add auto import java.util for UDF code block (CASSANDRA-11392)
 * Add --hex-format option to nodetool getsstables (CASSANDRA-11337)
 * sstablemetadata should print sstable min/max token (CASSANDRA-7159)
 * Do not wrap CassandraException in TriggerExecutor (CASSANDRA-9421)
 * COPY TO should have higher double precision (CASSANDRA-11255)
 * Stress should exit with non-zero status after failure (CASSANDRA-10340)
 * Add client to cqlsh SHOW_SESSION (CASSANDRA-8958)
 * Fix nodetool tablestats keyspace level metrics (CASSANDRA-11226)
 * Store repair options in parent_repair_history (CASSANDRA-11244)
 * Print current leveling in sstableofflinerelevel (CASSANDRA-9588)
 * Change repair message for keyspaces with RF 1 (CASSANDRA-11203)
 * Remove hard-coded SSL cipher suites and protocols (CASSANDRA-10508)
 * Improve concurrency in CompactionStrategyManager (CASSANDRA-10099)
 * (cqlsh) interpret CQL type for formatting blobs (CASSANDRA-11274)
 * Refuse to start and print txn log information in case of disk
   corruption (CASSANDRA-10112)
 * Resolve some eclipse-warnings (CASSANDRA-11086)
 * (cqlsh) Show static columns in a different color (CASSANDRA-11059)
 * Allow to remove TTLs on table with default_time_to_live (CASSANDRA-11207)
Merged from 3.0:
 * Disallow creating view with a static column (CASSANDRA-11602)
 * Reduce the amount of object allocations caused by the getFunctions methods (CASSANDRA-11593)
 * Potential error replaying commitlog with smallint/tinyint/date/time types (CASSANDRA-11618)
 * Fix queries with filtering on counter columns (CASSANDRA-11629)
 * Improve tombstone printing in sstabledump (CASSANDRA-11655)
 * Fix paging for range queries where all clustering columns are specified (CASSANDRA-11669)
 * Don't require HEAP_NEW_SIZE to be set when using G1 (CASSANDRA-11600)
 * Fix sstabledump not showing cells after tombstone marker (CASSANDRA-11654)
 * Ignore all LocalStrategy keyspaces for streaming and other related
   operations (CASSANDRA-11627)
 * Ensure columnfilter covers indexed columns for thrift 2i queries (CASSANDRA-11523)
 * Only open one sstable scanner per sstable (CASSANDRA-11412)
 * Option to specify ProtocolVersion in cassandra-stress (CASSANDRA-11410)
 * ArithmeticException in avgFunctionForDecimal (CASSANDRA-11485)
 * LogAwareFileLister should only use OLD sstable files in current folder to determine disk consistency (CASSANDRA-11470)
 * Notify indexers of expired rows during compaction (CASSANDRA-11329)
 * Properly respond with ProtocolError when a v1/v2 native protocol
   header is received (CASSANDRA-11464)
 * Validate that num_tokens and initial_token are consistent with one another (CASSANDRA-10120)
Merged from 2.2:
 * Exit JVM if JMX server fails to startup (CASSANDRA-11540)
 * Produce a heap dump when exiting on OOM (CASSANDRA-9861)
 * Restore ability to filter on clustering columns when using a 2i (CASSANDRA-11510)
 * JSON datetime formatting needs timezone (CASSANDRA-11137)
 * Fix is_dense recalculation for Thrift-updated tables (CASSANDRA-11502)
 * Remove unnescessary file existence check during anticompaction (CASSANDRA-11660)
 * Add missing files to debian packages (CASSANDRA-11642)
 * Avoid calling Iterables::concat in loops during ModificationStatement::getFunctions (CASSANDRA-11621)
 * cqlsh: COPY FROM should use regular inserts for single statement batches and
   report errors correctly if workers processes crash on initialization (CASSANDRA-11474)
 * Always close cluster with connection in CqlRecordWriter (CASSANDRA-11553)
 * Allow only DISTINCT queries with partition keys restrictions (CASSANDRA-11339)
 * CqlConfigHelper no longer requires both a keystore and truststore to work (CASSANDRA-11532)
 * Make deprecated repair methods backward-compatible with previous notification service (CASSANDRA-11430)
 * IncomingStreamingConnection version check message wrong (CASSANDRA-11462)
Merged from 2.1:
 * Support mlockall on IBM POWER arch (CASSANDRA-11576)
 * Add option to disable use of severity in DynamicEndpointSnitch (CASSANDRA-11737)
 * cqlsh COPY FROM fails for null values with non-prepared statements (CASSANDRA-11631)
 * Make cython optional in pylib/setup.py (CASSANDRA-11630)
 * Change order of directory searching for cassandra.in.sh to favor local one (CASSANDRA-11628)
 * cqlsh COPY FROM fails with []{} chars in UDT/tuple fields/values (CASSANDRA-11633)
 * clqsh: COPY FROM throws TypeError with Cython extensions enabled (CASSANDRA-11574)
 * cqlsh: COPY FROM ignores NULL values in conversion (CASSANDRA-11549)
 * Validate levels when building LeveledScanner to avoid overlaps with orphaned sstables (CASSANDRA-9935)


3.5
 * StaticTokenTreeBuilder should respect posibility of duplicate tokens (CASSANDRA-11525)
 * Correctly fix potential assertion error during compaction (CASSANDRA-11353)
 * Avoid index segment stitching in RAM which lead to OOM on big SSTable files (CASSANDRA-11383)
 * Fix clustering and row filters for LIKE queries on clustering columns (CASSANDRA-11397)
Merged from 3.0:
 * Fix rare NPE on schema upgrade from 2.x to 3.x (CASSANDRA-10943)
 * Improve backoff policy for cqlsh COPY FROM (CASSANDRA-11320)
 * Improve IF NOT EXISTS check in CREATE INDEX (CASSANDRA-11131)
 * Upgrade ohc to 0.4.3
 * Enable SO_REUSEADDR for JMX RMI server sockets (CASSANDRA-11093)
 * Allocate merkletrees with the correct size (CASSANDRA-11390)
 * Support streaming pre-3.0 sstables (CASSANDRA-10990)
 * Add backpressure to compressed or encrypted commit log (CASSANDRA-10971)
 * SSTableExport supports secondary index tables (CASSANDRA-11330)
 * Fix sstabledump to include missing info in debug output (CASSANDRA-11321)
 * Establish and implement canonical bulk reading workload(s) (CASSANDRA-10331)
 * Fix paging for IN queries on tables without clustering columns (CASSANDRA-11208)
 * Remove recursive call from CompositesSearcher (CASSANDRA-11304)
 * Fix filtering on non-primary key columns for queries without index (CASSANDRA-6377)
 * Fix sstableloader fail when using materialized view (CASSANDRA-11275)
Merged from 2.2:
 * DatabaseDescriptor should log stacktrace in case of Eception during seed provider creation (CASSANDRA-11312)
 * Use canonical path for directory in SSTable descriptor (CASSANDRA-10587)
 * Add cassandra-stress keystore option (CASSANDRA-9325)
 * Dont mark sstables as repairing with sub range repairs (CASSANDRA-11451)
 * Notify when sstables change after cancelling compaction (CASSANDRA-11373)
 * cqlsh: COPY FROM should check that explicit column names are valid (CASSANDRA-11333)
 * Add -Dcassandra.start_gossip startup option (CASSANDRA-10809)
 * Fix UTF8Validator.validate() for modified UTF-8 (CASSANDRA-10748)
 * Clarify that now() function is calculated on the coordinator node in CQL documentation (CASSANDRA-10900)
 * Fix bloom filter sizing with LCS (CASSANDRA-11344)
 * (cqlsh) Fix error when result is 0 rows with EXPAND ON (CASSANDRA-11092)
 * Add missing newline at end of bin/cqlsh (CASSANDRA-11325)
 * Unresolved hostname leads to replace being ignored (CASSANDRA-11210)
 * Only log yaml config once, at startup (CASSANDRA-11217)
 * Reference leak with parallel repairs on the same table (CASSANDRA-11215)
Merged from 2.1:
 * Add a -j parameter to scrub/cleanup/upgradesstables to state how
   many threads to use (CASSANDRA-11179)
 * COPY FROM on large datasets: fix progress report and debug performance (CASSANDRA-11053)
 * InvalidateKeys should have a weak ref to key cache (CASSANDRA-11176)


3.4
 * (cqlsh) add cqlshrc option to always connect using ssl (CASSANDRA-10458)
 * Cleanup a few resource warnings (CASSANDRA-11085)
 * Allow custom tracing implementations (CASSANDRA-10392)
 * Extract LoaderOptions to be able to be used from outside (CASSANDRA-10637)
 * fix OnDiskIndexTest to properly treat empty ranges (CASSANDRA-11205)
 * fix TrackerTest to handle new notifications (CASSANDRA-11178)
 * add SASI validation for partitioner and complex columns (CASSANDRA-11169)
 * Add caching of encrypted credentials in PasswordAuthenticator (CASSANDRA-7715)
 * fix SASI memtable switching on flush (CASSANDRA-11159)
 * Remove duplicate offline compaction tracking (CASSANDRA-11148)
 * fix EQ semantics of analyzed SASI indexes (CASSANDRA-11130)
 * Support long name output for nodetool commands (CASSANDRA-7950)
 * Encrypted hints (CASSANDRA-11040)
 * SASI index options validation (CASSANDRA-11136)
 * Optimize disk seek using min/max column name meta data when the LIMIT clause is used
   (CASSANDRA-8180)
 * Add LIKE support to CQL3 (CASSANDRA-11067)
 * Generic Java UDF types (CASSANDRA-10819)
 * cqlsh: Include sub-second precision in timestamps by default (CASSANDRA-10428)
 * Set javac encoding to utf-8 (CASSANDRA-11077)
 * Integrate SASI index into Cassandra (CASSANDRA-10661)
 * Add --skip-flush option to nodetool snapshot
 * Skip values for non-queried columns (CASSANDRA-10657)
 * Add support for secondary indexes on static columns (CASSANDRA-8103)
 * CommitLogUpgradeTestMaker creates broken commit logs (CASSANDRA-11051)
 * Add metric for number of dropped mutations (CASSANDRA-10866)
 * Simplify row cache invalidation code (CASSANDRA-10396)
 * Support user-defined compaction through nodetool (CASSANDRA-10660)
 * Stripe view locks by key and table ID to reduce contention (CASSANDRA-10981)
 * Add nodetool gettimeout and settimeout commands (CASSANDRA-10953)
 * Add 3.0 metadata to sstablemetadata output (CASSANDRA-10838)
Merged from 3.0:
 * MV should only query complex columns included in the view (CASSANDRA-11069)
 * Failed aggregate creation breaks server permanently (CASSANDRA-11064)
 * Add sstabledump tool (CASSANDRA-7464)
 * Introduce backpressure for hints (CASSANDRA-10972)
 * Fix ClusteringPrefix not being able to read tombstone range boundaries (CASSANDRA-11158)
 * Prevent logging in sandboxed state (CASSANDRA-11033)
 * Disallow drop/alter operations of UDTs used by UDAs (CASSANDRA-10721)
 * Add query time validation method on Index (CASSANDRA-11043)
 * Avoid potential AssertionError in mixed version cluster (CASSANDRA-11128)
 * Properly handle hinted handoff after topology changes (CASSANDRA-5902)
 * AssertionError when listing sstable files on inconsistent disk state (CASSANDRA-11156)
 * Fix wrong rack counting and invalid conditions check for TokenAllocation
   (CASSANDRA-11139)
 * Avoid creating empty hint files (CASSANDRA-11090)
 * Fix leak detection strong reference loop using weak reference (CASSANDRA-11120)
 * Configurie BatchlogManager to stop delayed tasks on shutdown (CASSANDRA-11062)
 * Hadoop integration is incompatible with Cassandra Driver 3.0.0 (CASSANDRA-11001)
 * Add dropped_columns to the list of schema table so it gets handled
   properly (CASSANDRA-11050)
 * Fix NPE when using forceRepairRangeAsync without DC (CASSANDRA-11239)
Merged from 2.2:
 * Preserve order for preferred SSL cipher suites (CASSANDRA-11164)
 * Range.compareTo() violates the contract of Comparable (CASSANDRA-11216)
 * Avoid NPE when serializing ErrorMessage with null message (CASSANDRA-11167)
 * Replacing an aggregate with a new version doesn't reset INITCOND (CASSANDRA-10840)
 * (cqlsh) cqlsh cannot be called through symlink (CASSANDRA-11037)
 * fix ohc and java-driver pom dependencies in build.xml (CASSANDRA-10793)
 * Protect from keyspace dropped during repair (CASSANDRA-11065)
 * Handle adding fields to a UDT in SELECT JSON and toJson() (CASSANDRA-11146)
 * Better error message for cleanup (CASSANDRA-10991)
 * cqlsh pg-style-strings broken if line ends with ';' (CASSANDRA-11123)
 * Always persist upsampled index summaries (CASSANDRA-10512)
 * (cqlsh) Fix inconsistent auto-complete (CASSANDRA-10733)
 * Make SELECT JSON and toJson() threadsafe (CASSANDRA-11048)
 * Fix SELECT on tuple relations for mixed ASC/DESC clustering order (CASSANDRA-7281)
 * Use cloned TokenMetadata in size estimates to avoid race against membership check
   (CASSANDRA-10736)
 * (cqlsh) Support utf-8/cp65001 encoding on Windows (CASSANDRA-11030)
 * Fix paging on DISTINCT queries repeats result when first row in partition changes
   (CASSANDRA-10010)
 * (cqlsh) Support timezone conversion using pytz (CASSANDRA-10397)
 * cqlsh: change default encoding to UTF-8 (CASSANDRA-11124)
Merged from 2.1:
 * Checking if an unlogged batch is local is inefficient (CASSANDRA-11529)
 * Fix out-of-space error treatment in memtable flushing (CASSANDRA-11448).
 * Don't do defragmentation if reading from repaired sstables (CASSANDRA-10342)
 * Fix streaming_socket_timeout_in_ms not enforced (CASSANDRA-11286)
 * Avoid dropping message too quickly due to missing unit conversion (CASSANDRA-11302)
 * Don't remove FailureDetector history on removeEndpoint (CASSANDRA-10371)
 * Only notify if repair status changed (CASSANDRA-11172)
 * Use logback setting for 'cassandra -v' command (CASSANDRA-10767)
 * Fix sstableloader to unthrottle streaming by default (CASSANDRA-9714)
 * Fix incorrect warning in 'nodetool status' (CASSANDRA-10176)
 * Properly release sstable ref when doing offline scrub (CASSANDRA-10697)
 * Improve nodetool status performance for large cluster (CASSANDRA-7238)
 * Gossiper#isEnabled is not thread safe (CASSANDRA-11116)
 * Avoid major compaction mixing repaired and unrepaired sstables in DTCS (CASSANDRA-11113)
 * Make it clear what DTCS timestamp_resolution is used for (CASSANDRA-11041)
 * (cqlsh) Display milliseconds when datetime overflows (CASSANDRA-10625)


3.3
 * Avoid infinite loop if owned range is smaller than number of
   data dirs (CASSANDRA-11034)
 * Avoid bootstrap hanging when existing nodes have no data to stream (CASSANDRA-11010)
Merged from 3.0:
 * Remove double initialization of newly added tables (CASSANDRA-11027)
 * Filter keys searcher results by target range (CASSANDRA-11104)
 * Fix deserialization of legacy read commands (CASSANDRA-11087)
 * Fix incorrect computation of deletion time in sstable metadata (CASSANDRA-11102)
 * Avoid memory leak when collecting sstable metadata (CASSANDRA-11026)
 * Mutations do not block for completion under view lock contention (CASSANDRA-10779)
 * Invalidate legacy schema tables when unloading them (CASSANDRA-11071)
 * (cqlsh) handle INSERT and UPDATE statements with LWT conditions correctly
   (CASSANDRA-11003)
 * Fix DISTINCT queries in mixed version clusters (CASSANDRA-10762)
 * Migrate build status for indexes along with legacy schema (CASSANDRA-11046)
 * Ensure SSTables for legacy KEYS indexes can be read (CASSANDRA-11045)
 * Added support for IBM zSystems architecture (CASSANDRA-11054)
 * Update CQL documentation (CASSANDRA-10899)
 * Check the column name, not cell name, for dropped columns when reading
   legacy sstables (CASSANDRA-11018)
 * Don't attempt to index clustering values of static rows (CASSANDRA-11021)
 * Remove checksum files after replaying hints (CASSANDRA-10947)
 * Support passing base table metadata to custom 2i validation (CASSANDRA-10924)
 * Ensure stale index entries are purged during reads (CASSANDRA-11013)
 * (cqlsh) Also apply --connect-timeout to control connection
   timeout (CASSANDRA-10959)
 * Fix AssertionError when removing from list using UPDATE (CASSANDRA-10954)
 * Fix UnsupportedOperationException when reading old sstable with range
   tombstone (CASSANDRA-10743)
 * MV should use the maximum timestamp of the primary key (CASSANDRA-10910)
 * Fix potential assertion error during compaction (CASSANDRA-10944)
Merged from 2.2:
 * maxPurgeableTimestamp needs to check memtables too (CASSANDRA-9949)
 * Apply change to compaction throughput in real time (CASSANDRA-10025)
 * (cqlsh) encode input correctly when saving history
 * Fix potential NPE on ORDER BY queries with IN (CASSANDRA-10955)
 * Start L0 STCS-compactions even if there is a L0 -> L1 compaction
   going (CASSANDRA-10979)
 * Make UUID LSB unique per process (CASSANDRA-7925)
 * Avoid NPE when performing sstable tasks (scrub etc.) (CASSANDRA-10980)
 * Make sure client gets tombstone overwhelmed warning (CASSANDRA-9465)
 * Fix error streaming section more than 2GB (CASSANDRA-10961)
 * Histogram buckets exposed in jmx are sorted incorrectly (CASSANDRA-10975)
 * Enable GC logging by default (CASSANDRA-10140)
 * Optimize pending range computation (CASSANDRA-9258)
 * Skip commit log and saved cache directories in SSTable version startup check (CASSANDRA-10902)
 * drop/alter user should be case sensitive (CASSANDRA-10817)
Merged from 2.1:
 * test_bulk_round_trip_blogposts is failing occasionally (CASSANDRA-10938)
 * Fix isJoined return true only after becoming cluster member (CASANDRA-11007)
 * Fix bad gossip generation seen in long-running clusters (CASSANDRA-10969)
 * Avoid NPE when incremental repair fails (CASSANDRA-10909)
 * Unmark sstables compacting once they are done in cleanup/scrub/upgradesstables (CASSANDRA-10829)
 * Allow simultaneous bootstrapping with strict consistency when no vnodes are used (CASSANDRA-11005)
 * Log a message when major compaction does not result in a single file (CASSANDRA-10847)
 * (cqlsh) fix cqlsh_copy_tests when vnodes are disabled (CASSANDRA-10997)
 * (cqlsh) Add request timeout option to cqlsh (CASSANDRA-10686)
 * Avoid AssertionError while submitting hint with LWT (CASSANDRA-10477)
 * If CompactionMetadata is not in stats file, use index summary instead (CASSANDRA-10676)
 * Retry sending gossip syn multiple times during shadow round (CASSANDRA-8072)
 * Fix pending range calculation during moves (CASSANDRA-10887)
 * Sane default (200Mbps) for inter-DC streaming througput (CASSANDRA-8708)



3.2
 * Make sure tokens don't exist in several data directories (CASSANDRA-6696)
 * Add requireAuthorization method to IAuthorizer (CASSANDRA-10852)
 * Move static JVM options to conf/jvm.options file (CASSANDRA-10494)
 * Fix CassandraVersion to accept x.y version string (CASSANDRA-10931)
 * Add forceUserDefinedCleanup to allow more flexible cleanup (CASSANDRA-10708)
 * (cqlsh) allow setting TTL with COPY (CASSANDRA-9494)
 * Fix counting of received sstables in streaming (CASSANDRA-10949)
 * Implement hints compression (CASSANDRA-9428)
 * Fix potential assertion error when reading static columns (CASSANDRA-10903)
 * Fix EstimatedHistogram creation in nodetool tablehistograms (CASSANDRA-10859)
 * Establish bootstrap stream sessions sequentially (CASSANDRA-6992)
 * Sort compactionhistory output by timestamp (CASSANDRA-10464)
 * More efficient BTree removal (CASSANDRA-9991)
 * Make tablehistograms accept the same syntax as tablestats (CASSANDRA-10149)
 * Group pending compactions based on table (CASSANDRA-10718)
 * Add compressor name in sstablemetadata output (CASSANDRA-9879)
 * Fix type casting for counter columns (CASSANDRA-10824)
 * Prevent running Cassandra as root (CASSANDRA-8142)
 * bound maximum in-flight commit log replay mutation bytes to 64 megabytes (CASSANDRA-8639)
 * Normalize all scripts (CASSANDRA-10679)
 * Make compression ratio much more accurate (CASSANDRA-10225)
 * Optimize building of Clustering object when only one is created (CASSANDRA-10409)
 * Make index building pluggable (CASSANDRA-10681)
 * Add sstable flush observer (CASSANDRA-10678)
 * Improve NTS endpoints calculation (CASSANDRA-10200)
 * Improve performance of the folderSize function (CASSANDRA-10677)
 * Add support for type casting in selection clause (CASSANDRA-10310)
 * Added graphing option to cassandra-stress (CASSANDRA-7918)
 * Abort in-progress queries that time out (CASSANDRA-7392)
 * Add transparent data encryption core classes (CASSANDRA-9945)
Merged from 3.0:
 * Better handling of SSL connection errors inter-node (CASSANDRA-10816)
 * Avoid NoSuchElementException when executing empty batch (CASSANDRA-10711)
 * Avoid building PartitionUpdate in toString (CASSANDRA-10897)
 * Reduce heap spent when receiving many SSTables (CASSANDRA-10797)
 * Add back support for 3rd party auth providers to bulk loader (CASSANDRA-10873)
 * Eliminate the dependency on jgrapht for UDT resolution (CASSANDRA-10653)
 * (Hadoop) Close Clusters and Sessions in Hadoop Input/Output classes (CASSANDRA-10837)
 * Fix sstableloader not working with upper case keyspace name (CASSANDRA-10806)
Merged from 2.2:
 * jemalloc detection fails due to quoting issues in regexv (CASSANDRA-10946)
 * (cqlsh) show correct column names for empty result sets (CASSANDRA-9813)
 * Add new types to Stress (CASSANDRA-9556)
 * Add property to allow listening on broadcast interface (CASSANDRA-9748)
Merged from 2.1:
 * Match cassandra-loader options in COPY FROM (CASSANDRA-9303)
 * Fix binding to any address in CqlBulkRecordWriter (CASSANDRA-9309)
 * cqlsh fails to decode utf-8 characters for text typed columns (CASSANDRA-10875)
 * Log error when stream session fails (CASSANDRA-9294)
 * Fix bugs in commit log archiving startup behavior (CASSANDRA-10593)
 * (cqlsh) further optimise COPY FROM (CASSANDRA-9302)
 * Allow CREATE TABLE WITH ID (CASSANDRA-9179)
 * Make Stress compiles within eclipse (CASSANDRA-10807)
 * Cassandra Daemon should print JVM arguments (CASSANDRA-10764)
 * Allow cancellation of index summary redistribution (CASSANDRA-8805)


3.1.1
Merged from 3.0:
  * Fix upgrade data loss due to range tombstone deleting more data than then should
    (CASSANDRA-10822)


3.1
Merged from 3.0:
 * Avoid MV race during node decommission (CASSANDRA-10674)
 * Disable reloading of GossipingPropertyFileSnitch (CASSANDRA-9474)
 * Handle single-column deletions correction in materialized views
   when the column is part of the view primary key (CASSANDRA-10796)
 * Fix issue with datadir migration on upgrade (CASSANDRA-10788)
 * Fix bug with range tombstones on reverse queries and test coverage for
   AbstractBTreePartition (CASSANDRA-10059)
 * Remove 64k limit on collection elements (CASSANDRA-10374)
 * Remove unclear Indexer.indexes() method (CASSANDRA-10690)
 * Fix NPE on stream read error (CASSANDRA-10771)
 * Normalize cqlsh DESC output (CASSANDRA-10431)
 * Rejects partition range deletions when columns are specified (CASSANDRA-10739)
 * Fix error when saving cached key for old format sstable (CASSANDRA-10778)
 * Invalidate prepared statements on DROP INDEX (CASSANDRA-10758)
 * Fix SELECT statement with IN restrictions on partition key,
   ORDER BY and LIMIT (CASSANDRA-10729)
 * Improve stress performance over 1k threads (CASSANDRA-7217)
 * Wait for migration responses to complete before bootstrapping (CASSANDRA-10731)
 * Unable to create a function with argument of type Inet (CASSANDRA-10741)
 * Fix backward incompatibiliy in CqlInputFormat (CASSANDRA-10717)
 * Correctly preserve deletion info on updated rows when notifying indexers
   of single-row deletions (CASSANDRA-10694)
 * Notify indexers of partition delete during cleanup (CASSANDRA-10685)
 * Keep the file open in trySkipCache (CASSANDRA-10669)
 * Updated trigger example (CASSANDRA-10257)
Merged from 2.2:
 * Verify tables in pseudo-system keyspaces at startup (CASSANDRA-10761)
 * Fix IllegalArgumentException in DataOutputBuffer.reallocate for large buffers (CASSANDRA-10592)
 * Show CQL help in cqlsh in web browser (CASSANDRA-7225)
 * Serialize on disk the proper SSTable compression ratio (CASSANDRA-10775)
 * Reject index queries while the index is building (CASSANDRA-8505)
 * CQL.textile syntax incorrectly includes optional keyspace for aggregate SFUNC and FINALFUNC (CASSANDRA-10747)
 * Fix JSON update with prepared statements (CASSANDRA-10631)
 * Don't do anticompaction after subrange repair (CASSANDRA-10422)
 * Fix SimpleDateType type compatibility (CASSANDRA-10027)
 * (Hadoop) fix splits calculation (CASSANDRA-10640)
 * (Hadoop) ensure that Cluster instances are always closed (CASSANDRA-10058)
Merged from 2.1:
 * Fix Stress profile parsing on Windows (CASSANDRA-10808)
 * Fix incremental repair hang when replica is down (CASSANDRA-10288)
 * Optimize the way we check if a token is repaired in anticompaction (CASSANDRA-10768)
 * Add proper error handling to stream receiver (CASSANDRA-10774)
 * Warn or fail when changing cluster topology live (CASSANDRA-10243)
 * Status command in debian/ubuntu init script doesn't work (CASSANDRA-10213)
 * Some DROP ... IF EXISTS incorrectly result in exceptions on non-existing KS (CASSANDRA-10658)
 * DeletionTime.compareTo wrong in rare cases (CASSANDRA-10749)
 * Force encoding when computing statement ids (CASSANDRA-10755)
 * Properly reject counters as map keys (CASSANDRA-10760)
 * Fix the sstable-needs-cleanup check (CASSANDRA-10740)
 * (cqlsh) Print column names before COPY operation (CASSANDRA-8935)
 * Fix CompressedInputStream for proper cleanup (CASSANDRA-10012)
 * (cqlsh) Support counters in COPY commands (CASSANDRA-9043)
 * Try next replica if not possible to connect to primary replica on
   ColumnFamilyRecordReader (CASSANDRA-2388)
 * Limit window size in DTCS (CASSANDRA-10280)
 * sstableloader does not use MAX_HEAP_SIZE env parameter (CASSANDRA-10188)
 * (cqlsh) Improve COPY TO performance and error handling (CASSANDRA-9304)
 * Create compression chunk for sending file only (CASSANDRA-10680)
 * Forbid compact clustering column type changes in ALTER TABLE (CASSANDRA-8879)
 * Reject incremental repair with subrange repair (CASSANDRA-10422)
 * Add a nodetool command to refresh size_estimates (CASSANDRA-9579)
 * Invalidate cache after stream receive task is completed (CASSANDRA-10341)
 * Reject counter writes in CQLSSTableWriter (CASSANDRA-10258)
 * Remove superfluous COUNTER_MUTATION stage mapping (CASSANDRA-10605)


3.0
 * Fix AssertionError while flushing memtable due to materialized views
   incorrectly inserting empty rows (CASSANDRA-10614)
 * Store UDA initcond as CQL literal in the schema table, instead of a blob (CASSANDRA-10650)
 * Don't use -1 for the position of partition key in schema (CASSANDRA-10491)
 * Fix distinct queries in mixed version cluster (CASSANDRA-10573)
 * Skip sstable on clustering in names query (CASSANDRA-10571)
 * Remove value skipping as it breaks read-repair (CASSANDRA-10655)
 * Fix bootstrapping with MVs (CASSANDRA-10621)
 * Make sure EACH_QUORUM reads are using NTS (CASSANDRA-10584)
 * Fix MV replica filtering for non-NetworkTopologyStrategy (CASSANDRA-10634)
 * (Hadoop) fix CIF describeSplits() not handling 0 size estimates (CASSANDRA-10600)
 * Fix reading of legacy sstables (CASSANDRA-10590)
 * Use CQL type names in schema metadata tables (CASSANDRA-10365)
 * Guard batchlog replay against integer division by zero (CASSANDRA-9223)
 * Fix bug when adding a column to thrift with the same name than a primary key (CASSANDRA-10608)
 * Add client address argument to IAuthenticator::newSaslNegotiator (CASSANDRA-8068)
 * Fix implementation of LegacyLayout.LegacyBoundComparator (CASSANDRA-10602)
 * Don't use 'names query' read path for counters (CASSANDRA-10572)
 * Fix backward compatibility for counters (CASSANDRA-10470)
 * Remove memory_allocator paramter from cassandra.yaml (CASSANDRA-10581,10628)
 * Execute the metadata reload task of all registered indexes on CFS::reload (CASSANDRA-10604)
 * Fix thrift cas operations with defined columns (CASSANDRA-10576)
 * Fix PartitionUpdate.operationCount()for updates with static column operations (CASSANDRA-10606)
 * Fix thrift get() queries with defined columns (CASSANDRA-10586)
 * Fix marking of indexes as built and removed (CASSANDRA-10601)
 * Skip initialization of non-registered 2i instances, remove Index::getIndexName (CASSANDRA-10595)
 * Fix batches on multiple tables (CASSANDRA-10554)
 * Ensure compaction options are validated when updating KeyspaceMetadata (CASSANDRA-10569)
 * Flatten Iterator Transformation Hierarchy (CASSANDRA-9975)
 * Remove token generator (CASSANDRA-5261)
 * RolesCache should not be created for any authenticator that does not requireAuthentication (CASSANDRA-10562)
 * Fix LogTransaction checking only a single directory for files (CASSANDRA-10421)
 * Fix handling of range tombstones when reading old format sstables (CASSANDRA-10360)
 * Aggregate with Initial Condition fails with C* 3.0 (CASSANDRA-10367)
Merged from 2.2:
 * (cqlsh) show partial trace if incomplete after max_trace_wait (CASSANDRA-7645)
 * Use most up-to-date version of schema for system tables (CASSANDRA-10652)
 * Deprecate memory_allocator in cassandra.yaml (CASSANDRA-10581,10628)
 * Expose phi values from failure detector via JMX and tweak debug
   and trace logging (CASSANDRA-9526)
 * Fix IllegalArgumentException in DataOutputBuffer.reallocate for large buffers (CASSANDRA-10592)
Merged from 2.1:
 * Shutdown compaction in drain to prevent leak (CASSANDRA-10079)
 * (cqlsh) fix COPY using wrong variable name for time_format (CASSANDRA-10633)
 * Do not run SizeEstimatesRecorder if a node is not a member of the ring (CASSANDRA-9912)
 * Improve handling of dead nodes in gossip (CASSANDRA-10298)
 * Fix logback-tools.xml incorrectly configured for outputing to System.err
   (CASSANDRA-9937)
 * Fix streaming to catch exception so retry not fail (CASSANDRA-10557)
 * Add validation method to PerRowSecondaryIndex (CASSANDRA-10092)
 * Support encrypted and plain traffic on the same port (CASSANDRA-10559)
 * Do STCS in DTCS windows (CASSANDRA-10276)
 * Avoid repetition of JVM_OPTS in debian package (CASSANDRA-10251)
 * Fix potential NPE from handling result of SIM.highestSelectivityIndex (CASSANDRA-10550)
 * Fix paging issues with partitions containing only static columns data (CASSANDRA-10381)
 * Fix conditions on static columns (CASSANDRA-10264)
 * AssertionError: attempted to delete non-existing file CommitLog (CASSANDRA-10377)
 * Fix sorting for queries with an IN condition on partition key columns (CASSANDRA-10363)


3.0-rc2
 * Fix SELECT DISTINCT queries between 2.2.2 nodes and 3.0 nodes (CASSANDRA-10473)
 * Remove circular references in SegmentedFile (CASSANDRA-10543)
 * Ensure validation of indexed values only occurs once per-partition (CASSANDRA-10536)
 * Fix handling of static columns for range tombstones in thrift (CASSANDRA-10174)
 * Support empty ColumnFilter for backward compatility on empty IN (CASSANDRA-10471)
 * Remove Pig support (CASSANDRA-10542)
 * Fix LogFile throws Exception when assertion is disabled (CASSANDRA-10522)
 * Revert CASSANDRA-7486, make CMS default GC, move GC config to
   conf/jvm.options (CASSANDRA-10403)
 * Fix TeeingAppender causing some logs to be truncated/empty (CASSANDRA-10447)
 * Allow EACH_QUORUM for reads (CASSANDRA-9602)
 * Fix potential ClassCastException while upgrading (CASSANDRA-10468)
 * Fix NPE in MVs on update (CASSANDRA-10503)
 * Only include modified cell data in indexing deltas (CASSANDRA-10438)
 * Do not load keyspace when creating sstable writer (CASSANDRA-10443)
 * If node is not yet gossiping write all MV updates to batchlog only (CASSANDRA-10413)
 * Re-populate token metadata after commit log recovery (CASSANDRA-10293)
 * Provide additional metrics for materialized views (CASSANDRA-10323)
 * Flush system schema tables after local schema changes (CASSANDRA-10429)
Merged from 2.2:
 * Reduce contention getting instances of CompositeType (CASSANDRA-10433)
 * Fix the regression when using LIMIT with aggregates (CASSANDRA-10487)
 * Avoid NoClassDefFoundError during DataDescriptor initialization on windows (CASSANDRA-10412)
 * Preserve case of quoted Role & User names (CASSANDRA-10394)
 * cqlsh pg-style-strings broken (CASSANDRA-10484)
 * cqlsh prompt includes name of keyspace after failed `use` statement (CASSANDRA-10369)
Merged from 2.1:
 * (cqlsh) Distinguish negative and positive infinity in output (CASSANDRA-10523)
 * (cqlsh) allow custom time_format for COPY TO (CASSANDRA-8970)
 * Don't allow startup if the node's rack has changed (CASSANDRA-10242)
 * (cqlsh) show partial trace if incomplete after max_trace_wait (CASSANDRA-7645)
 * Allow LOCAL_JMX to be easily overridden (CASSANDRA-10275)
 * Mark nodes as dead even if they've already left (CASSANDRA-10205)


3.0.0-rc1
 * Fix mixed version read request compatibility for compact static tables
   (CASSANDRA-10373)
 * Fix paging of DISTINCT with static and IN (CASSANDRA-10354)
 * Allow MATERIALIZED VIEW's SELECT statement to restrict primary key
   columns (CASSANDRA-9664)
 * Move crc_check_chance out of compression options (CASSANDRA-9839)
 * Fix descending iteration past end of BTreeSearchIterator (CASSANDRA-10301)
 * Transfer hints to a different node on decommission (CASSANDRA-10198)
 * Check partition keys for CAS operations during stmt validation (CASSANDRA-10338)
 * Add custom query expressions to SELECT (CASSANDRA-10217)
 * Fix minor bugs in MV handling (CASSANDRA-10362)
 * Allow custom indexes with 0,1 or multiple target columns (CASSANDRA-10124)
 * Improve MV schema representation (CASSANDRA-9921)
 * Add flag to enable/disable coordinator batchlog for MV writes (CASSANDRA-10230)
 * Update cqlsh COPY for new internal driver serialization interface (CASSANDRA-10318)
 * Give index implementations more control over rebuild operations (CASSANDRA-10312)
 * Update index file format (CASSANDRA-10314)
 * Add "shadowable" row tombstones to deal with mv timestamp issues (CASSANDRA-10261)
 * CFS.loadNewSSTables() broken for pre-3.0 sstables
 * Cache selected index in read command to reduce lookups (CASSANDRA-10215)
 * Small optimizations of sstable index serialization (CASSANDRA-10232)
 * Support for both encrypted and unencrypted native transport connections (CASSANDRA-9590)
Merged from 2.2:
 * Configurable page size in cqlsh (CASSANDRA-9855)
 * Defer default role manager setup until all nodes are on 2.2+ (CASSANDRA-9761)
 * Handle missing RoleManager in config after upgrade to 2.2 (CASSANDRA-10209)
Merged from 2.1:
 * Bulk Loader API could not tolerate even node failure (CASSANDRA-10347)
 * Avoid misleading pushed notifications when multiple nodes
   share an rpc_address (CASSANDRA-10052)
 * Fix dropping undroppable when message queue is full (CASSANDRA-10113)
 * Fix potential ClassCastException during paging (CASSANDRA-10352)
 * Prevent ALTER TYPE from creating circular references (CASSANDRA-10339)
 * Fix cache handling of 2i and base tables (CASSANDRA-10155, 10359)
 * Fix NPE in nodetool compactionhistory (CASSANDRA-9758)
 * (Pig) support BulkOutputFormat as a URL parameter (CASSANDRA-7410)
 * BATCH statement is broken in cqlsh (CASSANDRA-10272)
 * (cqlsh) Make cqlsh PEP8 Compliant (CASSANDRA-10066)
 * (cqlsh) Fix error when starting cqlsh with --debug (CASSANDRA-10282)
 * Scrub, Cleanup and Upgrade do not unmark compacting until all operations
   have completed, regardless of the occurence of exceptions (CASSANDRA-10274)


3.0.0-beta2
 * Fix columns returned by AbstractBtreePartitions (CASSANDRA-10220)
 * Fix backward compatibility issue due to AbstractBounds serialization bug (CASSANDRA-9857)
 * Fix startup error when upgrading nodes (CASSANDRA-10136)
 * Base table PRIMARY KEY can be assumed to be NOT NULL in MV creation (CASSANDRA-10147)
 * Improve batchlog write patch (CASSANDRA-9673)
 * Re-apply MaterializedView updates on commitlog replay (CASSANDRA-10164)
 * Require AbstractType.isByteOrderComparable declaration in constructor (CASSANDRA-9901)
 * Avoid digest mismatch on upgrade to 3.0 (CASSANDRA-9554)
 * Fix Materialized View builder when adding multiple MVs (CASSANDRA-10156)
 * Choose better poolingOptions for protocol v4 in cassandra-stress (CASSANDRA-10182)
 * Fix LWW bug affecting Materialized Views (CASSANDRA-10197)
 * Ensures frozen sets and maps are always sorted (CASSANDRA-10162)
 * Don't deadlock when flushing CFS backed custom indexes (CASSANDRA-10181)
 * Fix double flushing of secondary index tables (CASSANDRA-10180)
 * Fix incorrect handling of range tombstones in thrift (CASSANDRA-10046)
 * Only use batchlog when paired materialized view replica is remote (CASSANDRA-10061)
 * Reuse TemporalRow when updating multiple MaterializedViews (CASSANDRA-10060)
 * Validate gc_grace_seconds for batchlog writes and MVs (CASSANDRA-9917)
 * Fix sstablerepairedset (CASSANDRA-10132)
Merged from 2.2:
 * Cancel transaction for sstables we wont redistribute index summary
   for (CASSANDRA-10270)
 * Retry snapshot deletion after compaction and gc on Windows (CASSANDRA-10222)
 * Fix failure to start with space in directory path on Windows (CASSANDRA-10239)
 * Fix repair hang when snapshot failed (CASSANDRA-10057)
 * Fall back to 1/4 commitlog volume for commitlog_total_space on small disks
   (CASSANDRA-10199)
Merged from 2.1:
 * Added configurable warning threshold for GC duration (CASSANDRA-8907)
 * Fix handling of streaming EOF (CASSANDRA-10206)
 * Only check KeyCache when it is enabled
 * Change streaming_socket_timeout_in_ms default to 1 hour (CASSANDRA-8611)
 * (cqlsh) update list of CQL keywords (CASSANDRA-9232)
 * Add nodetool gettraceprobability command (CASSANDRA-10234)
Merged from 2.0:
 * Fix rare race where older gossip states can be shadowed (CASSANDRA-10366)
 * Fix consolidating racks violating the RF contract (CASSANDRA-10238)
 * Disallow decommission when node is in drained state (CASSANDRA-8741)


2.2.1
 * Fix race during construction of commit log (CASSANDRA-10049)
 * Fix LeveledCompactionStrategyTest (CASSANDRA-9757)
 * Fix broken UnbufferedDataOutputStreamPlus.writeUTF (CASSANDRA-10203)
 * (cqlsh) default load-from-file encoding to utf-8 (CASSANDRA-9898)
 * Avoid returning Permission.NONE when failing to query users table (CASSANDRA-10168)
 * (cqlsh) add CLEAR command (CASSANDRA-10086)
 * Support string literals as Role names for compatibility (CASSANDRA-10135)
Merged from 2.1:
 * Only check KeyCache when it is enabled
 * Change streaming_socket_timeout_in_ms default to 1 hour (CASSANDRA-8611)
 * (cqlsh) update list of CQL keywords (CASSANDRA-9232)


3.0.0-beta1
 * Redesign secondary index API (CASSANDRA-9459, 7771, 9041)
 * Fix throwing ReadFailure instead of ReadTimeout on range queries (CASSANDRA-10125)
 * Rewrite hinted handoff (CASSANDRA-6230)
 * Fix query on static compact tables (CASSANDRA-10093)
 * Fix race during construction of commit log (CASSANDRA-10049)
 * Add option to only purge repaired tombstones (CASSANDRA-6434)
 * Change authorization handling for MVs (CASSANDRA-9927)
 * Add custom JMX enabled executor for UDF sandbox (CASSANDRA-10026)
 * Fix row deletion bug for Materialized Views (CASSANDRA-10014)
 * Support mixed-version clusters with Cassandra 2.1 and 2.2 (CASSANDRA-9704)
 * Fix multiple slices on RowSearchers (CASSANDRA-10002)
 * Fix bug in merging of collections (CASSANDRA-10001)
 * Optimize batchlog replay to avoid full scans (CASSANDRA-7237)
 * Repair improvements when using vnodes (CASSANDRA-5220)
 * Disable scripted UDFs by default (CASSANDRA-9889)
 * Bytecode inspection for Java-UDFs (CASSANDRA-9890)
 * Use byte to serialize MT hash length (CASSANDRA-9792)
 * Replace usage of Adler32 with CRC32 (CASSANDRA-8684)
 * Fix migration to new format from 2.1 SSTable (CASSANDRA-10006)
 * SequentialWriter should extend BufferedDataOutputStreamPlus (CASSANDRA-9500)
 * Use the same repairedAt timestamp within incremental repair session (CASSANDRA-9111)
Merged from 2.2:
 * Allow count(*) and count(1) to be use as normal aggregation (CASSANDRA-10114)
 * An NPE is thrown if the column name is unknown for an IN relation (CASSANDRA-10043)
 * Apply commit_failure_policy to more errors on startup (CASSANDRA-9749)
 * Fix histogram overflow exception (CASSANDRA-9973)
 * Route gossip messages over dedicated socket (CASSANDRA-9237)
 * Add checksum to saved cache files (CASSANDRA-9265)
 * Log warning when using an aggregate without partition key (CASSANDRA-9737)
Merged from 2.1:
 * (cqlsh) Allow encoding to be set through command line (CASSANDRA-10004)
 * Add new JMX methods to change local compaction strategy (CASSANDRA-9965)
 * Write hints for paxos commits (CASSANDRA-7342)
 * (cqlsh) Fix timestamps before 1970 on Windows, always
   use UTC for timestamp display (CASSANDRA-10000)
 * (cqlsh) Avoid overwriting new config file with old config
   when both exist (CASSANDRA-9777)
 * Release snapshot selfRef when doing snapshot repair (CASSANDRA-9998)
 * Cannot replace token does not exist - DN node removed as Fat Client (CASSANDRA-9871)
Merged from 2.0:
 * Don't cast expected bf size to an int (CASSANDRA-9959)
 * Make getFullyExpiredSSTables less expensive (CASSANDRA-9882)


3.0.0-alpha1
 * Implement proper sandboxing for UDFs (CASSANDRA-9402)
 * Simplify (and unify) cleanup of compaction leftovers (CASSANDRA-7066)
 * Allow extra schema definitions in cassandra-stress yaml (CASSANDRA-9850)
 * Metrics should use up to date nomenclature (CASSANDRA-9448)
 * Change CREATE/ALTER TABLE syntax for compression (CASSANDRA-8384)
 * Cleanup crc and adler code for java 8 (CASSANDRA-9650)
 * Storage engine refactor (CASSANDRA-8099, 9743, 9746, 9759, 9781, 9808, 9825,
   9848, 9705, 9859, 9867, 9874, 9828, 9801)
 * Update Guava to 18.0 (CASSANDRA-9653)
 * Bloom filter false positive ratio is not honoured (CASSANDRA-8413)
 * New option for cassandra-stress to leave a ratio of columns null (CASSANDRA-9522)
 * Change hinted_handoff_enabled yaml setting, JMX (CASSANDRA-9035)
 * Add algorithmic token allocation (CASSANDRA-7032)
 * Add nodetool command to replay batchlog (CASSANDRA-9547)
 * Make file buffer cache independent of paths being read (CASSANDRA-8897)
 * Remove deprecated legacy Hadoop code (CASSANDRA-9353)
 * Decommissioned nodes will not rejoin the cluster (CASSANDRA-8801)
 * Change gossip stabilization to use endpoit size (CASSANDRA-9401)
 * Change default garbage collector to G1 (CASSANDRA-7486)
 * Populate TokenMetadata early during startup (CASSANDRA-9317)
 * Undeprecate cache recentHitRate (CASSANDRA-6591)
 * Add support for selectively varint encoding fields (CASSANDRA-9499, 9865)
 * Materialized Views (CASSANDRA-6477)
Merged from 2.2:
 * Avoid grouping sstables for anticompaction with DTCS (CASSANDRA-9900)
 * UDF / UDA execution time in trace (CASSANDRA-9723)
 * Fix broken internode SSL (CASSANDRA-9884)
Merged from 2.1:
 * Add new JMX methods to change local compaction strategy (CASSANDRA-9965)
 * Fix handling of enable/disable autocompaction (CASSANDRA-9899)
 * Add consistency level to tracing ouput (CASSANDRA-9827)
 * Remove repair snapshot leftover on startup (CASSANDRA-7357)
 * Use random nodes for batch log when only 2 racks (CASSANDRA-8735)
 * Ensure atomicity inside thrift and stream session (CASSANDRA-7757)
 * Fix nodetool info error when the node is not joined (CASSANDRA-9031)
Merged from 2.0:
 * Log when messages are dropped due to cross_node_timeout (CASSANDRA-9793)
 * Don't track hotness when opening from snapshot for validation (CASSANDRA-9382)


2.2.0
 * Allow the selection of columns together with aggregates (CASSANDRA-9767)
 * Fix cqlsh copy methods and other windows specific issues (CASSANDRA-9795)
 * Don't wrap byte arrays in SequentialWriter (CASSANDRA-9797)
 * sum() and avg() functions missing for smallint and tinyint types (CASSANDRA-9671)
 * Revert CASSANDRA-9542 (allow native functions in UDA) (CASSANDRA-9771)
Merged from 2.1:
 * Fix MarshalException when upgrading superColumn family (CASSANDRA-9582)
 * Fix broken logging for "empty" flushes in Memtable (CASSANDRA-9837)
 * Handle corrupt files on startup (CASSANDRA-9686)
 * Fix clientutil jar and tests (CASSANDRA-9760)
 * (cqlsh) Allow the SSL protocol version to be specified through the
    config file or environment variables (CASSANDRA-9544)
Merged from 2.0:
 * Add tool to find why expired sstables are not getting dropped (CASSANDRA-10015)
 * Remove erroneous pending HH tasks from tpstats/jmx (CASSANDRA-9129)
 * Don't cast expected bf size to an int (CASSANDRA-9959)
 * checkForEndpointCollision fails for legitimate collisions (CASSANDRA-9765)
 * Complete CASSANDRA-8448 fix (CASSANDRA-9519)
 * Don't include auth credentials in debug log (CASSANDRA-9682)
 * Can't transition from write survey to normal mode (CASSANDRA-9740)
 * Scrub (recover) sstables even when -Index.db is missing (CASSANDRA-9591)
 * Fix growing pending background compaction (CASSANDRA-9662)


2.2.0-rc2
 * Re-enable memory-mapped I/O on Windows (CASSANDRA-9658)
 * Warn when an extra-large partition is compacted (CASSANDRA-9643)
 * (cqlsh) Allow setting the initial connection timeout (CASSANDRA-9601)
 * BulkLoader has --transport-factory option but does not use it (CASSANDRA-9675)
 * Allow JMX over SSL directly from nodetool (CASSANDRA-9090)
 * Update cqlsh for UDFs (CASSANDRA-7556)
 * Change Windows kernel default timer resolution (CASSANDRA-9634)
 * Deprected sstable2json and json2sstable (CASSANDRA-9618)
 * Allow native functions in user-defined aggregates (CASSANDRA-9542)
 * Don't repair system_distributed by default (CASSANDRA-9621)
 * Fix mixing min, max, and count aggregates for blob type (CASSANRA-9622)
 * Rename class for DATE type in Java driver (CASSANDRA-9563)
 * Duplicate compilation of UDFs on coordinator (CASSANDRA-9475)
 * Fix connection leak in CqlRecordWriter (CASSANDRA-9576)
 * Mlockall before opening system sstables & remove boot_without_jna option (CASSANDRA-9573)
 * Add functions to convert timeuuid to date or time, deprecate dateOf and unixTimestampOf (CASSANDRA-9229)
 * Make sure we cancel non-compacting sstables from LifecycleTransaction (CASSANDRA-9566)
 * Fix deprecated repair JMX API (CASSANDRA-9570)
 * Add logback metrics (CASSANDRA-9378)
 * Update and refactor ant test/test-compression to run the tests in parallel (CASSANDRA-9583)
 * Fix upgrading to new directory for secondary index (CASSANDRA-9687)
Merged from 2.1:
 * (cqlsh) Fix bad check for CQL compatibility when DESCRIBE'ing
   COMPACT STORAGE tables with no clustering columns
 * Eliminate strong self-reference chains in sstable ref tidiers (CASSANDRA-9656)
 * Ensure StreamSession uses canonical sstable reader instances (CASSANDRA-9700)
 * Ensure memtable book keeping is not corrupted in the event we shrink usage (CASSANDRA-9681)
 * Update internal python driver for cqlsh (CASSANDRA-9064)
 * Fix IndexOutOfBoundsException when inserting tuple with too many
   elements using the string literal notation (CASSANDRA-9559)
 * Enable describe on indices (CASSANDRA-7814)
 * Fix incorrect result for IN queries where column not found (CASSANDRA-9540)
 * ColumnFamilyStore.selectAndReference may block during compaction (CASSANDRA-9637)
 * Fix bug in cardinality check when compacting (CASSANDRA-9580)
 * Fix memory leak in Ref due to ConcurrentLinkedQueue.remove() behaviour (CASSANDRA-9549)
 * Make rebuild only run one at a time (CASSANDRA-9119)
Merged from 2.0:
 * Avoid NPE in AuthSuccess#decode (CASSANDRA-9727)
 * Add listen_address to system.local (CASSANDRA-9603)
 * Bug fixes to resultset metadata construction (CASSANDRA-9636)
 * Fix setting 'durable_writes' in ALTER KEYSPACE (CASSANDRA-9560)
 * Avoids ballot clash in Paxos (CASSANDRA-9649)
 * Improve trace messages for RR (CASSANDRA-9479)
 * Fix suboptimal secondary index selection when restricted
   clustering column is also indexed (CASSANDRA-9631)
 * (cqlsh) Add min_threshold to DTCS option autocomplete (CASSANDRA-9385)
 * Fix error message when attempting to create an index on a column
   in a COMPACT STORAGE table with clustering columns (CASSANDRA-9527)
 * 'WITH WITH' in alter keyspace statements causes NPE (CASSANDRA-9565)
 * Expose some internals of SelectStatement for inspection (CASSANDRA-9532)
 * ArrivalWindow should use primitives (CASSANDRA-9496)
 * Periodically submit background compaction tasks (CASSANDRA-9592)
 * Set HAS_MORE_PAGES flag to false when PagingState is null (CASSANDRA-9571)


2.2.0-rc1
 * Compressed commit log should measure compressed space used (CASSANDRA-9095)
 * Fix comparison bug in CassandraRoleManager#collectRoles (CASSANDRA-9551)
 * Add tinyint,smallint,time,date support for UDFs (CASSANDRA-9400)
 * Deprecates SSTableSimpleWriter and SSTableSimpleUnsortedWriter (CASSANDRA-9546)
 * Empty INITCOND treated as null in aggregate (CASSANDRA-9457)
 * Remove use of Cell in Thrift MapReduce classes (CASSANDRA-8609)
 * Integrate pre-release Java Driver 2.2-rc1, custom build (CASSANDRA-9493)
 * Clean up gossiper logic for old versions (CASSANDRA-9370)
 * Fix custom payload coding/decoding to match the spec (CASSANDRA-9515)
 * ant test-all results incomplete when parsed (CASSANDRA-9463)
 * Disallow frozen<> types in function arguments and return types for
   clarity (CASSANDRA-9411)
 * Static Analysis to warn on unsafe use of Autocloseable instances (CASSANDRA-9431)
 * Update commitlog archiving examples now that commitlog segments are
   not recycled (CASSANDRA-9350)
 * Extend Transactional API to sstable lifecycle management (CASSANDRA-8568)
 * (cqlsh) Add support for native protocol 4 (CASSANDRA-9399)
 * Ensure that UDF and UDAs are keyspace-isolated (CASSANDRA-9409)
 * Revert CASSANDRA-7807 (tracing completion client notifications) (CASSANDRA-9429)
 * Add ability to stop compaction by ID (CASSANDRA-7207)
 * Let CassandraVersion handle SNAPSHOT version (CASSANDRA-9438)
Merged from 2.1:
 * (cqlsh) Fix using COPY through SOURCE or -f (CASSANDRA-9083)
 * Fix occasional lack of `system` keyspace in schema tables (CASSANDRA-8487)
 * Use ProtocolError code instead of ServerError code for native protocol
   error responses to unsupported protocol versions (CASSANDRA-9451)
 * Default commitlog_sync_batch_window_in_ms changed to 2ms (CASSANDRA-9504)
 * Fix empty partition assertion in unsorted sstable writing tools (CASSANDRA-9071)
 * Ensure truncate without snapshot cannot produce corrupt responses (CASSANDRA-9388)
 * Consistent error message when a table mixes counter and non-counter
   columns (CASSANDRA-9492)
 * Avoid getting unreadable keys during anticompaction (CASSANDRA-9508)
 * (cqlsh) Better float precision by default (CASSANDRA-9224)
 * Improve estimated row count (CASSANDRA-9107)
 * Optimize range tombstone memory footprint (CASSANDRA-8603)
 * Use configured gcgs in anticompaction (CASSANDRA-9397)
Merged from 2.0:
 * Don't accumulate more range than necessary in RangeTombstone.Tracker (CASSANDRA-9486)
 * Add broadcast and rpc addresses to system.local (CASSANDRA-9436)
 * Always mark sstable suspect when corrupted (CASSANDRA-9478)
 * Add database users and permissions to CQL3 documentation (CASSANDRA-7558)
 * Allow JVM_OPTS to be passed to standalone tools (CASSANDRA-5969)
 * Fix bad condition in RangeTombstoneList (CASSANDRA-9485)
 * Fix potential StackOverflow when setting CrcCheckChance over JMX (CASSANDRA-9488)
 * Fix null static columns in pages after the first, paged reversed
   queries (CASSANDRA-8502)
 * Fix counting cache serialization in request metrics (CASSANDRA-9466)
 * Add option not to validate atoms during scrub (CASSANDRA-9406)


2.2.0-beta1
 * Introduce Transactional API for internal state changes (CASSANDRA-8984)
 * Add a flag in cassandra.yaml to enable UDFs (CASSANDRA-9404)
 * Better support of null for UDF (CASSANDRA-8374)
 * Use ecj instead of javassist for UDFs (CASSANDRA-8241)
 * faster async logback configuration for tests (CASSANDRA-9376)
 * Add `smallint` and `tinyint` data types (CASSANDRA-8951)
 * Avoid thrift schema creation when native driver is used in stress tool (CASSANDRA-9374)
 * Make Functions.declared thread-safe
 * Add client warnings to native protocol v4 (CASSANDRA-8930)
 * Allow roles cache to be invalidated (CASSANDRA-8967)
 * Upgrade Snappy (CASSANDRA-9063)
 * Don't start Thrift rpc by default (CASSANDRA-9319)
 * Only stream from unrepaired sstables with incremental repair (CASSANDRA-8267)
 * Aggregate UDFs allow SFUNC return type to differ from STYPE if FFUNC specified (CASSANDRA-9321)
 * Remove Thrift dependencies in bundled tools (CASSANDRA-8358)
 * Disable memory mapping of hsperfdata file for JVM statistics (CASSANDRA-9242)
 * Add pre-startup checks to detect potential incompatibilities (CASSANDRA-8049)
 * Distinguish between null and unset in protocol v4 (CASSANDRA-7304)
 * Add user/role permissions for user-defined functions (CASSANDRA-7557)
 * Allow cassandra config to be updated to restart daemon without unloading classes (CASSANDRA-9046)
 * Don't initialize compaction writer before checking if iter is empty (CASSANDRA-9117)
 * Don't execute any functions at prepare-time (CASSANDRA-9037)
 * Share file handles between all instances of a SegmentedFile (CASSANDRA-8893)
 * Make it possible to major compact LCS (CASSANDRA-7272)
 * Make FunctionExecutionException extend RequestExecutionException
   (CASSANDRA-9055)
 * Add support for SELECT JSON, INSERT JSON syntax and new toJson(), fromJson()
   functions (CASSANDRA-7970)
 * Optimise max purgeable timestamp calculation in compaction (CASSANDRA-8920)
 * Constrain internode message buffer sizes, and improve IO class hierarchy (CASSANDRA-8670)
 * New tool added to validate all sstables in a node (CASSANDRA-5791)
 * Push notification when tracing completes for an operation (CASSANDRA-7807)
 * Delay "node up" and "node added" notifications until native protocol server is started (CASSANDRA-8236)
 * Compressed Commit Log (CASSANDRA-6809)
 * Optimise IntervalTree (CASSANDRA-8988)
 * Add a key-value payload for third party usage (CASSANDRA-8553, 9212)
 * Bump metrics-reporter-config dependency for metrics 3.0 (CASSANDRA-8149)
 * Partition intra-cluster message streams by size, not type (CASSANDRA-8789)
 * Add WriteFailureException to native protocol, notify coordinator of
   write failures (CASSANDRA-8592)
 * Convert SequentialWriter to nio (CASSANDRA-8709)
 * Add role based access control (CASSANDRA-7653, 8650, 7216, 8760, 8849, 8761, 8850)
 * Record client ip address in tracing sessions (CASSANDRA-8162)
 * Indicate partition key columns in response metadata for prepared
   statements (CASSANDRA-7660)
 * Merge UUIDType and TimeUUIDType parse logic (CASSANDRA-8759)
 * Avoid memory allocation when searching index summary (CASSANDRA-8793)
 * Optimise (Time)?UUIDType Comparisons (CASSANDRA-8730)
 * Make CRC32Ex into a separate maven dependency (CASSANDRA-8836)
 * Use preloaded jemalloc w/ Unsafe (CASSANDRA-8714, 9197)
 * Avoid accessing partitioner through StorageProxy (CASSANDRA-8244, 8268)
 * Upgrade Metrics library and remove depricated metrics (CASSANDRA-5657)
 * Serializing Row cache alternative, fully off heap (CASSANDRA-7438)
 * Duplicate rows returned when in clause has repeated values (CASSANDRA-6706)
 * Make CassandraException unchecked, extend RuntimeException (CASSANDRA-8560)
 * Support direct buffer decompression for reads (CASSANDRA-8464)
 * DirectByteBuffer compatible LZ4 methods (CASSANDRA-7039)
 * Group sstables for anticompaction correctly (CASSANDRA-8578)
 * Add ReadFailureException to native protocol, respond
   immediately when replicas encounter errors while handling
   a read request (CASSANDRA-7886)
 * Switch CommitLogSegment from RandomAccessFile to nio (CASSANDRA-8308)
 * Allow mixing token and partition key restrictions (CASSANDRA-7016)
 * Support index key/value entries on map collections (CASSANDRA-8473)
 * Modernize schema tables (CASSANDRA-8261)
 * Support for user-defined aggregation functions (CASSANDRA-8053)
 * Fix NPE in SelectStatement with empty IN values (CASSANDRA-8419)
 * Refactor SelectStatement, return IN results in natural order instead
   of IN value list order and ignore duplicate values in partition key IN restrictions (CASSANDRA-7981)
 * Support UDTs, tuples, and collections in user-defined
   functions (CASSANDRA-7563)
 * Fix aggregate fn results on empty selection, result column name,
   and cqlsh parsing (CASSANDRA-8229)
 * Mark sstables as repaired after full repair (CASSANDRA-7586)
 * Extend Descriptor to include a format value and refactor reader/writer
   APIs (CASSANDRA-7443)
 * Integrate JMH for microbenchmarks (CASSANDRA-8151)
 * Keep sstable levels when bootstrapping (CASSANDRA-7460)
 * Add Sigar library and perform basic OS settings check on startup (CASSANDRA-7838)
 * Support for aggregation functions (CASSANDRA-4914)
 * Remove cassandra-cli (CASSANDRA-7920)
 * Accept dollar quoted strings in CQL (CASSANDRA-7769)
 * Make assassinate a first class command (CASSANDRA-7935)
 * Support IN clause on any partition key column (CASSANDRA-7855)
 * Support IN clause on any clustering column (CASSANDRA-4762)
 * Improve compaction logging (CASSANDRA-7818)
 * Remove YamlFileNetworkTopologySnitch (CASSANDRA-7917)
 * Do anticompaction in groups (CASSANDRA-6851)
 * Support user-defined functions (CASSANDRA-7395, 7526, 7562, 7740, 7781, 7929,
   7924, 7812, 8063, 7813, 7708)
 * Permit configurable timestamps with cassandra-stress (CASSANDRA-7416)
 * Move sstable RandomAccessReader to nio2, which allows using the
   FILE_SHARE_DELETE flag on Windows (CASSANDRA-4050)
 * Remove CQL2 (CASSANDRA-5918)
 * Optimize fetching multiple cells by name (CASSANDRA-6933)
 * Allow compilation in java 8 (CASSANDRA-7028)
 * Make incremental repair default (CASSANDRA-7250)
 * Enable code coverage thru JaCoCo (CASSANDRA-7226)
 * Switch external naming of 'column families' to 'tables' (CASSANDRA-4369)
 * Shorten SSTable path (CASSANDRA-6962)
 * Use unsafe mutations for most unit tests (CASSANDRA-6969)
 * Fix race condition during calculation of pending ranges (CASSANDRA-7390)
 * Fail on very large batch sizes (CASSANDRA-8011)
 * Improve concurrency of repair (CASSANDRA-6455, 8208, 9145)
 * Select optimal CRC32 implementation at runtime (CASSANDRA-8614)
 * Evaluate MurmurHash of Token once per query (CASSANDRA-7096)
 * Generalize progress reporting (CASSANDRA-8901)
 * Resumable bootstrap streaming (CASSANDRA-8838, CASSANDRA-8942)
 * Allow scrub for secondary index (CASSANDRA-5174)
 * Save repair data to system table (CASSANDRA-5839)
 * fix nodetool names that reference column families (CASSANDRA-8872)
 Merged from 2.1:
 * Warn on misuse of unlogged batches (CASSANDRA-9282)
 * Failure detector detects and ignores local pauses (CASSANDRA-9183)
 * Add utility class to support for rate limiting a given log statement (CASSANDRA-9029)
 * Add missing consistency levels to cassandra-stess (CASSANDRA-9361)
 * Fix commitlog getCompletedTasks to not increment (CASSANDRA-9339)
 * Fix for harmless exceptions logged as ERROR (CASSANDRA-8564)
 * Delete processed sstables in sstablesplit/sstableupgrade (CASSANDRA-8606)
 * Improve sstable exclusion from partition tombstones (CASSANDRA-9298)
 * Validate the indexed column rather than the cell's contents for 2i (CASSANDRA-9057)
 * Add support for top-k custom 2i queries (CASSANDRA-8717)
 * Fix error when dropping table during compaction (CASSANDRA-9251)
 * cassandra-stress supports validation operations over user profiles (CASSANDRA-8773)
 * Add support for rate limiting log messages (CASSANDRA-9029)
 * Log the partition key with tombstone warnings (CASSANDRA-8561)
 * Reduce runWithCompactionsDisabled poll interval to 1ms (CASSANDRA-9271)
 * Fix PITR commitlog replay (CASSANDRA-9195)
 * GCInspector logs very different times (CASSANDRA-9124)
 * Fix deleting from an empty list (CASSANDRA-9198)
 * Update tuple and collection types that use a user-defined type when that UDT
   is modified (CASSANDRA-9148, CASSANDRA-9192)
 * Use higher timeout for prepair and snapshot in repair (CASSANDRA-9261)
 * Fix anticompaction blocking ANTI_ENTROPY stage (CASSANDRA-9151)
 * Repair waits for anticompaction to finish (CASSANDRA-9097)
 * Fix streaming not holding ref when stream error (CASSANDRA-9295)
 * Fix canonical view returning early opened SSTables (CASSANDRA-9396)
Merged from 2.0:
 * (cqlsh) Add LOGIN command to switch users (CASSANDRA-7212)
 * Clone SliceQueryFilter in AbstractReadCommand implementations (CASSANDRA-8940)
 * Push correct protocol notification for DROP INDEX (CASSANDRA-9310)
 * token-generator - generated tokens too long (CASSANDRA-9300)
 * Fix counting of tombstones for TombstoneOverwhelmingException (CASSANDRA-9299)
 * Fix ReconnectableSnitch reconnecting to peers during upgrade (CASSANDRA-6702)
 * Include keyspace and table name in error log for collections over the size
   limit (CASSANDRA-9286)
 * Avoid potential overlap in LCS with single-partition sstables (CASSANDRA-9322)
 * Log warning message when a table is queried before the schema has fully
   propagated (CASSANDRA-9136)
 * Overload SecondaryIndex#indexes to accept the column definition (CASSANDRA-9314)
 * (cqlsh) Add SERIAL and LOCAL_SERIAL consistency levels (CASSANDRA-8051)
 * Fix index selection during rebuild with certain table layouts (CASSANDRA-9281)
 * Fix partition-level-delete-only workload accounting (CASSANDRA-9194)
 * Allow scrub to handle corrupted compressed chunks (CASSANDRA-9140)
 * Fix assertion error when resetlocalschema is run during repair (CASSANDRA-9249)
 * Disable single sstable tombstone compactions for DTCS by default (CASSANDRA-9234)
 * IncomingTcpConnection thread is not named (CASSANDRA-9262)
 * Close incoming connections when MessagingService is stopped (CASSANDRA-9238)
 * Fix streaming hang when retrying (CASSANDRA-9132)


2.1.5
 * Re-add deprecated cold_reads_to_omit param for backwards compat (CASSANDRA-9203)
 * Make anticompaction visible in compactionstats (CASSANDRA-9098)
 * Improve nodetool getendpoints documentation about the partition
   key parameter (CASSANDRA-6458)
 * Don't check other keyspaces for schema changes when an user-defined
   type is altered (CASSANDRA-9187)
 * Add generate-idea-files target to build.xml (CASSANDRA-9123)
 * Allow takeColumnFamilySnapshot to take a list of tables (CASSANDRA-8348)
 * Limit major sstable operations to their canonical representation (CASSANDRA-8669)
 * cqlsh: Add tests for INSERT and UPDATE tab completion (CASSANDRA-9125)
 * cqlsh: quote column names when needed in COPY FROM inserts (CASSANDRA-9080)
 * Do not load read meter for offline operations (CASSANDRA-9082)
 * cqlsh: Make CompositeType data readable (CASSANDRA-8919)
 * cqlsh: Fix display of triggers (CASSANDRA-9081)
 * Fix NullPointerException when deleting or setting an element by index on
   a null list collection (CASSANDRA-9077)
 * Buffer bloom filter serialization (CASSANDRA-9066)
 * Fix anti-compaction target bloom filter size (CASSANDRA-9060)
 * Make FROZEN and TUPLE unreserved keywords in CQL (CASSANDRA-9047)
 * Prevent AssertionError from SizeEstimatesRecorder (CASSANDRA-9034)
 * Avoid overwriting index summaries for sstables with an older format that
   does not support downsampling; rebuild summaries on startup when this
   is detected (CASSANDRA-8993)
 * Fix potential data loss in CompressedSequentialWriter (CASSANDRA-8949)
 * Make PasswordAuthenticator number of hashing rounds configurable (CASSANDRA-8085)
 * Fix AssertionError when binding nested collections in DELETE (CASSANDRA-8900)
 * Check for overlap with non-early sstables in LCS (CASSANDRA-8739)
 * Only calculate max purgable timestamp if we have to (CASSANDRA-8914)
 * (cqlsh) Greatly improve performance of COPY FROM (CASSANDRA-8225)
 * IndexSummary effectiveIndexInterval is now a guideline, not a rule (CASSANDRA-8993)
 * Use correct bounds for page cache eviction of compressed files (CASSANDRA-8746)
 * SSTableScanner enforces its bounds (CASSANDRA-8946)
 * Cleanup cell equality (CASSANDRA-8947)
 * Introduce intra-cluster message coalescing (CASSANDRA-8692)
 * DatabaseDescriptor throws NPE when rpc_interface is used (CASSANDRA-8839)
 * Don't check if an sstable is live for offline compactions (CASSANDRA-8841)
 * Don't set clientMode in SSTableLoader (CASSANDRA-8238)
 * Fix SSTableRewriter with disabled early open (CASSANDRA-8535)
 * Fix cassandra-stress so it respects the CL passed in user mode (CASSANDRA-8948)
 * Fix rare NPE in ColumnDefinition#hasIndexOption() (CASSANDRA-8786)
 * cassandra-stress reports per-operation statistics, plus misc (CASSANDRA-8769)
 * Add SimpleDate (cql date) and Time (cql time) types (CASSANDRA-7523)
 * Use long for key count in cfstats (CASSANDRA-8913)
 * Make SSTableRewriter.abort() more robust to failure (CASSANDRA-8832)
 * Remove cold_reads_to_omit from STCS (CASSANDRA-8860)
 * Make EstimatedHistogram#percentile() use ceil instead of floor (CASSANDRA-8883)
 * Fix top partitions reporting wrong cardinality (CASSANDRA-8834)
 * Fix rare NPE in KeyCacheSerializer (CASSANDRA-8067)
 * Pick sstables for validation as late as possible inc repairs (CASSANDRA-8366)
 * Fix commitlog getPendingTasks to not increment (CASSANDRA-8862)
 * Fix parallelism adjustment in range and secondary index queries
   when the first fetch does not satisfy the limit (CASSANDRA-8856)
 * Check if the filtered sstables is non-empty in STCS (CASSANDRA-8843)
 * Upgrade java-driver used for cassandra-stress (CASSANDRA-8842)
 * Fix CommitLog.forceRecycleAllSegments() memory access error (CASSANDRA-8812)
 * Improve assertions in Memory (CASSANDRA-8792)
 * Fix SSTableRewriter cleanup (CASSANDRA-8802)
 * Introduce SafeMemory for CompressionMetadata.Writer (CASSANDRA-8758)
 * 'nodetool info' prints exception against older node (CASSANDRA-8796)
 * Ensure SSTableReader.last corresponds exactly with the file end (CASSANDRA-8750)
 * Make SSTableWriter.openEarly more robust and obvious (CASSANDRA-8747)
 * Enforce SSTableReader.first/last (CASSANDRA-8744)
 * Cleanup SegmentedFile API (CASSANDRA-8749)
 * Avoid overlap with early compaction replacement (CASSANDRA-8683)
 * Safer Resource Management++ (CASSANDRA-8707)
 * Write partition size estimates into a system table (CASSANDRA-7688)
 * cqlsh: Fix keys() and full() collection indexes in DESCRIBE output
   (CASSANDRA-8154)
 * Show progress of streaming in nodetool netstats (CASSANDRA-8886)
 * IndexSummaryBuilder utilises offheap memory, and shares data between
   each IndexSummary opened from it (CASSANDRA-8757)
 * markCompacting only succeeds if the exact SSTableReader instances being
   marked are in the live set (CASSANDRA-8689)
 * cassandra-stress support for varint (CASSANDRA-8882)
 * Fix Adler32 digest for compressed sstables (CASSANDRA-8778)
 * Add nodetool statushandoff/statusbackup (CASSANDRA-8912)
 * Use stdout for progress and stats in sstableloader (CASSANDRA-8982)
 * Correctly identify 2i datadir from older versions (CASSANDRA-9116)
Merged from 2.0:
 * Ignore gossip SYNs after shutdown (CASSANDRA-9238)
 * Avoid overflow when calculating max sstable size in LCS (CASSANDRA-9235)
 * Make sstable blacklisting work with compression (CASSANDRA-9138)
 * Do not attempt to rebuild indexes if no index accepts any column (CASSANDRA-9196)
 * Don't initiate snitch reconnection for dead states (CASSANDRA-7292)
 * Fix ArrayIndexOutOfBoundsException in CQLSSTableWriter (CASSANDRA-8978)
 * Add shutdown gossip state to prevent timeouts during rolling restarts (CASSANDRA-8336)
 * Fix running with java.net.preferIPv6Addresses=true (CASSANDRA-9137)
 * Fix failed bootstrap/replace attempts being persisted in system.peers (CASSANDRA-9180)
 * Flush system.IndexInfo after marking index built (CASSANDRA-9128)
 * Fix updates to min/max_compaction_threshold through cassandra-cli
   (CASSANDRA-8102)
 * Don't include tmp files when doing offline relevel (CASSANDRA-9088)
 * Use the proper CAS WriteType when finishing a previous round during Paxos
   preparation (CASSANDRA-8672)
 * Avoid race in cancelling compactions (CASSANDRA-9070)
 * More aggressive check for expired sstables in DTCS (CASSANDRA-8359)
 * Fix ignored index_interval change in ALTER TABLE statements (CASSANDRA-7976)
 * Do more aggressive compaction in old time windows in DTCS (CASSANDRA-8360)
 * java.lang.AssertionError when reading saved cache (CASSANDRA-8740)
 * "disk full" when running cleanup (CASSANDRA-9036)
 * Lower logging level from ERROR to DEBUG when a scheduled schema pull
   cannot be completed due to a node being down (CASSANDRA-9032)
 * Fix MOVED_NODE client event (CASSANDRA-8516)
 * Allow overriding MAX_OUTSTANDING_REPLAY_COUNT (CASSANDRA-7533)
 * Fix malformed JMX ObjectName containing IPv6 addresses (CASSANDRA-9027)
 * (cqlsh) Allow increasing CSV field size limit through
   cqlshrc config option (CASSANDRA-8934)
 * Stop logging range tombstones when exceeding the threshold
   (CASSANDRA-8559)
 * Fix NullPointerException when nodetool getendpoints is run
   against invalid keyspaces or tables (CASSANDRA-8950)
 * Allow specifying the tmp dir (CASSANDRA-7712)
 * Improve compaction estimated tasks estimation (CASSANDRA-8904)
 * Fix duplicate up/down messages sent to native clients (CASSANDRA-7816)
 * Expose commit log archive status via JMX (CASSANDRA-8734)
 * Provide better exceptions for invalid replication strategy parameters
   (CASSANDRA-8909)
 * Fix regression in mixed single and multi-column relation support for
   SELECT statements (CASSANDRA-8613)
 * Add ability to limit number of native connections (CASSANDRA-8086)
 * Fix CQLSSTableWriter throwing exception and spawning threads
   (CASSANDRA-8808)
 * Fix MT mismatch between empty and GC-able data (CASSANDRA-8979)
 * Fix incorrect validation when snapshotting single table (CASSANDRA-8056)
 * Add offline tool to relevel sstables (CASSANDRA-8301)
 * Preserve stream ID for more protocol errors (CASSANDRA-8848)
 * Fix combining token() function with multi-column relations on
   clustering columns (CASSANDRA-8797)
 * Make CFS.markReferenced() resistant to bad refcounting (CASSANDRA-8829)
 * Fix StreamTransferTask abort/complete bad refcounting (CASSANDRA-8815)
 * Fix AssertionError when querying a DESC clustering ordered
   table with ASC ordering and paging (CASSANDRA-8767)
 * AssertionError: "Memory was freed" when running cleanup (CASSANDRA-8716)
 * Make it possible to set max_sstable_age to fractional days (CASSANDRA-8406)
 * Fix some multi-column relations with indexes on some clustering
   columns (CASSANDRA-8275)
 * Fix memory leak in SSTableSimple*Writer and SSTableReader.validate()
   (CASSANDRA-8748)
 * Throw OOM if allocating memory fails to return a valid pointer (CASSANDRA-8726)
 * Fix SSTableSimpleUnsortedWriter ConcurrentModificationException (CASSANDRA-8619)
 * 'nodetool info' prints exception against older node (CASSANDRA-8796)
 * Ensure SSTableSimpleUnsortedWriter.close() terminates if
   disk writer has crashed (CASSANDRA-8807)


2.1.4
 * Bind JMX to localhost unless explicitly configured otherwise (CASSANDRA-9085)


2.1.3
 * Fix HSHA/offheap_objects corruption (CASSANDRA-8719)
 * Upgrade libthrift to 0.9.2 (CASSANDRA-8685)
 * Don't use the shared ref in sstableloader (CASSANDRA-8704)
 * Purge internal prepared statements if related tables or
   keyspaces are dropped (CASSANDRA-8693)
 * (cqlsh) Handle unicode BOM at start of files (CASSANDRA-8638)
 * Stop compactions before exiting offline tools (CASSANDRA-8623)
 * Update tools/stress/README.txt to match current behaviour (CASSANDRA-7933)
 * Fix schema from Thrift conversion with empty metadata (CASSANDRA-8695)
 * Safer Resource Management (CASSANDRA-7705)
 * Make sure we compact highly overlapping cold sstables with
   STCS (CASSANDRA-8635)
 * rpc_interface and listen_interface generate NPE on startup when specified
   interface doesn't exist (CASSANDRA-8677)
 * Fix ArrayIndexOutOfBoundsException in nodetool cfhistograms (CASSANDRA-8514)
 * Switch from yammer metrics for nodetool cf/proxy histograms (CASSANDRA-8662)
 * Make sure we don't add tmplink files to the compaction
   strategy (CASSANDRA-8580)
 * (cqlsh) Handle maps with blob keys (CASSANDRA-8372)
 * (cqlsh) Handle DynamicCompositeType schemas correctly (CASSANDRA-8563)
 * Duplicate rows returned when in clause has repeated values (CASSANDRA-6706)
 * Add tooling to detect hot partitions (CASSANDRA-7974)
 * Fix cassandra-stress user-mode truncation of partition generation (CASSANDRA-8608)
 * Only stream from unrepaired sstables during inc repair (CASSANDRA-8267)
 * Don't allow starting multiple inc repairs on the same sstables (CASSANDRA-8316)
 * Invalidate prepared BATCH statements when related tables
   or keyspaces are dropped (CASSANDRA-8652)
 * Fix missing results in secondary index queries on collections
   with ALLOW FILTERING (CASSANDRA-8421)
 * Expose EstimatedHistogram metrics for range slices (CASSANDRA-8627)
 * (cqlsh) Escape clqshrc passwords properly (CASSANDRA-8618)
 * Fix NPE when passing wrong argument in ALTER TABLE statement (CASSANDRA-8355)
 * Pig: Refactor and deprecate CqlStorage (CASSANDRA-8599)
 * Don't reuse the same cleanup strategy for all sstables (CASSANDRA-8537)
 * Fix case-sensitivity of index name on CREATE and DROP INDEX
   statements (CASSANDRA-8365)
 * Better detection/logging for corruption in compressed sstables (CASSANDRA-8192)
 * Use the correct repairedAt value when closing writer (CASSANDRA-8570)
 * (cqlsh) Handle a schema mismatch being detected on startup (CASSANDRA-8512)
 * Properly calculate expected write size during compaction (CASSANDRA-8532)
 * Invalidate affected prepared statements when a table's columns
   are altered (CASSANDRA-7910)
 * Stress - user defined writes should populate sequentally (CASSANDRA-8524)
 * Fix regression in SSTableRewriter causing some rows to become unreadable
   during compaction (CASSANDRA-8429)
 * Run major compactions for repaired/unrepaired in parallel (CASSANDRA-8510)
 * (cqlsh) Fix compression options in DESCRIBE TABLE output when compression
   is disabled (CASSANDRA-8288)
 * (cqlsh) Fix DESCRIBE output after keyspaces are altered (CASSANDRA-7623)
 * Make sure we set lastCompactedKey correctly (CASSANDRA-8463)
 * (cqlsh) Fix output of CONSISTENCY command (CASSANDRA-8507)
 * (cqlsh) Fixed the handling of LIST statements (CASSANDRA-8370)
 * Make sstablescrub check leveled manifest again (CASSANDRA-8432)
 * Check first/last keys in sstable when giving out positions (CASSANDRA-8458)
 * Disable mmap on Windows (CASSANDRA-6993)
 * Add missing ConsistencyLevels to cassandra-stress (CASSANDRA-8253)
 * Add auth support to cassandra-stress (CASSANDRA-7985)
 * Fix ArrayIndexOutOfBoundsException when generating error message
   for some CQL syntax errors (CASSANDRA-8455)
 * Scale memtable slab allocation logarithmically (CASSANDRA-7882)
 * cassandra-stress simultaneous inserts over same seed (CASSANDRA-7964)
 * Reduce cassandra-stress sampling memory requirements (CASSANDRA-7926)
 * Ensure memtable flush cannot expire commit log entries from its future (CASSANDRA-8383)
 * Make read "defrag" async to reclaim memtables (CASSANDRA-8459)
 * Remove tmplink files for offline compactions (CASSANDRA-8321)
 * Reduce maxHintsInProgress (CASSANDRA-8415)
 * BTree updates may call provided update function twice (CASSANDRA-8018)
 * Release sstable references after anticompaction (CASSANDRA-8386)
 * Handle abort() in SSTableRewriter properly (CASSANDRA-8320)
 * Centralize shared executors (CASSANDRA-8055)
 * Fix filtering for CONTAINS (KEY) relations on frozen collection
   clustering columns when the query is restricted to a single
   partition (CASSANDRA-8203)
 * Do more aggressive entire-sstable TTL expiry checks (CASSANDRA-8243)
 * Add more log info if readMeter is null (CASSANDRA-8238)
 * add check of the system wall clock time at startup (CASSANDRA-8305)
 * Support for frozen collections (CASSANDRA-7859)
 * Fix overflow on histogram computation (CASSANDRA-8028)
 * Have paxos reuse the timestamp generation of normal queries (CASSANDRA-7801)
 * Fix incremental repair not remove parent session on remote (CASSANDRA-8291)
 * Improve JBOD disk utilization (CASSANDRA-7386)
 * Log failed host when preparing incremental repair (CASSANDRA-8228)
 * Force config client mode in CQLSSTableWriter (CASSANDRA-8281)
 * Fix sstableupgrade throws exception (CASSANDRA-8688)
 * Fix hang when repairing empty keyspace (CASSANDRA-8694)
Merged from 2.0:
 * Fix IllegalArgumentException in dynamic snitch (CASSANDRA-8448)
 * Add support for UPDATE ... IF EXISTS (CASSANDRA-8610)
 * Fix reversal of list prepends (CASSANDRA-8733)
 * Prevent non-zero default_time_to_live on tables with counters
   (CASSANDRA-8678)
 * Fix SSTableSimpleUnsortedWriter ConcurrentModificationException
   (CASSANDRA-8619)
 * Round up time deltas lower than 1ms in BulkLoader (CASSANDRA-8645)
 * Add batch remove iterator to ABSC (CASSANDRA-8414, 8666)
 * Round up time deltas lower than 1ms in BulkLoader (CASSANDRA-8645)
 * Fix isClientMode check in Keyspace (CASSANDRA-8687)
 * Use more efficient slice size for querying internal secondary
   index tables (CASSANDRA-8550)
 * Fix potentially returning deleted rows with range tombstone (CASSANDRA-8558)
 * Check for available disk space before starting a compaction (CASSANDRA-8562)
 * Fix DISTINCT queries with LIMITs or paging when some partitions
   contain only tombstones (CASSANDRA-8490)
 * Introduce background cache refreshing to permissions cache
   (CASSANDRA-8194)
 * Fix race condition in StreamTransferTask that could lead to
   infinite loops and premature sstable deletion (CASSANDRA-7704)
 * Add an extra version check to MigrationTask (CASSANDRA-8462)
 * Ensure SSTableWriter cleans up properly after failure (CASSANDRA-8499)
 * Increase bf true positive count on key cache hit (CASSANDRA-8525)
 * Move MeteredFlusher to its own thread (CASSANDRA-8485)
 * Fix non-distinct results in DISTNCT queries on static columns when
   paging is enabled (CASSANDRA-8087)
 * Move all hints related tasks to hints internal executor (CASSANDRA-8285)
 * Fix paging for multi-partition IN queries (CASSANDRA-8408)
 * Fix MOVED_NODE topology event never being emitted when a node
   moves its token (CASSANDRA-8373)
 * Fix validation of indexes in COMPACT tables (CASSANDRA-8156)
 * Avoid StackOverflowError when a large list of IN values
   is used for a clustering column (CASSANDRA-8410)
 * Fix NPE when writetime() or ttl() calls are wrapped by
   another function call (CASSANDRA-8451)
 * Fix NPE after dropping a keyspace (CASSANDRA-8332)
 * Fix error message on read repair timeouts (CASSANDRA-7947)
 * Default DTCS base_time_seconds changed to 60 (CASSANDRA-8417)
 * Refuse Paxos operation with more than one pending endpoint (CASSANDRA-8346, 8640)
 * Throw correct exception when trying to bind a keyspace or table
   name (CASSANDRA-6952)
 * Make HHOM.compact synchronized (CASSANDRA-8416)
 * cancel latency-sampling task when CF is dropped (CASSANDRA-8401)
 * don't block SocketThread for MessagingService (CASSANDRA-8188)
 * Increase quarantine delay on replacement (CASSANDRA-8260)
 * Expose off-heap memory usage stats (CASSANDRA-7897)
 * Ignore Paxos commits for truncated tables (CASSANDRA-7538)
 * Validate size of indexed column values (CASSANDRA-8280)
 * Make LCS split compaction results over all data directories (CASSANDRA-8329)
 * Fix some failing queries that use multi-column relations
   on COMPACT STORAGE tables (CASSANDRA-8264)
 * Fix InvalidRequestException with ORDER BY (CASSANDRA-8286)
 * Disable SSLv3 for POODLE (CASSANDRA-8265)
 * Fix millisecond timestamps in Tracing (CASSANDRA-8297)
 * Include keyspace name in error message when there are insufficient
   live nodes to stream from (CASSANDRA-8221)
 * Avoid overlap in L1 when L0 contains many nonoverlapping
   sstables (CASSANDRA-8211)
 * Improve PropertyFileSnitch logging (CASSANDRA-8183)
 * Add DC-aware sequential repair (CASSANDRA-8193)
 * Use live sstables in snapshot repair if possible (CASSANDRA-8312)
 * Fix hints serialized size calculation (CASSANDRA-8587)


2.1.2
 * (cqlsh) parse_for_table_meta errors out on queries with undefined
   grammars (CASSANDRA-8262)
 * (cqlsh) Fix SELECT ... TOKEN() function broken in C* 2.1.1 (CASSANDRA-8258)
 * Fix Cassandra crash when running on JDK8 update 40 (CASSANDRA-8209)
 * Optimize partitioner tokens (CASSANDRA-8230)
 * Improve compaction of repaired/unrepaired sstables (CASSANDRA-8004)
 * Make cache serializers pluggable (CASSANDRA-8096)
 * Fix issues with CONTAINS (KEY) queries on secondary indexes
   (CASSANDRA-8147)
 * Fix read-rate tracking of sstables for some queries (CASSANDRA-8239)
 * Fix default timestamp in QueryOptions (CASSANDRA-8246)
 * Set socket timeout when reading remote version (CASSANDRA-8188)
 * Refactor how we track live size (CASSANDRA-7852)
 * Make sure unfinished compaction files are removed (CASSANDRA-8124)
 * Fix shutdown when run as Windows service (CASSANDRA-8136)
 * Fix DESCRIBE TABLE with custom indexes (CASSANDRA-8031)
 * Fix race in RecoveryManagerTest (CASSANDRA-8176)
 * Avoid IllegalArgumentException while sorting sstables in
   IndexSummaryManager (CASSANDRA-8182)
 * Shutdown JVM on file descriptor exhaustion (CASSANDRA-7579)
 * Add 'die' policy for commit log and disk failure (CASSANDRA-7927)
 * Fix installing as service on Windows (CASSANDRA-8115)
 * Fix CREATE TABLE for CQL2 (CASSANDRA-8144)
 * Avoid boxing in ColumnStats min/max trackers (CASSANDRA-8109)
Merged from 2.0:
 * Correctly handle non-text column names in cql3 (CASSANDRA-8178)
 * Fix deletion for indexes on primary key columns (CASSANDRA-8206)
 * Add 'nodetool statusgossip' (CASSANDRA-8125)
 * Improve client notification that nodes are ready for requests (CASSANDRA-7510)
 * Handle negative timestamp in writetime method (CASSANDRA-8139)
 * Pig: Remove errant LIMIT clause in CqlNativeStorage (CASSANDRA-8166)
 * Throw ConfigurationException when hsha is used with the default
   rpc_max_threads setting of 'unlimited' (CASSANDRA-8116)
 * Allow concurrent writing of the same table in the same JVM using
   CQLSSTableWriter (CASSANDRA-7463)
 * Fix totalDiskSpaceUsed calculation (CASSANDRA-8205)


2.1.1
 * Fix spin loop in AtomicSortedColumns (CASSANDRA-7546)
 * Dont notify when replacing tmplink files (CASSANDRA-8157)
 * Fix validation with multiple CONTAINS clause (CASSANDRA-8131)
 * Fix validation of collections in TriggerExecutor (CASSANDRA-8146)
 * Fix IllegalArgumentException when a list of IN values containing tuples
   is passed as a single arg to a prepared statement with the v1 or v2
   protocol (CASSANDRA-8062)
 * Fix ClassCastException in DISTINCT query on static columns with
   query paging (CASSANDRA-8108)
 * Fix NPE on null nested UDT inside a set (CASSANDRA-8105)
 * Fix exception when querying secondary index on set items or map keys
   when some clustering columns are specified (CASSANDRA-8073)
 * Send proper error response when there is an error during native
   protocol message decode (CASSANDRA-8118)
 * Gossip should ignore generation numbers too far in the future (CASSANDRA-8113)
 * Fix NPE when creating a table with frozen sets, lists (CASSANDRA-8104)
 * Fix high memory use due to tracking reads on incrementally opened sstable
   readers (CASSANDRA-8066)
 * Fix EXECUTE request with skipMetadata=false returning no metadata
   (CASSANDRA-8054)
 * Allow concurrent use of CQLBulkOutputFormat (CASSANDRA-7776)
 * Shutdown JVM on OOM (CASSANDRA-7507)
 * Upgrade netty version and enable epoll event loop (CASSANDRA-7761)
 * Don't duplicate sstables smaller than split size when using
   the sstablesplitter tool (CASSANDRA-7616)
 * Avoid re-parsing already prepared statements (CASSANDRA-7923)
 * Fix some Thrift slice deletions and updates of COMPACT STORAGE
   tables with some clustering columns omitted (CASSANDRA-7990)
 * Fix filtering for CONTAINS on sets (CASSANDRA-8033)
 * Properly track added size (CASSANDRA-7239)
 * Allow compilation in java 8 (CASSANDRA-7208)
 * Fix Assertion error on RangeTombstoneList diff (CASSANDRA-8013)
 * Release references to overlapping sstables during compaction (CASSANDRA-7819)
 * Send notification when opening compaction results early (CASSANDRA-8034)
 * Make native server start block until properly bound (CASSANDRA-7885)
 * (cqlsh) Fix IPv6 support (CASSANDRA-7988)
 * Ignore fat clients when checking for endpoint collision (CASSANDRA-7939)
 * Make sstablerepairedset take a list of files (CASSANDRA-7995)
 * (cqlsh) Tab completeion for indexes on map keys (CASSANDRA-7972)
 * (cqlsh) Fix UDT field selection in select clause (CASSANDRA-7891)
 * Fix resource leak in event of corrupt sstable
 * (cqlsh) Add command line option for cqlshrc file path (CASSANDRA-7131)
 * Provide visibility into prepared statements churn (CASSANDRA-7921, CASSANDRA-7930)
 * Invalidate prepared statements when their keyspace or table is
   dropped (CASSANDRA-7566)
 * cassandra-stress: fix support for NetworkTopologyStrategy (CASSANDRA-7945)
 * Fix saving caches when a table is dropped (CASSANDRA-7784)
 * Add better error checking of new stress profile (CASSANDRA-7716)
 * Use ThreadLocalRandom and remove FBUtilities.threadLocalRandom (CASSANDRA-7934)
 * Prevent operator mistakes due to simultaneous bootstrap (CASSANDRA-7069)
 * cassandra-stress supports whitelist mode for node config (CASSANDRA-7658)
 * GCInspector more closely tracks GC; cassandra-stress and nodetool report it (CASSANDRA-7916)
 * nodetool won't output bogus ownership info without a keyspace (CASSANDRA-7173)
 * Add human readable option to nodetool commands (CASSANDRA-5433)
 * Don't try to set repairedAt on old sstables (CASSANDRA-7913)
 * Add metrics for tracking PreparedStatement use (CASSANDRA-7719)
 * (cqlsh) tab-completion for triggers (CASSANDRA-7824)
 * (cqlsh) Support for query paging (CASSANDRA-7514)
 * (cqlsh) Show progress of COPY operations (CASSANDRA-7789)
 * Add syntax to remove multiple elements from a map (CASSANDRA-6599)
 * Support non-equals conditions in lightweight transactions (CASSANDRA-6839)
 * Add IF [NOT] EXISTS to create/drop triggers (CASSANDRA-7606)
 * (cqlsh) Display the current logged-in user (CASSANDRA-7785)
 * (cqlsh) Don't ignore CTRL-C during COPY FROM execution (CASSANDRA-7815)
 * (cqlsh) Order UDTs according to cross-type dependencies in DESCRIBE
   output (CASSANDRA-7659)
 * (cqlsh) Fix handling of CAS statement results (CASSANDRA-7671)
 * (cqlsh) COPY TO/FROM improvements (CASSANDRA-7405)
 * Support list index operations with conditions (CASSANDRA-7499)
 * Add max live/tombstoned cells to nodetool cfstats output (CASSANDRA-7731)
 * Validate IPv6 wildcard addresses properly (CASSANDRA-7680)
 * (cqlsh) Error when tracing query (CASSANDRA-7613)
 * Avoid IOOBE when building SyntaxError message snippet (CASSANDRA-7569)
 * SSTableExport uses correct validator to create string representation of partition
   keys (CASSANDRA-7498)
 * Avoid NPEs when receiving type changes for an unknown keyspace (CASSANDRA-7689)
 * Add support for custom 2i validation (CASSANDRA-7575)
 * Pig support for hadoop CqlInputFormat (CASSANDRA-6454)
 * Add duration mode to cassandra-stress (CASSANDRA-7468)
 * Add listen_interface and rpc_interface options (CASSANDRA-7417)
 * Improve schema merge performance (CASSANDRA-7444)
 * Adjust MT depth based on # of partition validating (CASSANDRA-5263)
 * Optimise NativeCell comparisons (CASSANDRA-6755)
 * Configurable client timeout for cqlsh (CASSANDRA-7516)
 * Include snippet of CQL query near syntax error in messages (CASSANDRA-7111)
 * Make repair -pr work with -local (CASSANDRA-7450)
 * Fix error in sstableloader with -cph > 1 (CASSANDRA-8007)
 * Fix snapshot repair error on indexed tables (CASSANDRA-8020)
 * Do not exit nodetool repair when receiving JMX NOTIF_LOST (CASSANDRA-7909)
 * Stream to private IP when available (CASSANDRA-8084)
Merged from 2.0:
 * Reject conditions on DELETE unless full PK is given (CASSANDRA-6430)
 * Properly reject the token function DELETE (CASSANDRA-7747)
 * Force batchlog replay before decommissioning a node (CASSANDRA-7446)
 * Fix hint replay with many accumulated expired hints (CASSANDRA-6998)
 * Fix duplicate results in DISTINCT queries on static columns with query
   paging (CASSANDRA-8108)
 * Add DateTieredCompactionStrategy (CASSANDRA-6602)
 * Properly validate ascii and utf8 string literals in CQL queries (CASSANDRA-8101)
 * (cqlsh) Fix autocompletion for alter keyspace (CASSANDRA-8021)
 * Create backup directories for commitlog archiving during startup (CASSANDRA-8111)
 * Reduce totalBlockFor() for LOCAL_* consistency levels (CASSANDRA-8058)
 * Fix merging schemas with re-dropped keyspaces (CASSANDRA-7256)
 * Fix counters in supercolumns during live upgrades from 1.2 (CASSANDRA-7188)
 * Notify DT subscribers when a column family is truncated (CASSANDRA-8088)
 * Add sanity check of $JAVA on startup (CASSANDRA-7676)
 * Schedule fat client schema pull on join (CASSANDRA-7993)
 * Don't reset nodes' versions when closing IncomingTcpConnections
   (CASSANDRA-7734)
 * Record the real messaging version in all cases in OutboundTcpConnection
   (CASSANDRA-8057)
 * SSL does not work in cassandra-cli (CASSANDRA-7899)
 * Fix potential exception when using ReversedType in DynamicCompositeType
   (CASSANDRA-7898)
 * Better validation of collection values (CASSANDRA-7833)
 * Track min/max timestamps correctly (CASSANDRA-7969)
 * Fix possible overflow while sorting CL segments for replay (CASSANDRA-7992)
 * Increase nodetool Xmx (CASSANDRA-7956)
 * Archive any commitlog segments present at startup (CASSANDRA-6904)
 * CrcCheckChance should adjust based on live CFMetadata not
   sstable metadata (CASSANDRA-7978)
 * token() should only accept columns in the partitioning
   key order (CASSANDRA-6075)
 * Add method to invalidate permission cache via JMX (CASSANDRA-7977)
 * Allow propagating multiple gossip states atomically (CASSANDRA-6125)
 * Log exceptions related to unclean native protocol client disconnects
   at DEBUG or INFO (CASSANDRA-7849)
 * Allow permissions cache to be set via JMX (CASSANDRA-7698)
 * Include schema_triggers CF in readable system resources (CASSANDRA-7967)
 * Fix RowIndexEntry to report correct serializedSize (CASSANDRA-7948)
 * Make CQLSSTableWriter sync within partitions (CASSANDRA-7360)
 * Potentially use non-local replicas in CqlConfigHelper (CASSANDRA-7906)
 * Explicitly disallow mixing multi-column and single-column
   relations on clustering columns (CASSANDRA-7711)
 * Better error message when condition is set on PK column (CASSANDRA-7804)
 * Don't send schema change responses and events for no-op DDL
   statements (CASSANDRA-7600)
 * (Hadoop) fix cluster initialisation for a split fetching (CASSANDRA-7774)
 * Throw InvalidRequestException when queries contain relations on entire
   collection columns (CASSANDRA-7506)
 * (cqlsh) enable CTRL-R history search with libedit (CASSANDRA-7577)
 * (Hadoop) allow ACFRW to limit nodes to local DC (CASSANDRA-7252)
 * (cqlsh) cqlsh should automatically disable tracing when selecting
   from system_traces (CASSANDRA-7641)
 * (Hadoop) Add CqlOutputFormat (CASSANDRA-6927)
 * Don't depend on cassandra config for nodetool ring (CASSANDRA-7508)
 * (cqlsh) Fix failing cqlsh formatting tests (CASSANDRA-7703)
 * Fix IncompatibleClassChangeError from hadoop2 (CASSANDRA-7229)
 * Add 'nodetool sethintedhandoffthrottlekb' (CASSANDRA-7635)
 * (cqlsh) Add tab-completion for CREATE/DROP USER IF [NOT] EXISTS (CASSANDRA-7611)
 * Catch errors when the JVM pulls the rug out from GCInspector (CASSANDRA-5345)
 * cqlsh fails when version number parts are not int (CASSANDRA-7524)
 * Fix NPE when table dropped during streaming (CASSANDRA-7946)
 * Fix wrong progress when streaming uncompressed (CASSANDRA-7878)
 * Fix possible infinite loop in creating repair range (CASSANDRA-7983)
 * Fix unit in nodetool for streaming throughput (CASSANDRA-7375)
Merged from 1.2:
 * Don't index tombstones (CASSANDRA-7828)
 * Improve PasswordAuthenticator default super user setup (CASSANDRA-7788)


2.1.0
 * (cqlsh) Removed "ALTER TYPE <name> RENAME TO <name>" from tab-completion
   (CASSANDRA-7895)
 * Fixed IllegalStateException in anticompaction (CASSANDRA-7892)
 * cqlsh: DESCRIBE support for frozen UDTs, tuples (CASSANDRA-7863)
 * Avoid exposing internal classes over JMX (CASSANDRA-7879)
 * Add null check for keys when freezing collection (CASSANDRA-7869)
 * Improve stress workload realism (CASSANDRA-7519)
Merged from 2.0:
 * Configure system.paxos with LeveledCompactionStrategy (CASSANDRA-7753)
 * Fix ALTER clustering column type from DateType to TimestampType when
   using DESC clustering order (CASSANRDA-7797)
 * Throw EOFException if we run out of chunks in compressed datafile
   (CASSANDRA-7664)
 * Fix PRSI handling of CQL3 row markers for row cleanup (CASSANDRA-7787)
 * Fix dropping collection when it's the last regular column (CASSANDRA-7744)
 * Make StreamReceiveTask thread safe and gc friendly (CASSANDRA-7795)
 * Validate empty cell names from counter updates (CASSANDRA-7798)
Merged from 1.2:
 * Don't allow compacted sstables to be marked as compacting (CASSANDRA-7145)
 * Track expired tombstones (CASSANDRA-7810)


2.1.0-rc7
 * Add frozen keyword and require UDT to be frozen (CASSANDRA-7857)
 * Track added sstable size correctly (CASSANDRA-7239)
 * (cqlsh) Fix case insensitivity (CASSANDRA-7834)
 * Fix failure to stream ranges when moving (CASSANDRA-7836)
 * Correctly remove tmplink files (CASSANDRA-7803)
 * (cqlsh) Fix column name formatting for functions, CAS operations,
   and UDT field selections (CASSANDRA-7806)
 * (cqlsh) Fix COPY FROM handling of null/empty primary key
   values (CASSANDRA-7792)
 * Fix ordering of static cells (CASSANDRA-7763)
Merged from 2.0:
 * Forbid re-adding dropped counter columns (CASSANDRA-7831)
 * Fix CFMetaData#isThriftCompatible() for PK-only tables (CASSANDRA-7832)
 * Always reject inequality on the partition key without token()
   (CASSANDRA-7722)
 * Always send Paxos commit to all replicas (CASSANDRA-7479)
 * Make disruptor_thrift_server invocation pool configurable (CASSANDRA-7594)
 * Make repair no-op when RF=1 (CASSANDRA-7864)


2.1.0-rc6
 * Fix OOM issue from netty caching over time (CASSANDRA-7743)
 * json2sstable couldn't import JSON for CQL table (CASSANDRA-7477)
 * Invalidate all caches on table drop (CASSANDRA-7561)
 * Skip strict endpoint selection for ranges if RF == nodes (CASSANRA-7765)
 * Fix Thrift range filtering without 2ary index lookups (CASSANDRA-7741)
 * Add tracing entries about concurrent range requests (CASSANDRA-7599)
 * (cqlsh) Fix DESCRIBE for NTS keyspaces (CASSANDRA-7729)
 * Remove netty buffer ref-counting (CASSANDRA-7735)
 * Pass mutated cf to index updater for use by PRSI (CASSANDRA-7742)
 * Include stress yaml example in release and deb (CASSANDRA-7717)
 * workaround for netty issue causing corrupted data off the wire (CASSANDRA-7695)
 * cqlsh DESC CLUSTER fails retrieving ring information (CASSANDRA-7687)
 * Fix binding null values inside UDT (CASSANDRA-7685)
 * Fix UDT field selection with empty fields (CASSANDRA-7670)
 * Bogus deserialization of static cells from sstable (CASSANDRA-7684)
 * Fix NPE on compaction leftover cleanup for dropped table (CASSANDRA-7770)
Merged from 2.0:
 * Fix race condition in StreamTransferTask that could lead to
   infinite loops and premature sstable deletion (CASSANDRA-7704)
 * (cqlsh) Wait up to 10 sec for a tracing session (CASSANDRA-7222)
 * Fix NPE in FileCacheService.sizeInBytes (CASSANDRA-7756)
 * Remove duplicates from StorageService.getJoiningNodes (CASSANDRA-7478)
 * Clone token map outside of hot gossip loops (CASSANDRA-7758)
 * Fix MS expiring map timeout for Paxos messages (CASSANDRA-7752)
 * Do not flush on truncate if durable_writes is false (CASSANDRA-7750)
 * Give CRR a default input_cql Statement (CASSANDRA-7226)
 * Better error message when adding a collection with the same name
   than a previously dropped one (CASSANDRA-6276)
 * Fix validation when adding static columns (CASSANDRA-7730)
 * (Thrift) fix range deletion of supercolumns (CASSANDRA-7733)
 * Fix potential AssertionError in RangeTombstoneList (CASSANDRA-7700)
 * Validate arguments of blobAs* functions (CASSANDRA-7707)
 * Fix potential AssertionError with 2ndary indexes (CASSANDRA-6612)
 * Avoid logging CompactionInterrupted at ERROR (CASSANDRA-7694)
 * Minor leak in sstable2jon (CASSANDRA-7709)
 * Add cassandra.auto_bootstrap system property (CASSANDRA-7650)
 * Update java driver (for hadoop) (CASSANDRA-7618)
 * Remove CqlPagingRecordReader/CqlPagingInputFormat (CASSANDRA-7570)
 * Support connecting to ipv6 jmx with nodetool (CASSANDRA-7669)


2.1.0-rc5
 * Reject counters inside user types (CASSANDRA-7672)
 * Switch to notification-based GCInspector (CASSANDRA-7638)
 * (cqlsh) Handle nulls in UDTs and tuples correctly (CASSANDRA-7656)
 * Don't use strict consistency when replacing (CASSANDRA-7568)
 * Fix min/max cell name collection on 2.0 SSTables with range
   tombstones (CASSANDRA-7593)
 * Tolerate min/max cell names of different lengths (CASSANDRA-7651)
 * Filter cached results correctly (CASSANDRA-7636)
 * Fix tracing on the new SEPExecutor (CASSANDRA-7644)
 * Remove shuffle and taketoken (CASSANDRA-7601)
 * Clean up Windows batch scripts (CASSANDRA-7619)
 * Fix native protocol drop user type notification (CASSANDRA-7571)
 * Give read access to system.schema_usertypes to all authenticated users
   (CASSANDRA-7578)
 * (cqlsh) Fix cqlsh display when zero rows are returned (CASSANDRA-7580)
 * Get java version correctly when JAVA_TOOL_OPTIONS is set (CASSANDRA-7572)
 * Fix NPE when dropping index from non-existent keyspace, AssertionError when
   dropping non-existent index with IF EXISTS (CASSANDRA-7590)
 * Fix sstablelevelresetter hang (CASSANDRA-7614)
 * (cqlsh) Fix deserialization of blobs (CASSANDRA-7603)
 * Use "keyspace updated" schema change message for UDT changes in v1 and
   v2 protocols (CASSANDRA-7617)
 * Fix tracing of range slices and secondary index lookups that are local
   to the coordinator (CASSANDRA-7599)
 * Set -Dcassandra.storagedir for all tool shell scripts (CASSANDRA-7587)
 * Don't swap max/min col names when mutating sstable metadata (CASSANDRA-7596)
 * (cqlsh) Correctly handle paged result sets (CASSANDRA-7625)
 * (cqlsh) Improve waiting for a trace to complete (CASSANDRA-7626)
 * Fix tracing of concurrent range slices and 2ary index queries (CASSANDRA-7626)
 * Fix scrub against collection type (CASSANDRA-7665)
Merged from 2.0:
 * Set gc_grace_seconds to seven days for system schema tables (CASSANDRA-7668)
 * SimpleSeedProvider no longer caches seeds forever (CASSANDRA-7663)
 * Always flush on truncate (CASSANDRA-7511)
 * Fix ReversedType(DateType) mapping to native protocol (CASSANDRA-7576)
 * Always merge ranges owned by a single node (CASSANDRA-6930)
 * Track max/min timestamps for range tombstones (CASSANDRA-7647)
 * Fix NPE when listing saved caches dir (CASSANDRA-7632)


2.1.0-rc4
 * Fix word count hadoop example (CASSANDRA-7200)
 * Updated memtable_cleanup_threshold and memtable_flush_writers defaults
   (CASSANDRA-7551)
 * (Windows) fix startup when WMI memory query fails (CASSANDRA-7505)
 * Anti-compaction proceeds if any part of the repair failed (CASSANDRA-7521)
 * Add missing table name to DROP INDEX responses and notifications (CASSANDRA-7539)
 * Bump CQL version to 3.2.0 and update CQL documentation (CASSANDRA-7527)
 * Fix configuration error message when running nodetool ring (CASSANDRA-7508)
 * Support conditional updates, tuple type, and the v3 protocol in cqlsh (CASSANDRA-7509)
 * Handle queries on multiple secondary index types (CASSANDRA-7525)
 * Fix cqlsh authentication with v3 native protocol (CASSANDRA-7564)
 * Fix NPE when unknown prepared statement ID is used (CASSANDRA-7454)
Merged from 2.0:
 * (Windows) force range-based repair to non-sequential mode (CASSANDRA-7541)
 * Fix range merging when DES scores are zero (CASSANDRA-7535)
 * Warn when SSL certificates have expired (CASSANDRA-7528)
 * Fix error when doing reversed queries with static columns (CASSANDRA-7490)
Merged from 1.2:
 * Set correct stream ID on responses when non-Exception Throwables
   are thrown while handling native protocol messages (CASSANDRA-7470)


2.1.0-rc3
 * Consider expiry when reconciling otherwise equal cells (CASSANDRA-7403)
 * Introduce CQL support for stress tool (CASSANDRA-6146)
 * Fix ClassCastException processing expired messages (CASSANDRA-7496)
 * Fix prepared marker for collections inside UDT (CASSANDRA-7472)
 * Remove left-over populate_io_cache_on_flush and replicate_on_write
   uses (CASSANDRA-7493)
 * (Windows) handle spaces in path names (CASSANDRA-7451)
 * Ensure writes have completed after dropping a table, before recycling
   commit log segments (CASSANDRA-7437)
 * Remove left-over rows_per_partition_to_cache (CASSANDRA-7493)
 * Fix error when CONTAINS is used with a bind marker (CASSANDRA-7502)
 * Properly reject unknown UDT field (CASSANDRA-7484)
Merged from 2.0:
 * Fix CC#collectTimeOrderedData() tombstone optimisations (CASSANDRA-7394)
 * Support DISTINCT for static columns and fix behaviour when DISTINC is
   not use (CASSANDRA-7305).
 * Workaround JVM NPE on JMX bind failure (CASSANDRA-7254)
 * Fix race in FileCacheService RemovalListener (CASSANDRA-7278)
 * Fix inconsistent use of consistencyForCommit that allowed LOCAL_QUORUM
   operations to incorrect become full QUORUM (CASSANDRA-7345)
 * Properly handle unrecognized opcodes and flags (CASSANDRA-7440)
 * (Hadoop) close CqlRecordWriter clients when finished (CASSANDRA-7459)
 * Commit disk failure policy (CASSANDRA-7429)
 * Make sure high level sstables get compacted (CASSANDRA-7414)
 * Fix AssertionError when using empty clustering columns and static columns
   (CASSANDRA-7455)
 * Add option to disable STCS in L0 (CASSANDRA-6621)
 * Upgrade to snappy-java 1.0.5.2 (CASSANDRA-7476)


2.1.0-rc2
 * Fix heap size calculation for CompoundSparseCellName and
   CompoundSparseCellName.WithCollection (CASSANDRA-7421)
 * Allow counter mutations in UNLOGGED batches (CASSANDRA-7351)
 * Modify reconcile logic to always pick a tombstone over a counter cell
   (CASSANDRA-7346)
 * Avoid incremental compaction on Windows (CASSANDRA-7365)
 * Fix exception when querying a composite-keyed table with a collection index
   (CASSANDRA-7372)
 * Use node's host id in place of counter ids (CASSANDRA-7366)
 * Fix error when doing reversed queries with static columns (CASSANDRA-7490)
 * Backport CASSANDRA-6747 (CASSANDRA-7560)
 * Track max/min timestamps for range tombstones (CASSANDRA-7647)
 * Fix NPE when listing saved caches dir (CASSANDRA-7632)
 * Fix sstableloader unable to connect encrypted node (CASSANDRA-7585)
Merged from 1.2:
 * Clone token map outside of hot gossip loops (CASSANDRA-7758)
 * Add stop method to EmbeddedCassandraService (CASSANDRA-7595)
 * Support connecting to ipv6 jmx with nodetool (CASSANDRA-7669)
 * Set gc_grace_seconds to seven days for system schema tables (CASSANDRA-7668)
 * SimpleSeedProvider no longer caches seeds forever (CASSANDRA-7663)
 * Set correct stream ID on responses when non-Exception Throwables
   are thrown while handling native protocol messages (CASSANDRA-7470)
 * Fix row size miscalculation in LazilyCompactedRow (CASSANDRA-7543)
 * Fix race in background compaction check (CASSANDRA-7745)
 * Don't clear out range tombstones during compaction (CASSANDRA-7808)


2.1.0-rc1
 * Revert flush directory (CASSANDRA-6357)
 * More efficient executor service for fast operations (CASSANDRA-4718)
 * Move less common tools into a new cassandra-tools package (CASSANDRA-7160)
 * Support more concurrent requests in native protocol (CASSANDRA-7231)
 * Add tab-completion to debian nodetool packaging (CASSANDRA-6421)
 * Change concurrent_compactors defaults (CASSANDRA-7139)
 * Add PowerShell Windows launch scripts (CASSANDRA-7001)
 * Make commitlog archive+restore more robust (CASSANDRA-6974)
 * Fix marking commitlogsegments clean (CASSANDRA-6959)
 * Add snapshot "manifest" describing files included (CASSANDRA-6326)
 * Parallel streaming for sstableloader (CASSANDRA-3668)
 * Fix bugs in supercolumns handling (CASSANDRA-7138)
 * Fix ClassClassException on composite dense tables (CASSANDRA-7112)
 * Cleanup and optimize collation and slice iterators (CASSANDRA-7107)
 * Upgrade NBHM lib (CASSANDRA-7128)
 * Optimize netty server (CASSANDRA-6861)
 * Fix repair hang when given CF does not exist (CASSANDRA-7189)
 * Allow c* to be shutdown in an embedded mode (CASSANDRA-5635)
 * Add server side batching to native transport (CASSANDRA-5663)
 * Make batchlog replay asynchronous (CASSANDRA-6134)
 * remove unused classes (CASSANDRA-7197)
 * Limit user types to the keyspace they are defined in (CASSANDRA-6643)
 * Add validate method to CollectionType (CASSANDRA-7208)
 * New serialization format for UDT values (CASSANDRA-7209, CASSANDRA-7261)
 * Fix nodetool netstats (CASSANDRA-7270)
 * Fix potential ClassCastException in HintedHandoffManager (CASSANDRA-7284)
 * Use prepared statements internally (CASSANDRA-6975)
 * Fix broken paging state with prepared statement (CASSANDRA-7120)
 * Fix IllegalArgumentException in CqlStorage (CASSANDRA-7287)
 * Allow nulls/non-existant fields in UDT (CASSANDRA-7206)
 * Add Thrift MultiSliceRequest (CASSANDRA-6757, CASSANDRA-7027)
 * Handle overlapping MultiSlices (CASSANDRA-7279)
 * Fix DataOutputTest on Windows (CASSANDRA-7265)
 * Embedded sets in user defined data-types are not updating (CASSANDRA-7267)
 * Add tuple type to CQL/native protocol (CASSANDRA-7248)
 * Fix CqlPagingRecordReader on tables with few rows (CASSANDRA-7322)
Merged from 2.0:
 * Copy compaction options to make sure they are reloaded (CASSANDRA-7290)
 * Add option to do more aggressive tombstone compactions (CASSANDRA-6563)
 * Don't try to compact already-compacting files in HHOM (CASSANDRA-7288)
 * Always reallocate buffers in HSHA (CASSANDRA-6285)
 * (Hadoop) support authentication in CqlRecordReader (CASSANDRA-7221)
 * (Hadoop) Close java driver Cluster in CQLRR.close (CASSANDRA-7228)
 * Warn when 'USING TIMESTAMP' is used on a CAS BATCH (CASSANDRA-7067)
 * return all cpu values from BackgroundActivityMonitor.readAndCompute (CASSANDRA-7183)
 * Correctly delete scheduled range xfers (CASSANDRA-7143)
 * return all cpu values from BackgroundActivityMonitor.readAndCompute (CASSANDRA-7183)
 * reduce garbage creation in calculatePendingRanges (CASSANDRA-7191)
 * fix c* launch issues on Russian os's due to output of linux 'free' cmd (CASSANDRA-6162)
 * Fix disabling autocompaction (CASSANDRA-7187)
 * Fix potential NumberFormatException when deserializing IntegerType (CASSANDRA-7088)
 * cqlsh can't tab-complete disabling compaction (CASSANDRA-7185)
 * cqlsh: Accept and execute CQL statement(s) from command-line parameter (CASSANDRA-7172)
 * Fix IllegalStateException in CqlPagingRecordReader (CASSANDRA-7198)
 * Fix the InvertedIndex trigger example (CASSANDRA-7211)
 * Add --resolve-ip option to 'nodetool ring' (CASSANDRA-7210)
 * reduce garbage on codec flag deserialization (CASSANDRA-7244)
 * Fix duplicated error messages on directory creation error at startup (CASSANDRA-5818)
 * Proper null handle for IF with map element access (CASSANDRA-7155)
 * Improve compaction visibility (CASSANDRA-7242)
 * Correctly delete scheduled range xfers (CASSANDRA-7143)
 * Make batchlog replica selection rack-aware (CASSANDRA-6551)
 * Fix CFMetaData#getColumnDefinitionFromColumnName() (CASSANDRA-7074)
 * Fix writetime/ttl functions for static columns (CASSANDRA-7081)
 * Suggest CTRL-C or semicolon after three blank lines in cqlsh (CASSANDRA-7142)
 * Fix 2ndary index queries with DESC clustering order (CASSANDRA-6950)
 * Invalid key cache entries on DROP (CASSANDRA-6525)
 * Fix flapping RecoveryManagerTest (CASSANDRA-7084)
 * Add missing iso8601 patterns for date strings (CASSANDRA-6973)
 * Support selecting multiple rows in a partition using IN (CASSANDRA-6875)
 * Add authentication support to shuffle (CASSANDRA-6484)
 * Swap local and global default read repair chances (CASSANDRA-7320)
 * Add conditional CREATE/DROP USER support (CASSANDRA-7264)
 * Cqlsh counts non-empty lines for "Blank lines" warning (CASSANDRA-7325)
Merged from 1.2:
 * Add Cloudstack snitch (CASSANDRA-7147)
 * Update system.peers correctly when relocating tokens (CASSANDRA-7126)
 * Add Google Compute Engine snitch (CASSANDRA-7132)
 * remove duplicate query for local tokens (CASSANDRA-7182)
 * exit CQLSH with error status code if script fails (CASSANDRA-6344)
 * Fix bug with some IN queries missig results (CASSANDRA-7105)
 * Fix availability validation for LOCAL_ONE CL (CASSANDRA-7319)
 * Hint streaming can cause decommission to fail (CASSANDRA-7219)


2.1.0-beta2
 * Increase default CL space to 8GB (CASSANDRA-7031)
 * Add range tombstones to read repair digests (CASSANDRA-6863)
 * Fix BTree.clear for large updates (CASSANDRA-6943)
 * Fail write instead of logging a warning when unable to append to CL
   (CASSANDRA-6764)
 * Eliminate possibility of CL segment appearing twice in active list
   (CASSANDRA-6557)
 * Apply DONTNEED fadvise to commitlog segments (CASSANDRA-6759)
 * Switch CRC component to Adler and include it for compressed sstables
   (CASSANDRA-4165)
 * Allow cassandra-stress to set compaction strategy options (CASSANDRA-6451)
 * Add broadcast_rpc_address option to cassandra.yaml (CASSANDRA-5899)
 * Auto reload GossipingPropertyFileSnitch config (CASSANDRA-5897)
 * Fix overflow of memtable_total_space_in_mb (CASSANDRA-6573)
 * Fix ABTC NPE and apply update function correctly (CASSANDRA-6692)
 * Allow nodetool to use a file or prompt for password (CASSANDRA-6660)
 * Fix AIOOBE when concurrently accessing ABSC (CASSANDRA-6742)
 * Fix assertion error in ALTER TYPE RENAME (CASSANDRA-6705)
 * Scrub should not always clear out repaired status (CASSANDRA-5351)
 * Improve handling of range tombstone for wide partitions (CASSANDRA-6446)
 * Fix ClassCastException for compact table with composites (CASSANDRA-6738)
 * Fix potentially repairing with wrong nodes (CASSANDRA-6808)
 * Change caching option syntax (CASSANDRA-6745)
 * Fix stress to do proper counter reads (CASSANDRA-6835)
 * Fix help message for stress counter_write (CASSANDRA-6824)
 * Fix stress smart Thrift client to pick servers correctly (CASSANDRA-6848)
 * Add logging levels (minimal, normal or verbose) to stress tool (CASSANDRA-6849)
 * Fix race condition in Batch CLE (CASSANDRA-6860)
 * Improve cleanup/scrub/upgradesstables failure handling (CASSANDRA-6774)
 * ByteBuffer write() methods for serializing sstables (CASSANDRA-6781)
 * Proper compare function for CollectionType (CASSANDRA-6783)
 * Update native server to Netty 4 (CASSANDRA-6236)
 * Fix off-by-one error in stress (CASSANDRA-6883)
 * Make OpOrder AutoCloseable (CASSANDRA-6901)
 * Remove sync repair JMX interface (CASSANDRA-6900)
 * Add multiple memory allocation options for memtables (CASSANDRA-6689, 6694)
 * Remove adjusted op rate from stress output (CASSANDRA-6921)
 * Add optimized CF.hasColumns() implementations (CASSANDRA-6941)
 * Serialize batchlog mutations with the version of the target node
   (CASSANDRA-6931)
 * Optimize CounterColumn#reconcile() (CASSANDRA-6953)
 * Properly remove 1.2 sstable support in 2.1 (CASSANDRA-6869)
 * Lock counter cells, not partitions (CASSANDRA-6880)
 * Track presence of legacy counter shards in sstables (CASSANDRA-6888)
 * Ensure safe resource cleanup when replacing sstables (CASSANDRA-6912)
 * Add failure handler to async callback (CASSANDRA-6747)
 * Fix AE when closing SSTable without releasing reference (CASSANDRA-7000)
 * Clean up IndexInfo on keyspace/table drops (CASSANDRA-6924)
 * Only snapshot relative SSTables when sequential repair (CASSANDRA-7024)
 * Require nodetool rebuild_index to specify index names (CASSANDRA-7038)
 * fix cassandra stress errors on reads with native protocol (CASSANDRA-7033)
 * Use OpOrder to guard sstable references for reads (CASSANDRA-6919)
 * Preemptive opening of compaction result (CASSANDRA-6916)
 * Multi-threaded scrub/cleanup/upgradesstables (CASSANDRA-5547)
 * Optimize cellname comparison (CASSANDRA-6934)
 * Native protocol v3 (CASSANDRA-6855)
 * Optimize Cell liveness checks and clean up Cell (CASSANDRA-7119)
 * Support consistent range movements (CASSANDRA-2434)
 * Display min timestamp in sstablemetadata viewer (CASSANDRA-6767)
Merged from 2.0:
 * Avoid race-prone second "scrub" of system keyspace (CASSANDRA-6797)
 * Pool CqlRecordWriter clients by inetaddress rather than Range
   (CASSANDRA-6665)
 * Fix compaction_history timestamps (CASSANDRA-6784)
 * Compare scores of full replica ordering in DES (CASSANDRA-6683)
 * fix CME in SessionInfo updateProgress affecting netstats (CASSANDRA-6577)
 * Allow repairing between specific replicas (CASSANDRA-6440)
 * Allow per-dc enabling of hints (CASSANDRA-6157)
 * Add compatibility for Hadoop 0.2.x (CASSANDRA-5201)
 * Fix EstimatedHistogram races (CASSANDRA-6682)
 * Failure detector correctly converts initial value to nanos (CASSANDRA-6658)
 * Add nodetool taketoken to relocate vnodes (CASSANDRA-4445)
 * Expose bulk loading progress over JMX (CASSANDRA-4757)
 * Correctly handle null with IF conditions and TTL (CASSANDRA-6623)
 * Account for range/row tombstones in tombstone drop
   time histogram (CASSANDRA-6522)
 * Stop CommitLogSegment.close() from calling sync() (CASSANDRA-6652)
 * Make commitlog failure handling configurable (CASSANDRA-6364)
 * Avoid overlaps in LCS (CASSANDRA-6688)
 * Improve support for paginating over composites (CASSANDRA-4851)
 * Fix count(*) queries in a mixed cluster (CASSANDRA-6707)
 * Improve repair tasks(snapshot, differencing) concurrency (CASSANDRA-6566)
 * Fix replaying pre-2.0 commit logs (CASSANDRA-6714)
 * Add static columns to CQL3 (CASSANDRA-6561)
 * Optimize single partition batch statements (CASSANDRA-6737)
 * Disallow post-query re-ordering when paging (CASSANDRA-6722)
 * Fix potential paging bug with deleted columns (CASSANDRA-6748)
 * Fix NPE on BulkLoader caused by losing StreamEvent (CASSANDRA-6636)
 * Fix truncating compression metadata (CASSANDRA-6791)
 * Add CMSClassUnloadingEnabled JVM option (CASSANDRA-6541)
 * Catch memtable flush exceptions during shutdown (CASSANDRA-6735)
 * Fix upgradesstables NPE for non-CF-based indexes (CASSANDRA-6645)
 * Fix UPDATE updating PRIMARY KEY columns implicitly (CASSANDRA-6782)
 * Fix IllegalArgumentException when updating from 1.2 with SuperColumns
   (CASSANDRA-6733)
 * FBUtilities.singleton() should use the CF comparator (CASSANDRA-6778)
 * Fix CQLSStableWriter.addRow(Map<String, Object>) (CASSANDRA-6526)
 * Fix HSHA server introducing corrupt data (CASSANDRA-6285)
 * Fix CAS conditions for COMPACT STORAGE tables (CASSANDRA-6813)
 * Starting threads in OutboundTcpConnectionPool constructor causes race conditions (CASSANDRA-7177)
 * Allow overriding cassandra-rackdc.properties file (CASSANDRA-7072)
 * Set JMX RMI port to 7199 (CASSANDRA-7087)
 * Use LOCAL_QUORUM for data reads at LOCAL_SERIAL (CASSANDRA-6939)
 * Log a warning for large batches (CASSANDRA-6487)
 * Put nodes in hibernate when join_ring is false (CASSANDRA-6961)
 * Avoid early loading of non-system keyspaces before compaction-leftovers
   cleanup at startup (CASSANDRA-6913)
 * Restrict Windows to parallel repairs (CASSANDRA-6907)
 * (Hadoop) Allow manually specifying start/end tokens in CFIF (CASSANDRA-6436)
 * Fix NPE in MeteredFlusher (CASSANDRA-6820)
 * Fix race processing range scan responses (CASSANDRA-6820)
 * Allow deleting snapshots from dropped keyspaces (CASSANDRA-6821)
 * Add uuid() function (CASSANDRA-6473)
 * Omit tombstones from schema digests (CASSANDRA-6862)
 * Include correct consistencyLevel in LWT timeout (CASSANDRA-6884)
 * Lower chances for losing new SSTables during nodetool refresh and
   ColumnFamilyStore.loadNewSSTables (CASSANDRA-6514)
 * Add support for DELETE ... IF EXISTS to CQL3 (CASSANDRA-5708)
 * Update hadoop_cql3_word_count example (CASSANDRA-6793)
 * Fix handling of RejectedExecution in sync Thrift server (CASSANDRA-6788)
 * Log more information when exceeding tombstone_warn_threshold (CASSANDRA-6865)
 * Fix truncate to not abort due to unreachable fat clients (CASSANDRA-6864)
 * Fix schema concurrency exceptions (CASSANDRA-6841)
 * Fix leaking validator FH in StreamWriter (CASSANDRA-6832)
 * Fix saving triggers to schema (CASSANDRA-6789)
 * Fix trigger mutations when base mutation list is immutable (CASSANDRA-6790)
 * Fix accounting in FileCacheService to allow re-using RAR (CASSANDRA-6838)
 * Fix static counter columns (CASSANDRA-6827)
 * Restore expiring->deleted (cell) compaction optimization (CASSANDRA-6844)
 * Fix CompactionManager.needsCleanup (CASSANDRA-6845)
 * Correctly compare BooleanType values other than 0 and 1 (CASSANDRA-6779)
 * Read message id as string from earlier versions (CASSANDRA-6840)
 * Properly use the Paxos consistency for (non-protocol) batch (CASSANDRA-6837)
 * Add paranoid disk failure option (CASSANDRA-6646)
 * Improve PerRowSecondaryIndex performance (CASSANDRA-6876)
 * Extend triggers to support CAS updates (CASSANDRA-6882)
 * Static columns with IF NOT EXISTS don't always work as expected (CASSANDRA-6873)
 * Fix paging with SELECT DISTINCT (CASSANDRA-6857)
 * Fix UnsupportedOperationException on CAS timeout (CASSANDRA-6923)
 * Improve MeteredFlusher handling of MF-unaffected column families
   (CASSANDRA-6867)
 * Add CqlRecordReader using native pagination (CASSANDRA-6311)
 * Add QueryHandler interface (CASSANDRA-6659)
 * Track liveRatio per-memtable, not per-CF (CASSANDRA-6945)
 * Make sure upgradesstables keeps sstable level (CASSANDRA-6958)
 * Fix LIMIT with static columns (CASSANDRA-6956)
 * Fix clash with CQL column name in thrift validation (CASSANDRA-6892)
 * Fix error with super columns in mixed 1.2-2.0 clusters (CASSANDRA-6966)
 * Fix bad skip of sstables on slice query with composite start/finish (CASSANDRA-6825)
 * Fix unintended update with conditional statement (CASSANDRA-6893)
 * Fix map element access in IF (CASSANDRA-6914)
 * Avoid costly range calculations for range queries on system keyspaces
   (CASSANDRA-6906)
 * Fix SSTable not released if stream session fails (CASSANDRA-6818)
 * Avoid build failure due to ANTLR timeout (CASSANDRA-6991)
 * Queries on compact tables can return more rows that requested (CASSANDRA-7052)
 * USING TIMESTAMP for batches does not work (CASSANDRA-7053)
 * Fix performance regression from CASSANDRA-5614 (CASSANDRA-6949)
 * Ensure that batchlog and hint timeouts do not produce hints (CASSANDRA-7058)
 * Merge groupable mutations in TriggerExecutor#execute() (CASSANDRA-7047)
 * Plug holes in resource release when wiring up StreamSession (CASSANDRA-7073)
 * Re-add parameter columns to tracing session (CASSANDRA-6942)
 * Preserves CQL metadata when updating table from thrift (CASSANDRA-6831)
Merged from 1.2:
 * Fix nodetool display with vnodes (CASSANDRA-7082)
 * Add UNLOGGED, COUNTER options to BATCH documentation (CASSANDRA-6816)
 * add extra SSL cipher suites (CASSANDRA-6613)
 * fix nodetool getsstables for blob PK (CASSANDRA-6803)
 * Fix BatchlogManager#deleteBatch() use of millisecond timestamps
   (CASSANDRA-6822)
 * Continue assassinating even if the endpoint vanishes (CASSANDRA-6787)
 * Schedule schema pulls on change (CASSANDRA-6971)
 * Non-droppable verbs shouldn't be dropped from OTC (CASSANDRA-6980)
 * Shutdown batchlog executor in SS#drain() (CASSANDRA-7025)
 * Fix batchlog to account for CF truncation records (CASSANDRA-6999)
 * Fix CQLSH parsing of functions and BLOB literals (CASSANDRA-7018)
 * Properly load trustore in the native protocol (CASSANDRA-6847)
 * Always clean up references in SerializingCache (CASSANDRA-6994)
 * Don't shut MessagingService down when replacing a node (CASSANDRA-6476)
 * fix npe when doing -Dcassandra.fd_initial_value_ms (CASSANDRA-6751)


2.1.0-beta1
 * Add flush directory distinct from compaction directories (CASSANDRA-6357)
 * Require JNA by default (CASSANDRA-6575)
 * add listsnapshots command to nodetool (CASSANDRA-5742)
 * Introduce AtomicBTreeColumns (CASSANDRA-6271, 6692)
 * Multithreaded commitlog (CASSANDRA-3578)
 * allocate fixed index summary memory pool and resample cold index summaries
   to use less memory (CASSANDRA-5519)
 * Removed multithreaded compaction (CASSANDRA-6142)
 * Parallelize fetching rows for low-cardinality indexes (CASSANDRA-1337)
 * change logging from log4j to logback (CASSANDRA-5883)
 * switch to LZ4 compression for internode communication (CASSANDRA-5887)
 * Stop using Thrift-generated Index* classes internally (CASSANDRA-5971)
 * Remove 1.2 network compatibility code (CASSANDRA-5960)
 * Remove leveled json manifest migration code (CASSANDRA-5996)
 * Remove CFDefinition (CASSANDRA-6253)
 * Use AtomicIntegerFieldUpdater in RefCountedMemory (CASSANDRA-6278)
 * User-defined types for CQL3 (CASSANDRA-5590)
 * Use of o.a.c.metrics in nodetool (CASSANDRA-5871, 6406)
 * Batch read from OTC's queue and cleanup (CASSANDRA-1632)
 * Secondary index support for collections (CASSANDRA-4511, 6383)
 * SSTable metadata(Stats.db) format change (CASSANDRA-6356)
 * Push composites support in the storage engine
   (CASSANDRA-5417, CASSANDRA-6520)
 * Add snapshot space used to cfstats (CASSANDRA-6231)
 * Add cardinality estimator for key count estimation (CASSANDRA-5906)
 * CF id is changed to be non-deterministic. Data dir/key cache are created
   uniquely for CF id (CASSANDRA-5202)
 * New counters implementation (CASSANDRA-6504)
 * Replace UnsortedColumns, EmptyColumns, TreeMapBackedSortedColumns with new
   ArrayBackedSortedColumns (CASSANDRA-6630, CASSANDRA-6662, CASSANDRA-6690)
 * Add option to use row cache with a given amount of rows (CASSANDRA-5357)
 * Avoid repairing already repaired data (CASSANDRA-5351)
 * Reject counter updates with USING TTL/TIMESTAMP (CASSANDRA-6649)
 * Replace index_interval with min/max_index_interval (CASSANDRA-6379)
 * Lift limitation that order by columns must be selected for IN queries (CASSANDRA-4911)


2.0.5
 * Reduce garbage generated by bloom filter lookups (CASSANDRA-6609)
 * Add ks.cf names to tombstone logging (CASSANDRA-6597)
 * Use LOCAL_QUORUM for LWT operations at LOCAL_SERIAL (CASSANDRA-6495)
 * Wait for gossip to settle before accepting client connections (CASSANDRA-4288)
 * Delete unfinished compaction incrementally (CASSANDRA-6086)
 * Allow specifying custom secondary index options in CQL3 (CASSANDRA-6480)
 * Improve replica pinning for cache efficiency in DES (CASSANDRA-6485)
 * Fix LOCAL_SERIAL from thrift (CASSANDRA-6584)
 * Don't special case received counts in CAS timeout exceptions (CASSANDRA-6595)
 * Add support for 2.1 global counter shards (CASSANDRA-6505)
 * Fix NPE when streaming connection is not yet established (CASSANDRA-6210)
 * Avoid rare duplicate read repair triggering (CASSANDRA-6606)
 * Fix paging discardFirst (CASSANDRA-6555)
 * Fix ArrayIndexOutOfBoundsException in 2ndary index query (CASSANDRA-6470)
 * Release sstables upon rebuilding 2i (CASSANDRA-6635)
 * Add AbstractCompactionStrategy.startup() method (CASSANDRA-6637)
 * SSTableScanner may skip rows during cleanup (CASSANDRA-6638)
 * sstables from stalled repair sessions can resurrect deleted data (CASSANDRA-6503)
 * Switch stress to use ITransportFactory (CASSANDRA-6641)
 * Fix IllegalArgumentException during prepare (CASSANDRA-6592)
 * Fix possible loss of 2ndary index entries during compaction (CASSANDRA-6517)
 * Fix direct Memory on architectures that do not support unaligned long access
   (CASSANDRA-6628)
 * Let scrub optionally skip broken counter partitions (CASSANDRA-5930)
Merged from 1.2:
 * fsync compression metadata (CASSANDRA-6531)
 * Validate CF existence on execution for prepared statement (CASSANDRA-6535)
 * Add ability to throttle batchlog replay (CASSANDRA-6550)
 * Fix executing LOCAL_QUORUM with SimpleStrategy (CASSANDRA-6545)
 * Avoid StackOverflow when using large IN queries (CASSANDRA-6567)
 * Nodetool upgradesstables includes secondary indexes (CASSANDRA-6598)
 * Paginate batchlog replay (CASSANDRA-6569)
 * skip blocking on streaming during drain (CASSANDRA-6603)
 * Improve error message when schema doesn't match loaded sstable (CASSANDRA-6262)
 * Add properties to adjust FD initial value and max interval (CASSANDRA-4375)
 * Fix preparing with batch and delete from collection (CASSANDRA-6607)
 * Fix ABSC reverse iterator's remove() method (CASSANDRA-6629)
 * Handle host ID conflicts properly (CASSANDRA-6615)
 * Move handling of migration event source to solve bootstrap race. (CASSANDRA-6648)
 * Make sure compaction throughput value doesn't overflow with int math (CASSANDRA-6647)


2.0.4
 * Allow removing snapshots of no-longer-existing CFs (CASSANDRA-6418)
 * add StorageService.stopDaemon() (CASSANDRA-4268)
 * add IRE for invalid CF supplied to get_count (CASSANDRA-5701)
 * add client encryption support to sstableloader (CASSANDRA-6378)
 * Fix accept() loop for SSL sockets post-shutdown (CASSANDRA-6468)
 * Fix size-tiered compaction in LCS L0 (CASSANDRA-6496)
 * Fix assertion failure in filterColdSSTables (CASSANDRA-6483)
 * Fix row tombstones in larger-than-memory compactions (CASSANDRA-6008)
 * Fix cleanup ClassCastException (CASSANDRA-6462)
 * Reduce gossip memory use by interning VersionedValue strings (CASSANDRA-6410)
 * Allow specifying datacenters to participate in a repair (CASSANDRA-6218)
 * Fix divide-by-zero in PCI (CASSANDRA-6403)
 * Fix setting last compacted key in the wrong level for LCS (CASSANDRA-6284)
 * Add millisecond precision formats to the timestamp parser (CASSANDRA-6395)
 * Expose a total memtable size metric for a CF (CASSANDRA-6391)
 * cqlsh: handle symlinks properly (CASSANDRA-6425)
 * Fix potential infinite loop when paging query with IN (CASSANDRA-6464)
 * Fix assertion error in AbstractQueryPager.discardFirst (CASSANDRA-6447)
 * Fix streaming older SSTable yields unnecessary tombstones (CASSANDRA-6527)
Merged from 1.2:
 * Improved error message on bad properties in DDL queries (CASSANDRA-6453)
 * Randomize batchlog candidates selection (CASSANDRA-6481)
 * Fix thundering herd on endpoint cache invalidation (CASSANDRA-6345, 6485)
 * Improve batchlog write performance with vnodes (CASSANDRA-6488)
 * cqlsh: quote single quotes in strings inside collections (CASSANDRA-6172)
 * Improve gossip performance for typical messages (CASSANDRA-6409)
 * Throw IRE if a prepared statement has more markers than supported
   (CASSANDRA-5598)
 * Expose Thread metrics for the native protocol server (CASSANDRA-6234)
 * Change snapshot response message verb to INTERNAL to avoid dropping it
   (CASSANDRA-6415)
 * Warn when collection read has > 65K elements (CASSANDRA-5428)
 * Fix cache persistence when both row and key cache are enabled
   (CASSANDRA-6413)
 * (Hadoop) add describe_local_ring (CASSANDRA-6268)
 * Fix handling of concurrent directory creation failure (CASSANDRA-6459)
 * Allow executing CREATE statements multiple times (CASSANDRA-6471)
 * Don't send confusing info with timeouts (CASSANDRA-6491)
 * Don't resubmit counter mutation runnables internally (CASSANDRA-6427)
 * Don't drop local mutations without a hint (CASSANDRA-6510)
 * Don't allow null max_hint_window_in_ms (CASSANDRA-6419)
 * Validate SliceRange start and finish lengths (CASSANDRA-6521)


2.0.3
 * Fix FD leak on slice read path (CASSANDRA-6275)
 * Cancel read meter task when closing SSTR (CASSANDRA-6358)
 * free off-heap IndexSummary during bulk (CASSANDRA-6359)
 * Recover from IOException in accept() thread (CASSANDRA-6349)
 * Improve Gossip tolerance of abnormally slow tasks (CASSANDRA-6338)
 * Fix trying to hint timed out counter writes (CASSANDRA-6322)
 * Allow restoring specific columnfamilies from archived CL (CASSANDRA-4809)
 * Avoid flushing compaction_history after each operation (CASSANDRA-6287)
 * Fix repair assertion error when tombstones expire (CASSANDRA-6277)
 * Skip loading corrupt key cache (CASSANDRA-6260)
 * Fixes for compacting larger-than-memory rows (CASSANDRA-6274)
 * Compact hottest sstables first and optionally omit coldest from
   compaction entirely (CASSANDRA-6109)
 * Fix modifying column_metadata from thrift (CASSANDRA-6182)
 * cqlsh: fix LIST USERS output (CASSANDRA-6242)
 * Add IRequestSink interface (CASSANDRA-6248)
 * Update memtable size while flushing (CASSANDRA-6249)
 * Provide hooks around CQL2/CQL3 statement execution (CASSANDRA-6252)
 * Require Permission.SELECT for CAS updates (CASSANDRA-6247)
 * New CQL-aware SSTableWriter (CASSANDRA-5894)
 * Reject CAS operation when the protocol v1 is used (CASSANDRA-6270)
 * Correctly throw error when frame too large (CASSANDRA-5981)
 * Fix serialization bug in PagedRange with 2ndary indexes (CASSANDRA-6299)
 * Fix CQL3 table validation in Thrift (CASSANDRA-6140)
 * Fix bug missing results with IN clauses (CASSANDRA-6327)
 * Fix paging with reversed slices (CASSANDRA-6343)
 * Set minTimestamp correctly to be able to drop expired sstables (CASSANDRA-6337)
 * Support NaN and Infinity as float literals (CASSANDRA-6003)
 * Remove RF from nodetool ring output (CASSANDRA-6289)
 * Fix attempting to flush empty rows (CASSANDRA-6374)
 * Fix potential out of bounds exception when paging (CASSANDRA-6333)
Merged from 1.2:
 * Optimize FD phi calculation (CASSANDRA-6386)
 * Improve initial FD phi estimate when starting up (CASSANDRA-6385)
 * Don't list CQL3 table in CLI describe even if named explicitely
   (CASSANDRA-5750)
 * Invalidate row cache when dropping CF (CASSANDRA-6351)
 * add non-jamm path for cached statements (CASSANDRA-6293)
 * add windows bat files for shell commands (CASSANDRA-6145)
 * Require logging in for Thrift CQL2/3 statement preparation (CASSANDRA-6254)
 * restrict max_num_tokens to 1536 (CASSANDRA-6267)
 * Nodetool gets default JMX port from cassandra-env.sh (CASSANDRA-6273)
 * make calculatePendingRanges asynchronous (CASSANDRA-6244)
 * Remove blocking flushes in gossip thread (CASSANDRA-6297)
 * Fix potential socket leak in connectionpool creation (CASSANDRA-6308)
 * Allow LOCAL_ONE/LOCAL_QUORUM to work with SimpleStrategy (CASSANDRA-6238)
 * cqlsh: handle 'null' as session duration (CASSANDRA-6317)
 * Fix json2sstable handling of range tombstones (CASSANDRA-6316)
 * Fix missing one row in reverse query (CASSANDRA-6330)
 * Fix reading expired row value from row cache (CASSANDRA-6325)
 * Fix AssertionError when doing set element deletion (CASSANDRA-6341)
 * Make CL code for the native protocol match the one in C* 2.0
   (CASSANDRA-6347)
 * Disallow altering CQL3 table from thrift (CASSANDRA-6370)
 * Fix size computation of prepared statement (CASSANDRA-6369)


2.0.2
 * Update FailureDetector to use nanontime (CASSANDRA-4925)
 * Fix FileCacheService regressions (CASSANDRA-6149)
 * Never return WriteTimeout for CL.ANY (CASSANDRA-6132)
 * Fix race conditions in bulk loader (CASSANDRA-6129)
 * Add configurable metrics reporting (CASSANDRA-4430)
 * drop queries exceeding a configurable number of tombstones (CASSANDRA-6117)
 * Track and persist sstable read activity (CASSANDRA-5515)
 * Fixes for speculative retry (CASSANDRA-5932, CASSANDRA-6194)
 * Improve memory usage of metadata min/max column names (CASSANDRA-6077)
 * Fix thrift validation refusing row markers on CQL3 tables (CASSANDRA-6081)
 * Fix insertion of collections with CAS (CASSANDRA-6069)
 * Correctly send metadata on SELECT COUNT (CASSANDRA-6080)
 * Track clients' remote addresses in ClientState (CASSANDRA-6070)
 * Create snapshot dir if it does not exist when migrating
   leveled manifest (CASSANDRA-6093)
 * make sequential nodetool repair the default (CASSANDRA-5950)
 * Add more hooks for compaction strategy implementations (CASSANDRA-6111)
 * Fix potential NPE on composite 2ndary indexes (CASSANDRA-6098)
 * Delete can potentially be skipped in batch (CASSANDRA-6115)
 * Allow alter keyspace on system_traces (CASSANDRA-6016)
 * Disallow empty column names in cql (CASSANDRA-6136)
 * Use Java7 file-handling APIs and fix file moving on Windows (CASSANDRA-5383)
 * Save compaction history to system keyspace (CASSANDRA-5078)
 * Fix NPE if StorageService.getOperationMode() is executed before full startup (CASSANDRA-6166)
 * CQL3: support pre-epoch longs for TimestampType (CASSANDRA-6212)
 * Add reloadtriggers command to nodetool (CASSANDRA-4949)
 * cqlsh: ignore empty 'value alias' in DESCRIBE (CASSANDRA-6139)
 * Fix sstable loader (CASSANDRA-6205)
 * Reject bootstrapping if the node already exists in gossip (CASSANDRA-5571)
 * Fix NPE while loading paxos state (CASSANDRA-6211)
 * cqlsh: add SHOW SESSION <tracing-session> command (CASSANDRA-6228)
Merged from 1.2:
 * (Hadoop) Require CFRR batchSize to be at least 2 (CASSANDRA-6114)
 * Add a warning for small LCS sstable size (CASSANDRA-6191)
 * Add ability to list specific KS/CF combinations in nodetool cfstats (CASSANDRA-4191)
 * Mark CF clean if a mutation raced the drop and got it marked dirty (CASSANDRA-5946)
 * Add a LOCAL_ONE consistency level (CASSANDRA-6202)
 * Limit CQL prepared statement cache by size instead of count (CASSANDRA-6107)
 * Tracing should log write failure rather than raw exceptions (CASSANDRA-6133)
 * lock access to TM.endpointToHostIdMap (CASSANDRA-6103)
 * Allow estimated memtable size to exceed slab allocator size (CASSANDRA-6078)
 * Start MeteredFlusher earlier to prevent OOM during CL replay (CASSANDRA-6087)
 * Avoid sending Truncate command to fat clients (CASSANDRA-6088)
 * Allow where clause conditions to be in parenthesis (CASSANDRA-6037)
 * Do not open non-ssl storage port if encryption option is all (CASSANDRA-3916)
 * Move batchlog replay to its own executor (CASSANDRA-6079)
 * Add tombstone debug threshold and histogram (CASSANDRA-6042, 6057)
 * Enable tcp keepalive on incoming connections (CASSANDRA-4053)
 * Fix fat client schema pull NPE (CASSANDRA-6089)
 * Fix memtable flushing for indexed tables (CASSANDRA-6112)
 * Fix skipping columns with multiple slices (CASSANDRA-6119)
 * Expose connected thrift + native client counts (CASSANDRA-5084)
 * Optimize auth setup (CASSANDRA-6122)
 * Trace index selection (CASSANDRA-6001)
 * Update sstablesPerReadHistogram to use biased sampling (CASSANDRA-6164)
 * Log UnknownColumnfamilyException when closing socket (CASSANDRA-5725)
 * Properly error out on CREATE INDEX for counters table (CASSANDRA-6160)
 * Handle JMX notification failure for repair (CASSANDRA-6097)
 * (Hadoop) Fetch no more than 128 splits in parallel (CASSANDRA-6169)
 * stress: add username/password authentication support (CASSANDRA-6068)
 * Fix indexed queries with row cache enabled on parent table (CASSANDRA-5732)
 * Fix compaction race during columnfamily drop (CASSANDRA-5957)
 * Fix validation of empty column names for compact tables (CASSANDRA-6152)
 * Skip replaying mutations that pass CRC but fail to deserialize (CASSANDRA-6183)
 * Rework token replacement to use replace_address (CASSANDRA-5916)
 * Fix altering column types (CASSANDRA-6185)
 * cqlsh: fix CREATE/ALTER WITH completion (CASSANDRA-6196)
 * add windows bat files for shell commands (CASSANDRA-6145)
 * Fix potential stack overflow during range tombstones insertion (CASSANDRA-6181)
 * (Hadoop) Make LOCAL_ONE the default consistency level (CASSANDRA-6214)


2.0.1
 * Fix bug that could allow reading deleted data temporarily (CASSANDRA-6025)
 * Improve memory use defaults (CASSANDRA-6059)
 * Make ThriftServer more easlly extensible (CASSANDRA-6058)
 * Remove Hadoop dependency from ITransportFactory (CASSANDRA-6062)
 * add file_cache_size_in_mb setting (CASSANDRA-5661)
 * Improve error message when yaml contains invalid properties (CASSANDRA-5958)
 * Improve leveled compaction's ability to find non-overlapping L0 compactions
   to work on concurrently (CASSANDRA-5921)
 * Notify indexer of columns shadowed by range tombstones (CASSANDRA-5614)
 * Log Merkle tree stats (CASSANDRA-2698)
 * Switch from crc32 to adler32 for compressed sstable checksums (CASSANDRA-5862)
 * Improve offheap memcpy performance (CASSANDRA-5884)
 * Use a range aware scanner for cleanup (CASSANDRA-2524)
 * Cleanup doesn't need to inspect sstables that contain only local data
   (CASSANDRA-5722)
 * Add ability for CQL3 to list partition keys (CASSANDRA-4536)
 * Improve native protocol serialization (CASSANDRA-5664)
 * Upgrade Thrift to 0.9.1 (CASSANDRA-5923)
 * Require superuser status for adding triggers (CASSANDRA-5963)
 * Make standalone scrubber handle old and new style leveled manifest
   (CASSANDRA-6005)
 * Fix paxos bugs (CASSANDRA-6012, 6013, 6023)
 * Fix paged ranges with multiple replicas (CASSANDRA-6004)
 * Fix potential AssertionError during tracing (CASSANDRA-6041)
 * Fix NPE in sstablesplit (CASSANDRA-6027)
 * Migrate pre-2.0 key/value/column aliases to system.schema_columns
   (CASSANDRA-6009)
 * Paging filter empty rows too agressively (CASSANDRA-6040)
 * Support variadic parameters for IN clauses (CASSANDRA-4210)
 * cqlsh: return the result of CAS writes (CASSANDRA-5796)
 * Fix validation of IN clauses with 2ndary indexes (CASSANDRA-6050)
 * Support named bind variables in CQL (CASSANDRA-6033)
Merged from 1.2:
 * Allow cache-keys-to-save to be set at runtime (CASSANDRA-5980)
 * Avoid second-guessing out-of-space state (CASSANDRA-5605)
 * Tuning knobs for dealing with large blobs and many CFs (CASSANDRA-5982)
 * (Hadoop) Fix CQLRW for thrift tables (CASSANDRA-6002)
 * Fix possible divide-by-zero in HHOM (CASSANDRA-5990)
 * Allow local batchlog writes for CL.ANY (CASSANDRA-5967)
 * Upgrade metrics-core to version 2.2.0 (CASSANDRA-5947)
 * Fix CqlRecordWriter with composite keys (CASSANDRA-5949)
 * Add snitch, schema version, cluster, partitioner to JMX (CASSANDRA-5881)
 * Allow disabling SlabAllocator (CASSANDRA-5935)
 * Make user-defined compaction JMX blocking (CASSANDRA-4952)
 * Fix streaming does not transfer wrapped range (CASSANDRA-5948)
 * Fix loading index summary containing empty key (CASSANDRA-5965)
 * Correctly handle limits in CompositesSearcher (CASSANDRA-5975)
 * Pig: handle CQL collections (CASSANDRA-5867)
 * Pass the updated cf to the PRSI index() method (CASSANDRA-5999)
 * Allow empty CQL3 batches (as no-op) (CASSANDRA-5994)
 * Support null in CQL3 functions (CASSANDRA-5910)
 * Replace the deprecated MapMaker with CacheLoader (CASSANDRA-6007)
 * Add SSTableDeletingNotification to DataTracker (CASSANDRA-6010)
 * Fix snapshots in use get deleted during snapshot repair (CASSANDRA-6011)
 * Move hints and exception count to o.a.c.metrics (CASSANDRA-6017)
 * Fix memory leak in snapshot repair (CASSANDRA-6047)
 * Fix sstable2sjon for CQL3 tables (CASSANDRA-5852)


2.0.0
 * Fix thrift validation when inserting into CQL3 tables (CASSANDRA-5138)
 * Fix periodic memtable flushing behavior with clean memtables (CASSANDRA-5931)
 * Fix dateOf() function for pre-2.0 timestamp columns (CASSANDRA-5928)
 * Fix SSTable unintentionally loads BF when opened for batch (CASSANDRA-5938)
 * Add stream session progress to JMX (CASSANDRA-4757)
 * Fix NPE during CAS operation (CASSANDRA-5925)
Merged from 1.2:
 * Fix getBloomFilterDiskSpaceUsed for AlwaysPresentFilter (CASSANDRA-5900)
 * Don't announce schema version until we've loaded the changes locally
   (CASSANDRA-5904)
 * Fix to support off heap bloom filters size greater than 2 GB (CASSANDRA-5903)
 * Properly handle parsing huge map and set literals (CASSANDRA-5893)


2.0.0-rc2
 * enable vnodes by default (CASSANDRA-5869)
 * fix CAS contention timeout (CASSANDRA-5830)
 * fix HsHa to respect max frame size (CASSANDRA-4573)
 * Fix (some) 2i on composite components omissions (CASSANDRA-5851)
 * cqlsh: add DESCRIBE FULL SCHEMA variant (CASSANDRA-5880)
Merged from 1.2:
 * Correctly validate sparse composite cells in scrub (CASSANDRA-5855)
 * Add KeyCacheHitRate metric to CF metrics (CASSANDRA-5868)
 * cqlsh: add support for multiline comments (CASSANDRA-5798)
 * Handle CQL3 SELECT duplicate IN restrictions on clustering columns
   (CASSANDRA-5856)


2.0.0-rc1
 * improve DecimalSerializer performance (CASSANDRA-5837)
 * fix potential spurious wakeup in AsyncOneResponse (CASSANDRA-5690)
 * fix schema-related trigger issues (CASSANDRA-5774)
 * Better validation when accessing CQL3 table from thrift (CASSANDRA-5138)
 * Fix assertion error during repair (CASSANDRA-5801)
 * Fix range tombstone bug (CASSANDRA-5805)
 * DC-local CAS (CASSANDRA-5797)
 * Add a native_protocol_version column to the system.local table (CASSANRDA-5819)
 * Use index_interval from cassandra.yaml when upgraded (CASSANDRA-5822)
 * Fix buffer underflow on socket close (CASSANDRA-5792)
Merged from 1.2:
 * Fix reading DeletionTime from 1.1-format sstables (CASSANDRA-5814)
 * cqlsh: add collections support to COPY (CASSANDRA-5698)
 * retry important messages for any IOException (CASSANDRA-5804)
 * Allow empty IN relations in SELECT/UPDATE/DELETE statements (CASSANDRA-5626)
 * cqlsh: fix crashing on Windows due to libedit detection (CASSANDRA-5812)
 * fix bulk-loading compressed sstables (CASSANDRA-5820)
 * (Hadoop) fix quoting in CqlPagingRecordReader and CqlRecordWriter
   (CASSANDRA-5824)
 * update default LCS sstable size to 160MB (CASSANDRA-5727)
 * Allow compacting 2Is via nodetool (CASSANDRA-5670)
 * Hex-encode non-String keys in OPP (CASSANDRA-5793)
 * nodetool history logging (CASSANDRA-5823)
 * (Hadoop) fix support for Thrift tables in CqlPagingRecordReader
   (CASSANDRA-5752)
 * add "all time blocked" to StatusLogger output (CASSANDRA-5825)
 * Future-proof inter-major-version schema migrations (CASSANDRA-5845)
 * (Hadoop) add CqlPagingRecordReader support for ReversedType in Thrift table
   (CASSANDRA-5718)
 * Add -no-snapshot option to scrub (CASSANDRA-5891)
 * Fix to support off heap bloom filters size greater than 2 GB (CASSANDRA-5903)
 * Properly handle parsing huge map and set literals (CASSANDRA-5893)
 * Fix LCS L0 compaction may overlap in L1 (CASSANDRA-5907)
 * New sstablesplit tool to split large sstables offline (CASSANDRA-4766)
 * Fix potential deadlock in native protocol server (CASSANDRA-5926)
 * Disallow incompatible type change in CQL3 (CASSANDRA-5882)
Merged from 1.1:
 * Correctly validate sparse composite cells in scrub (CASSANDRA-5855)


2.0.0-beta2
 * Replace countPendingHints with Hints Created metric (CASSANDRA-5746)
 * Allow nodetool with no args, and with help to run without a server (CASSANDRA-5734)
 * Cleanup AbstractType/TypeSerializer classes (CASSANDRA-5744)
 * Remove unimplemented cli option schema-mwt (CASSANDRA-5754)
 * Support range tombstones in thrift (CASSANDRA-5435)
 * Normalize table-manipulating CQL3 statements' class names (CASSANDRA-5759)
 * cqlsh: add missing table options to DESCRIBE output (CASSANDRA-5749)
 * Fix assertion error during repair (CASSANDRA-5757)
 * Fix bulkloader (CASSANDRA-5542)
 * Add LZ4 compression to the native protocol (CASSANDRA-5765)
 * Fix bugs in the native protocol v2 (CASSANDRA-5770)
 * CAS on 'primary key only' table (CASSANDRA-5715)
 * Support streaming SSTables of old versions (CASSANDRA-5772)
 * Always respect protocol version in native protocol (CASSANDRA-5778)
 * Fix ConcurrentModificationException during streaming (CASSANDRA-5782)
 * Update deletion timestamp in Commit#updatesWithPaxosTime (CASSANDRA-5787)
 * Thrift cas() method crashes if input columns are not sorted (CASSANDRA-5786)
 * Order columns names correctly when querying for CAS (CASSANDRA-5788)
 * Fix streaming retry (CASSANDRA-5775)
Merged from 1.2:
 * if no seeds can be a reached a node won't start in a ring by itself (CASSANDRA-5768)
 * add cassandra.unsafesystem property (CASSANDRA-5704)
 * (Hadoop) quote identifiers in CqlPagingRecordReader (CASSANDRA-5763)
 * Add replace_node functionality for vnodes (CASSANDRA-5337)
 * Add timeout events to query traces (CASSANDRA-5520)
 * Fix serialization of the LEFT gossip value (CASSANDRA-5696)
 * Pig: support for cql3 tables (CASSANDRA-5234)
 * Fix skipping range tombstones with reverse queries (CASSANDRA-5712)
 * Expire entries out of ThriftSessionManager (CASSANDRA-5719)
 * Don't keep ancestor information in memory (CASSANDRA-5342)
 * Expose native protocol server status in nodetool info (CASSANDRA-5735)
 * Fix pathetic performance of range tombstones (CASSANDRA-5677)
 * Fix querying with an empty (impossible) range (CASSANDRA-5573)
 * cqlsh: handle CUSTOM 2i in DESCRIBE output (CASSANDRA-5760)
 * Fix minor bug in Range.intersects(Bound) (CASSANDRA-5771)
 * cqlsh: handle disabled compression in DESCRIBE output (CASSANDRA-5766)
 * Ensure all UP events are notified on the native protocol (CASSANDRA-5769)
 * Fix formatting of sstable2json with multiple -k arguments (CASSANDRA-5781)
 * Don't rely on row marker for queries in general to hide lost markers
   after TTL expires (CASSANDRA-5762)
 * Sort nodetool help output (CASSANDRA-5776)
 * Fix column expiring during 2 phases compaction (CASSANDRA-5799)
 * now() is being rejected in INSERTs when inside collections (CASSANDRA-5795)


2.0.0-beta1
 * Add support for indexing clustered columns (CASSANDRA-5125)
 * Removed on-heap row cache (CASSANDRA-5348)
 * use nanotime consistently for node-local timeouts (CASSANDRA-5581)
 * Avoid unnecessary second pass on name-based queries (CASSANDRA-5577)
 * Experimental triggers (CASSANDRA-1311)
 * JEMalloc support for off-heap allocation (CASSANDRA-3997)
 * Single-pass compaction (CASSANDRA-4180)
 * Removed token range bisection (CASSANDRA-5518)
 * Removed compatibility with pre-1.2.5 sstables and network messages
   (CASSANDRA-5511)
 * removed PBSPredictor (CASSANDRA-5455)
 * CAS support (CASSANDRA-5062, 5441, 5442, 5443, 5619, 5667)
 * Leveled compaction performs size-tiered compactions in L0
   (CASSANDRA-5371, 5439)
 * Add yaml network topology snitch for mixed ec2/other envs (CASSANDRA-5339)
 * Log when a node is down longer than the hint window (CASSANDRA-4554)
 * Optimize tombstone creation for ExpiringColumns (CASSANDRA-4917)
 * Improve LeveledScanner work estimation (CASSANDRA-5250, 5407)
 * Replace compaction lock with runWithCompactionsDisabled (CASSANDRA-3430)
 * Change Message IDs to ints (CASSANDRA-5307)
 * Move sstable level information into the Stats component, removing the
   need for a separate Manifest file (CASSANDRA-4872)
 * avoid serializing to byte[] on commitlog append (CASSANDRA-5199)
 * make index_interval configurable per columnfamily (CASSANDRA-3961, CASSANDRA-5650)
 * add default_time_to_live (CASSANDRA-3974)
 * add memtable_flush_period_in_ms (CASSANDRA-4237)
 * replace supercolumns internally by composites (CASSANDRA-3237, 5123)
 * upgrade thrift to 0.9.0 (CASSANDRA-3719)
 * drop unnecessary keyspace parameter from user-defined compaction API
   (CASSANDRA-5139)
 * more robust solution to incomplete compactions + counters (CASSANDRA-5151)
 * Change order of directory searching for c*.in.sh (CASSANDRA-3983)
 * Add tool to reset SSTable compaction level for LCS (CASSANDRA-5271)
 * Allow custom configuration loader (CASSANDRA-5045)
 * Remove memory emergency pressure valve logic (CASSANDRA-3534)
 * Reduce request latency with eager retry (CASSANDRA-4705)
 * cqlsh: Remove ASSUME command (CASSANDRA-5331)
 * Rebuild BF when loading sstables if bloom_filter_fp_chance
   has changed since compaction (CASSANDRA-5015)
 * remove row-level bloom filters (CASSANDRA-4885)
 * Change Kernel Page Cache skipping into row preheating (disabled by default)
   (CASSANDRA-4937)
 * Improve repair by deciding on a gcBefore before sending
   out TreeRequests (CASSANDRA-4932)
 * Add an official way to disable compactions (CASSANDRA-5074)
 * Reenable ALTER TABLE DROP with new semantics (CASSANDRA-3919)
 * Add binary protocol versioning (CASSANDRA-5436)
 * Swap THshaServer for TThreadedSelectorServer (CASSANDRA-5530)
 * Add alias support to SELECT statement (CASSANDRA-5075)
 * Don't create empty RowMutations in CommitLogReplayer (CASSANDRA-5541)
 * Use range tombstones when dropping cfs/columns from schema (CASSANDRA-5579)
 * cqlsh: drop CQL2/CQL3-beta support (CASSANDRA-5585)
 * Track max/min column names in sstables to be able to optimize slice
   queries (CASSANDRA-5514, CASSANDRA-5595, CASSANDRA-5600)
 * Binary protocol: allow batching already prepared statements (CASSANDRA-4693)
 * Allow preparing timestamp, ttl and limit in CQL3 queries (CASSANDRA-4450)
 * Support native link w/o JNA in Java7 (CASSANDRA-3734)
 * Use SASL authentication in binary protocol v2 (CASSANDRA-5545)
 * Replace Thrift HsHa with LMAX Disruptor based implementation (CASSANDRA-5582)
 * cqlsh: Add row count to SELECT output (CASSANDRA-5636)
 * Include a timestamp with all read commands to determine column expiration
   (CASSANDRA-5149)
 * Streaming 2.0 (CASSANDRA-5286, 5699)
 * Conditional create/drop ks/table/index statements in CQL3 (CASSANDRA-2737)
 * more pre-table creation property validation (CASSANDRA-5693)
 * Redesign repair messages (CASSANDRA-5426)
 * Fix ALTER RENAME post-5125 (CASSANDRA-5702)
 * Disallow renaming a 2ndary indexed column (CASSANDRA-5705)
 * Rename Table to Keyspace (CASSANDRA-5613)
 * Ensure changing column_index_size_in_kb on different nodes don't corrupt the
   sstable (CASSANDRA-5454)
 * Move resultset type information into prepare, not execute (CASSANDRA-5649)
 * Auto paging in binary protocol (CASSANDRA-4415, 5714)
 * Don't tie client side use of AbstractType to JDBC (CASSANDRA-4495)
 * Adds new TimestampType to replace DateType (CASSANDRA-5723, CASSANDRA-5729)
Merged from 1.2:
 * make starting native protocol server idempotent (CASSANDRA-5728)
 * Fix loading key cache when a saved entry is no longer valid (CASSANDRA-5706)
 * Fix serialization of the LEFT gossip value (CASSANDRA-5696)
 * cqlsh: Don't show 'null' in place of empty values (CASSANDRA-5675)
 * Race condition in detecting version on a mixed 1.1/1.2 cluster
   (CASSANDRA-5692)
 * Fix skipping range tombstones with reverse queries (CASSANDRA-5712)
 * Expire entries out of ThriftSessionManager (CASSANRDA-5719)
 * Don't keep ancestor information in memory (CASSANDRA-5342)
 * cqlsh: fix handling of semicolons inside BATCH queries (CASSANDRA-5697)


1.2.6
 * Fix tracing when operation completes before all responses arrive
   (CASSANDRA-5668)
 * Fix cross-DC mutation forwarding (CASSANDRA-5632)
 * Reduce SSTableLoader memory usage (CASSANDRA-5555)
 * Scale hinted_handoff_throttle_in_kb to cluster size (CASSANDRA-5272)
 * (Hadoop) Add CQL3 input/output formats (CASSANDRA-4421, 5622)
 * (Hadoop) Fix InputKeyRange in CFIF (CASSANDRA-5536)
 * Fix dealing with ridiculously large max sstable sizes in LCS (CASSANDRA-5589)
 * Ignore pre-truncate hints (CASSANDRA-4655)
 * Move System.exit on OOM into a separate thread (CASSANDRA-5273)
 * Write row markers when serializing schema (CASSANDRA-5572)
 * Check only SSTables for the requested range when streaming (CASSANDRA-5569)
 * Improve batchlog replay behavior and hint ttl handling (CASSANDRA-5314)
 * Exclude localTimestamp from validation for tombstones (CASSANDRA-5398)
 * cqlsh: add custom prompt support (CASSANDRA-5539)
 * Reuse prepared statements in hot auth queries (CASSANDRA-5594)
 * cqlsh: add vertical output option (see EXPAND) (CASSANDRA-5597)
 * Add a rate limit option to stress (CASSANDRA-5004)
 * have BulkLoader ignore snapshots directories (CASSANDRA-5587)
 * fix SnitchProperties logging context (CASSANDRA-5602)
 * Expose whether jna is enabled and memory is locked via JMX (CASSANDRA-5508)
 * cqlsh: fix COPY FROM with ReversedType (CASSANDRA-5610)
 * Allow creating CUSTOM indexes on collections (CASSANDRA-5615)
 * Evaluate now() function at execution time (CASSANDRA-5616)
 * Expose detailed read repair metrics (CASSANDRA-5618)
 * Correct blob literal + ReversedType parsing (CASSANDRA-5629)
 * Allow GPFS to prefer the internal IP like EC2MRS (CASSANDRA-5630)
 * fix help text for -tspw cassandra-cli (CASSANDRA-5643)
 * don't throw away initial causes exceptions for internode encryption issues
   (CASSANDRA-5644)
 * Fix message spelling errors for cql select statements (CASSANDRA-5647)
 * Suppress custom exceptions thru jmx (CASSANDRA-5652)
 * Update CREATE CUSTOM INDEX syntax (CASSANDRA-5639)
 * Fix PermissionDetails.equals() method (CASSANDRA-5655)
 * Never allow partition key ranges in CQL3 without token() (CASSANDRA-5666)
 * Gossiper incorrectly drops AppState for an upgrading node (CASSANDRA-5660)
 * Connection thrashing during multi-region ec2 during upgrade, due to
   messaging version (CASSANDRA-5669)
 * Avoid over reconnecting in EC2MRS (CASSANDRA-5678)
 * Fix ReadResponseSerializer.serializedSize() for digest reads (CASSANDRA-5476)
 * allow sstable2json on 2i CFs (CASSANDRA-5694)
Merged from 1.1:
 * Remove buggy thrift max message length option (CASSANDRA-5529)
 * Fix NPE in Pig's widerow mode (CASSANDRA-5488)
 * Add split size parameter to Pig and disable split combination (CASSANDRA-5544)


1.2.5
 * make BytesToken.toString only return hex bytes (CASSANDRA-5566)
 * Ensure that submitBackground enqueues at least one task (CASSANDRA-5554)
 * fix 2i updates with identical values and timestamps (CASSANDRA-5540)
 * fix compaction throttling bursty-ness (CASSANDRA-4316)
 * reduce memory consumption of IndexSummary (CASSANDRA-5506)
 * remove per-row column name bloom filters (CASSANDRA-5492)
 * Include fatal errors in trace events (CASSANDRA-5447)
 * Ensure that PerRowSecondaryIndex is notified of row-level deletes
   (CASSANDRA-5445)
 * Allow empty blob literals in CQL3 (CASSANDRA-5452)
 * Fix streaming RangeTombstones at column index boundary (CASSANDRA-5418)
 * Fix preparing statements when current keyspace is not set (CASSANDRA-5468)
 * Fix SemanticVersion.isSupportedBy minor/patch handling (CASSANDRA-5496)
 * Don't provide oldCfId for post-1.1 system cfs (CASSANDRA-5490)
 * Fix primary range ignores replication strategy (CASSANDRA-5424)
 * Fix shutdown of binary protocol server (CASSANDRA-5507)
 * Fix repair -snapshot not working (CASSANDRA-5512)
 * Set isRunning flag later in binary protocol server (CASSANDRA-5467)
 * Fix use of CQL3 functions with descending clustering order (CASSANDRA-5472)
 * Disallow renaming columns one at a time for thrift table in CQL3
   (CASSANDRA-5531)
 * cqlsh: add CLUSTERING ORDER BY support to DESCRIBE (CASSANDRA-5528)
 * Add custom secondary index support to CQL3 (CASSANDRA-5484)
 * Fix repair hanging silently on unexpected error (CASSANDRA-5229)
 * Fix Ec2Snitch regression introduced by CASSANDRA-5171 (CASSANDRA-5432)
 * Add nodetool enablebackup/disablebackup (CASSANDRA-5556)
 * cqlsh: fix DESCRIBE after case insensitive USE (CASSANDRA-5567)
Merged from 1.1
 * Add retry mechanism to OTC for non-droppable_verbs (CASSANDRA-5393)
 * Use allocator information to improve memtable memory usage estimate
   (CASSANDRA-5497)
 * Fix trying to load deleted row into row cache on startup (CASSANDRA-4463)
 * fsync leveled manifest to avoid corruption (CASSANDRA-5535)
 * Fix Bound intersection computation (CASSANDRA-5551)
 * sstablescrub now respects max memory size in cassandra.in.sh (CASSANDRA-5562)


1.2.4
 * Ensure that PerRowSecondaryIndex updates see the most recent values
   (CASSANDRA-5397)
 * avoid duplicate index entries ind PrecompactedRow and
   ParallelCompactionIterable (CASSANDRA-5395)
 * remove the index entry on oldColumn when new column is a tombstone
   (CASSANDRA-5395)
 * Change default stream throughput from 400 to 200 mbps (CASSANDRA-5036)
 * Gossiper logs DOWN for symmetry with UP (CASSANDRA-5187)
 * Fix mixing prepared statements between keyspaces (CASSANDRA-5352)
 * Fix consistency level during bootstrap - strike 3 (CASSANDRA-5354)
 * Fix transposed arguments in AlreadyExistsException (CASSANDRA-5362)
 * Improve asynchronous hint delivery (CASSANDRA-5179)
 * Fix Guava dependency version (12.0 -> 13.0.1) for Maven (CASSANDRA-5364)
 * Validate that provided CQL3 collection value are < 64K (CASSANDRA-5355)
 * Make upgradeSSTable skip current version sstables by default (CASSANDRA-5366)
 * Optimize min/max timestamp collection (CASSANDRA-5373)
 * Invalid streamId in cql binary protocol when using invalid CL
   (CASSANDRA-5164)
 * Fix validation for IN where clauses with collections (CASSANDRA-5376)
 * Copy resultSet on count query to avoid ConcurrentModificationException
   (CASSANDRA-5382)
 * Correctly typecheck in CQL3 even with ReversedType (CASSANDRA-5386)
 * Fix streaming compressed files when using encryption (CASSANDRA-5391)
 * cassandra-all 1.2.0 pom missing netty dependency (CASSANDRA-5392)
 * Fix writetime/ttl functions on null values (CASSANDRA-5341)
 * Fix NPE during cql3 select with token() (CASSANDRA-5404)
 * IndexHelper.skipBloomFilters won't skip non-SHA filters (CASSANDRA-5385)
 * cqlsh: Print maps ordered by key, sort sets (CASSANDRA-5413)
 * Add null syntax support in CQL3 for inserts (CASSANDRA-3783)
 * Allow unauthenticated set_keyspace() calls (CASSANDRA-5423)
 * Fix potential incremental backups race (CASSANDRA-5410)
 * Fix prepared BATCH statements with batch-level timestamps (CASSANDRA-5415)
 * Allow overriding superuser setup delay (CASSANDRA-5430)
 * cassandra-shuffle with JMX usernames and passwords (CASSANDRA-5431)
Merged from 1.1:
 * cli: Quote ks and cf names in schema output when needed (CASSANDRA-5052)
 * Fix bad default for min/max timestamp in SSTableMetadata (CASSANDRA-5372)
 * Fix cf name extraction from manifest in Directories.migrateFile()
   (CASSANDRA-5242)
 * Support pluggable internode authentication (CASSANDRA-5401)


1.2.3
 * add check for sstable overlap within a level on startup (CASSANDRA-5327)
 * replace ipv6 colons in jmx object names (CASSANDRA-5298, 5328)
 * Avoid allocating SSTableBoundedScanner during repair when the range does
   not intersect the sstable (CASSANDRA-5249)
 * Don't lowercase property map keys (this breaks NTS) (CASSANDRA-5292)
 * Fix composite comparator with super columns (CASSANDRA-5287)
 * Fix insufficient validation of UPDATE queries against counter cfs
   (CASSANDRA-5300)
 * Fix PropertyFileSnitch default DC/Rack behavior (CASSANDRA-5285)
 * Handle null values when executing prepared statement (CASSANDRA-5081)
 * Add netty to pom dependencies (CASSANDRA-5181)
 * Include type arguments in Thrift CQLPreparedResult (CASSANDRA-5311)
 * Fix compaction not removing columns when bf_fp_ratio is 1 (CASSANDRA-5182)
 * cli: Warn about missing CQL3 tables in schema descriptions (CASSANDRA-5309)
 * Re-enable unknown option in replication/compaction strategies option for
   backward compatibility (CASSANDRA-4795)
 * Add binary protocol support to stress (CASSANDRA-4993)
 * cqlsh: Fix COPY FROM value quoting and null handling (CASSANDRA-5305)
 * Fix repair -pr for vnodes (CASSANDRA-5329)
 * Relax CL for auth queries for non-default users (CASSANDRA-5310)
 * Fix AssertionError during repair (CASSANDRA-5245)
 * Don't announce migrations to pre-1.2 nodes (CASSANDRA-5334)
Merged from 1.1:
 * Update offline scrub for 1.0 -> 1.1 directory structure (CASSANDRA-5195)
 * add tmp flag to Descriptor hashcode (CASSANDRA-4021)
 * fix logging of "Found table data in data directories" when only system tables
   are present (CASSANDRA-5289)
 * cli: Add JMX authentication support (CASSANDRA-5080)
 * nodetool: ability to repair specific range (CASSANDRA-5280)
 * Fix possible assertion triggered in SliceFromReadCommand (CASSANDRA-5284)
 * cqlsh: Add inet type support on Windows (ipv4-only) (CASSANDRA-4801)
 * Fix race when initializing ColumnFamilyStore (CASSANDRA-5350)
 * Add UseTLAB JVM flag (CASSANDRA-5361)


1.2.2
 * fix potential for multiple concurrent compactions of the same sstables
   (CASSANDRA-5256)
 * avoid no-op caching of byte[] on commitlog append (CASSANDRA-5199)
 * fix symlinks under data dir not working (CASSANDRA-5185)
 * fix bug in compact storage metadata handling (CASSANDRA-5189)
 * Validate login for USE queries (CASSANDRA-5207)
 * cli: remove default username and password (CASSANDRA-5208)
 * configure populate_io_cache_on_flush per-CF (CASSANDRA-4694)
 * allow configuration of internode socket buffer (CASSANDRA-3378)
 * Make sstable directory picking blacklist-aware again (CASSANDRA-5193)
 * Correctly expire gossip states for edge cases (CASSANDRA-5216)
 * Improve handling of directory creation failures (CASSANDRA-5196)
 * Expose secondary indicies to the rest of nodetool (CASSANDRA-4464)
 * Binary protocol: avoid sending notification for 0.0.0.0 (CASSANDRA-5227)
 * add UseCondCardMark XX jvm settings on jdk 1.7 (CASSANDRA-4366)
 * CQL3 refactor to allow conversion function (CASSANDRA-5226)
 * Fix drop of sstables in some circumstance (CASSANDRA-5232)
 * Implement caching of authorization results (CASSANDRA-4295)
 * Add support for LZ4 compression (CASSANDRA-5038)
 * Fix missing columns in wide rows queries (CASSANDRA-5225)
 * Simplify auth setup and make system_auth ks alterable (CASSANDRA-5112)
 * Stop compactions from hanging during bootstrap (CASSANDRA-5244)
 * fix compressed streaming sending extra chunk (CASSANDRA-5105)
 * Add CQL3-based implementations of IAuthenticator and IAuthorizer
   (CASSANDRA-4898)
 * Fix timestamp-based tomstone removal logic (CASSANDRA-5248)
 * cli: Add JMX authentication support (CASSANDRA-5080)
 * Fix forceFlush behavior (CASSANDRA-5241)
 * cqlsh: Add username autocompletion (CASSANDRA-5231)
 * Fix CQL3 composite partition key error (CASSANDRA-5240)
 * Allow IN clause on last clustering key (CASSANDRA-5230)
Merged from 1.1:
 * fix start key/end token validation for wide row iteration (CASSANDRA-5168)
 * add ConfigHelper support for Thrift frame and max message sizes (CASSANDRA-5188)
 * fix nodetool repair not fail on node down (CASSANDRA-5203)
 * always collect tombstone hints (CASSANDRA-5068)
 * Fix error when sourcing file in cqlsh (CASSANDRA-5235)


1.2.1
 * stream undelivered hints on decommission (CASSANDRA-5128)
 * GossipingPropertyFileSnitch loads saved dc/rack info if needed (CASSANDRA-5133)
 * drain should flush system CFs too (CASSANDRA-4446)
 * add inter_dc_tcp_nodelay setting (CASSANDRA-5148)
 * re-allow wrapping ranges for start_token/end_token range pairitspwng (CASSANDRA-5106)
 * fix validation compaction of empty rows (CASSANDRA-5136)
 * nodetool methods to enable/disable hint storage/delivery (CASSANDRA-4750)
 * disallow bloom filter false positive chance of 0 (CASSANDRA-5013)
 * add threadpool size adjustment methods to JMXEnabledThreadPoolExecutor and
   CompactionManagerMBean (CASSANDRA-5044)
 * fix hinting for dropped local writes (CASSANDRA-4753)
 * off-heap cache doesn't need mutable column container (CASSANDRA-5057)
 * apply disk_failure_policy to bad disks on initial directory creation
   (CASSANDRA-4847)
 * Optimize name-based queries to use ArrayBackedSortedColumns (CASSANDRA-5043)
 * Fall back to old manifest if most recent is unparseable (CASSANDRA-5041)
 * pool [Compressed]RandomAccessReader objects on the partitioned read path
   (CASSANDRA-4942)
 * Add debug logging to list filenames processed by Directories.migrateFile
   method (CASSANDRA-4939)
 * Expose black-listed directories via JMX (CASSANDRA-4848)
 * Log compaction merge counts (CASSANDRA-4894)
 * Minimize byte array allocation by AbstractData{Input,Output} (CASSANDRA-5090)
 * Add SSL support for the binary protocol (CASSANDRA-5031)
 * Allow non-schema system ks modification for shuffle to work (CASSANDRA-5097)
 * cqlsh: Add default limit to SELECT statements (CASSANDRA-4972)
 * cqlsh: fix DESCRIBE for 1.1 cfs in CQL3 (CASSANDRA-5101)
 * Correctly gossip with nodes >= 1.1.7 (CASSANDRA-5102)
 * Ensure CL guarantees on digest mismatch (CASSANDRA-5113)
 * Validate correctly selects on composite partition key (CASSANDRA-5122)
 * Fix exception when adding collection (CASSANDRA-5117)
 * Handle states for non-vnode clusters correctly (CASSANDRA-5127)
 * Refuse unrecognized replication and compaction strategy options (CASSANDRA-4795)
 * Pick the correct value validator in sstable2json for cql3 tables (CASSANDRA-5134)
 * Validate login for describe_keyspace, describe_keyspaces and set_keyspace
   (CASSANDRA-5144)
 * Fix inserting empty maps (CASSANDRA-5141)
 * Don't remove tokens from System table for node we know (CASSANDRA-5121)
 * fix streaming progress report for compresed files (CASSANDRA-5130)
 * Coverage analysis for low-CL queries (CASSANDRA-4858)
 * Stop interpreting dates as valid timeUUID value (CASSANDRA-4936)
 * Adds E notation for floating point numbers (CASSANDRA-4927)
 * Detect (and warn) unintentional use of the cql2 thrift methods when cql3 was
   intended (CASSANDRA-5172)
 * cli: Quote ks and cf names in schema output when needed (CASSANDRA-5052)
 * Fix cf name extraction from manifest in Directories.migrateFile() (CASSANDRA-5242)
 * Replace mistaken usage of commons-logging with slf4j (CASSANDRA-5464)
 * Ensure Jackson dependency matches lib (CASSANDRA-5126)
 * Expose droppable tombstone ratio stats over JMX (CASSANDRA-5159)
Merged from 1.1:
 * Simplify CompressedRandomAccessReader to work around JDK FD bug (CASSANDRA-5088)
 * Improve handling a changing target throttle rate mid-compaction (CASSANDRA-5087)
 * Pig: correctly decode row keys in widerow mode (CASSANDRA-5098)
 * nodetool repair command now prints progress (CASSANDRA-4767)
 * fix user defined compaction to run against 1.1 data directory (CASSANDRA-5118)
 * Fix CQL3 BATCH authorization caching (CASSANDRA-5145)
 * fix get_count returns incorrect value with TTL (CASSANDRA-5099)
 * better handling for mid-compaction failure (CASSANDRA-5137)
 * convert default marshallers list to map for better readability (CASSANDRA-5109)
 * fix ConcurrentModificationException in getBootstrapSource (CASSANDRA-5170)
 * fix sstable maxtimestamp for row deletes and pre-1.1.1 sstables (CASSANDRA-5153)
 * Fix thread growth on node removal (CASSANDRA-5175)
 * Make Ec2Region's datacenter name configurable (CASSANDRA-5155)


1.2.0
 * Disallow counters in collections (CASSANDRA-5082)
 * cqlsh: add unit tests (CASSANDRA-3920)
 * fix default bloom_filter_fp_chance for LeveledCompactionStrategy (CASSANDRA-5093)
Merged from 1.1:
 * add validation for get_range_slices with start_key and end_token (CASSANDRA-5089)


1.2.0-rc2
 * fix nodetool ownership display with vnodes (CASSANDRA-5065)
 * cqlsh: add DESCRIBE KEYSPACES command (CASSANDRA-5060)
 * Fix potential infinite loop when reloading CFS (CASSANDRA-5064)
 * Fix SimpleAuthorizer example (CASSANDRA-5072)
 * cqlsh: force CL.ONE for tracing and system.schema* queries (CASSANDRA-5070)
 * Includes cassandra-shuffle in the debian package (CASSANDRA-5058)
Merged from 1.1:
 * fix multithreaded compaction deadlock (CASSANDRA-4492)
 * fix temporarily missing schema after upgrade from pre-1.1.5 (CASSANDRA-5061)
 * Fix ALTER TABLE overriding compression options with defaults
   (CASSANDRA-4996, 5066)
 * fix specifying and altering crc_check_chance (CASSANDRA-5053)
 * fix Murmur3Partitioner ownership% calculation (CASSANDRA-5076)
 * Don't expire columns sooner than they should in 2ndary indexes (CASSANDRA-5079)


1.2-rc1
 * rename rpc_timeout settings to request_timeout (CASSANDRA-5027)
 * add BF with 0.1 FP to LCS by default (CASSANDRA-5029)
 * Fix preparing insert queries (CASSANDRA-5016)
 * Fix preparing queries with counter increment (CASSANDRA-5022)
 * Fix preparing updates with collections (CASSANDRA-5017)
 * Don't generate UUID based on other node address (CASSANDRA-5002)
 * Fix message when trying to alter a clustering key type (CASSANDRA-5012)
 * Update IAuthenticator to match the new IAuthorizer (CASSANDRA-5003)
 * Fix inserting only a key in CQL3 (CASSANDRA-5040)
 * Fix CQL3 token() function when used with strings (CASSANDRA-5050)
Merged from 1.1:
 * reduce log spam from invalid counter shards (CASSANDRA-5026)
 * Improve schema propagation performance (CASSANDRA-5025)
 * Fix for IndexHelper.IndexFor throws OOB Exception (CASSANDRA-5030)
 * cqlsh: make it possible to describe thrift CFs (CASSANDRA-4827)
 * cqlsh: fix timestamp formatting on some platforms (CASSANDRA-5046)


1.2-beta3
 * make consistency level configurable in cqlsh (CASSANDRA-4829)
 * fix cqlsh rendering of blob fields (CASSANDRA-4970)
 * fix cqlsh DESCRIBE command (CASSANDRA-4913)
 * save truncation position in system table (CASSANDRA-4906)
 * Move CompressionMetadata off-heap (CASSANDRA-4937)
 * allow CLI to GET cql3 columnfamily data (CASSANDRA-4924)
 * Fix rare race condition in getExpireTimeForEndpoint (CASSANDRA-4402)
 * acquire references to overlapping sstables during compaction so bloom filter
   doesn't get free'd prematurely (CASSANDRA-4934)
 * Don't share slice query filter in CQL3 SelectStatement (CASSANDRA-4928)
 * Separate tracing from Log4J (CASSANDRA-4861)
 * Exclude gcable tombstones from merkle-tree computation (CASSANDRA-4905)
 * Better printing of AbstractBounds for tracing (CASSANDRA-4931)
 * Optimize mostRecentTombstone check in CC.collectAllData (CASSANDRA-4883)
 * Change stream session ID to UUID to avoid collision from same node (CASSANDRA-4813)
 * Use Stats.db when bulk loading if present (CASSANDRA-4957)
 * Skip repair on system_trace and keyspaces with RF=1 (CASSANDRA-4956)
 * (cql3) Remove arbitrary SELECT limit (CASSANDRA-4918)
 * Correctly handle prepared operation on collections (CASSANDRA-4945)
 * Fix CQL3 LIMIT (CASSANDRA-4877)
 * Fix Stress for CQL3 (CASSANDRA-4979)
 * Remove cassandra specific exceptions from JMX interface (CASSANDRA-4893)
 * (CQL3) Force using ALLOW FILTERING on potentially inefficient queries (CASSANDRA-4915)
 * (cql3) Fix adding column when the table has collections (CASSANDRA-4982)
 * (cql3) Fix allowing collections with compact storage (CASSANDRA-4990)
 * (cql3) Refuse ttl/writetime function on collections (CASSANDRA-4992)
 * Replace IAuthority with new IAuthorizer (CASSANDRA-4874)
 * clqsh: fix KEY pseudocolumn escaping when describing Thrift tables
   in CQL3 mode (CASSANDRA-4955)
 * add basic authentication support for Pig CassandraStorage (CASSANDRA-3042)
 * fix CQL2 ALTER TABLE compaction_strategy_class altering (CASSANDRA-4965)
Merged from 1.1:
 * Fall back to old describe_splits if d_s_ex is not available (CASSANDRA-4803)
 * Improve error reporting when streaming ranges fail (CASSANDRA-5009)
 * Fix cqlsh timestamp formatting of timezone info (CASSANDRA-4746)
 * Fix assertion failure with leveled compaction (CASSANDRA-4799)
 * Check for null end_token in get_range_slice (CASSANDRA-4804)
 * Remove all remnants of removed nodes (CASSANDRA-4840)
 * Add aut-reloading of the log4j file in debian package (CASSANDRA-4855)
 * Fix estimated row cache entry size (CASSANDRA-4860)
 * reset getRangeSlice filter after finishing a row for get_paged_slice
   (CASSANDRA-4919)
 * expunge row cache post-truncate (CASSANDRA-4940)
 * Allow static CF definition with compact storage (CASSANDRA-4910)
 * Fix endless loop/compaction of schema_* CFs due to broken timestamps (CASSANDRA-4880)
 * Fix 'wrong class type' assertion in CounterColumn (CASSANDRA-4976)


1.2-beta2
 * fp rate of 1.0 disables BF entirely; LCS defaults to 1.0 (CASSANDRA-4876)
 * off-heap bloom filters for row keys (CASSANDRA_4865)
 * add extension point for sstable components (CASSANDRA-4049)
 * improve tracing output (CASSANDRA-4852, 4862)
 * make TRACE verb droppable (CASSANDRA-4672)
 * fix BulkLoader recognition of CQL3 columnfamilies (CASSANDRA-4755)
 * Sort commitlog segments for replay by id instead of mtime (CASSANDRA-4793)
 * Make hint delivery asynchronous (CASSANDRA-4761)
 * Pluggable Thrift transport factories for CLI and cqlsh (CASSANDRA-4609, 4610)
 * cassandra-cli: allow Double value type to be inserted to a column (CASSANDRA-4661)
 * Add ability to use custom TServerFactory implementations (CASSANDRA-4608)
 * optimize batchlog flushing to skip successful batches (CASSANDRA-4667)
 * include metadata for system keyspace itself in schema tables (CASSANDRA-4416)
 * add check to PropertyFileSnitch to verify presence of location for
   local node (CASSANDRA-4728)
 * add PBSPredictor consistency modeler (CASSANDRA-4261)
 * remove vestiges of Thrift unframed mode (CASSANDRA-4729)
 * optimize single-row PK lookups (CASSANDRA-4710)
 * adjust blockFor calculation to account for pending ranges due to node
   movement (CASSANDRA-833)
 * Change CQL version to 3.0.0 and stop accepting 3.0.0-beta1 (CASSANDRA-4649)
 * (CQL3) Make prepared statement global instead of per connection
   (CASSANDRA-4449)
 * Fix scrubbing of CQL3 created tables (CASSANDRA-4685)
 * (CQL3) Fix validation when using counter and regular columns in the same
   table (CASSANDRA-4706)
 * Fix bug starting Cassandra with simple authentication (CASSANDRA-4648)
 * Add support for batchlog in CQL3 (CASSANDRA-4545, 4738)
 * Add support for multiple column family outputs in CFOF (CASSANDRA-4208)
 * Support repairing only the local DC nodes (CASSANDRA-4747)
 * Use rpc_address for binary protocol and change default port (CASSANDRA-4751)
 * Fix use of collections in prepared statements (CASSANDRA-4739)
 * Store more information into peers table (CASSANDRA-4351, 4814)
 * Configurable bucket size for size tiered compaction (CASSANDRA-4704)
 * Run leveled compaction in parallel (CASSANDRA-4310)
 * Fix potential NPE during CFS reload (CASSANDRA-4786)
 * Composite indexes may miss results (CASSANDRA-4796)
 * Move consistency level to the protocol level (CASSANDRA-4734, 4824)
 * Fix Subcolumn slice ends not respected (CASSANDRA-4826)
 * Fix Assertion error in cql3 select (CASSANDRA-4783)
 * Fix list prepend logic (CQL3) (CASSANDRA-4835)
 * Add booleans as literals in CQL3 (CASSANDRA-4776)
 * Allow renaming PK columns in CQL3 (CASSANDRA-4822)
 * Fix binary protocol NEW_NODE event (CASSANDRA-4679)
 * Fix potential infinite loop in tombstone compaction (CASSANDRA-4781)
 * Remove system tables accounting from schema (CASSANDRA-4850)
 * (cql3) Force provided columns in clustering key order in
   'CLUSTERING ORDER BY' (CASSANDRA-4881)
 * Fix composite index bug (CASSANDRA-4884)
 * Fix short read protection for CQL3 (CASSANDRA-4882)
 * Add tracing support to the binary protocol (CASSANDRA-4699)
 * (cql3) Don't allow prepared marker inside collections (CASSANDRA-4890)
 * Re-allow order by on non-selected columns (CASSANDRA-4645)
 * Bug when composite index is created in a table having collections (CASSANDRA-4909)
 * log index scan subject in CompositesSearcher (CASSANDRA-4904)
Merged from 1.1:
 * add get[Row|Key]CacheEntries to CacheServiceMBean (CASSANDRA-4859)
 * fix get_paged_slice to wrap to next row correctly (CASSANDRA-4816)
 * fix indexing empty column values (CASSANDRA-4832)
 * allow JdbcDate to compose null Date objects (CASSANDRA-4830)
 * fix possible stackoverflow when compacting 1000s of sstables
   (CASSANDRA-4765)
 * fix wrong leveled compaction progress calculation (CASSANDRA-4807)
 * add a close() method to CRAR to prevent leaking file descriptors (CASSANDRA-4820)
 * fix potential infinite loop in get_count (CASSANDRA-4833)
 * fix compositeType.{get/from}String methods (CASSANDRA-4842)
 * (CQL) fix CREATE COLUMNFAMILY permissions check (CASSANDRA-4864)
 * Fix DynamicCompositeType same type comparison (CASSANDRA-4711)
 * Fix duplicate SSTable reference when stream session failed (CASSANDRA-3306)
 * Allow static CF definition with compact storage (CASSANDRA-4910)
 * Fix endless loop/compaction of schema_* CFs due to broken timestamps (CASSANDRA-4880)
 * Fix 'wrong class type' assertion in CounterColumn (CASSANDRA-4976)


1.2-beta1
 * add atomic_batch_mutate (CASSANDRA-4542, -4635)
 * increase default max_hint_window_in_ms to 3h (CASSANDRA-4632)
 * include message initiation time to replicas so they can more
   accurately drop timed-out requests (CASSANDRA-2858)
 * fix clientutil.jar dependencies (CASSANDRA-4566)
 * optimize WriteResponse (CASSANDRA-4548)
 * new metrics (CASSANDRA-4009)
 * redesign KEYS indexes to avoid read-before-write (CASSANDRA-2897)
 * debug tracing (CASSANDRA-1123)
 * parallelize row cache loading (CASSANDRA-4282)
 * Make compaction, flush JBOD-aware (CASSANDRA-4292)
 * run local range scans on the read stage (CASSANDRA-3687)
 * clean up ioexceptions (CASSANDRA-2116)
 * add disk_failure_policy (CASSANDRA-2118)
 * Introduce new json format with row level deletion (CASSANDRA-4054)
 * remove redundant "name" column from schema_keyspaces (CASSANDRA-4433)
 * improve "nodetool ring" handling of multi-dc clusters (CASSANDRA-3047)
 * update NTS calculateNaturalEndpoints to be O(N log N) (CASSANDRA-3881)
 * split up rpc timeout by operation type (CASSANDRA-2819)
 * rewrite key cache save/load to use only sequential i/o (CASSANDRA-3762)
 * update MS protocol with a version handshake + broadcast address id
   (CASSANDRA-4311)
 * multithreaded hint replay (CASSANDRA-4189)
 * add inter-node message compression (CASSANDRA-3127)
 * remove COPP (CASSANDRA-2479)
 * Track tombstone expiration and compact when tombstone content is
   higher than a configurable threshold, default 20% (CASSANDRA-3442, 4234)
 * update MurmurHash to version 3 (CASSANDRA-2975)
 * (CLI) track elapsed time for `delete' operation (CASSANDRA-4060)
 * (CLI) jline version is bumped to 1.0 to properly  support
   'delete' key function (CASSANDRA-4132)
 * Save IndexSummary into new SSTable 'Summary' component (CASSANDRA-2392, 4289)
 * Add support for range tombstones (CASSANDRA-3708)
 * Improve MessagingService efficiency (CASSANDRA-3617)
 * Avoid ID conflicts from concurrent schema changes (CASSANDRA-3794)
 * Set thrift HSHA server thread limit to unlimited by default (CASSANDRA-4277)
 * Avoids double serialization of CF id in RowMutation messages
   (CASSANDRA-4293)
 * stream compressed sstables directly with java nio (CASSANDRA-4297)
 * Support multiple ranges in SliceQueryFilter (CASSANDRA-3885)
 * Add column metadata to system column families (CASSANDRA-4018)
 * (cql3) Always use composite types by default (CASSANDRA-4329)
 * (cql3) Add support for set, map and list (CASSANDRA-3647)
 * Validate date type correctly (CASSANDRA-4441)
 * (cql3) Allow definitions with only a PK (CASSANDRA-4361)
 * (cql3) Add support for row key composites (CASSANDRA-4179)
 * improve DynamicEndpointSnitch by using reservoir sampling (CASSANDRA-4038)
 * (cql3) Add support for 2ndary indexes (CASSANDRA-3680)
 * (cql3) fix defining more than one PK to be invalid (CASSANDRA-4477)
 * remove schema agreement checking from all external APIs (Thrift, CQL and CQL3) (CASSANDRA-4487)
 * add Murmur3Partitioner and make it default for new installations (CASSANDRA-3772, 4621)
 * (cql3) update pseudo-map syntax to use map syntax (CASSANDRA-4497)
 * Finer grained exceptions hierarchy and provides error code with exceptions (CASSANDRA-3979)
 * Adds events push to binary protocol (CASSANDRA-4480)
 * Rewrite nodetool help (CASSANDRA-2293)
 * Make CQL3 the default for CQL (CASSANDRA-4640)
 * update stress tool to be able to use CQL3 (CASSANDRA-4406)
 * Accept all thrift update on CQL3 cf but don't expose their metadata (CASSANDRA-4377)
 * Replace Throttle with Guava's RateLimiter for HintedHandOff (CASSANDRA-4541)
 * fix counter add/get using CQL2 and CQL3 in stress tool (CASSANDRA-4633)
 * Add sstable count per level to cfstats (CASSANDRA-4537)
 * (cql3) Add ALTER KEYSPACE statement (CASSANDRA-4611)
 * (cql3) Allow defining default consistency levels (CASSANDRA-4448)
 * (cql3) Fix queries using LIMIT missing results (CASSANDRA-4579)
 * fix cross-version gossip messaging (CASSANDRA-4576)
 * added inet data type (CASSANDRA-4627)


1.1.6
 * Wait for writes on synchronous read digest mismatch (CASSANDRA-4792)
 * fix commitlog replay for nanotime-infected sstables (CASSANDRA-4782)
 * preflight check ttl for maximum of 20 years (CASSANDRA-4771)
 * (Pig) fix widerow input with single column rows (CASSANDRA-4789)
 * Fix HH to compact with correct gcBefore, which avoids wiping out
   undelivered hints (CASSANDRA-4772)
 * LCS will merge up to 32 L0 sstables as intended (CASSANDRA-4778)
 * NTS will default unconfigured DC replicas to zero (CASSANDRA-4675)
 * use default consistency level in counter validation if none is
   explicitly provide (CASSANDRA-4700)
 * Improve IAuthority interface by introducing fine-grained
   access permissions and grant/revoke commands (CASSANDRA-4490, 4644)
 * fix assumption error in CLI when updating/describing keyspace
   (CASSANDRA-4322)
 * Adds offline sstablescrub to debian packaging (CASSANDRA-4642)
 * Automatic fixing of overlapping leveled sstables (CASSANDRA-4644)
 * fix error when using ORDER BY with extended selections (CASSANDRA-4689)
 * (CQL3) Fix validation for IN queries for non-PK cols (CASSANDRA-4709)
 * fix re-created keyspace disappering after 1.1.5 upgrade
   (CASSANDRA-4698, 4752)
 * (CLI) display elapsed time in 2 fraction digits (CASSANDRA-3460)
 * add authentication support to sstableloader (CASSANDRA-4712)
 * Fix CQL3 'is reversed' logic (CASSANDRA-4716, 4759)
 * (CQL3) Don't return ReversedType in result set metadata (CASSANDRA-4717)
 * Backport adding AlterKeyspace statement (CASSANDRA-4611)
 * (CQL3) Correcty accept upper-case data types (CASSANDRA-4770)
 * Add binary protocol events for schema changes (CASSANDRA-4684)
Merged from 1.0:
 * Switch from NBHM to CHM in MessagingService's callback map, which
   prevents OOM in long-running instances (CASSANDRA-4708)


1.1.5
 * add SecondaryIndex.reload API (CASSANDRA-4581)
 * use millis + atomicint for commitlog segment creation instead of
   nanotime, which has issues under some hypervisors (CASSANDRA-4601)
 * fix FD leak in slice queries (CASSANDRA-4571)
 * avoid recursion in leveled compaction (CASSANDRA-4587)
 * increase stack size under Java7 to 180K
 * Log(info) schema changes (CASSANDRA-4547)
 * Change nodetool setcachecapcity to manipulate global caches (CASSANDRA-4563)
 * (cql3) fix setting compaction strategy (CASSANDRA-4597)
 * fix broken system.schema_* timestamps on system startup (CASSANDRA-4561)
 * fix wrong skip of cache saving (CASSANDRA-4533)
 * Avoid NPE when lost+found is in data dir (CASSANDRA-4572)
 * Respect five-minute flush moratorium after initial CL replay (CASSANDRA-4474)
 * Adds ntp as recommended in debian packaging (CASSANDRA-4606)
 * Configurable transport in CF Record{Reader|Writer} (CASSANDRA-4558)
 * (cql3) fix potential NPE with both equal and unequal restriction (CASSANDRA-4532)
 * (cql3) improves ORDER BY validation (CASSANDRA-4624)
 * Fix potential deadlock during counter writes (CASSANDRA-4578)
 * Fix cql error with ORDER BY when using IN (CASSANDRA-4612)
Merged from 1.0:
 * increase Xss to 160k to accomodate latest 1.6 JVMs (CASSANDRA-4602)
 * fix toString of hint destination tokens (CASSANDRA-4568)
 * Fix multiple values for CurrentLocal NodeID (CASSANDRA-4626)


1.1.4
 * fix offline scrub to catch >= out of order rows (CASSANDRA-4411)
 * fix cassandra-env.sh on RHEL and other non-dash-based systems
   (CASSANDRA-4494)
Merged from 1.0:
 * (Hadoop) fix setting key length for old-style mapred api (CASSANDRA-4534)
 * (Hadoop) fix iterating through a resultset consisting entirely
   of tombstoned rows (CASSANDRA-4466)


1.1.3
 * (cqlsh) add COPY TO (CASSANDRA-4434)
 * munmap commitlog segments before rename (CASSANDRA-4337)
 * (JMX) rename getRangeKeySample to sampleKeyRange to avoid returning
   multi-MB results as an attribute (CASSANDRA-4452)
 * flush based on data size, not throughput; overwritten columns no
   longer artificially inflate liveRatio (CASSANDRA-4399)
 * update default commitlog segment size to 32MB and total commitlog
   size to 32/1024 MB for 32/64 bit JVMs, respectively (CASSANDRA-4422)
 * avoid using global partitioner to estimate ranges in index sstables
   (CASSANDRA-4403)
 * restore pre-CASSANDRA-3862 approach to removing expired tombstones
   from row cache during compaction (CASSANDRA-4364)
 * (stress) support for CQL prepared statements (CASSANDRA-3633)
 * Correctly catch exception when Snappy cannot be loaded (CASSANDRA-4400)
 * (cql3) Support ORDER BY when IN condition is given in WHERE clause (CASSANDRA-4327)
 * (cql3) delete "component_index" column on DROP TABLE call (CASSANDRA-4420)
 * change nanoTime() to currentTimeInMillis() in schema related code (CASSANDRA-4432)
 * add a token generation tool (CASSANDRA-3709)
 * Fix LCS bug with sstable containing only 1 row (CASSANDRA-4411)
 * fix "Can't Modify Index Name" problem on CF update (CASSANDRA-4439)
 * Fix assertion error in getOverlappingSSTables during repair (CASSANDRA-4456)
 * fix nodetool's setcompactionthreshold command (CASSANDRA-4455)
 * Ensure compacted files are never used, to avoid counter overcount (CASSANDRA-4436)
Merged from 1.0:
 * Push the validation of secondary index values to the SecondaryIndexManager (CASSANDRA-4240)
 * allow dropping columns shadowed by not-yet-expired supercolumn or row
   tombstones in PrecompactedRow (CASSANDRA-4396)


1.1.2
 * Fix cleanup not deleting index entries (CASSANDRA-4379)
 * Use correct partitioner when saving + loading caches (CASSANDRA-4331)
 * Check schema before trying to export sstable (CASSANDRA-2760)
 * Raise a meaningful exception instead of NPE when PFS encounters
   an unconfigured node + no default (CASSANDRA-4349)
 * fix bug in sstable blacklisting with LCS (CASSANDRA-4343)
 * LCS no longer promotes tiny sstables out of L0 (CASSANDRA-4341)
 * skip tombstones during hint replay (CASSANDRA-4320)
 * fix NPE in compactionstats (CASSANDRA-4318)
 * enforce 1m min keycache for auto (CASSANDRA-4306)
 * Have DeletedColumn.isMFD always return true (CASSANDRA-4307)
 * (cql3) exeption message for ORDER BY constraints said primary filter can be
    an IN clause, which is misleading (CASSANDRA-4319)
 * (cql3) Reject (not yet supported) creation of 2ndardy indexes on tables with
   composite primary keys (CASSANDRA-4328)
 * Set JVM stack size to 160k for java 7 (CASSANDRA-4275)
 * cqlsh: add COPY command to load data from CSV flat files (CASSANDRA-4012)
 * CFMetaData.fromThrift to throw ConfigurationException upon error (CASSANDRA-4353)
 * Use CF comparator to sort indexed columns in SecondaryIndexManager
   (CASSANDRA-4365)
 * add strategy_options to the KSMetaData.toString() output (CASSANDRA-4248)
 * (cql3) fix range queries containing unqueried results (CASSANDRA-4372)
 * (cql3) allow updating column_alias types (CASSANDRA-4041)
 * (cql3) Fix deletion bug (CASSANDRA-4193)
 * Fix computation of overlapping sstable for leveled compaction (CASSANDRA-4321)
 * Improve scrub and allow to run it offline (CASSANDRA-4321)
 * Fix assertionError in StorageService.bulkLoad (CASSANDRA-4368)
 * (cqlsh) add option to authenticate to a keyspace at startup (CASSANDRA-4108)
 * (cqlsh) fix ASSUME functionality (CASSANDRA-4352)
 * Fix ColumnFamilyRecordReader to not return progress > 100% (CASSANDRA-3942)
Merged from 1.0:
 * Set gc_grace on index CF to 0 (CASSANDRA-4314)


1.1.1
 * add populate_io_cache_on_flush option (CASSANDRA-2635)
 * allow larger cache capacities than 2GB (CASSANDRA-4150)
 * add getsstables command to nodetool (CASSANDRA-4199)
 * apply parent CF compaction settings to secondary index CFs (CASSANDRA-4280)
 * preserve commitlog size cap when recycling segments at startup
   (CASSANDRA-4201)
 * (Hadoop) fix split generation regression (CASSANDRA-4259)
 * ignore min/max compactions settings in LCS, while preserving
   behavior that min=max=0 disables autocompaction (CASSANDRA-4233)
 * log number of rows read from saved cache (CASSANDRA-4249)
 * calculate exact size required for cleanup operations (CASSANDRA-1404)
 * avoid blocking additional writes during flush when the commitlog
   gets behind temporarily (CASSANDRA-1991)
 * enable caching on index CFs based on data CF cache setting (CASSANDRA-4197)
 * warn on invalid replication strategy creation options (CASSANDRA-4046)
 * remove [Freeable]Memory finalizers (CASSANDRA-4222)
 * include tombstone size in ColumnFamily.size, which can prevent OOM
   during sudden mass delete operations by yielding a nonzero liveRatio
   (CASSANDRA-3741)
 * Open 1 sstableScanner per level for leveled compaction (CASSANDRA-4142)
 * Optimize reads when row deletion timestamps allow us to restrict
   the set of sstables we check (CASSANDRA-4116)
 * add support for commitlog archiving and point-in-time recovery
   (CASSANDRA-3690)
 * avoid generating redundant compaction tasks during streaming
   (CASSANDRA-4174)
 * add -cf option to nodetool snapshot, and takeColumnFamilySnapshot to
   StorageService mbean (CASSANDRA-556)
 * optimize cleanup to drop entire sstables where possible (CASSANDRA-4079)
 * optimize truncate when autosnapshot is disabled (CASSANDRA-4153)
 * update caches to use byte[] keys to reduce memory overhead (CASSANDRA-3966)
 * add column limit to cli (CASSANDRA-3012, 4098)
 * clean up and optimize DataOutputBuffer, used by CQL compression and
   CompositeType (CASSANDRA-4072)
 * optimize commitlog checksumming (CASSANDRA-3610)
 * identify and blacklist corrupted SSTables from future compactions
   (CASSANDRA-2261)
 * Move CfDef and KsDef validation out of thrift (CASSANDRA-4037)
 * Expose API to repair a user provided range (CASSANDRA-3912)
 * Add way to force the cassandra-cli to refresh its schema (CASSANDRA-4052)
 * Avoid having replicate on write tasks stacking up at CL.ONE (CASSANDRA-2889)
 * (cql3) Backwards compatibility for composite comparators in non-cql3-aware
   clients (CASSANDRA-4093)
 * (cql3) Fix order by for reversed queries (CASSANDRA-4160)
 * (cql3) Add ReversedType support (CASSANDRA-4004)
 * (cql3) Add timeuuid type (CASSANDRA-4194)
 * (cql3) Minor fixes (CASSANDRA-4185)
 * (cql3) Fix prepared statement in BATCH (CASSANDRA-4202)
 * (cql3) Reduce the list of reserved keywords (CASSANDRA-4186)
 * (cql3) Move max/min compaction thresholds to compaction strategy options
   (CASSANDRA-4187)
 * Fix exception during move when localhost is the only source (CASSANDRA-4200)
 * (cql3) Allow paging through non-ordered partitioner results (CASSANDRA-3771)
 * (cql3) Fix drop index (CASSANDRA-4192)
 * (cql3) Don't return range ghosts anymore (CASSANDRA-3982)
 * fix re-creating Keyspaces/ColumnFamilies with the same name as dropped
   ones (CASSANDRA-4219)
 * fix SecondaryIndex LeveledManifest save upon snapshot (CASSANDRA-4230)
 * fix missing arrayOffset in FBUtilities.hash (CASSANDRA-4250)
 * (cql3) Add name of parameters in CqlResultSet (CASSANDRA-4242)
 * (cql3) Correctly validate order by queries (CASSANDRA-4246)
 * rename stress to cassandra-stress for saner packaging (CASSANDRA-4256)
 * Fix exception on colum metadata with non-string comparator (CASSANDRA-4269)
 * Check for unknown/invalid compression options (CASSANDRA-4266)
 * (cql3) Adds simple access to column timestamp and ttl (CASSANDRA-4217)
 * (cql3) Fix range queries with secondary indexes (CASSANDRA-4257)
 * Better error messages from improper input in cli (CASSANDRA-3865)
 * Try to stop all compaction upon Keyspace or ColumnFamily drop (CASSANDRA-4221)
 * (cql3) Allow keyspace properties to contain hyphens (CASSANDRA-4278)
 * (cql3) Correctly validate keyspace access in create table (CASSANDRA-4296)
 * Avoid deadlock in migration stage (CASSANDRA-3882)
 * Take supercolumn names and deletion info into account in memtable throughput
   (CASSANDRA-4264)
 * Add back backward compatibility for old style replication factor (CASSANDRA-4294)
 * Preserve compatibility with pre-1.1 index queries (CASSANDRA-4262)
Merged from 1.0:
 * Fix super columns bug where cache is not updated (CASSANDRA-4190)
 * fix maxTimestamp to include row tombstones (CASSANDRA-4116)
 * (CLI) properly handle quotes in create/update keyspace commands (CASSANDRA-4129)
 * Avoids possible deadlock during bootstrap (CASSANDRA-4159)
 * fix stress tool that hangs forever on timeout or error (CASSANDRA-4128)
 * stress tool to return appropriate exit code on failure (CASSANDRA-4188)
 * fix compaction NPE when out of disk space and assertions disabled
   (CASSANDRA-3985)
 * synchronize LCS getEstimatedTasks to avoid CME (CASSANDRA-4255)
 * ensure unique streaming session id's (CASSANDRA-4223)
 * kick off background compaction when min/max thresholds change
   (CASSANDRA-4279)
 * improve ability of STCS.getBuckets to deal with 100s of 1000s of
   sstables, such as when convertinb back from LCS (CASSANDRA-4287)
 * Oversize integer in CQL throws NumberFormatException (CASSANDRA-4291)
 * fix 1.0.x node join to mixed version cluster, other nodes >= 1.1 (CASSANDRA-4195)
 * Fix LCS splitting sstable base on uncompressed size (CASSANDRA-4419)
 * Push the validation of secondary index values to the SecondaryIndexManager (CASSANDRA-4240)
 * Don't purge columns during upgradesstables (CASSANDRA-4462)
 * Make cqlsh work with piping (CASSANDRA-4113)
 * Validate arguments for nodetool decommission (CASSANDRA-4061)
 * Report thrift status in nodetool info (CASSANDRA-4010)


1.1.0-final
 * average a reduced liveRatio estimate with the previous one (CASSANDRA-4065)
 * Allow KS and CF names up to 48 characters (CASSANDRA-4157)
 * fix stress build (CASSANDRA-4140)
 * add time remaining estimate to nodetool compactionstats (CASSANDRA-4167)
 * (cql) fix NPE in cql3 ALTER TABLE (CASSANDRA-4163)
 * (cql) Add support for CL.TWO and CL.THREE in CQL (CASSANDRA-4156)
 * (cql) Fix type in CQL3 ALTER TABLE preventing update (CASSANDRA-4170)
 * (cql) Throw invalid exception from CQL3 on obsolete options (CASSANDRA-4171)
 * (cqlsh) fix recognizing uppercase SELECT keyword (CASSANDRA-4161)
 * Pig: wide row support (CASSANDRA-3909)
Merged from 1.0:
 * avoid streaming empty files with bulk loader if sstablewriter errors out
   (CASSANDRA-3946)


1.1-rc1
 * Include stress tool in binary builds (CASSANDRA-4103)
 * (Hadoop) fix wide row iteration when last row read was deleted
   (CASSANDRA-4154)
 * fix read_repair_chance to really default to 0.1 in the cli (CASSANDRA-4114)
 * Adds caching and bloomFilterFpChange to CQL options (CASSANDRA-4042)
 * Adds posibility to autoconfigure size of the KeyCache (CASSANDRA-4087)
 * fix KEYS index from skipping results (CASSANDRA-3996)
 * Remove sliced_buffer_size_in_kb dead option (CASSANDRA-4076)
 * make loadNewSStable preserve sstable version (CASSANDRA-4077)
 * Respect 1.0 cache settings as much as possible when upgrading
   (CASSANDRA-4088)
 * relax path length requirement for sstable files when upgrading on
   non-Windows platforms (CASSANDRA-4110)
 * fix terminination of the stress.java when errors were encountered
   (CASSANDRA-4128)
 * Move CfDef and KsDef validation out of thrift (CASSANDRA-4037)
 * Fix get_paged_slice (CASSANDRA-4136)
 * CQL3: Support slice with exclusive start and stop (CASSANDRA-3785)
Merged from 1.0:
 * support PropertyFileSnitch in bulk loader (CASSANDRA-4145)
 * add auto_snapshot option allowing disabling snapshot before drop/truncate
   (CASSANDRA-3710)
 * allow short snitch names (CASSANDRA-4130)


1.1-beta2
 * rename loaded sstables to avoid conflicts with local snapshots
   (CASSANDRA-3967)
 * start hint replay as soon as FD notifies that the target is back up
   (CASSANDRA-3958)
 * avoid unproductive deserializing of cached rows during compaction
   (CASSANDRA-3921)
 * fix concurrency issues with CQL keyspace creation (CASSANDRA-3903)
 * Show Effective Owership via Nodetool ring <keyspace> (CASSANDRA-3412)
 * Update ORDER BY syntax for CQL3 (CASSANDRA-3925)
 * Fix BulkRecordWriter to not throw NPE if reducer gets no map data from Hadoop (CASSANDRA-3944)
 * Fix bug with counters in super columns (CASSANDRA-3821)
 * Remove deprecated merge_shard_chance (CASSANDRA-3940)
 * add a convenient way to reset a node's schema (CASSANDRA-2963)
 * fix for intermittent SchemaDisagreementException (CASSANDRA-3884)
 * CLI `list <CF>` to limit number of columns and their order (CASSANDRA-3012)
 * ignore deprecated KsDef/CfDef/ColumnDef fields in native schema (CASSANDRA-3963)
 * CLI to report when unsupported column_metadata pair was given (CASSANDRA-3959)
 * reincarnate removed and deprecated KsDef/CfDef attributes (CASSANDRA-3953)
 * Fix race between writes and read for cache (CASSANDRA-3862)
 * perform static initialization of StorageProxy on start-up (CASSANDRA-3797)
 * support trickling fsync() on writes (CASSANDRA-3950)
 * expose counters for unavailable/timeout exceptions given to thrift clients (CASSANDRA-3671)
 * avoid quadratic startup time in LeveledManifest (CASSANDRA-3952)
 * Add type information to new schema_ columnfamilies and remove thrift
   serialization for schema (CASSANDRA-3792)
 * add missing column validator options to the CLI help (CASSANDRA-3926)
 * skip reading saved key cache if CF's caching strategy is NONE or ROWS_ONLY (CASSANDRA-3954)
 * Unify migration code (CASSANDRA-4017)
Merged from 1.0:
 * cqlsh: guess correct version of Python for Arch Linux (CASSANDRA-4090)
 * (CLI) properly handle quotes in create/update keyspace commands (CASSANDRA-4129)
 * Avoids possible deadlock during bootstrap (CASSANDRA-4159)
 * fix stress tool that hangs forever on timeout or error (CASSANDRA-4128)
 * Fix super columns bug where cache is not updated (CASSANDRA-4190)
 * stress tool to return appropriate exit code on failure (CASSANDRA-4188)


1.0.9
 * improve index sampling performance (CASSANDRA-4023)
 * always compact away deleted hints immediately after handoff (CASSANDRA-3955)
 * delete hints from dropped ColumnFamilies on handoff instead of
   erroring out (CASSANDRA-3975)
 * add CompositeType ref to the CLI doc for create/update column family (CASSANDRA-3980)
 * Pig: support Counter ColumnFamilies (CASSANDRA-3973)
 * Pig: Composite column support (CASSANDRA-3684)
 * Avoid NPE during repair when a keyspace has no CFs (CASSANDRA-3988)
 * Fix division-by-zero error on get_slice (CASSANDRA-4000)
 * don't change manifest level for cleanup, scrub, and upgradesstables
   operations under LeveledCompactionStrategy (CASSANDRA-3989, 4112)
 * fix race leading to super columns assertion failure (CASSANDRA-3957)
 * fix NPE on invalid CQL delete command (CASSANDRA-3755)
 * allow custom types in CLI's assume command (CASSANDRA-4081)
 * fix totalBytes count for parallel compactions (CASSANDRA-3758)
 * fix intermittent NPE in get_slice (CASSANDRA-4095)
 * remove unnecessary asserts in native code interfaces (CASSANDRA-4096)
 * Validate blank keys in CQL to avoid assertion errors (CASSANDRA-3612)
 * cqlsh: fix bad decoding of some column names (CASSANDRA-4003)
 * cqlsh: fix incorrect padding with unicode chars (CASSANDRA-4033)
 * Fix EC2 snitch incorrectly reporting region (CASSANDRA-4026)
 * Shut down thrift during decommission (CASSANDRA-4086)
 * Expose nodetool cfhistograms for 2ndary indexes (CASSANDRA-4063)
Merged from 0.8:
 * Fix ConcurrentModificationException in gossiper (CASSANDRA-4019)


1.1-beta1
 * (cqlsh)
   + add SOURCE and CAPTURE commands, and --file option (CASSANDRA-3479)
   + add ALTER COLUMNFAMILY WITH (CASSANDRA-3523)
   + bundle Python dependencies with Cassandra (CASSANDRA-3507)
   + added to Debian package (CASSANDRA-3458)
   + display byte data instead of erroring out on decode failure
     (CASSANDRA-3874)
 * add nodetool rebuild_index (CASSANDRA-3583)
 * add nodetool rangekeysample (CASSANDRA-2917)
 * Fix streaming too much data during move operations (CASSANDRA-3639)
 * Nodetool and CLI connect to localhost by default (CASSANDRA-3568)
 * Reduce memory used by primary index sample (CASSANDRA-3743)
 * (Hadoop) separate input/output configurations (CASSANDRA-3197, 3765)
 * avoid returning internal Cassandra classes over JMX (CASSANDRA-2805)
 * add row-level isolation via SnapTree (CASSANDRA-2893)
 * Optimize key count estimation when opening sstable on startup
   (CASSANDRA-2988)
 * multi-dc replication optimization supporting CL > ONE (CASSANDRA-3577)
 * add command to stop compactions (CASSANDRA-1740, 3566, 3582)
 * multithreaded streaming (CASSANDRA-3494)
 * removed in-tree redhat spec (CASSANDRA-3567)
 * "defragment" rows for name-based queries under STCS, again (CASSANDRA-2503)
 * Recycle commitlog segments for improved performance
   (CASSANDRA-3411, 3543, 3557, 3615)
 * update size-tiered compaction to prioritize small tiers (CASSANDRA-2407)
 * add message expiration logic to OutboundTcpConnection (CASSANDRA-3005)
 * off-heap cache to use sun.misc.Unsafe instead of JNA (CASSANDRA-3271)
 * EACH_QUORUM is only supported for writes (CASSANDRA-3272)
 * replace compactionlock use in schema migration by checking CFS.isValid
   (CASSANDRA-3116)
 * recognize that "SELECT first ... *" isn't really "SELECT *" (CASSANDRA-3445)
 * Use faster bytes comparison (CASSANDRA-3434)
 * Bulk loader is no longer a fat client, (HADOOP) bulk load output format
   (CASSANDRA-3045)
 * (Hadoop) add support for KeyRange.filter
 * remove assumption that keys and token are in bijection
   (CASSANDRA-1034, 3574, 3604)
 * always remove endpoints from delevery queue in HH (CASSANDRA-3546)
 * fix race between cf flush and its 2ndary indexes flush (CASSANDRA-3547)
 * fix potential race in AES when a repair fails (CASSANDRA-3548)
 * Remove columns shadowed by a deleted container even when we cannot purge
   (CASSANDRA-3538)
 * Improve memtable slice iteration performance (CASSANDRA-3545)
 * more efficient allocation of small bloom filters (CASSANDRA-3618)
 * Use separate writer thread in SSTableSimpleUnsortedWriter (CASSANDRA-3619)
 * fsync the directory after new sstable or commitlog segment are created (CASSANDRA-3250)
 * fix minor issues reported by FindBugs (CASSANDRA-3658)
 * global key/row caches (CASSANDRA-3143, 3849)
 * optimize memtable iteration during range scan (CASSANDRA-3638)
 * introduce 'crc_check_chance' in CompressionParameters to support
   a checksum percentage checking chance similarly to read-repair (CASSANDRA-3611)
 * a way to deactivate global key/row cache on per-CF basis (CASSANDRA-3667)
 * fix LeveledCompactionStrategy broken because of generation pre-allocation
   in LeveledManifest (CASSANDRA-3691)
 * finer-grained control over data directories (CASSANDRA-2749)
 * Fix ClassCastException during hinted handoff (CASSANDRA-3694)
 * Upgrade Thrift to 0.7 (CASSANDRA-3213)
 * Make stress.java insert operation to use microseconds (CASSANDRA-3725)
 * Allows (internally) doing a range query with a limit of columns instead of
   rows (CASSANDRA-3742)
 * Allow rangeSlice queries to be start/end inclusive/exclusive (CASSANDRA-3749)
 * Fix BulkLoader to support new SSTable layout and add stream
   throttling to prevent an NPE when there is no yaml config (CASSANDRA-3752)
 * Allow concurrent schema migrations (CASSANDRA-1391, 3832)
 * Add SnapshotCommand to trigger snapshot on remote node (CASSANDRA-3721)
 * Make CFMetaData conversions to/from thrift/native schema inverses
   (CASSANDRA_3559)
 * Add initial code for CQL 3.0-beta (CASSANDRA-2474, 3781, 3753)
 * Add wide row support for ColumnFamilyInputFormat (CASSANDRA-3264)
 * Allow extending CompositeType comparator (CASSANDRA-3657)
 * Avoids over-paging during get_count (CASSANDRA-3798)
 * Add new command to rebuild a node without (repair) merkle tree calculations
   (CASSANDRA-3483, 3922)
 * respect not only row cache capacity but caching mode when
   trying to read data (CASSANDRA-3812)
 * fix system tests (CASSANDRA-3827)
 * CQL support for altering row key type in ALTER TABLE (CASSANDRA-3781)
 * turn compression on by default (CASSANDRA-3871)
 * make hexToBytes refuse invalid input (CASSANDRA-2851)
 * Make secondary indexes CF inherit compression and compaction from their
   parent CF (CASSANDRA-3877)
 * Finish cleanup up tombstone purge code (CASSANDRA-3872)
 * Avoid NPE on aboarted stream-out sessions (CASSANDRA-3904)
 * BulkRecordWriter throws NPE for counter columns (CASSANDRA-3906)
 * Support compression using BulkWriter (CASSANDRA-3907)


1.0.8
 * fix race between cleanup and flush on secondary index CFSes (CASSANDRA-3712)
 * avoid including non-queried nodes in rangeslice read repair
   (CASSANDRA-3843)
 * Only snapshot CF being compacted for snapshot_before_compaction
   (CASSANDRA-3803)
 * Log active compactions in StatusLogger (CASSANDRA-3703)
 * Compute more accurate compaction score per level (CASSANDRA-3790)
 * Return InvalidRequest when using a keyspace that doesn't exist
   (CASSANDRA-3764)
 * disallow user modification of System keyspace (CASSANDRA-3738)
 * allow using sstable2json on secondary index data (CASSANDRA-3738)
 * (cqlsh) add DESCRIBE COLUMNFAMILIES (CASSANDRA-3586)
 * (cqlsh) format blobs correctly and use colors to improve output
   readability (CASSANDRA-3726)
 * synchronize BiMap of bootstrapping tokens (CASSANDRA-3417)
 * show index options in CLI (CASSANDRA-3809)
 * add optional socket timeout for streaming (CASSANDRA-3838)
 * fix truncate not to leave behind non-CFS backed secondary indexes
   (CASSANDRA-3844)
 * make CLI `show schema` to use output stream directly instead
   of StringBuilder (CASSANDRA-3842)
 * remove the wait on hint future during write (CASSANDRA-3870)
 * (cqlsh) ignore missing CfDef opts (CASSANDRA-3933)
 * (cqlsh) look for cqlshlib relative to realpath (CASSANDRA-3767)
 * Fix short read protection (CASSANDRA-3934)
 * Make sure infered and actual schema match (CASSANDRA-3371)
 * Fix NPE during HH delivery (CASSANDRA-3677)
 * Don't put boostrapping node in 'hibernate' status (CASSANDRA-3737)
 * Fix double quotes in windows bat files (CASSANDRA-3744)
 * Fix bad validator lookup (CASSANDRA-3789)
 * Fix soft reset in EC2MultiRegionSnitch (CASSANDRA-3835)
 * Don't leave zombie connections with THSHA thrift server (CASSANDRA-3867)
 * (cqlsh) fix deserialization of data (CASSANDRA-3874)
 * Fix removetoken force causing an inconsistent state (CASSANDRA-3876)
 * Fix ahndling of some types with Pig (CASSANDRA-3886)
 * Don't allow to drop the system keyspace (CASSANDRA-3759)
 * Make Pig deletes disabled by default and configurable (CASSANDRA-3628)
Merged from 0.8:
 * (Pig) fix CassandraStorage to use correct comparator in Super ColumnFamily
   case (CASSANDRA-3251)
 * fix thread safety issues in commitlog replay, primarily affecting
   systems with many (100s) of CF definitions (CASSANDRA-3751)
 * Fix relevant tombstone ignored with super columns (CASSANDRA-3875)


1.0.7
 * fix regression in HH page size calculation (CASSANDRA-3624)
 * retry failed stream on IOException (CASSANDRA-3686)
 * allow configuring bloom_filter_fp_chance (CASSANDRA-3497)
 * attempt hint delivery every ten minutes, or when failure detector
   notifies us that a node is back up, whichever comes first.  hint
   handoff throttle delay default changed to 1ms, from 50 (CASSANDRA-3554)
 * add nodetool setstreamthroughput (CASSANDRA-3571)
 * fix assertion when dropping a columnfamily with no sstables (CASSANDRA-3614)
 * more efficient allocation of small bloom filters (CASSANDRA-3618)
 * CLibrary.createHardLinkWithExec() to check for errors (CASSANDRA-3101)
 * Avoid creating empty and non cleaned writer during compaction (CASSANDRA-3616)
 * stop thrift service in shutdown hook so we can quiesce MessagingService
   (CASSANDRA-3335)
 * (CQL) compaction_strategy_options and compression_parameters for
   CREATE COLUMNFAMILY statement (CASSANDRA-3374)
 * Reset min/max compaction threshold when creating size tiered compaction
   strategy (CASSANDRA-3666)
 * Don't ignore IOException during compaction (CASSANDRA-3655)
 * Fix assertion error for CF with gc_grace=0 (CASSANDRA-3579)
 * Shutdown ParallelCompaction reducer executor after use (CASSANDRA-3711)
 * Avoid < 0 value for pending tasks in leveled compaction (CASSANDRA-3693)
 * (Hadoop) Support TimeUUID in Pig CassandraStorage (CASSANDRA-3327)
 * Check schema is ready before continuing boostrapping (CASSANDRA-3629)
 * Catch overflows during parsing of chunk_length_kb (CASSANDRA-3644)
 * Improve stream protocol mismatch errors (CASSANDRA-3652)
 * Avoid multiple thread doing HH to the same target (CASSANDRA-3681)
 * Add JMX property for rp_timeout_in_ms (CASSANDRA-2940)
 * Allow DynamicCompositeType to compare component of different types
   (CASSANDRA-3625)
 * Flush non-cfs backed secondary indexes (CASSANDRA-3659)
 * Secondary Indexes should report memory consumption (CASSANDRA-3155)
 * fix for SelectStatement start/end key are not set correctly
   when a key alias is involved (CASSANDRA-3700)
 * fix CLI `show schema` command insert of an extra comma in
   column_metadata (CASSANDRA-3714)
Merged from 0.8:
 * avoid logging (harmless) exception when GC takes < 1ms (CASSANDRA-3656)
 * prevent new nodes from thinking down nodes are up forever (CASSANDRA-3626)
 * use correct list of replicas for LOCAL_QUORUM reads when read repair
   is disabled (CASSANDRA-3696)
 * block on flush before compacting hints (may prevent OOM) (CASSANDRA-3733)


1.0.6
 * (CQL) fix cqlsh support for replicate_on_write (CASSANDRA-3596)
 * fix adding to leveled manifest after streaming (CASSANDRA-3536)
 * filter out unavailable cipher suites when using encryption (CASSANDRA-3178)
 * (HADOOP) add old-style api support for CFIF and CFRR (CASSANDRA-2799)
 * Support TimeUUIDType column names in Stress.java tool (CASSANDRA-3541)
 * (CQL) INSERT/UPDATE/DELETE/TRUNCATE commands should allow CF names to
   be qualified by keyspace (CASSANDRA-3419)
 * always remove endpoints from delevery queue in HH (CASSANDRA-3546)
 * fix race between cf flush and its 2ndary indexes flush (CASSANDRA-3547)
 * fix potential race in AES when a repair fails (CASSANDRA-3548)
 * fix default value validation usage in CLI SET command (CASSANDRA-3553)
 * Optimize componentsFor method for compaction and startup time
   (CASSANDRA-3532)
 * (CQL) Proper ColumnFamily metadata validation on CREATE COLUMNFAMILY
   (CASSANDRA-3565)
 * fix compression "chunk_length_kb" option to set correct kb value for
   thrift/avro (CASSANDRA-3558)
 * fix missing response during range slice repair (CASSANDRA-3551)
 * 'describe ring' moved from CLI to nodetool and available through JMX (CASSANDRA-3220)
 * add back partitioner to sstable metadata (CASSANDRA-3540)
 * fix NPE in get_count for counters (CASSANDRA-3601)
Merged from 0.8:
 * remove invalid assertion that table was opened before dropping it
   (CASSANDRA-3580)
 * range and index scans now only send requests to enough replicas to
   satisfy requested CL + RR (CASSANDRA-3598)
 * use cannonical host for local node in nodetool info (CASSANDRA-3556)
 * remove nonlocal DC write optimization since it only worked with
   CL.ONE or CL.LOCAL_QUORUM (CASSANDRA-3577, 3585)
 * detect misuses of CounterColumnType (CASSANDRA-3422)
 * turn off string interning in json2sstable, take 2 (CASSANDRA-2189)
 * validate compression parameters on add/update of the ColumnFamily
   (CASSANDRA-3573)
 * Check for 0.0.0.0 is incorrect in CFIF (CASSANDRA-3584)
 * Increase vm.max_map_count in debian packaging (CASSANDRA-3563)
 * gossiper will never add itself to saved endpoints (CASSANDRA-3485)


1.0.5
 * revert CASSANDRA-3407 (see CASSANDRA-3540)
 * fix assertion error while forwarding writes to local nodes (CASSANDRA-3539)


1.0.4
 * fix self-hinting of timed out read repair updates and make hinted handoff
   less prone to OOMing a coordinator (CASSANDRA-3440)
 * expose bloom filter sizes via JMX (CASSANDRA-3495)
 * enforce RP tokens 0..2**127 (CASSANDRA-3501)
 * canonicalize paths exposed through JMX (CASSANDRA-3504)
 * fix "liveSize" stat when sstables are removed (CASSANDRA-3496)
 * add bloom filter FP rates to nodetool cfstats (CASSANDRA-3347)
 * record partitioner in sstable metadata component (CASSANDRA-3407)
 * add new upgradesstables nodetool command (CASSANDRA-3406)
 * skip --debug requirement to see common exceptions in CLI (CASSANDRA-3508)
 * fix incorrect query results due to invalid max timestamp (CASSANDRA-3510)
 * make sstableloader recognize compressed sstables (CASSANDRA-3521)
 * avoids race in OutboundTcpConnection in multi-DC setups (CASSANDRA-3530)
 * use SETLOCAL in cassandra.bat (CASSANDRA-3506)
 * fix ConcurrentModificationException in Table.all() (CASSANDRA-3529)
Merged from 0.8:
 * fix concurrence issue in the FailureDetector (CASSANDRA-3519)
 * fix array out of bounds error in counter shard removal (CASSANDRA-3514)
 * avoid dropping tombstones when they might still be needed to shadow
   data in a different sstable (CASSANDRA-2786)


1.0.3
 * revert name-based query defragmentation aka CASSANDRA-2503 (CASSANDRA-3491)
 * fix invalidate-related test failures (CASSANDRA-3437)
 * add next-gen cqlsh to bin/ (CASSANDRA-3188, 3131, 3493)
 * (CQL) fix handling of rows with no columns (CASSANDRA-3424, 3473)
 * fix querying supercolumns by name returning only a subset of
   subcolumns or old subcolumn versions (CASSANDRA-3446)
 * automatically compute sha1 sum for uncompressed data files (CASSANDRA-3456)
 * fix reading metadata/statistics component for version < h (CASSANDRA-3474)
 * add sstable forward-compatibility (CASSANDRA-3478)
 * report compression ratio in CFSMBean (CASSANDRA-3393)
 * fix incorrect size exception during streaming of counters (CASSANDRA-3481)
 * (CQL) fix for counter decrement syntax (CASSANDRA-3418)
 * Fix race introduced by CASSANDRA-2503 (CASSANDRA-3482)
 * Fix incomplete deletion of delivered hints (CASSANDRA-3466)
 * Avoid rescheduling compactions when no compaction was executed
   (CASSANDRA-3484)
 * fix handling of the chunk_length_kb compression options (CASSANDRA-3492)
Merged from 0.8:
 * fix updating CF row_cache_provider (CASSANDRA-3414)
 * CFMetaData.convertToThrift method to set RowCacheProvider (CASSANDRA-3405)
 * acquire compactionlock during truncate (CASSANDRA-3399)
 * fix displaying cfdef entries for super columnfamilies (CASSANDRA-3415)
 * Make counter shard merging thread safe (CASSANDRA-3178)
 * Revert CASSANDRA-2855
 * Fix bug preventing the use of efficient cross-DC writes (CASSANDRA-3472)
 * `describe ring` command for CLI (CASSANDRA-3220)
 * (Hadoop) skip empty rows when entire row is requested, redux (CASSANDRA-2855)


1.0.2
 * "defragment" rows for name-based queries under STCS (CASSANDRA-2503)
 * Add timing information to cassandra-cli GET/SET/LIST queries (CASSANDRA-3326)
 * Only create one CompressionMetadata object per sstable (CASSANDRA-3427)
 * cleanup usage of StorageService.setMode() (CASSANDRA-3388)
 * Avoid large array allocation for compressed chunk offsets (CASSANDRA-3432)
 * fix DecimalType bytebuffer marshalling (CASSANDRA-3421)
 * fix bug that caused first column in per row indexes to be ignored
   (CASSANDRA-3441)
 * add JMX call to clean (failed) repair sessions (CASSANDRA-3316)
 * fix sstableloader reference acquisition bug (CASSANDRA-3438)
 * fix estimated row size regression (CASSANDRA-3451)
 * make sure we don't return more columns than asked (CASSANDRA-3303, 3395)
Merged from 0.8:
 * acquire compactionlock during truncate (CASSANDRA-3399)
 * fix displaying cfdef entries for super columnfamilies (CASSANDRA-3415)


1.0.1
 * acquire references during index build to prevent delete problems
   on Windows (CASSANDRA-3314)
 * describe_ring should include datacenter/topology information (CASSANDRA-2882)
 * Thrift sockets are not properly buffered (CASSANDRA-3261)
 * performance improvement for bytebufferutil compare function (CASSANDRA-3286)
 * add system.versions ColumnFamily (CASSANDRA-3140)
 * reduce network copies (CASSANDRA-3333, 3373)
 * limit nodetool to 32MB of heap (CASSANDRA-3124)
 * (CQL) update parser to accept "timestamp" instead of "date" (CASSANDRA-3149)
 * Fix CLI `show schema` to include "compression_options" (CASSANDRA-3368)
 * Snapshot to include manifest under LeveledCompactionStrategy (CASSANDRA-3359)
 * (CQL) SELECT query should allow CF name to be qualified by keyspace (CASSANDRA-3130)
 * (CQL) Fix internal application error specifying 'using consistency ...'
   in lower case (CASSANDRA-3366)
 * fix Deflate compression when compression actually makes the data bigger
   (CASSANDRA-3370)
 * optimize UUIDGen to avoid lock contention on InetAddress.getLocalHost
   (CASSANDRA-3387)
 * tolerate index being dropped mid-mutation (CASSANDRA-3334, 3313)
 * CompactionManager is now responsible for checking for new candidates
   post-task execution, enabling more consistent leveled compaction
   (CASSANDRA-3391)
 * Cache HSHA threads (CASSANDRA-3372)
 * use CF/KS names as snapshot prefix for drop + truncate operations
   (CASSANDRA-2997)
 * Break bloom filters up to avoid heap fragmentation (CASSANDRA-2466)
 * fix cassandra hanging on jsvc stop (CASSANDRA-3302)
 * Avoid leveled compaction getting blocked on errors (CASSANDRA-3408)
 * Make reloading the compaction strategy safe (CASSANDRA-3409)
 * ignore 0.8 hints even if compaction begins before we try to purge
   them (CASSANDRA-3385)
 * remove procrun (bin\daemon) from Cassandra source tree and
   artifacts (CASSANDRA-3331)
 * make cassandra compile under JDK7 (CASSANDRA-3275)
 * remove dependency of clientutil.jar to FBUtilities (CASSANDRA-3299)
 * avoid truncation errors by using long math on long values (CASSANDRA-3364)
 * avoid clock drift on some Windows machine (CASSANDRA-3375)
 * display cache provider in cli 'describe keyspace' command (CASSANDRA-3384)
 * fix incomplete topology information in describe_ring (CASSANDRA-3403)
 * expire dead gossip states based on time (CASSANDRA-2961)
 * improve CompactionTask extensibility (CASSANDRA-3330)
 * Allow one leveled compaction task to kick off another (CASSANDRA-3363)
 * allow encryption only between datacenters (CASSANDRA-2802)
Merged from 0.8:
 * fix truncate allowing data to be replayed post-restart (CASSANDRA-3297)
 * make iwriter final in IndexWriter to avoid NPE (CASSANDRA-2863)
 * (CQL) update grammar to require key clause in DELETE statement
   (CASSANDRA-3349)
 * (CQL) allow numeric keyspace names in USE statement (CASSANDRA-3350)
 * (Hadoop) skip empty rows when slicing the entire row (CASSANDRA-2855)
 * Fix handling of tombstone by SSTableExport/Import (CASSANDRA-3357)
 * fix ColumnIndexer to use long offsets (CASSANDRA-3358)
 * Improved CLI exceptions (CASSANDRA-3312)
 * Fix handling of tombstone by SSTableExport/Import (CASSANDRA-3357)
 * Only count compaction as active (for throttling) when they have
   successfully acquired the compaction lock (CASSANDRA-3344)
 * Display CLI version string on startup (CASSANDRA-3196)
 * (Hadoop) make CFIF try rpc_address or fallback to listen_address
   (CASSANDRA-3214)
 * (Hadoop) accept comma delimited lists of initial thrift connections
   (CASSANDRA-3185)
 * ColumnFamily min_compaction_threshold should be >= 2 (CASSANDRA-3342)
 * (Pig) add 0.8+ types and key validation type in schema (CASSANDRA-3280)
 * Fix completely removing column metadata using CLI (CASSANDRA-3126)
 * CLI `describe cluster;` output should be on separate lines for separate versions
   (CASSANDRA-3170)
 * fix changing durable_writes keyspace option during CF creation
   (CASSANDRA-3292)
 * avoid locking on update when no indexes are involved (CASSANDRA-3386)
 * fix assertionError during repair with ordered partitioners (CASSANDRA-3369)
 * correctly serialize key_validation_class for avro (CASSANDRA-3391)
 * don't expire counter tombstone after streaming (CASSANDRA-3394)
 * prevent nodes that failed to join from hanging around forever
   (CASSANDRA-3351)
 * remove incorrect optimization from slice read path (CASSANDRA-3390)
 * Fix race in AntiEntropyService (CASSANDRA-3400)


1.0.0-final
 * close scrubbed sstable fd before deleting it (CASSANDRA-3318)
 * fix bug preventing obsolete commitlog segments from being removed
   (CASSANDRA-3269)
 * tolerate whitespace in seed CDL (CASSANDRA-3263)
 * Change default heap thresholds to max(min(1/2 ram, 1G), min(1/4 ram, 8GB))
   (CASSANDRA-3295)
 * Fix broken CompressedRandomAccessReaderTest (CASSANDRA-3298)
 * (CQL) fix type information returned for wildcard queries (CASSANDRA-3311)
 * add estimated tasks to LeveledCompactionStrategy (CASSANDRA-3322)
 * avoid including compaction cache-warming in keycache stats (CASSANDRA-3325)
 * run compaction and hinted handoff threads at MIN_PRIORITY (CASSANDRA-3308)
 * default hsha thrift server to cpu core count in rpc pool (CASSANDRA-3329)
 * add bin\daemon to binary tarball for Windows service (CASSANDRA-3331)
 * Fix places where uncompressed size of sstables was use in place of the
   compressed one (CASSANDRA-3338)
 * Fix hsha thrift server (CASSANDRA-3346)
 * Make sure repair only stream needed sstables (CASSANDRA-3345)


1.0.0-rc2
 * Log a meaningful warning when a node receives a message for a repair session
   that doesn't exist anymore (CASSANDRA-3256)
 * test for NUMA policy support as well as numactl presence (CASSANDRA-3245)
 * Fix FD leak when internode encryption is enabled (CASSANDRA-3257)
 * Remove incorrect assertion in mergeIterator (CASSANDRA-3260)
 * FBUtilities.hexToBytes(String) to throw NumberFormatException when string
   contains non-hex characters (CASSANDRA-3231)
 * Keep SimpleSnitch proximity ordering unchanged from what the Strategy
   generates, as intended (CASSANDRA-3262)
 * remove Scrub from compactionstats when finished (CASSANDRA-3255)
 * fix counter entry in jdbc TypesMap (CASSANDRA-3268)
 * fix full queue scenario for ParallelCompactionIterator (CASSANDRA-3270)
 * fix bootstrap process (CASSANDRA-3285)
 * don't try delivering hints if when there isn't any (CASSANDRA-3176)
 * CLI documentation change for ColumnFamily `compression_options` (CASSANDRA-3282)
 * ignore any CF ids sent by client for adding CF/KS (CASSANDRA-3288)
 * remove obsolete hints on first startup (CASSANDRA-3291)
 * use correct ISortedColumns for time-optimized reads (CASSANDRA-3289)
 * Evict gossip state immediately when a token is taken over by a new IP
   (CASSANDRA-3259)


1.0.0-rc1
 * Update CQL to generate microsecond timestamps by default (CASSANDRA-3227)
 * Fix counting CFMetadata towards Memtable liveRatio (CASSANDRA-3023)
 * Kill server on wrapped OOME such as from FileChannel.map (CASSANDRA-3201)
 * remove unnecessary copy when adding to row cache (CASSANDRA-3223)
 * Log message when a full repair operation completes (CASSANDRA-3207)
 * Fix streamOutSession keeping sstables references forever if the remote end
   dies (CASSANDRA-3216)
 * Remove dynamic_snitch boolean from example configuration (defaulting to
   true) and set default badness threshold to 0.1 (CASSANDRA-3229)
 * Base choice of random or "balanced" token on bootstrap on whether
   schema definitions were found (CASSANDRA-3219)
 * Fixes for LeveledCompactionStrategy score computation, prioritization,
   scheduling, and performance (CASSANDRA-3224, 3234)
 * parallelize sstable open at server startup (CASSANDRA-2988)
 * fix handling of exceptions writing to OutboundTcpConnection (CASSANDRA-3235)
 * Allow using quotes in "USE <keyspace>;" CLI command (CASSANDRA-3208)
 * Don't allow any cache loading exceptions to halt startup (CASSANDRA-3218)
 * Fix sstableloader --ignores option (CASSANDRA-3247)
 * File descriptor limit increased in packaging (CASSANDRA-3206)
 * Fix deadlock in commit log during flush (CASSANDRA-3253)


1.0.0-beta1
 * removed binarymemtable (CASSANDRA-2692)
 * add commitlog_total_space_in_mb to prevent fragmented logs (CASSANDRA-2427)
 * removed commitlog_rotation_threshold_in_mb configuration (CASSANDRA-2771)
 * make AbstractBounds.normalize de-overlapp overlapping ranges (CASSANDRA-2641)
 * replace CollatingIterator, ReducingIterator with MergeIterator
   (CASSANDRA-2062)
 * Fixed the ability to set compaction strategy in cli using create column
   family command (CASSANDRA-2778)
 * clean up tmp files after failed compaction (CASSANDRA-2468)
 * restrict repair streaming to specific columnfamilies (CASSANDRA-2280)
 * don't bother persisting columns shadowed by a row tombstone (CASSANDRA-2589)
 * reset CF and SC deletion times after gc_grace (CASSANDRA-2317)
 * optimize away seek when compacting wide rows (CASSANDRA-2879)
 * single-pass streaming (CASSANDRA-2677, 2906, 2916, 3003)
 * use reference counting for deleting sstables instead of relying on GC
   (CASSANDRA-2521, 3179)
 * store hints as serialized mutations instead of pointers to data row
   (CASSANDRA-2045)
 * store hints in the coordinator node instead of in the closest replica
   (CASSANDRA-2914)
 * add row_cache_keys_to_save CF option (CASSANDRA-1966)
 * check column family validity in nodetool repair (CASSANDRA-2933)
 * use lazy initialization instead of class initialization in NodeId
   (CASSANDRA-2953)
 * add paging to get_count (CASSANDRA-2894)
 * fix "short reads" in [multi]get (CASSANDRA-2643, 3157, 3192)
 * add optional compression for sstables (CASSANDRA-47, 2994, 3001, 3128)
 * add scheduler JMX metrics (CASSANDRA-2962)
 * add block level checksum for compressed data (CASSANDRA-1717)
 * make column family backed column map pluggable and introduce unsynchronized
   ArrayList backed one to speedup reads (CASSANDRA-2843, 3165, 3205)
 * refactoring of the secondary index api (CASSANDRA-2982)
 * make CL > ONE reads wait for digest reconciliation before returning
   (CASSANDRA-2494)
 * fix missing logging for some exceptions (CASSANDRA-2061)
 * refactor and optimize ColumnFamilyStore.files(...) and Descriptor.fromFilename(String)
   and few other places responsible for work with SSTable files (CASSANDRA-3040)
 * Stop reading from sstables once we know we have the most recent columns,
   for query-by-name requests (CASSANDRA-2498)
 * Add query-by-column mode to stress.java (CASSANDRA-3064)
 * Add "install" command to cassandra.bat (CASSANDRA-292)
 * clean up KSMetadata, CFMetadata from unnecessary
   Thrift<->Avro conversion methods (CASSANDRA-3032)
 * Add timeouts to client request schedulers (CASSANDRA-3079, 3096)
 * Cli to use hashes rather than array of hashes for strategy options (CASSANDRA-3081)
 * LeveledCompactionStrategy (CASSANDRA-1608, 3085, 3110, 3087, 3145, 3154, 3182)
 * Improvements of the CLI `describe` command (CASSANDRA-2630)
 * reduce window where dropped CF sstables may not be deleted (CASSANDRA-2942)
 * Expose gossip/FD info to JMX (CASSANDRA-2806)
 * Fix streaming over SSL when compressed SSTable involved (CASSANDRA-3051)
 * Add support for pluggable secondary index implementations (CASSANDRA-3078)
 * remove compaction_thread_priority setting (CASSANDRA-3104)
 * generate hints for replicas that timeout, not just replicas that are known
   to be down before starting (CASSANDRA-2034)
 * Add throttling for internode streaming (CASSANDRA-3080)
 * make the repair of a range repair all replica (CASSANDRA-2610, 3194)
 * expose the ability to repair the first range (as returned by the
   partitioner) of a node (CASSANDRA-2606)
 * Streams Compression (CASSANDRA-3015)
 * add ability to use multiple threads during a single compaction
   (CASSANDRA-2901)
 * make AbstractBounds.normalize support overlapping ranges (CASSANDRA-2641)
 * fix of the CQL count() behavior (CASSANDRA-3068)
 * use TreeMap backed column families for the SSTable simple writers
   (CASSANDRA-3148)
 * fix inconsistency of the CLI syntax when {} should be used instead of [{}]
   (CASSANDRA-3119)
 * rename CQL type names to match expected SQL behavior (CASSANDRA-3149, 3031)
 * Arena-based allocation for memtables (CASSANDRA-2252, 3162, 3163, 3168)
 * Default RR chance to 0.1 (CASSANDRA-3169)
 * Add RowLevel support to secondary index API (CASSANDRA-3147)
 * Make SerializingCacheProvider the default if JNA is available (CASSANDRA-3183)
 * Fix backwards compatibilty for CQL memtable properties (CASSANDRA-3190)
 * Add five-minute delay before starting compactions on a restarted server
   (CASSANDRA-3181)
 * Reduce copies done for intra-host messages (CASSANDRA-1788, 3144)
 * support of compaction strategy option for stress.java (CASSANDRA-3204)
 * make memtable throughput and column count thresholds no-ops (CASSANDRA-2449)
 * Return schema information along with the resultSet in CQL (CASSANDRA-2734)
 * Add new DecimalType (CASSANDRA-2883)
 * Fix assertion error in RowRepairResolver (CASSANDRA-3156)
 * Reduce unnecessary high buffer sizes (CASSANDRA-3171)
 * Pluggable compaction strategy (CASSANDRA-1610)
 * Add new broadcast_address config option (CASSANDRA-2491)


0.8.7
 * Kill server on wrapped OOME such as from FileChannel.map (CASSANDRA-3201)
 * Allow using quotes in "USE <keyspace>;" CLI command (CASSANDRA-3208)
 * Log message when a full repair operation completes (CASSANDRA-3207)
 * Don't allow any cache loading exceptions to halt startup (CASSANDRA-3218)
 * Fix sstableloader --ignores option (CASSANDRA-3247)
 * File descriptor limit increased in packaging (CASSANDRA-3206)
 * Log a meaningfull warning when a node receive a message for a repair session
   that doesn't exist anymore (CASSANDRA-3256)
 * Fix FD leak when internode encryption is enabled (CASSANDRA-3257)
 * FBUtilities.hexToBytes(String) to throw NumberFormatException when string
   contains non-hex characters (CASSANDRA-3231)
 * Keep SimpleSnitch proximity ordering unchanged from what the Strategy
   generates, as intended (CASSANDRA-3262)
 * remove Scrub from compactionstats when finished (CASSANDRA-3255)
 * Fix tool .bat files when CASSANDRA_HOME contains spaces (CASSANDRA-3258)
 * Force flush of status table when removing/updating token (CASSANDRA-3243)
 * Evict gossip state immediately when a token is taken over by a new IP (CASSANDRA-3259)
 * Fix bug where the failure detector can take too long to mark a host
   down (CASSANDRA-3273)
 * (Hadoop) allow wrapping ranges in queries (CASSANDRA-3137)
 * (Hadoop) check all interfaces for a match with split location
   before falling back to random replica (CASSANDRA-3211)
 * (Hadoop) Make Pig storage handle implements LoadMetadata (CASSANDRA-2777)
 * (Hadoop) Fix exception during PIG 'dump' (CASSANDRA-2810)
 * Fix stress COUNTER_GET option (CASSANDRA-3301)
 * Fix missing fields in CLI `show schema` output (CASSANDRA-3304)
 * Nodetool no longer leaks threads and closes JMX connections (CASSANDRA-3309)
 * fix truncate allowing data to be replayed post-restart (CASSANDRA-3297)
 * Move SimpleAuthority and SimpleAuthenticator to examples (CASSANDRA-2922)
 * Fix handling of tombstone by SSTableExport/Import (CASSANDRA-3357)
 * Fix transposition in cfHistograms (CASSANDRA-3222)
 * Allow using number as DC name when creating keyspace in CQL (CASSANDRA-3239)
 * Force flush of system table after updating/removing a token (CASSANDRA-3243)


0.8.6
 * revert CASSANDRA-2388
 * change TokenRange.endpoints back to listen/broadcast address to match
   pre-1777 behavior, and add TokenRange.rpc_endpoints instead (CASSANDRA-3187)
 * avoid trying to watch cassandra-topology.properties when loaded from jar
   (CASSANDRA-3138)
 * prevent users from creating keyspaces with LocalStrategy replication
   (CASSANDRA-3139)
 * fix CLI `show schema;` to output correct keyspace definition statement
   (CASSANDRA-3129)
 * CustomTThreadPoolServer to log TTransportException at DEBUG level
   (CASSANDRA-3142)
 * allow topology sort to work with non-unique rack names between
   datacenters (CASSANDRA-3152)
 * Improve caching of same-version Messages on digest and repair paths
   (CASSANDRA-3158)
 * Randomize choice of first replica for counter increment (CASSANDRA-2890)
 * Fix using read_repair_chance instead of merge_shard_change (CASSANDRA-3202)
 * Avoid streaming data to nodes that already have it, on move as well as
   decommission (CASSANDRA-3041)
 * Fix divide by zero error in GCInspector (CASSANDRA-3164)
 * allow quoting of the ColumnFamily name in CLI `create column family`
   statement (CASSANDRA-3195)
 * Fix rolling upgrade from 0.7 to 0.8 problem (CASSANDRA-3166)
 * Accomodate missing encryption_options in IncomingTcpConnection.stream
   (CASSANDRA-3212)


0.8.5
 * fix NPE when encryption_options is unspecified (CASSANDRA-3007)
 * include column name in validation failure exceptions (CASSANDRA-2849)
 * make sure truncate clears out the commitlog so replay won't re-
   populate with truncated data (CASSANDRA-2950)
 * fix NPE when debug logging is enabled and dropped CF is present
   in a commitlog segment (CASSANDRA-3021)
 * fix cassandra.bat when CASSANDRA_HOME contains spaces (CASSANDRA-2952)
 * fix to SSTableSimpleUnsortedWriter bufferSize calculation (CASSANDRA-3027)
 * make cleanup and normal compaction able to skip empty rows
   (rows containing nothing but expired tombstones) (CASSANDRA-3039)
 * work around native memory leak in com.sun.management.GarbageCollectorMXBean
   (CASSANDRA-2868)
 * validate that column names in column_metadata are not equal to key_alias
   on create/update of the ColumnFamily and CQL 'ALTER' statement (CASSANDRA-3036)
 * return an InvalidRequestException if an indexed column is assigned
   a value larger than 64KB (CASSANDRA-3057)
 * fix of numeric-only and string column names handling in CLI "drop index"
   (CASSANDRA-3054)
 * prune index scan resultset back to original request for lazy
   resultset expansion case (CASSANDRA-2964)
 * (Hadoop) fail jobs when Cassandra node has failed but TaskTracker
   has not (CASSANDRA-2388)
 * fix dynamic snitch ignoring nodes when read_repair_chance is zero
   (CASSANDRA-2662)
 * avoid retaining references to dropped CFS objects in
   CompactionManager.estimatedCompactions (CASSANDRA-2708)
 * expose rpc timeouts per host in MessagingServiceMBean (CASSANDRA-2941)
 * avoid including cwd in classpath for deb and rpm packages (CASSANDRA-2881)
 * remove gossip state when a new IP takes over a token (CASSANDRA-3071)
 * allow sstable2json to work on index sstable files (CASSANDRA-3059)
 * always hint counters (CASSANDRA-3099)
 * fix log4j initialization in EmbeddedCassandraService (CASSANDRA-2857)
 * remove gossip state when a new IP takes over a token (CASSANDRA-3071)
 * work around native memory leak in com.sun.management.GarbageCollectorMXBean
    (CASSANDRA-2868)
 * fix UnavailableException with writes at CL.EACH_QUORM (CASSANDRA-3084)
 * fix parsing of the Keyspace and ColumnFamily names in numeric
   and string representations in CLI (CASSANDRA-3075)
 * fix corner cases in Range.differenceToFetch (CASSANDRA-3084)
 * fix ip address String representation in the ring cache (CASSANDRA-3044)
 * fix ring cache compatibility when mixing pre-0.8.4 nodes with post-
   in the same cluster (CASSANDRA-3023)
 * make repair report failure when a node participating dies (instead of
   hanging forever) (CASSANDRA-2433)
 * fix handling of the empty byte buffer by ReversedType (CASSANDRA-3111)
 * Add validation that Keyspace names are case-insensitively unique (CASSANDRA-3066)
 * catch invalid key_validation_class before instantiating UpdateColumnFamily (CASSANDRA-3102)
 * make Range and Bounds objects client-safe (CASSANDRA-3108)
 * optionally skip log4j configuration (CASSANDRA-3061)
 * bundle sstableloader with the debian package (CASSANDRA-3113)
 * don't try to build secondary indexes when there is none (CASSANDRA-3123)
 * improve SSTableSimpleUnsortedWriter speed for large rows (CASSANDRA-3122)
 * handle keyspace arguments correctly in nodetool snapshot (CASSANDRA-3038)
 * Fix SSTableImportTest on windows (CASSANDRA-3043)
 * expose compactionThroughputMbPerSec through JMX (CASSANDRA-3117)
 * log keyspace and CF of large rows being compacted


0.8.4
 * change TokenRing.endpoints to be a list of rpc addresses instead of
   listen/broadcast addresses (CASSANDRA-1777)
 * include files-to-be-streamed in StreamInSession.getSources (CASSANDRA-2972)
 * use JAVA env var in cassandra-env.sh (CASSANDRA-2785, 2992)
 * avoid doing read for no-op replicate-on-write at CL=1 (CASSANDRA-2892)
 * refuse counter write for CL.ANY (CASSANDRA-2990)
 * switch back to only logging recent dropped messages (CASSANDRA-3004)
 * always deserialize RowMutation for counters (CASSANDRA-3006)
 * ignore saved replication_factor strategy_option for NTS (CASSANDRA-3011)
 * make sure pre-truncate CL segments are discarded (CASSANDRA-2950)


0.8.3
 * add ability to drop local reads/writes that are going to timeout
   (CASSANDRA-2943)
 * revamp token removal process, keep gossip states for 3 days (CASSANDRA-2496)
 * don't accept extra args for 0-arg nodetool commands (CASSANDRA-2740)
 * log unavailableexception details at debug level (CASSANDRA-2856)
 * expose data_dir though jmx (CASSANDRA-2770)
 * don't include tmp files as sstable when create cfs (CASSANDRA-2929)
 * log Java classpath on startup (CASSANDRA-2895)
 * keep gossipped version in sync with actual on migration coordinator
   (CASSANDRA-2946)
 * use lazy initialization instead of class initialization in NodeId
   (CASSANDRA-2953)
 * check column family validity in nodetool repair (CASSANDRA-2933)
 * speedup bytes to hex conversions dramatically (CASSANDRA-2850)
 * Flush memtables on shutdown when durable writes are disabled
   (CASSANDRA-2958)
 * improved POSIX compatibility of start scripts (CASsANDRA-2965)
 * add counter support to Hadoop InputFormat (CASSANDRA-2981)
 * fix bug where dirty commitlog segments were removed (and avoid keeping
   segments with no post-flush activity permanently dirty) (CASSANDRA-2829)
 * fix throwing exception with batch mutation of counter super columns
   (CASSANDRA-2949)
 * ignore system tables during repair (CASSANDRA-2979)
 * throw exception when NTS is given replication_factor as an option
   (CASSANDRA-2960)
 * fix assertion error during compaction of counter CFs (CASSANDRA-2968)
 * avoid trying to create index names, when no index exists (CASSANDRA-2867)
 * don't sample the system table when choosing a bootstrap token
   (CASSANDRA-2825)
 * gossiper notifies of local state changes (CASSANDRA-2948)
 * add asynchronous and half-sync/half-async (hsha) thrift servers
   (CASSANDRA-1405)
 * fix potential use of free'd native memory in SerializingCache
   (CASSANDRA-2951)
 * prune index scan resultset back to original request for lazy
   resultset expansion case (CASSANDRA-2964)
 * (Hadoop) fail jobs when Cassandra node has failed but TaskTracker
    has not (CASSANDRA-2388)


0.8.2
 * CQL:
   - include only one row per unique key for IN queries (CASSANDRA-2717)
   - respect client timestamp on full row deletions (CASSANDRA-2912)
 * improve thread-safety in StreamOutSession (CASSANDRA-2792)
 * allow deleting a row and updating indexed columns in it in the
   same mutation (CASSANDRA-2773)
 * Expose number of threads blocked on submitting memtable to flush
   in JMX (CASSANDRA-2817)
 * add ability to return "endpoints" to nodetool (CASSANDRA-2776)
 * Add support for multiple (comma-delimited) coordinator addresses
   to ColumnFamilyInputFormat (CASSANDRA-2807)
 * fix potential NPE while scheduling read repair for range slice
   (CASSANDRA-2823)
 * Fix race in SystemTable.getCurrentLocalNodeId (CASSANDRA-2824)
 * Correctly set default for replicate_on_write (CASSANDRA-2835)
 * improve nodetool compactionstats formatting (CASSANDRA-2844)
 * fix index-building status display (CASSANDRA-2853)
 * fix CLI perpetuating obsolete KsDef.replication_factor (CASSANDRA-2846)
 * improve cli treatment of multiline comments (CASSANDRA-2852)
 * handle row tombstones correctly in EchoedRow (CASSANDRA-2786)
 * add MessagingService.get[Recently]DroppedMessages and
   StorageService.getExceptionCount (CASSANDRA-2804)
 * fix possibility of spurious UnavailableException for LOCAL_QUORUM
   reads with dynamic snitch + read repair disabled (CASSANDRA-2870)
 * add ant-optional as dependence for the debian package (CASSANDRA-2164)
 * add option to specify limit for get_slice in the CLI (CASSANDRA-2646)
 * decrease HH page size (CASSANDRA-2832)
 * reset cli keyspace after dropping the current one (CASSANDRA-2763)
 * add KeyRange option to Hadoop inputformat (CASSANDRA-1125)
 * fix protocol versioning (CASSANDRA-2818, 2860)
 * support spaces in path to log4j configuration (CASSANDRA-2383)
 * avoid including inferred types in CF update (CASSANDRA-2809)
 * fix JMX bulkload call (CASSANDRA-2908)
 * fix updating KS with durable_writes=false (CASSANDRA-2907)
 * add simplified facade to SSTableWriter for bulk loading use
   (CASSANDRA-2911)
 * fix re-using index CF sstable names after drop/recreate (CASSANDRA-2872)
 * prepend CF to default index names (CASSANDRA-2903)
 * fix hint replay (CASSANDRA-2928)
 * Properly synchronize repair's merkle tree computation (CASSANDRA-2816)


0.8.1
 * CQL:
   - support for insert, delete in BATCH (CASSANDRA-2537)
   - support for IN to SELECT, UPDATE (CASSANDRA-2553)
   - timestamp support for INSERT, UPDATE, and BATCH (CASSANDRA-2555)
   - TTL support (CASSANDRA-2476)
   - counter support (CASSANDRA-2473)
   - ALTER COLUMNFAMILY (CASSANDRA-1709)
   - DROP INDEX (CASSANDRA-2617)
   - add SCHEMA/TABLE as aliases for KS/CF (CASSANDRA-2743)
   - server handles wait-for-schema-agreement (CASSANDRA-2756)
   - key alias support (CASSANDRA-2480)
 * add support for comparator parameters and a generic ReverseType
   (CASSANDRA-2355)
 * add CompositeType and DynamicCompositeType (CASSANDRA-2231)
 * optimize batches containing multiple updates to the same row
   (CASSANDRA-2583)
 * adjust hinted handoff page size to avoid OOM with large columns
   (CASSANDRA-2652)
 * mark BRAF buffer invalid post-flush so we don't re-flush partial
   buffers again, especially on CL writes (CASSANDRA-2660)
 * add DROP INDEX support to CLI (CASSANDRA-2616)
 * don't perform HH to client-mode [storageproxy] nodes (CASSANDRA-2668)
 * Improve forceDeserialize/getCompactedRow encapsulation (CASSANDRA-2659)
 * Don't write CounterUpdateColumn to disk in tests (CASSANDRA-2650)
 * Add sstable bulk loading utility (CASSANDRA-1278)
 * avoid replaying hints to dropped columnfamilies (CASSANDRA-2685)
 * add placeholders for missing rows in range query pseudo-RR (CASSANDRA-2680)
 * remove no-op HHOM.renameHints (CASSANDRA-2693)
 * clone super columns to avoid modifying them during flush (CASSANDRA-2675)
 * allow writes to bypass the commitlog for certain keyspaces (CASSANDRA-2683)
 * avoid NPE when bypassing commitlog during memtable flush (CASSANDRA-2781)
 * Added support for making bootstrap retry if nodes flap (CASSANDRA-2644)
 * Added statusthrift to nodetool to report if thrift server is running (CASSANDRA-2722)
 * Fixed rows being cached if they do not exist (CASSANDRA-2723)
 * Support passing tableName and cfName to RowCacheProviders (CASSANDRA-2702)
 * close scrub file handles (CASSANDRA-2669)
 * throttle migration replay (CASSANDRA-2714)
 * optimize column serializer creation (CASSANDRA-2716)
 * Added support for making bootstrap retry if nodes flap (CASSANDRA-2644)
 * Added statusthrift to nodetool to report if thrift server is running
   (CASSANDRA-2722)
 * Fixed rows being cached if they do not exist (CASSANDRA-2723)
 * fix truncate/compaction race (CASSANDRA-2673)
 * workaround large resultsets causing large allocation retention
   by nio sockets (CASSANDRA-2654)
 * fix nodetool ring use with Ec2Snitch (CASSANDRA-2733)
 * fix removing columns and subcolumns that are supressed by a row or
   supercolumn tombstone during replica resolution (CASSANDRA-2590)
 * support sstable2json against snapshot sstables (CASSANDRA-2386)
 * remove active-pull schema requests (CASSANDRA-2715)
 * avoid marking entire list of sstables as actively being compacted
   in multithreaded compaction (CASSANDRA-2765)
 * seek back after deserializing a row to update cache with (CASSANDRA-2752)
 * avoid skipping rows in scrub for counter column family (CASSANDRA-2759)
 * fix ConcurrentModificationException in repair when dealing with 0.7 node
   (CASSANDRA-2767)
 * use threadsafe collections for StreamInSession (CASSANDRA-2766)
 * avoid infinite loop when creating merkle tree (CASSANDRA-2758)
 * avoids unmarking compacting sstable prematurely in cleanup (CASSANDRA-2769)
 * fix NPE when the commit log is bypassed (CASSANDRA-2718)
 * don't throw an exception in SS.isRPCServerRunning (CASSANDRA-2721)
 * make stress.jar executable (CASSANDRA-2744)
 * add daemon mode to java stress (CASSANDRA-2267)
 * expose the DC and rack of a node through JMX and nodetool ring (CASSANDRA-2531)
 * fix cache mbean getSize (CASSANDRA-2781)
 * Add Date, Float, Double, and Boolean types (CASSANDRA-2530)
 * Add startup flag to renew counter node id (CASSANDRA-2788)
 * add jamm agent to cassandra.bat (CASSANDRA-2787)
 * fix repair hanging if a neighbor has nothing to send (CASSANDRA-2797)
 * purge tombstone even if row is in only one sstable (CASSANDRA-2801)
 * Fix wrong purge of deleted cf during compaction (CASSANDRA-2786)
 * fix race that could result in Hadoop writer failing to throw an
   exception encountered after close() (CASSANDRA-2755)
 * fix scan wrongly throwing assertion error (CASSANDRA-2653)
 * Always use even distribution for merkle tree with RandomPartitionner
   (CASSANDRA-2841)
 * fix describeOwnership for OPP (CASSANDRA-2800)
 * ensure that string tokens do not contain commas (CASSANDRA-2762)


0.8.0-final
 * fix CQL grammar warning and cqlsh regression from CASSANDRA-2622
 * add ant generate-cql-html target (CASSANDRA-2526)
 * update CQL consistency levels (CASSANDRA-2566)
 * debian packaging fixes (CASSANDRA-2481, 2647)
 * fix UUIDType, IntegerType for direct buffers (CASSANDRA-2682, 2684)
 * switch to native Thrift for Hadoop map/reduce (CASSANDRA-2667)
 * fix StackOverflowError when building from eclipse (CASSANDRA-2687)
 * only provide replication_factor to strategy_options "help" for
   SimpleStrategy, OldNetworkTopologyStrategy (CASSANDRA-2678, 2713)
 * fix exception adding validators to non-string columns (CASSANDRA-2696)
 * avoid instantiating DatabaseDescriptor in JDBC (CASSANDRA-2694)
 * fix potential stack overflow during compaction (CASSANDRA-2626)
 * clone super columns to avoid modifying them during flush (CASSANDRA-2675)
 * reset underlying iterator in EchoedRow constructor (CASSANDRA-2653)


0.8.0-rc1
 * faster flushes and compaction from fixing excessively pessimistic
   rebuffering in BRAF (CASSANDRA-2581)
 * fix returning null column values in the python cql driver (CASSANDRA-2593)
 * fix merkle tree splitting exiting early (CASSANDRA-2605)
 * snapshot_before_compaction directory name fix (CASSANDRA-2598)
 * Disable compaction throttling during bootstrap (CASSANDRA-2612)
 * fix CQL treatment of > and < operators in range slices (CASSANDRA-2592)
 * fix potential double-application of counter updates on commitlog replay
   by moving replay position from header to sstable metadata (CASSANDRA-2419)
 * JDBC CQL driver exposes getColumn for access to timestamp
 * JDBC ResultSetMetadata properties added to AbstractType
 * r/m clustertool (CASSANDRA-2607)
 * add support for presenting row key as a column in CQL result sets
   (CASSANDRA-2622)
 * Don't allow {LOCAL|EACH}_QUORUM unless strategy is NTS (CASSANDRA-2627)
 * validate keyspace strategy_options during CQL create (CASSANDRA-2624)
 * fix empty Result with secondary index when limit=1 (CASSANDRA-2628)
 * Fix regression where bootstrapping a node with no schema fails
   (CASSANDRA-2625)
 * Allow removing LocationInfo sstables (CASSANDRA-2632)
 * avoid attempting to replay mutations from dropped keyspaces (CASSANDRA-2631)
 * avoid using cached position of a key when GT is requested (CASSANDRA-2633)
 * fix counting bloom filter true positives (CASSANDRA-2637)
 * initialize local ep state prior to gossip startup if needed (CASSANDRA-2638)
 * fix counter increment lost after restart (CASSANDRA-2642)
 * add quote-escaping via backslash to CLI (CASSANDRA-2623)
 * fix pig example script (CASSANDRA-2487)
 * fix dynamic snitch race in adding latencies (CASSANDRA-2618)
 * Start/stop cassandra after more important services such as mdadm in
   debian packaging (CASSANDRA-2481)


0.8.0-beta2
 * fix NPE compacting index CFs (CASSANDRA-2528)
 * Remove checking all column families on startup for compaction candidates
   (CASSANDRA-2444)
 * validate CQL create keyspace options (CASSANDRA-2525)
 * fix nodetool setcompactionthroughput (CASSANDRA-2550)
 * move	gossip heartbeat back to its own thread (CASSANDRA-2554)
 * validate cql TRUNCATE columnfamily before truncating (CASSANDRA-2570)
 * fix batch_mutate for mixed standard-counter mutations (CASSANDRA-2457)
 * disallow making schema changes to system keyspace (CASSANDRA-2563)
 * fix sending mutation messages multiple times (CASSANDRA-2557)
 * fix incorrect use of NBHM.size in ReadCallback that could cause
   reads to time out even when responses were received (CASSANDRA-2552)
 * trigger read repair correctly for LOCAL_QUORUM reads (CASSANDRA-2556)
 * Allow configuring the number of compaction thread (CASSANDRA-2558)
 * forceUserDefinedCompaction will attempt to compact what it is given
   even if the pessimistic estimate is that there is not enough disk space;
   automatic compactions will only compact 2 or more sstables (CASSANDRA-2575)
 * refuse to apply migrations with older timestamps than the current
   schema (CASSANDRA-2536)
 * remove unframed Thrift transport option
 * include indexes in snapshots (CASSANDRA-2596)
 * improve ignoring of obsolete mutations in index maintenance (CASSANDRA-2401)
 * recognize attempt to drop just the index while leaving the column
   definition alone (CASSANDRA-2619)


0.8.0-beta1
 * remove Avro RPC support (CASSANDRA-926)
 * support for columns that act as incr/decr counters
   (CASSANDRA-1072, 1937, 1944, 1936, 2101, 2093, 2288, 2105, 2384, 2236, 2342,
   2454)
 * CQL (CASSANDRA-1703, 1704, 1705, 1706, 1707, 1708, 1710, 1711, 1940,
   2124, 2302, 2277, 2493)
 * avoid double RowMutation serialization on write path (CASSANDRA-1800)
 * make NetworkTopologyStrategy the default (CASSANDRA-1960)
 * configurable internode encryption (CASSANDRA-1567, 2152)
 * human readable column names in sstable2json output (CASSANDRA-1933)
 * change default JMX port to 7199 (CASSANDRA-2027)
 * backwards compatible internal messaging (CASSANDRA-1015)
 * atomic switch of memtables and sstables (CASSANDRA-2284)
 * add pluggable SeedProvider (CASSANDRA-1669)
 * Fix clustertool to not throw exception when calling get_endpoints (CASSANDRA-2437)
 * upgrade to thrift 0.6 (CASSANDRA-2412)
 * repair works on a token range instead of full ring (CASSANDRA-2324)
 * purge tombstones from row cache (CASSANDRA-2305)
 * push replication_factor into strategy_options (CASSANDRA-1263)
 * give snapshots the same name on each node (CASSANDRA-1791)
 * remove "nodetool loadbalance" (CASSANDRA-2448)
 * multithreaded compaction (CASSANDRA-2191)
 * compaction throttling (CASSANDRA-2156)
 * add key type information and alias (CASSANDRA-2311, 2396)
 * cli no longer divides read_repair_chance by 100 (CASSANDRA-2458)
 * made CompactionInfo.getTaskType return an enum (CASSANDRA-2482)
 * add a server-wide cap on measured memtable memory usage and aggressively
   flush to keep under that threshold (CASSANDRA-2006)
 * add unified UUIDType (CASSANDRA-2233)
 * add off-heap row cache support (CASSANDRA-1969)


0.7.5
 * improvements/fixes to PIG driver (CASSANDRA-1618, CASSANDRA-2387,
   CASSANDRA-2465, CASSANDRA-2484)
 * validate index names (CASSANDRA-1761)
 * reduce contention on Table.flusherLock (CASSANDRA-1954)
 * try harder to detect failures during streaming, cleaning up temporary
   files more reliably (CASSANDRA-2088)
 * shut down server for OOM on a Thrift thread (CASSANDRA-2269)
 * fix tombstone handling in repair and sstable2json (CASSANDRA-2279)
 * preserve version when streaming data from old sstables (CASSANDRA-2283)
 * don't start repair if a neighboring node is marked as dead (CASSANDRA-2290)
 * purge tombstones from row cache (CASSANDRA-2305)
 * Avoid seeking when sstable2json exports the entire file (CASSANDRA-2318)
 * clear Built flag in system table when dropping an index (CASSANDRA-2320)
 * don't allow arbitrary argument for stress.java (CASSANDRA-2323)
 * validate values for index predicates in get_indexed_slice (CASSANDRA-2328)
 * queue secondary indexes for flush before the parent (CASSANDRA-2330)
 * allow job configuration to set the CL used in Hadoop jobs (CASSANDRA-2331)
 * add memtable_flush_queue_size defaulting to 4 (CASSANDRA-2333)
 * Allow overriding of initial_token, storage_port and rpc_port from system
   properties (CASSANDRA-2343)
 * fix comparator used for non-indexed secondary expressions in index scan
   (CASSANDRA-2347)
 * ensure size calculation and write phase of large-row compaction use
   the same threshold for TTL expiration (CASSANDRA-2349)
 * fix race when iterating CFs during add/drop (CASSANDRA-2350)
 * add ConsistencyLevel command to CLI (CASSANDRA-2354)
 * allow negative numbers in the cli (CASSANDRA-2358)
 * hard code serialVersionUID for tokens class (CASSANDRA-2361)
 * fix potential infinite loop in ByteBufferUtil.inputStream (CASSANDRA-2365)
 * fix encoding bugs in HintedHandoffManager, SystemTable when default
   charset is not UTF8 (CASSANDRA-2367)
 * avoids having removed node reappearing in Gossip (CASSANDRA-2371)
 * fix incorrect truncation of long to int when reading columns via block
   index (CASSANDRA-2376)
 * fix NPE during stream session (CASSANDRA-2377)
 * fix race condition that could leave orphaned data files when dropping CF or
   KS (CASSANDRA-2381)
 * fsync statistics component on write (CASSANDRA-2382)
 * fix duplicate results from CFS.scan (CASSANDRA-2406)
 * add IntegerType to CLI help (CASSANDRA-2414)
 * avoid caching token-only decoratedkeys (CASSANDRA-2416)
 * convert mmap assertion to if/throw so scrub can catch it (CASSANDRA-2417)
 * don't overwrite gc log (CASSANDR-2418)
 * invalidate row cache for streamed row to avoid inconsitencies
   (CASSANDRA-2420)
 * avoid copies in range/index scans (CASSANDRA-2425)
 * make sure we don't wipe data during cleanup if the node has not join
   the ring (CASSANDRA-2428)
 * Try harder to close files after compaction (CASSANDRA-2431)
 * re-set bootstrapped flag after move finishes (CASSANDRA-2435)
 * display validation_class in CLI 'describe keyspace' (CASSANDRA-2442)
 * make cleanup compactions cleanup the row cache (CASSANDRA-2451)
 * add column fields validation to scrub (CASSANDRA-2460)
 * use 64KB flush buffer instead of in_memory_compaction_limit (CASSANDRA-2463)
 * fix backslash substitutions in CLI (CASSANDRA-2492)
 * disable cache saving for system CFS (CASSANDRA-2502)
 * fixes for verifying destination availability under hinted conditions
   so UE can be thrown intead of timing out (CASSANDRA-2514)
 * fix update of validation class in column metadata (CASSANDRA-2512)
 * support LOCAL_QUORUM, EACH_QUORUM CLs outside of NTS (CASSANDRA-2516)
 * preserve version when streaming data from old sstables (CASSANDRA-2283)
 * fix backslash substitutions in CLI (CASSANDRA-2492)
 * count a row deletion as one operation towards memtable threshold
   (CASSANDRA-2519)
 * support LOCAL_QUORUM, EACH_QUORUM CLs outside of NTS (CASSANDRA-2516)


0.7.4
 * add nodetool join command (CASSANDRA-2160)
 * fix secondary indexes on pre-existing or streamed data (CASSANDRA-2244)
 * initialize endpoint in gossiper earlier (CASSANDRA-2228)
 * add ability to write to Cassandra from Pig (CASSANDRA-1828)
 * add rpc_[min|max]_threads (CASSANDRA-2176)
 * add CL.TWO, CL.THREE (CASSANDRA-2013)
 * avoid exporting an un-requested row in sstable2json, when exporting
   a key that does not exist (CASSANDRA-2168)
 * add incremental_backups option (CASSANDRA-1872)
 * add configurable row limit to Pig loadfunc (CASSANDRA-2276)
 * validate column values in batches as well as single-Column inserts
   (CASSANDRA-2259)
 * move sample schema from cassandra.yaml to schema-sample.txt,
   a cli scripts (CASSANDRA-2007)
 * avoid writing empty rows when scrubbing tombstoned rows (CASSANDRA-2296)
 * fix assertion error in range and index scans for CL < ALL
   (CASSANDRA-2282)
 * fix commitlog replay when flush position refers to data that didn't
   get synced before server died (CASSANDRA-2285)
 * fix fd leak in sstable2json with non-mmap'd i/o (CASSANDRA-2304)
 * reduce memory use during streaming of multiple sstables (CASSANDRA-2301)
 * purge tombstoned rows from cache after GCGraceSeconds (CASSANDRA-2305)
 * allow zero replicas in a NTS datacenter (CASSANDRA-1924)
 * make range queries respect snitch for local replicas (CASSANDRA-2286)
 * fix HH delivery when column index is larger than 2GB (CASSANDRA-2297)
 * make 2ary indexes use parent CF flush thresholds during initial build
   (CASSANDRA-2294)
 * update memtable_throughput to be a long (CASSANDRA-2158)


0.7.3
 * Keep endpoint state until aVeryLongTime (CASSANDRA-2115)
 * lower-latency read repair (CASSANDRA-2069)
 * add hinted_handoff_throttle_delay_in_ms option (CASSANDRA-2161)
 * fixes for cache save/load (CASSANDRA-2172, -2174)
 * Handle whole-row deletions in CFOutputFormat (CASSANDRA-2014)
 * Make memtable_flush_writers flush in parallel (CASSANDRA-2178)
 * Add compaction_preheat_key_cache option (CASSANDRA-2175)
 * refactor stress.py to have only one copy of the format string
   used for creating row keys (CASSANDRA-2108)
 * validate index names for \w+ (CASSANDRA-2196)
 * Fix Cassandra cli to respect timeout if schema does not settle
   (CASSANDRA-2187)
 * fix for compaction and cleanup writing old-format data into new-version
   sstable (CASSANDRA-2211, -2216)
 * add nodetool scrub (CASSANDRA-2217, -2240)
 * fix sstable2json large-row pagination (CASSANDRA-2188)
 * fix EOFing on requests for the last bytes in a file (CASSANDRA-2213)
 * fix BufferedRandomAccessFile bugs (CASSANDRA-2218, -2241)
 * check for memtable flush_after_mins exceeded every 10s (CASSANDRA-2183)
 * fix cache saving on Windows (CASSANDRA-2207)
 * add validateSchemaAgreement call + synchronization to schema
   modification operations (CASSANDRA-2222)
 * fix for reversed slice queries on large rows (CASSANDRA-2212)
 * fat clients were writing local data (CASSANDRA-2223)
 * set DEFAULT_MEMTABLE_LIFETIME_IN_MINS to 24h
 * improve detection and cleanup of partially-written sstables
   (CASSANDRA-2206)
 * fix supercolumn de/serialization when subcolumn comparator is different
   from supercolumn's (CASSANDRA-2104)
 * fix starting up on Windows when CASSANDRA_HOME contains whitespace
   (CASSANDRA-2237)
 * add [get|set][row|key]cacheSavePeriod to JMX (CASSANDRA-2100)
 * fix Hadoop ColumnFamilyOutputFormat dropping of mutations
   when batch fills up (CASSANDRA-2255)
 * move file deletions off of scheduledtasks executor (CASSANDRA-2253)


0.7.2
 * copy DecoratedKey.key when inserting into caches to avoid retaining
   a reference to the underlying buffer (CASSANDRA-2102)
 * format subcolumn names with subcomparator (CASSANDRA-2136)
 * fix column bloom filter deserialization (CASSANDRA-2165)


0.7.1
 * refactor MessageDigest creation code. (CASSANDRA-2107)
 * buffer network stack to avoid inefficient small TCP messages while avoiding
   the nagle/delayed ack problem (CASSANDRA-1896)
 * check log4j configuration for changes every 10s (CASSANDRA-1525, 1907)
 * more-efficient cross-DC replication (CASSANDRA-1530, -2051, -2138)
 * avoid polluting page cache with commitlog or sstable writes
   and seq scan operations (CASSANDRA-1470)
 * add RMI authentication options to nodetool (CASSANDRA-1921)
 * make snitches configurable at runtime (CASSANDRA-1374)
 * retry hadoop split requests on connection failure (CASSANDRA-1927)
 * implement describeOwnership for BOP, COPP (CASSANDRA-1928)
 * make read repair behave as expected for ConsistencyLevel > ONE
   (CASSANDRA-982, 2038)
 * distributed test harness (CASSANDRA-1859, 1964)
 * reduce flush lock contention (CASSANDRA-1930)
 * optimize supercolumn deserialization (CASSANDRA-1891)
 * fix CFMetaData.apply to only compare objects of the same class
   (CASSANDRA-1962)
 * allow specifying specific SSTables to compact from JMX (CASSANDRA-1963)
 * fix race condition in MessagingService.targets (CASSANDRA-1959, 2094, 2081)
 * refuse to open sstables from a future version (CASSANDRA-1935)
 * zero-copy reads (CASSANDRA-1714)
 * fix copy bounds for word Text in wordcount demo (CASSANDRA-1993)
 * fixes for contrib/javautils (CASSANDRA-1979)
 * check more frequently for memtable expiration (CASSANDRA-2000)
 * fix writing SSTable column count statistics (CASSANDRA-1976)
 * fix streaming of multiple CFs during bootstrap (CASSANDRA-1992)
 * explicitly set JVM GC new generation size with -Xmn (CASSANDRA-1968)
 * add short options for CLI flags (CASSANDRA-1565)
 * make keyspace argument to "describe keyspace" in CLI optional
   when authenticated to keyspace already (CASSANDRA-2029)
 * added option to specify -Dcassandra.join_ring=false on startup
   to allow "warm spare" nodes or performing JMX maintenance before
   joining the ring (CASSANDRA-526)
 * log migrations at INFO (CASSANDRA-2028)
 * add CLI verbose option in file mode (CASSANDRA-2030)
 * add single-line "--" comments to CLI (CASSANDRA-2032)
 * message serialization tests (CASSANDRA-1923)
 * switch from ivy to maven-ant-tasks (CASSANDRA-2017)
 * CLI attempts to block for new schema to propagate (CASSANDRA-2044)
 * fix potential overflow in nodetool cfstats (CASSANDRA-2057)
 * add JVM shutdownhook to sync commitlog (CASSANDRA-1919)
 * allow nodes to be up without being part of  normal traffic (CASSANDRA-1951)
 * fix CLI "show keyspaces" with null options on NTS (CASSANDRA-2049)
 * fix possible ByteBuffer race conditions (CASSANDRA-2066)
 * reduce garbage generated by MessagingService to prevent load spikes
   (CASSANDRA-2058)
 * fix math in RandomPartitioner.describeOwnership (CASSANDRA-2071)
 * fix deletion of sstable non-data components (CASSANDRA-2059)
 * avoid blocking gossip while deleting handoff hints (CASSANDRA-2073)
 * ignore messages from newer versions, keep track of nodes in gossip
   regardless of version (CASSANDRA-1970)
 * cache writing moved to CompactionManager to reduce i/o contention and
   updated to use non-cache-polluting writes (CASSANDRA-2053)
 * page through large rows when exporting to JSON (CASSANDRA-2041)
 * add flush_largest_memtables_at and reduce_cache_sizes_at options
   (CASSANDRA-2142)
 * add cli 'describe cluster' command (CASSANDRA-2127)
 * add cli support for setting username/password at 'connect' command
   (CASSANDRA-2111)
 * add -D option to Stress.java to allow reading hosts from a file
   (CASSANDRA-2149)
 * bound hints CF throughput between 32M and 256M (CASSANDRA-2148)
 * continue starting when invalid saved cache entries are encountered
   (CASSANDRA-2076)
 * add max_hint_window_in_ms option (CASSANDRA-1459)


0.7.0-final
 * fix offsets to ByteBuffer.get (CASSANDRA-1939)


0.7.0-rc4
 * fix cli crash after backgrounding (CASSANDRA-1875)
 * count timeouts in storageproxy latencies, and include latency
   histograms in StorageProxyMBean (CASSANDRA-1893)
 * fix CLI get recognition of supercolumns (CASSANDRA-1899)
 * enable keepalive on intra-cluster sockets (CASSANDRA-1766)
 * count timeouts towards dynamicsnitch latencies (CASSANDRA-1905)
 * Expose index-building status in JMX + cli schema description
   (CASSANDRA-1871)
 * allow [LOCAL|EACH]_QUORUM to be used with non-NetworkTopology
   replication Strategies
 * increased amount of index locks for faster commitlog replay
 * collect secondary index tombstones immediately (CASSANDRA-1914)
 * revert commitlog changes from #1780 (CASSANDRA-1917)
 * change RandomPartitioner min token to -1 to avoid collision w/
   tokens on actual nodes (CASSANDRA-1901)
 * examine the right nibble when validating TimeUUID (CASSANDRA-1910)
 * include secondary indexes in cleanup (CASSANDRA-1916)
 * CFS.scrubDataDirectories should also cleanup invalid secondary indexes
   (CASSANDRA-1904)
 * ability to disable/enable gossip on nodes to force them down
   (CASSANDRA-1108)


0.7.0-rc3
 * expose getNaturalEndpoints in StorageServiceMBean taking byte[]
   key; RMI cannot serialize ByteBuffer (CASSANDRA-1833)
 * infer org.apache.cassandra.locator for replication strategy classes
   when not otherwise specified
 * validation that generates less garbage (CASSANDRA-1814)
 * add TTL support to CLI (CASSANDRA-1838)
 * cli defaults to bytestype for subcomparator when creating
   column families (CASSANDRA-1835)
 * unregister index MBeans when index is dropped (CASSANDRA-1843)
 * make ByteBufferUtil.clone thread-safe (CASSANDRA-1847)
 * change exception for read requests during bootstrap from
   InvalidRequest to Unavailable (CASSANDRA-1862)
 * respect row-level tombstones post-flush in range scans
   (CASSANDRA-1837)
 * ReadResponseResolver check digests against each other (CASSANDRA-1830)
 * return InvalidRequest when remove of subcolumn without supercolumn
   is requested (CASSANDRA-1866)
 * flush before repair (CASSANDRA-1748)
 * SSTableExport validates key order (CASSANDRA-1884)
 * large row support for SSTableExport (CASSANDRA-1867)
 * Re-cache hot keys post-compaction without hitting disk (CASSANDRA-1878)
 * manage read repair in coordinator instead of data source, to
   provide latency information to dynamic snitch (CASSANDRA-1873)


0.7.0-rc2
 * fix live-column-count of slice ranges including tombstoned supercolumn
   with live subcolumn (CASSANDRA-1591)
 * rename o.a.c.internal.AntientropyStage -> AntiEntropyStage,
   o.a.c.request.Request_responseStage -> RequestResponseStage,
   o.a.c.internal.Internal_responseStage -> InternalResponseStage
 * add AbstractType.fromString (CASSANDRA-1767)
 * require index_type to be present when specifying index_name
   on ColumnDef (CASSANDRA-1759)
 * fix add/remove index bugs in CFMetadata (CASSANDRA-1768)
 * rebuild Strategy during system_update_keyspace (CASSANDRA-1762)
 * cli updates prompt to ... in continuation lines (CASSANDRA-1770)
 * support multiple Mutations per key in hadoop ColumnFamilyOutputFormat
   (CASSANDRA-1774)
 * improvements to Debian init script (CASSANDRA-1772)
 * use local classloader to check for version.properties (CASSANDRA-1778)
 * Validate that column names in column_metadata are valid for the
   defined comparator, and decode properly in cli (CASSANDRA-1773)
 * use cross-platform newlines in cli (CASSANDRA-1786)
 * add ExpiringColumn support to sstable import/export (CASSANDRA-1754)
 * add flush for each append to periodic commitlog mode; added
   periodic_without_flush option to disable this (CASSANDRA-1780)
 * close file handle used for post-flush truncate (CASSANDRA-1790)
 * various code cleanup (CASSANDRA-1793, -1794, -1795)
 * fix range queries against wrapped range (CASSANDRA-1781)
 * fix consistencylevel calculations for NetworkTopologyStrategy
   (CASSANDRA-1804)
 * cli support index type enum names (CASSANDRA-1810)
 * improved validation of column_metadata (CASSANDRA-1813)
 * reads at ConsistencyLevel > 1 throw UnavailableException
   immediately if insufficient live nodes exist (CASSANDRA-1803)
 * copy bytebuffers for local writes to avoid retaining the entire
   Thrift frame (CASSANDRA-1801)
 * fix NPE adding index to column w/o prior metadata (CASSANDRA-1764)
 * reduce fat client timeout (CASSANDRA-1730)
 * fix botched merge of CASSANDRA-1316


0.7.0-rc1
 * fix compaction and flush races with schema updates (CASSANDRA-1715)
 * add clustertool, config-converter, sstablekeys, and schematool
   Windows .bat files (CASSANDRA-1723)
 * reject range queries received during bootstrap (CASSANDRA-1739)
 * fix wrapping-range queries on non-minimum token (CASSANDRA-1700)
 * add nodetool cfhistogram (CASSANDRA-1698)
 * limit repaired ranges to what the nodes have in common (CASSANDRA-1674)
 * index scan treats missing columns as not matching secondary
   expressions (CASSANDRA-1745)
 * Fix misuse of DataOutputBuffer.getData in AntiEntropyService
   (CASSANDRA-1729)
 * detect and warn when obsolete version of JNA is present (CASSANDRA-1760)
 * reduce fat client timeout (CASSANDRA-1730)
 * cleanup smallest CFs first to increase free temp space for larger ones
   (CASSANDRA-1811)
 * Update windows .bat files to work outside of main Cassandra
   directory (CASSANDRA-1713)
 * fix read repair regression from 0.6.7 (CASSANDRA-1727)
 * more-efficient read repair (CASSANDRA-1719)
 * fix hinted handoff replay (CASSANDRA-1656)
 * log type of dropped messages (CASSANDRA-1677)
 * upgrade to SLF4J 1.6.1
 * fix ByteBuffer bug in ExpiringColumn.updateDigest (CASSANDRA-1679)
 * fix IntegerType.getString (CASSANDRA-1681)
 * make -Djava.net.preferIPv4Stack=true the default (CASSANDRA-628)
 * add INTERNAL_RESPONSE verb to differentiate from responses related
   to client requests (CASSANDRA-1685)
 * log tpstats when dropping messages (CASSANDRA-1660)
 * include unreachable nodes in describeSchemaVersions (CASSANDRA-1678)
 * Avoid dropping messages off the client request path (CASSANDRA-1676)
 * fix jna errno reporting (CASSANDRA-1694)
 * add friendlier error for UnknownHostException on startup (CASSANDRA-1697)
 * include jna dependency in RPM package (CASSANDRA-1690)
 * add --skip-keys option to stress.py (CASSANDRA-1696)
 * improve cli handling of non-string keys and column names
   (CASSANDRA-1701, -1693)
 * r/m extra subcomparator line in cli keyspaces output (CASSANDRA-1712)
 * add read repair chance to cli "show keyspaces"
 * upgrade to ConcurrentLinkedHashMap 1.1 (CASSANDRA-975)
 * fix index scan routing (CASSANDRA-1722)
 * fix tombstoning of supercolumns in range queries (CASSANDRA-1734)
 * clear endpoint cache after updating keyspace metadata (CASSANDRA-1741)
 * fix wrapping-range queries on non-minimum token (CASSANDRA-1700)
 * truncate includes secondary indexes (CASSANDRA-1747)
 * retain reference to PendingFile sstables (CASSANDRA-1749)
 * fix sstableimport regression (CASSANDRA-1753)
 * fix for bootstrap when no non-system tables are defined (CASSANDRA-1732)
 * handle replica unavailability in index scan (CASSANDRA-1755)
 * fix service initialization order deadlock (CASSANDRA-1756)
 * multi-line cli commands (CASSANDRA-1742)
 * fix race between snapshot and compaction (CASSANDRA-1736)
 * add listEndpointsPendingHints, deleteHintsForEndpoint JMX methods
   (CASSANDRA-1551)


0.7.0-beta3
 * add strategy options to describe_keyspace output (CASSANDRA-1560)
 * log warning when using randomly generated token (CASSANDRA-1552)
 * re-organize JMX into .db, .net, .internal, .request (CASSANDRA-1217)
 * allow nodes to change IPs between restarts (CASSANDRA-1518)
 * remember ring state between restarts by default (CASSANDRA-1518)
 * flush index built flag so we can read it before log replay (CASSANDRA-1541)
 * lock row cache updates to prevent race condition (CASSANDRA-1293)
 * remove assertion causing rare (and harmless) error messages in
   commitlog (CASSANDRA-1330)
 * fix moving nodes with no keyspaces defined (CASSANDRA-1574)
 * fix unbootstrap when no data is present in a transfer range (CASSANDRA-1573)
 * take advantage of AVRO-495 to simplify our avro IDL (CASSANDRA-1436)
 * extend authorization hierarchy to column family (CASSANDRA-1554)
 * deletion support in secondary indexes (CASSANDRA-1571)
 * meaningful error message for invalid replication strategy class
   (CASSANDRA-1566)
 * allow keyspace creation with RF > N (CASSANDRA-1428)
 * improve cli error handling (CASSANDRA-1580)
 * add cache save/load ability (CASSANDRA-1417, 1606, 1647)
 * add StorageService.getDrainProgress (CASSANDRA-1588)
 * Disallow bootstrap to an in-use token (CASSANDRA-1561)
 * Allow dynamic secondary index creation and destruction (CASSANDRA-1532)
 * log auto-guessed memtable thresholds (CASSANDRA-1595)
 * add ColumnDef support to cli (CASSANDRA-1583)
 * reduce index sample time by 75% (CASSANDRA-1572)
 * add cli support for column, strategy metadata (CASSANDRA-1578, 1612)
 * add cli support for schema modification (CASSANDRA-1584)
 * delete temp files on failed compactions (CASSANDRA-1596)
 * avoid blocking for dead nodes during removetoken (CASSANDRA-1605)
 * remove ConsistencyLevel.ZERO (CASSANDRA-1607)
 * expose in-progress compaction type in jmx (CASSANDRA-1586)
 * removed IClock & related classes from internals (CASSANDRA-1502)
 * fix removing tokens from SystemTable on decommission and removetoken
   (CASSANDRA-1609)
 * include CF metadata in cli 'show keyspaces' (CASSANDRA-1613)
 * switch from Properties to HashMap in PropertyFileSnitch to
   avoid synchronization bottleneck (CASSANDRA-1481)
 * PropertyFileSnitch configuration file renamed to
   cassandra-topology.properties
 * add cli support for get_range_slices (CASSANDRA-1088, CASSANDRA-1619)
 * Make memtable flush thresholds per-CF instead of global
   (CASSANDRA-1007, 1637)
 * add cli support for binary data without CfDef hints (CASSANDRA-1603)
 * fix building SSTable statistics post-stream (CASSANDRA-1620)
 * fix potential infinite loop in 2ary index queries (CASSANDRA-1623)
 * allow creating NTS keyspaces with no replicas configured (CASSANDRA-1626)
 * add jmx histogram of sstables accessed per read (CASSANDRA-1624)
 * remove system_rename_column_family and system_rename_keyspace from the
   client API until races can be fixed (CASSANDRA-1630, CASSANDRA-1585)
 * add cli sanity tests (CASSANDRA-1582)
 * update GC settings in cassandra.bat (CASSANDRA-1636)
 * cli support for index queries (CASSANDRA-1635)
 * cli support for updating schema memtable settings (CASSANDRA-1634)
 * cli --file option (CASSANDRA-1616)
 * reduce automatically chosen memtable sizes by 50% (CASSANDRA-1641)
 * move endpoint cache from snitch to strategy (CASSANDRA-1643)
 * fix commitlog recovery deleting the newly-created segment as well as
   the old ones (CASSANDRA-1644)
 * upgrade to Thrift 0.5 (CASSANDRA-1367)
 * renamed CL.DCQUORUM to LOCAL_QUORUM and DCQUORUMSYNC to EACH_QUORUM
 * cli truncate support (CASSANDRA-1653)
 * update GC settings in cassandra.bat (CASSANDRA-1636)
 * avoid logging when a node's ip/token is gossipped back to it (CASSANDRA-1666)


0.7-beta2
 * always use UTF-8 for hint keys (CASSANDRA-1439)
 * remove cassandra.yaml dependency from Hadoop and Pig (CASSADRA-1322)
 * expose CfDef metadata in describe_keyspaces (CASSANDRA-1363)
 * restore use of mmap_index_only option (CASSANDRA-1241)
 * dropping a keyspace with no column families generated an error
   (CASSANDRA-1378)
 * rename RackAwareStrategy to OldNetworkTopologyStrategy, RackUnawareStrategy
   to SimpleStrategy, DatacenterShardStrategy to NetworkTopologyStrategy,
   AbstractRackAwareSnitch to AbstractNetworkTopologySnitch (CASSANDRA-1392)
 * merge StorageProxy.mutate, mutateBlocking (CASSANDRA-1396)
 * faster UUIDType, LongType comparisons (CASSANDRA-1386, 1393)
 * fix setting read_repair_chance from CLI addColumnFamily (CASSANDRA-1399)
 * fix updates to indexed columns (CASSANDRA-1373)
 * fix race condition leaving to FileNotFoundException (CASSANDRA-1382)
 * fix sharded lock hash on index write path (CASSANDRA-1402)
 * add support for GT/E, LT/E in subordinate index clauses (CASSANDRA-1401)
 * cfId counter got out of sync when CFs were added (CASSANDRA-1403)
 * less chatty schema updates (CASSANDRA-1389)
 * rename column family mbeans. 'type' will now include either
   'IndexColumnFamilies' or 'ColumnFamilies' depending on the CFS type.
   (CASSANDRA-1385)
 * disallow invalid keyspace and column family names. This includes name that
   matches a '^\w+' regex. (CASSANDRA-1377)
 * use JNA, if present, to take snapshots (CASSANDRA-1371)
 * truncate hints if starting 0.7 for the first time (CASSANDRA-1414)
 * fix FD leak in single-row slicepredicate queries (CASSANDRA-1416)
 * allow index expressions against columns that are not part of the
   SlicePredicate (CASSANDRA-1410)
 * config-converter properly handles snitches and framed support
   (CASSANDRA-1420)
 * remove keyspace argument from multiget_count (CASSANDRA-1422)
 * allow specifying cassandra.yaml location as (local or remote) URL
   (CASSANDRA-1126)
 * fix using DynamicEndpointSnitch with NetworkTopologyStrategy
   (CASSANDRA-1429)
 * Add CfDef.default_validation_class (CASSANDRA-891)
 * fix EstimatedHistogram.max (CASSANDRA-1413)
 * quorum read optimization (CASSANDRA-1622)
 * handle zero-length (or missing) rows during HH paging (CASSANDRA-1432)
 * include secondary indexes during schema migrations (CASSANDRA-1406)
 * fix commitlog header race during schema change (CASSANDRA-1435)
 * fix ColumnFamilyStoreMBeanIterator to use new type name (CASSANDRA-1433)
 * correct filename generated by xml->yaml converter (CASSANDRA-1419)
 * add CMSInitiatingOccupancyFraction=75 and UseCMSInitiatingOccupancyOnly
   to default JVM options
 * decrease jvm heap for cassandra-cli (CASSANDRA-1446)
 * ability to modify keyspaces and column family definitions on a live cluster
   (CASSANDRA-1285)
 * support for Hadoop Streaming [non-jvm map/reduce via stdin/out]
   (CASSANDRA-1368)
 * Move persistent sstable stats from the system table to an sstable component
   (CASSANDRA-1430)
 * remove failed bootstrap attempt from pending ranges when gossip times
   it out after 1h (CASSANDRA-1463)
 * eager-create tcp connections to other cluster members (CASSANDRA-1465)
 * enumerate stages and derive stage from message type instead of
   transmitting separately (CASSANDRA-1465)
 * apply reversed flag during collation from different data sources
   (CASSANDRA-1450)
 * make failure to remove commitlog segment non-fatal (CASSANDRA-1348)
 * correct ordering of drain operations so CL.recover is no longer
   necessary (CASSANDRA-1408)
 * removed keyspace from describe_splits method (CASSANDRA-1425)
 * rename check_schema_agreement to describe_schema_versions
   (CASSANDRA-1478)
 * fix QUORUM calculation for RF > 3 (CASSANDRA-1487)
 * remove tombstones during non-major compactions when bloom filter
   verifies that row does not exist in other sstables (CASSANDRA-1074)
 * nodes that coordinated a loadbalance in the past could not be seen by
   newly added nodes (CASSANDRA-1467)
 * exposed endpoint states (gossip details) via jmx (CASSANDRA-1467)
 * ensure that compacted sstables are not included when new readers are
   instantiated (CASSANDRA-1477)
 * by default, calculate heap size and memtable thresholds at runtime (CASSANDRA-1469)
 * fix races dealing with adding/dropping keyspaces and column families in
   rapid succession (CASSANDRA-1477)
 * clean up of Streaming system (CASSANDRA-1503, 1504, 1506)
 * add options to configure Thrift socket keepalive and buffer sizes (CASSANDRA-1426)
 * make contrib CassandraServiceDataCleaner recursive (CASSANDRA-1509)
 * min, max compaction threshold are configurable and persistent
   per-ColumnFamily (CASSANDRA-1468)
 * fix replaying the last mutation in a commitlog unnecessarily
   (CASSANDRA-1512)
 * invoke getDefaultUncaughtExceptionHandler from DTPE with the original
   exception rather than the ExecutionException wrapper (CASSANDRA-1226)
 * remove Clock from the Thrift (and Avro) API (CASSANDRA-1501)
 * Close intra-node sockets when connection is broken (CASSANDRA-1528)
 * RPM packaging spec file (CASSANDRA-786)
 * weighted request scheduler (CASSANDRA-1485)
 * treat expired columns as deleted (CASSANDRA-1539)
 * make IndexInterval configurable (CASSANDRA-1488)
 * add describe_snitch to Thrift API (CASSANDRA-1490)
 * MD5 authenticator compares plain text submitted password with MD5'd
   saved property, instead of vice versa (CASSANDRA-1447)
 * JMX MessagingService pending and completed counts (CASSANDRA-1533)
 * fix race condition processing repair responses (CASSANDRA-1511)
 * make repair blocking (CASSANDRA-1511)
 * create EndpointSnitchInfo and MBean to expose rack and DC (CASSANDRA-1491)
 * added option to contrib/word_count to output results back to Cassandra
   (CASSANDRA-1342)
 * rewrite Hadoop ColumnFamilyRecordWriter to pool connections, retry to
   multiple Cassandra nodes, and smooth impact on the Cassandra cluster
   by using smaller batch sizes (CASSANDRA-1434)
 * fix setting gc_grace_seconds via CLI (CASSANDRA-1549)
 * support TTL'd index values (CASSANDRA-1536)
 * make removetoken work like decommission (CASSANDRA-1216)
 * make cli comparator-aware and improve quote rules (CASSANDRA-1523,-1524)
 * make nodetool compact and cleanup blocking (CASSANDRA-1449)
 * add memtable, cache information to GCInspector logs (CASSANDRA-1558)
 * enable/disable HintedHandoff via JMX (CASSANDRA-1550)
 * Ignore stray files in the commit log directory (CASSANDRA-1547)
 * Disallow bootstrap to an in-use token (CASSANDRA-1561)


0.7-beta1
 * sstable versioning (CASSANDRA-389)
 * switched to slf4j logging (CASSANDRA-625)
 * add (optional) expiration time for column (CASSANDRA-699)
 * access levels for authentication/authorization (CASSANDRA-900)
 * add ReadRepairChance to CF definition (CASSANDRA-930)
 * fix heisenbug in system tests, especially common on OS X (CASSANDRA-944)
 * convert to byte[] keys internally and all public APIs (CASSANDRA-767)
 * ability to alter schema definitions on a live cluster (CASSANDRA-44)
 * renamed configuration file to cassandra.xml, and log4j.properties to
   log4j-server.properties, which must now be loaded from
   the classpath (which is how our scripts in bin/ have always done it)
   (CASSANDRA-971)
 * change get_count to require a SlicePredicate. create multi_get_count
   (CASSANDRA-744)
 * re-organized endpointsnitch implementations and added SimpleSnitch
   (CASSANDRA-994)
 * Added preload_row_cache option (CASSANDRA-946)
 * add CRC to commitlog header (CASSANDRA-999)
 * removed deprecated batch_insert and get_range_slice methods (CASSANDRA-1065)
 * add truncate thrift method (CASSANDRA-531)
 * http mini-interface using mx4j (CASSANDRA-1068)
 * optimize away copy of sliced row on memtable read path (CASSANDRA-1046)
 * replace constant-size 2GB mmaped segments and special casing for index
   entries spanning segment boundaries, with SegmentedFile that computes
   segments that always contain entire entries/rows (CASSANDRA-1117)
 * avoid reading large rows into memory during compaction (CASSANDRA-16)
 * added hadoop OutputFormat (CASSANDRA-1101)
 * efficient Streaming (no more anticompaction) (CASSANDRA-579)
 * split commitlog header into separate file and add size checksum to
   mutations (CASSANDRA-1179)
 * avoid allocating a new byte[] for each mutation on replay (CASSANDRA-1219)
 * revise HH schema to be per-endpoint (CASSANDRA-1142)
 * add joining/leaving status to nodetool ring (CASSANDRA-1115)
 * allow multiple repair sessions per node (CASSANDRA-1190)
 * optimize away MessagingService for local range queries (CASSANDRA-1261)
 * make framed transport the default so malformed requests can't OOM the
   server (CASSANDRA-475)
 * significantly faster reads from row cache (CASSANDRA-1267)
 * take advantage of row cache during range queries (CASSANDRA-1302)
 * make GCGraceSeconds a per-ColumnFamily value (CASSANDRA-1276)
 * keep persistent row size and column count statistics (CASSANDRA-1155)
 * add IntegerType (CASSANDRA-1282)
 * page within a single row during hinted handoff (CASSANDRA-1327)
 * push DatacenterShardStrategy configuration into keyspace definition,
   eliminating datacenter.properties. (CASSANDRA-1066)
 * optimize forward slices starting with '' and single-index-block name
   queries by skipping the column index (CASSANDRA-1338)
 * streaming refactor (CASSANDRA-1189)
 * faster comparison for UUID types (CASSANDRA-1043)
 * secondary index support (CASSANDRA-749 and subtasks)
 * make compaction buckets deterministic (CASSANDRA-1265)


0.6.6
 * Allow using DynamicEndpointSnitch with RackAwareStrategy (CASSANDRA-1429)
 * remove the remaining vestiges of the unfinished DatacenterShardStrategy
   (replaced by NetworkTopologyStrategy in 0.7)


0.6.5
 * fix key ordering in range query results with RandomPartitioner
   and ConsistencyLevel > ONE (CASSANDRA-1145)
 * fix for range query starting with the wrong token range (CASSANDRA-1042)
 * page within a single row during hinted handoff (CASSANDRA-1327)
 * fix compilation on non-sun JDKs (CASSANDRA-1061)
 * remove String.trim() call on row keys in batch mutations (CASSANDRA-1235)
 * Log summary of dropped messages instead of spamming log (CASSANDRA-1284)
 * add dynamic endpoint snitch (CASSANDRA-981)
 * fix streaming for keyspaces with hyphens in their name (CASSANDRA-1377)
 * fix errors in hard-coded bloom filter optKPerBucket by computing it
   algorithmically (CASSANDRA-1220
 * remove message deserialization stage, and uncap read/write stages
   so slow reads/writes don't block gossip processing (CASSANDRA-1358)
 * add jmx port configuration to Debian package (CASSANDRA-1202)
 * use mlockall via JNA, if present, to prevent Linux from swapping
   out parts of the JVM (CASSANDRA-1214)


0.6.4
 * avoid queuing multiple hint deliveries for the same endpoint
   (CASSANDRA-1229)
 * better performance for and stricter checking of UTF8 column names
   (CASSANDRA-1232)
 * extend option to lower compaction priority to hinted handoff
   as well (CASSANDRA-1260)
 * log errors in gossip instead of re-throwing (CASSANDRA-1289)
 * avoid aborting commitlog replay prematurely if a flushed-but-
   not-removed commitlog segment is encountered (CASSANDRA-1297)
 * fix duplicate rows being read during mapreduce (CASSANDRA-1142)
 * failure detection wasn't closing command sockets (CASSANDRA-1221)
 * cassandra-cli.bat works on windows (CASSANDRA-1236)
 * pre-emptively drop requests that cannot be processed within RPCTimeout
   (CASSANDRA-685)
 * add ack to Binary write verb and update CassandraBulkLoader
   to wait for acks for each row (CASSANDRA-1093)
 * added describe_partitioner Thrift method (CASSANDRA-1047)
 * Hadoop jobs no longer require the Cassandra storage-conf.xml
   (CASSANDRA-1280, CASSANDRA-1047)
 * log thread pool stats when GC is excessive (CASSANDRA-1275)
 * remove gossip message size limit (CASSANDRA-1138)
 * parallelize local and remote reads during multiget, and respect snitch
   when determining whether to do local read for CL.ONE (CASSANDRA-1317)
 * fix read repair to use requested consistency level on digest mismatch,
   rather than assuming QUORUM (CASSANDRA-1316)
 * process digest mismatch re-reads in parallel (CASSANDRA-1323)
 * switch hints CF comparator to BytesType (CASSANDRA-1274)


0.6.3
 * retry to make streaming connections up to 8 times. (CASSANDRA-1019)
 * reject describe_ring() calls on invalid keyspaces (CASSANDRA-1111)
 * fix cache size calculation for size of 100% (CASSANDRA-1129)
 * fix cache capacity only being recalculated once (CASSANDRA-1129)
 * remove hourly scan of all hints on the off chance that the gossiper
   missed a status change; instead, expose deliverHintsToEndpoint to JMX
   so it can be done manually, if necessary (CASSANDRA-1141)
 * don't reject reads at CL.ALL (CASSANDRA-1152)
 * reject deletions to supercolumns in CFs containing only standard
   columns (CASSANDRA-1139)
 * avoid preserving login information after client disconnects
   (CASSANDRA-1057)
 * prefer sun jdk to openjdk in debian init script (CASSANDRA-1174)
 * detect partioner config changes between restarts and fail fast
   (CASSANDRA-1146)
 * use generation time to resolve node token reassignment disagreements
   (CASSANDRA-1118)
 * restructure the startup ordering of Gossiper and MessageService to avoid
   timing anomalies (CASSANDRA-1160)
 * detect incomplete commit log hearders (CASSANDRA-1119)
 * force anti-entropy service to stream files on the stream stage to avoid
   sending streams out of order (CASSANDRA-1169)
 * remove inactive stream managers after AES streams files (CASSANDRA-1169)
 * allow removing entire row through batch_mutate Deletion (CASSANDRA-1027)
 * add JMX metrics for row-level bloom filter false positives (CASSANDRA-1212)
 * added a redhat init script to contrib (CASSANDRA-1201)
 * use midpoint when bootstrapping a new machine into range with not
   much data yet instead of random token (CASSANDRA-1112)
 * kill server on OOM in executor stage as well as Thrift (CASSANDRA-1226)
 * remove opportunistic repairs, when two machines with overlapping replica
   responsibilities happen to finish major compactions of the same CF near
   the same time.  repairs are now fully manual (CASSANDRA-1190)
 * add ability to lower compaction priority (default is no change from 0.6.2)
   (CASSANDRA-1181)


0.6.2
 * fix contrib/word_count build. (CASSANDRA-992)
 * split CommitLogExecutorService into BatchCommitLogExecutorService and
   PeriodicCommitLogExecutorService (CASSANDRA-1014)
 * add latency histograms to CFSMBean (CASSANDRA-1024)
 * make resolving timestamp ties deterministic by using value bytes
   as a tiebreaker (CASSANDRA-1039)
 * Add option to turn off Hinted Handoff (CASSANDRA-894)
 * fix windows startup (CASSANDRA-948)
 * make concurrent_reads, concurrent_writes configurable at runtime via JMX
   (CASSANDRA-1060)
 * disable GCInspector on non-Sun JVMs (CASSANDRA-1061)
 * fix tombstone handling in sstable rows with no other data (CASSANDRA-1063)
 * fix size of row in spanned index entries (CASSANDRA-1056)
 * install json2sstable, sstable2json, and sstablekeys to Debian package
 * StreamingService.StreamDestinations wouldn't empty itself after streaming
   finished (CASSANDRA-1076)
 * added Collections.shuffle(splits) before returning the splits in
   ColumnFamilyInputFormat (CASSANDRA-1096)
 * do not recalculate cache capacity post-compaction if it's been manually
   modified (CASSANDRA-1079)
 * better defaults for flush sorter + writer executor queue sizes
   (CASSANDRA-1100)
 * windows scripts for SSTableImport/Export (CASSANDRA-1051)
 * windows script for nodetool (CASSANDRA-1113)
 * expose PhiConvictThreshold (CASSANDRA-1053)
 * make repair of RF==1 a no-op (CASSANDRA-1090)
 * improve default JVM GC options (CASSANDRA-1014)
 * fix SlicePredicate serialization inside Hadoop jobs (CASSANDRA-1049)
 * close Thrift sockets in Hadoop ColumnFamilyRecordReader (CASSANDRA-1081)


0.6.1
 * fix NPE in sstable2json when no excluded keys are given (CASSANDRA-934)
 * keep the replica set constant throughout the read repair process
   (CASSANDRA-937)
 * allow querying getAllRanges with empty token list (CASSANDRA-933)
 * fix command line arguments inversion in clustertool (CASSANDRA-942)
 * fix race condition that could trigger a false-positive assertion
   during post-flush discard of old commitlog segments (CASSANDRA-936)
 * fix neighbor calculation for anti-entropy repair (CASSANDRA-924)
 * perform repair even for small entropy differences (CASSANDRA-924)
 * Use hostnames in CFInputFormat to allow Hadoop's naive string-based
   locality comparisons to work (CASSANDRA-955)
 * cache read-only BufferedRandomAccessFile length to avoid
   3 system calls per invocation (CASSANDRA-950)
 * nodes with IPv6 (and no IPv4) addresses could not join cluster
   (CASSANDRA-969)
 * Retrieve the correct number of undeleted columns, if any, from
   a supercolumn in a row that had been deleted previously (CASSANDRA-920)
 * fix index scans that cross the 2GB mmap boundaries for both mmap
   and standard i/o modes (CASSANDRA-866)
 * expose drain via nodetool (CASSANDRA-978)


0.6.0-RC1
 * JMX drain to flush memtables and run through commit log (CASSANDRA-880)
 * Bootstrapping can skip ranges under the right conditions (CASSANDRA-902)
 * fix merging row versions in range_slice for CL > ONE (CASSANDRA-884)
 * default write ConsistencyLeven chaned from ZERO to ONE
 * fix for index entries spanning mmap buffer boundaries (CASSANDRA-857)
 * use lexical comparison if time part of TimeUUIDs are the same
   (CASSANDRA-907)
 * bound read, mutation, and response stages to fix possible OOM
   during log replay (CASSANDRA-885)
 * Use microseconds-since-epoch (UTC) in cli, instead of milliseconds
 * Treat batch_mutate Deletion with null supercolumn as "apply this predicate
   to top level supercolumns" (CASSANDRA-834)
 * Streaming destination nodes do not update their JMX status (CASSANDRA-916)
 * Fix internal RPC timeout calculation (CASSANDRA-911)
 * Added Pig loadfunc to contrib/pig (CASSANDRA-910)


0.6.0-beta3
 * fix compaction bucketing bug (CASSANDRA-814)
 * update windows batch file (CASSANDRA-824)
 * deprecate KeysCachedFraction configuration directive in favor
   of KeysCached; move to unified-per-CF key cache (CASSANDRA-801)
 * add invalidateRowCache to ColumnFamilyStoreMBean (CASSANDRA-761)
 * send Handoff hints to natural locations to reduce load on
   remaining nodes in a failure scenario (CASSANDRA-822)
 * Add RowWarningThresholdInMB configuration option to warn before very
   large rows get big enough to threaten node stability, and -x option to
   be able to remove them with sstable2json if the warning is unheeded
   until it's too late (CASSANDRA-843)
 * Add logging of GC activity (CASSANDRA-813)
 * fix ConcurrentModificationException in commitlog discard (CASSANDRA-853)
 * Fix hardcoded row count in Hadoop RecordReader (CASSANDRA-837)
 * Add a jmx status to the streaming service and change several DEBUG
   messages to INFO (CASSANDRA-845)
 * fix classpath in cassandra-cli.bat for Windows (CASSANDRA-858)
 * allow re-specifying host, port to cassandra-cli if invalid ones
   are first tried (CASSANDRA-867)
 * fix race condition handling rpc timeout in the coordinator
   (CASSANDRA-864)
 * Remove CalloutLocation and StagingFileDirectory from storage-conf files
   since those settings are no longer used (CASSANDRA-878)
 * Parse a long from RowWarningThresholdInMB instead of an int (CASSANDRA-882)
 * Remove obsolete ControlPort code from DatabaseDescriptor (CASSANDRA-886)
 * move skipBytes side effect out of assert (CASSANDRA-899)
 * add "double getLoad" to StorageServiceMBean (CASSANDRA-898)
 * track row stats per CF at compaction time (CASSANDRA-870)
 * disallow CommitLogDirectory matching a DataFileDirectory (CASSANDRA-888)
 * default key cache size is 200k entries, changed from 10% (CASSANDRA-863)
 * add -Dcassandra-foreground=yes to cassandra.bat
 * exit if cluster name is changed unexpectedly (CASSANDRA-769)


0.6.0-beta1/beta2
 * add batch_mutate thrift command, deprecating batch_insert (CASSANDRA-336)
 * remove get_key_range Thrift API, deprecated in 0.5 (CASSANDRA-710)
 * add optional login() Thrift call for authentication (CASSANDRA-547)
 * support fat clients using gossiper and StorageProxy to perform
   replication in-process [jvm-only] (CASSANDRA-535)
 * support mmapped I/O for reads, on by default on 64bit JVMs
   (CASSANDRA-408, CASSANDRA-669)
 * improve insert concurrency, particularly during Hinted Handoff
   (CASSANDRA-658)
 * faster network code (CASSANDRA-675)
 * stress.py moved to contrib (CASSANDRA-635)
 * row caching [must be explicitly enabled per-CF in config] (CASSANDRA-678)
 * present a useful measure of compaction progress in JMX (CASSANDRA-599)
 * add bin/sstablekeys (CASSNADRA-679)
 * add ConsistencyLevel.ANY (CASSANDRA-687)
 * make removetoken remove nodes from gossip entirely (CASSANDRA-644)
 * add ability to set cache sizes at runtime (CASSANDRA-708)
 * report latency and cache hit rate statistics with lifetime totals
   instead of average over the last minute (CASSANDRA-702)
 * support get_range_slice for RandomPartitioner (CASSANDRA-745)
 * per-keyspace replication factory and replication strategy (CASSANDRA-620)
 * track latency in microseconds (CASSANDRA-733)
 * add describe_ Thrift methods, deprecating get_string_property and
   get_string_list_property
 * jmx interface for tracking operation mode and streams in general.
   (CASSANDRA-709)
 * keep memtables in sorted order to improve range query performance
   (CASSANDRA-799)
 * use while loop instead of recursion when trimming sstables compaction list
   to avoid blowing stack in pathological cases (CASSANDRA-804)
 * basic Hadoop map/reduce support (CASSANDRA-342)


0.5.1
 * ensure all files for an sstable are streamed to the same directory.
   (CASSANDRA-716)
 * more accurate load estimate for bootstrapping (CASSANDRA-762)
 * tolerate dead or unavailable bootstrap target on write (CASSANDRA-731)
 * allow larger numbers of keys (> 140M) in a sstable bloom filter
   (CASSANDRA-790)
 * include jvm argument improvements from CASSANDRA-504 in debian package
 * change streaming chunk size to 32MB to accomodate Windows XP limitations
   (was 64MB) (CASSANDRA-795)
 * fix get_range_slice returning results in the wrong order (CASSANDRA-781)


0.5.0 final
 * avoid attempting to delete temporary bootstrap files twice (CASSANDRA-681)
 * fix bogus NaN in nodeprobe cfstats output (CASSANDRA-646)
 * provide a policy for dealing with single thread executors w/ a full queue
   (CASSANDRA-694)
 * optimize inner read in MessagingService, vastly improving multiple-node
   performance (CASSANDRA-675)
 * wait for table flush before streaming data back to a bootstrapping node.
   (CASSANDRA-696)
 * keep track of bootstrapping sources by table so that bootstrapping doesn't
   give the indication of finishing early (CASSANDRA-673)


0.5.0 RC3
 * commit the correct version of the patch for CASSANDRA-663


0.5.0 RC2 (unreleased)
 * fix bugs in converting get_range_slice results to Thrift
   (CASSANDRA-647, CASSANDRA-649)
 * expose java.util.concurrent.TimeoutException in StorageProxy methods
   (CASSANDRA-600)
 * TcpConnectionManager was holding on to disconnected connections,
   giving the false indication they were being used. (CASSANDRA-651)
 * Remove duplicated write. (CASSANDRA-662)
 * Abort bootstrap if IP is already in the token ring (CASSANDRA-663)
 * increase default commitlog sync period, and wait for last sync to
   finish before submitting another (CASSANDRA-668)


0.5.0 RC1
 * Fix potential NPE in get_range_slice (CASSANDRA-623)
 * add CRC32 to commitlog entries (CASSANDRA-605)
 * fix data streaming on windows (CASSANDRA-630)
 * GC compacted sstables after cleanup and compaction (CASSANDRA-621)
 * Speed up anti-entropy validation (CASSANDRA-629)
 * Fix anti-entropy assertion error (CASSANDRA-639)
 * Fix pending range conflicts when bootstapping or moving
   multiple nodes at once (CASSANDRA-603)
 * Handle obsolete gossip related to node movement in the case where
   one or more nodes is down when the movement occurs (CASSANDRA-572)
 * Include dead nodes in gossip to avoid a variety of problems
   and fix HH to removed nodes (CASSANDRA-634)
 * return an InvalidRequestException for mal-formed SlicePredicates
   (CASSANDRA-643)
 * fix bug determining closest neighbor for use in multiple datacenters
   (CASSANDRA-648)
 * Vast improvements in anticompaction speed (CASSANDRA-607)
 * Speed up log replay and writes by avoiding redundant serializations
   (CASSANDRA-652)


0.5.0 beta 2
 * Bootstrap improvements (several tickets)
 * add nodeprobe repair anti-entropy feature (CASSANDRA-193, CASSANDRA-520)
 * fix possibility of partition when many nodes restart at once
   in clusters with multiple seeds (CASSANDRA-150)
 * fix NPE in get_range_slice when no data is found (CASSANDRA-578)
 * fix potential NPE in hinted handoff (CASSANDRA-585)
 * fix cleanup of local "system" keyspace (CASSANDRA-576)
 * improve computation of cluster load balance (CASSANDRA-554)
 * added super column read/write, column count, and column/row delete to
   cassandra-cli (CASSANDRA-567, CASSANDRA-594)
 * fix returning live subcolumns of deleted supercolumns (CASSANDRA-583)
 * respect JAVA_HOME in bin/ scripts (several tickets)
 * add StorageService.initClient for fat clients on the JVM (CASSANDRA-535)
   (see contrib/client_only for an example of use)
 * make consistency_level functional in get_range_slice (CASSANDRA-568)
 * optimize key deserialization for RandomPartitioner (CASSANDRA-581)
 * avoid GCing tombstones except on major compaction (CASSANDRA-604)
 * increase failure conviction threshold, resulting in less nodes
   incorrectly (and temporarily) marked as down (CASSANDRA-610)
 * respect memtable thresholds during log replay (CASSANDRA-609)
 * support ConsistencyLevel.ALL on read (CASSANDRA-584)
 * add nodeprobe removetoken command (CASSANDRA-564)


0.5.0 beta
 * Allow multiple simultaneous flushes, improving flush throughput
   on multicore systems (CASSANDRA-401)
 * Split up locks to improve write and read throughput on multicore systems
   (CASSANDRA-444, CASSANDRA-414)
 * More efficient use of memory during compaction (CASSANDRA-436)
 * autobootstrap option: when enabled, all non-seed nodes will attempt
   to bootstrap when started, until bootstrap successfully
   completes. -b option is removed.  (CASSANDRA-438)
 * Unless a token is manually specified in the configuration xml,
   a bootstraping node will use a token that gives it half the
   keys from the most-heavily-loaded node in the cluster,
   instead of generating a random token.
   (CASSANDRA-385, CASSANDRA-517)
 * Miscellaneous bootstrap fixes (several tickets)
 * Ability to change a node's token even after it has data on it
   (CASSANDRA-541)
 * Ability to decommission a live node from the ring (CASSANDRA-435)
 * Semi-automatic loadbalancing via nodeprobe (CASSANDRA-192)
 * Add ability to set compaction thresholds at runtime via
   JMX / nodeprobe.  (CASSANDRA-465)
 * Add "comment" field to ColumnFamily definition. (CASSANDRA-481)
 * Additional JMX metrics (CASSANDRA-482)
 * JSON based export and import tools (several tickets)
 * Hinted Handoff fixes (several tickets)
 * Add key cache to improve read performance (CASSANDRA-423)
 * Simplified construction of custom ReplicationStrategy classes
   (CASSANDRA-497)
 * Graphical application (Swing) for ring integrity verification and
   visualization was added to contrib (CASSANDRA-252)
 * Add DCQUORUM, DCQUORUMSYNC consistency levels and corresponding
   ReplicationStrategy / EndpointSnitch classes.  Experimental.
   (CASSANDRA-492)
 * Web client interface added to contrib (CASSANDRA-457)
 * More-efficient flush for Random, CollatedOPP partitioners
   for normal writes (CASSANDRA-446) and bulk load (CASSANDRA-420)
 * Add MemtableFlushAfterMinutes, a global replacement for the old
   per-CF FlushPeriodInMinutes setting (CASSANDRA-463)
 * optimizations to slice reading (CASSANDRA-350) and supercolumn
   queries (CASSANDRA-510)
 * force binding to given listenaddress for nodes with multiple
   interfaces (CASSANDRA-546)
 * stress.py benchmarking tool improvements (several tickets)
 * optimized replica placement code (CASSANDRA-525)
 * faster log replay on restart (CASSANDRA-539, CASSANDRA-540)
 * optimized local-node writes (CASSANDRA-558)
 * added get_range_slice, deprecating get_key_range (CASSANDRA-344)
 * expose TimedOutException to thrift (CASSANDRA-563)


0.4.2
 * Add validation disallowing null keys (CASSANDRA-486)
 * Fix race conditions in TCPConnectionManager (CASSANDRA-487)
 * Fix using non-utf8-aware comparison as a sanity check.
   (CASSANDRA-493)
 * Improve default garbage collector options (CASSANDRA-504)
 * Add "nodeprobe flush" (CASSANDRA-505)
 * remove NotFoundException from get_slice throws list (CASSANDRA-518)
 * fix get (not get_slice) of entire supercolumn (CASSANDRA-508)
 * fix null token during bootstrap (CASSANDRA-501)


0.4.1
 * Fix FlushPeriod columnfamily configuration regression
   (CASSANDRA-455)
 * Fix long column name support (CASSANDRA-460)
 * Fix for serializing a row that only contains tombstones
   (CASSANDRA-458)
 * Fix for discarding unneeded commitlog segments (CASSANDRA-459)
 * Add SnapshotBeforeCompaction configuration option (CASSANDRA-426)
 * Fix compaction abort under insufficient disk space (CASSANDRA-473)
 * Fix reading subcolumn slice from tombstoned CF (CASSANDRA-484)
 * Fix race condition in RVH causing occasional NPE (CASSANDRA-478)


0.4.0
 * fix get_key_range problems when a node is down (CASSANDRA-440)
   and add UnavailableException to more Thrift methods
 * Add example EndPointSnitch contrib code (several tickets)


0.4.0 RC2
 * fix SSTable generation clash during compaction (CASSANDRA-418)
 * reject method calls with null parameters (CASSANDRA-308)
 * properly order ranges in nodeprobe output (CASSANDRA-421)
 * fix logging of certain errors on executor threads (CASSANDRA-425)


0.4.0 RC1
 * Bootstrap feature is live; use -b on startup (several tickets)
 * Added multiget api (CASSANDRA-70)
 * fix Deadlock with SelectorManager.doProcess and TcpConnection.write
   (CASSANDRA-392)
 * remove key cache b/c of concurrency bugs in third-party
   CLHM library (CASSANDRA-405)
 * update non-major compaction logic to use two threshold values
   (CASSANDRA-407)
 * add periodic / batch commitlog sync modes (several tickets)
 * inline BatchMutation into batch_insert params (CASSANDRA-403)
 * allow setting the logging level at runtime via mbean (CASSANDRA-402)
 * change default comparator to BytesType (CASSANDRA-400)
 * add forwards-compatible ConsistencyLevel parameter to get_key_range
   (CASSANDRA-322)
 * r/m special case of blocking for local destination when writing with
   ConsistencyLevel.ZERO (CASSANDRA-399)
 * Fixes to make BinaryMemtable [bulk load interface] useful (CASSANDRA-337);
   see contrib/bmt_example for an example of using it.
 * More JMX properties added (several tickets)
 * Thrift changes (several tickets)
    - Merged _super get methods with the normal ones; return values
      are now of ColumnOrSuperColumn.
    - Similarly, merged batch_insert_super into batch_insert.



0.4.0 beta
 * On-disk data format has changed to allow billions of keys/rows per
   node instead of only millions
 * Multi-keyspace support
 * Scan all sstables for all queries to avoid situations where
   different types of operation on the same ColumnFamily could
   disagree on what data was present
 * Snapshot support via JMX
 * Thrift API has changed a _lot_:
    - removed time-sorted CFs; instead, user-defined comparators
      may be defined on the column names, which are now byte arrays.
      Default comparators are provided for UTF8, Bytes, Ascii, Long (i64),
      and UUID types.
    - removed colon-delimited strings in thrift api in favor of explicit
      structs such as ColumnPath, ColumnParent, etc.  Also normalized
      thrift struct and argument naming.
    - Added columnFamily argument to get_key_range.
    - Change signature of get_slice to accept starting and ending
      columns as well as an offset.  (This allows use of indexes.)
      Added "ascending" flag to allow reasonably-efficient reverse
      scans as well.  Removed get_slice_by_range as redundant.
    - get_key_range operates on one CF at a time
    - changed `block` boolean on insert methods to ConsistencyLevel enum,
      with options of NONE, ONE, QUORUM, and ALL.
    - added similar consistency_level parameter to read methods
    - column-name-set slice with no names given now returns zero columns
      instead of all of them.  ("all" can run your server out of memory.
      use a range-based slice with a high max column count instead.)
 * Removed the web interface. Node information can now be obtained by
   using the newly introduced nodeprobe utility.
 * More JMX stats
 * Remove magic values from internals (e.g. special key to indicate
   when to flush memtables)
 * Rename configuration "table" to "keyspace"
 * Moved to crash-only design; no more shutdown (just kill the process)
 * Lots of bug fixes

Full list of issues resolved in 0.4 is at https://issues.apache.org/jira/secure/IssueNavigator.jspa?reset=true&&pid=12310865&fixfor=12313862&resolution=1&sorter/field=issuekey&sorter/order=DESC


0.3.0 RC3
 * Fix potential deadlock under load in TCPConnection.
   (CASSANDRA-220)


0.3.0 RC2
 * Fix possible data loss when server is stopped after replaying
   log but before new inserts force memtable flush.
   (CASSANDRA-204)
 * Added BUGS file


0.3.0 RC1
 * Range queries on keys, including user-defined key collation
 * Remove support
 * Workarounds for a weird bug in JDK select/register that seems
   particularly common on VM environments. Cassandra should deploy
   fine on EC2 now
 * Much improved infrastructure: the beginnings of a decent test suite
   ("ant test" for unit tests; "nosetests" for system tests), code
   coverage reporting, etc.
 * Expanded node status reporting via JMX
 * Improved error reporting/logging on both server and client
 * Reduced memory footprint in default configuration
 * Combined blocking and non-blocking versions of insert APIs
 * Added FlushPeriodInMinutes configuration parameter to force
   flushing of infrequently-updated ColumnFamilies<|MERGE_RESOLUTION|>--- conflicted
+++ resolved
@@ -19,8 +19,8 @@
  * Add method to IAuthenticator to login by user as well as by role (APOLLO-70)
  * Add private protocol version (APOLLO-2)
 Merged from DSE 5.0.x
+ * Indexer is not correctly invoked when building indexes over sstables (CASSANDRA-13075)
  * Perform repair sync sequentially to avoid overloading coordinator (APOLLO-216)
-<<<<<<< HEAD
  * Backport CASSANDRA-10134 Always perform collision check before joining ring (CASSANDRA-10134)
  * Backport CASSANDRA-12461 (Add pre- and post-shutdown hooks to Storage Service) (APOLLO-48)
  * Wait for remaining tasks to finish on RepairJob after task failure (APOLLO-87)
@@ -162,10 +162,6 @@
  * Indexer is not correctly invoked when building indexes over sstables (CASSANDRA-13075)
  * Read repair is not blocking repair to finish in foreground repair (CASSANDRA-13115)
  * Stress daemon help is incorrect(CASSANDRA-12563)
-=======
-Merged from 3.0.X
- * Indexer is not correctly invoked when building indexes over sstables (CASSANDRA-13075)
->>>>>>> 51a9feda
  * Read repair is not blocking repair to finish in foreground repair (CASSANDRA-13115)
  * Stress daemon help is incorrect (CASSANDRA-12563)
  * Remove ALTER TYPE support (CASSANDRA-12443)
