DSE 5.0.4
 * Wait for remaining tasks to finish on RepairJob after task failure (APOLLO-87)
 * Allow the prepared statement cache size to be changed. (APOLLO-50)
Merged from 3.0.X
 * Prevent reloading of logback.xml from UDF sandbox (CASSANDRA-12535)
<<<<<<< HEAD
=======
Merged from 2.2:
 * Avoid blocking gossip during pending range calculation (CASSANDRA-12281)


3.0.10
>>>>>>> 59b40b31
 * Disallow offheap_buffers memtable allocation (CASSANDRA-11039)
 * Fix CommitLogSegmentManagerTest (CASSANDRA-12283)
 * Pass root cause to CorruptBlockException when uncompression failed (CASSANDRA-12889)
 * Fix partition count log during compaction (CASSANDRA-12184)
 * Batch with multiple conditional updates for the same partition causes AssertionError (CASSANDRA-12867)
 * Make AbstractReplicationStrategy extendable from outside its package (CASSANDRA-12788)
 * Fix CommitLogTest.testDeleteIfNotDirty (CASSANDRA-12854)
 * Don't tell users to turn off consistent rangemovements during rebuild. (CASSANDRA-12296)
 * Avoid deadlock due to materialized view lock contention (CASSANDRA-12689)
 * Fix for KeyCacheCqlTest flakiness (CASSANDRA-12801)
 * Include SSTable filename in compacting large row message (CASSANDRA-12384)
 * Fix potential socket leak (CASSANDRA-12329, CASSANDRA-12330)
 * Fix ViewTest.testCompaction (CASSANDRA-12789)
 * Improve avg aggregate functions (CASSANDRA-12417)
 * Preserve quoted reserved keyword column names in MV creation (CASSANDRA-11803)
 * nodetool stopdaemon errors out (CASSANDRA-12646)
 * Split materialized view mutations on build to prevent OOM (CASSANDRA-12268)
 * mx4j does not work in 3.0.8 (CASSANDRA-12274)
 * Abort cqlsh copy-from in case of no answer after prolonged period of time (CASSANDRA-12740)
 * Avoid sstable corrupt exception due to dropped static column (CASSANDRA-12582)
 * Make stress use client mode to avoid checking commit log size on startup (CASSANDRA-12478)
 * Fix exceptions with new vnode allocation (CASSANDRA-12715)
 * Unify drain and shutdown processes (CASSANDRA-12509)
 * Fix NPE in ComponentOfSlice.isEQ() (CASSANDRA-12706)
 * Fix failure in LogTransactionTest (CASSANDRA-12632)
 * Fix potentially incomplete non-frozen UDT values when querying with the
   full primary key specified (CASSANDRA-12605)
 * Skip writing MV mutations to commitlog on mutation.applyUnsafe() (CASSANDRA-11670)
 * Establish consistent distinction between non-existing partition and NULL value for LWTs on static columns (CASSANDRA-12060)
 * Extend ColumnIdentifier.internedInstances key to include the type that generated the byte buffer (CASSANDRA-12516)
 * Backport CASSANDRA-10756 (race condition in NativeTransportService shutdown) (CASSANDRA-12472)
 * If CF has no clustering columns, any row cache is full partition cache (CASSANDRA-12499)
 * Correct log message for statistics of offheap memtable flush (CASSANDRA-12776)
 * Explicitly set locale for string validation (CASSANDRA-12541,CASSANDRA-12542,CASSANDRA-12543,CASSANDRA-12545)
Merged from 2.2:
 * Fix purgeability of tombstones with max timestamp (CASSANDRA-12792)
 * Fail repair if participant dies during sync or anticompaction (CASSANDRA-12901)
 * Fix CommitLogSegmentManagerTest (CASSANDRA-12283)
 * cqlsh COPY: unprotected pk values before converting them if not using prepared statements (CASSANDRA-12863)
 * Fix Util.spinAssertEquals (CASSANDRA-12283)
 * Fix potential NPE for compactionstats (CASSANDRA-12462)
 * Prepare legacy authenticate statement if credentials table initialised after node startup (CASSANDRA-12813)
 * Change cassandra.wait_for_tracing_events_timeout_secs default to 0 (CASSANDRA-12754)
 * Clean up permissions when a UDA is dropped (CASSANDRA-12720)
 * Limit colUpdateTimeDelta histogram updates to reasonable deltas (CASSANDRA-11117)
 * Fix leak errors and execution rejected exceptions when draining (CASSANDRA-12457)
 * Fix merkle tree depth calculation (CASSANDRA-12580)
 * Make Collections deserialization more robust (CASSANDRA-12618)
 * Better handle invalid system roles table (CASSANDRA-12700)
 * Fix exceptions when enabling gossip on nodes that haven't joined the ring (CASSANDRA-12253)
 * Fix authentication problem when invoking cqlsh copy from a SOURCE command (CASSANDRA-12642)
 * Decrement pending range calculator jobs counter in finally block
  (CASSANDRA-12554)
 * Split consistent range movement flag correction (CASSANDRA-12786)
Merged from 2.1:
 * Add system property to set the max number of native transport requests in queue (CASSANDRA-11363)
 * Don't skip sstables based on maxLocalDeletionTime (CASSANDRA-12765)


3.0.9
 * Handle composite prefixes with final EOC=0 as in 2.x and refactor LegacyLayout.decodeBound (CASSANDRA-12423)
 * Fix paging for 2.x to 3.x upgrades (CASSANDRA-11195)
 * select_distinct_with_deletions_test failing on non-vnode environments (CASSANDRA-11126)
 * Stack Overflow returned to queries while upgrading (CASSANDRA-12527)
 * Fix legacy regex for temporary files from 2.2 (CASSANDRA-12565)
 * Add option to state current gc_grace_seconds to tools/bin/sstablemetadata (CASSANDRA-12208)
 * Fix file system race condition that may cause LogAwareFileLister to fail to classify files (CASSANDRA-11889)
 * Fix file handle leaks due to simultaneous compaction/repair and
   listing snapshots, calculating snapshot sizes, or making schema
   changes (CASSANDRA-11594)
 * Fix nodetool repair exits with 0 for some errors (CASSANDRA-12508)
 * Do not shut down BatchlogManager twice during drain (CASSANDRA-12504)
 * Disk failure policy should not be invoked on out of space (CASSANDRA-12385)
 * Calculate last compacted key on startup (CASSANDRA-6216)
 * Add schema to snapshot manifest, add USING TIMESTAMP clause to ALTER TABLE statements (CASSANDRA-7190)
 * Fix clean interval not sent to commit log for empty memtable flush (CASSANDRA-12436)
 * Fix potential resource leak in RMIServerSocketFactoryImpl (CASSANDRA-12331)
 * Backport CASSANDRA-12002 (CASSANDRA-12177)
 * Make sure compaction stats are updated when compaction is interrupted (CASSANDRA-12100)
 * Fix potential bad messaging service message for paged range reads
   within mixed-version 3.x clusters (CASSANDRA-12249)
 * Change commitlog and sstables to track dirty and clean intervals (CASSANDRA-11828)
 * NullPointerException during compaction on table with static columns (CASSANDRA-12336)
 * Fixed ConcurrentModificationException when reading metrics in GraphiteReporter (CASSANDRA-11823)
 * Fix upgrade of super columns on thrift (CASSANDRA-12335)
 * Fixed flacky BlacklistingCompactionsTest, switched to fixed size types and increased corruption size (CASSANDRA-12359)
 * Rerun ReplicationAwareTokenAllocatorTest on failure to avoid flakiness (CASSANDRA-12277)
 * Exception when computing read-repair for range tombstones (CASSANDRA-12263)
 * Lost counter writes in compact table and static columns (CASSANDRA-12219)
 * AssertionError with MVs on updating a row that isn't indexed due to a null value (CASSANDRA-12247)
 * Disable RR and speculative retry with EACH_QUORUM reads (CASSANDRA-11980)
 * Add option to override compaction space check (CASSANDRA-12180)
 * Faster startup by only scanning each directory for temporary files once (CASSANDRA-12114)
 * Respond with v1/v2 protocol header when responding to driver that attempts
   to connect with too low of a protocol version (CASSANDRA-11464)
 * NullPointerExpception when reading/compacting table (CASSANDRA-11988)
 * Fix problem with undeleteable rows on upgrade to new sstable format (CASSANDRA-12144)
 * Fix paging logic for deleted partitions with static columns (CASSANDRA-12107)
 * Wait until the message is being send to decide which serializer must be used (CASSANDRA-11393)
 * Fix migration of static thrift column names with non-text comparators (CASSANDRA-12147)
 * Fix upgrading sparse tables that are incorrectly marked as dense (CASSANDRA-11315)
 * Fix reverse queries ignoring range tombstones (CASSANDRA-11733)
 * Avoid potential race when rebuilding CFMetaData (CASSANDRA-12098)
 * Avoid missing sstables when getting the canonical sstables (CASSANDRA-11996)
 * Always select the live sstables when getting sstables in bounds (CASSANDRA-11944)
 * Fix column ordering of results with static columns for Thrift requests in
   a mixed 2.x/3.x cluster, also fix potential non-resolved duplication of
   those static columns in query results (CASSANDRA-12123)
 * Avoid digest mismatch with empty but static rows (CASSANDRA-12090)
 * Fix EOF exception when altering column type (CASSANDRA-11820)
 * Fix JsonTransformer output of partition with deletion info (CASSANDRA-12418)
 * Fix NPE in SSTableLoader when specifying partial directory path (CASSANDRA-12609)
Merged from 2.2:
 * Add local address entry in PropertyFileSnitch (CASSANDRA-11332)
 * cqlshlib tests: increase default execute timeout (CASSANDRA-12481)
 * Forward writes to replacement node when replace_address != broadcast_address (CASSANDRA-8523)
 * Enable repair -pr and -local together (fix regression of CASSANDRA-7450) (CASSANDRA-12522)
 * Fail repair on non-existing table (CASSANDRA-12279)
 * cqlsh copy: fix missing counter values (CASSANDRA-12476)
 * Move migration tasks to non-periodic queue, assure flush executor shutdown after non-periodic executor (CASSANDRA-12251)
 * cqlsh copy: fixed possible race in initializing feeding thread (CASSANDRA-11701)
 * Only set broadcast_rpc_address on Ec2MultiRegionSnitch if it's not set (CASSANDRA-11357)
 * Update StorageProxy range metrics for timeouts, failures and unavailables (CASSANDRA-9507)
 * Add Sigar to classes included in clientutil.jar (CASSANDRA-11635)
 * Add decay to histograms and timers used for metrics (CASSANDRA-11752)
 * Fix hanging stream session (CASSANDRA-10992)
 * Fix INSERT JSON, fromJson() support of smallint, tinyint types (CASSANDRA-12371)
 * Restore JVM metric export for metric reporters (CASSANDRA-12312)
 * Release sstables of failed stream sessions only when outgoing transfers are finished (CASSANDRA-11345)
 * Wait for tracing events before returning response and query at same consistency level client side (CASSANDRA-11465)
 * cqlsh copyutil should get host metadata by connected address (CASSANDRA-11979)
 * Fixed cqlshlib.test.remove_test_db (CASSANDRA-12214)
 * Synchronize ThriftServer::stop() (CASSANDRA-12105)
 * Use dedicated thread for JMX notifications (CASSANDRA-12146)
 * Improve streaming synchronization and fault tolerance (CASSANDRA-11414)
 * MemoryUtil.getShort() should return an unsigned short also for architectures not supporting unaligned memory accesses (CASSANDRA-11973)
Merged from 2.1:
 * Fix queries with empty ByteBuffer values in clustering column restrictions (CASSANDRA-12127) 
 * Disable passing control to post-flush after flush failure to prevent data loss (CASSANDRA-11828)
 * Allow STCS-in-L0 compactions to reduce scope with LCS (CASSANDRA-12040)
 * cannot use cql since upgrading python to 2.7.11+ (CASSANDRA-11850)
 * Fix filtering on clustering columns when 2i is used (CASSANDRA-11907)


3.0.8
 * Fix potential race in schema during new table creation (CASSANDRA-12083)
 * cqlsh: fix error handling in rare COPY FROM failure scenario (CASSANDRA-12070)
 * Disable autocompaction during drain (CASSANDRA-11878)
 * Add a metrics timer to MemtablePool and use it to track time spent blocked on memory in MemtableAllocator (CASSANDRA-11327)
 * Fix upgrading schema with super columns with non-text subcomparators (CASSANDRA-12023)
 * Add TimeWindowCompactionStrategy (CASSANDRA-9666)
Merged from 2.2:
 * Allow nodetool info to run with readonly JMX access (CASSANDRA-11755)
 * Validate bloom_filter_fp_chance against lowest supported
   value when the table is created (CASSANDRA-11920)
 * Don't send erroneous NEW_NODE notifications on restart (CASSANDRA-11038)
 * StorageService shutdown hook should use a volatile variable (CASSANDRA-11984)
Merged from 2.1:
 * Avoid stalling paxos when the paxos state expires (CASSANDRA-12043)
 * Remove finished incoming streaming connections from MessagingService (CASSANDRA-11854)
 * Don't try to get sstables for non-repairing column families (CASSANDRA-12077)
 * Avoid marking too many sstables as repaired (CASSANDRA-11696)
 * Prevent select statements with clustering key > 64k (CASSANDRA-11882)
 * Fix clock skew corrupting other nodes with paxos (CASSANDRA-11991)
 * Remove distinction between non-existing static columns and existing but null in LWTs (CASSANDRA-9842)
 * Cache local ranges when calculating repair neighbors (CASSANDRA-11934)
 * Allow LWT operation on static column with only partition keys (CASSANDRA-10532)
 * Create interval tree over canonical sstables to avoid missing sstables during streaming (CASSANDRA-11886)
 * cqlsh COPY FROM: shutdown parent cluster after forking, to avoid corrupting SSL connections (CASSANDRA-11749)


3.0.7
 * Fix legacy serialization of Thrift-generated non-compound range tombstones
   when communicating with 2.x nodes (CASSANDRA-11930)
 * Fix Directories instantiations where CFS.initialDirectories should be used (CASSANDRA-11849)
 * Avoid referencing DatabaseDescriptor in AbstractType (CASSANDRA-11912)
 * Fix sstables not being protected from removal during index build (CASSANDRA-11905)
 * cqlsh: Suppress stack trace from Read/WriteFailures (CASSANDRA-11032)
 * Remove unneeded code to repair index summaries that have
   been improperly down-sampled (CASSANDRA-11127)
 * Avoid WriteTimeoutExceptions during commit log replay due to materialized
   view lock contention (CASSANDRA-11891)
 * Prevent OOM failures on SSTable corruption, improve tests for corruption detection (CASSANDRA-9530)
 * Use CFS.initialDirectories when clearing snapshots (CASSANDRA-11705)
 * Allow compaction strategies to disable early open (CASSANDRA-11754)
 * Refactor Materialized View code (CASSANDRA-11475)
 * Update Java Driver (CASSANDRA-11615)
Merged from 2.2:
 * Persist local metadata earlier in startup sequence (CASSANDRA-11742)
 * Run CommitLog tests with different compression settings (CASSANDRA-9039)
 * cqlsh: fix tab completion for case-sensitive identifiers (CASSANDRA-11664)
 * Avoid showing estimated key as -1 in tablestats (CASSANDRA-11587)
 * Fix possible race condition in CommitLog.recover (CASSANDRA-11743)
 * Enable client encryption in sstableloader with cli options (CASSANDRA-11708)
 * Possible memory leak in NIODataInputStream (CASSANDRA-11867)
 * Add seconds to cqlsh tracing session duration (CASSANDRA-11753)
 * Prohibit Reversed Counter type as part of the PK (CASSANDRA-9395)
Merged from 2.1:
 * cqlsh: apply current keyspace to source command (CASSANDRA-11152)
 * Backport CASSANDRA-11578 (CASSANDRA-11750)
 * Clear out parent repair session if repair coordinator dies (CASSANDRA-11824)
 * Set default streaming_socket_timeout_in_ms to 24 hours (CASSANDRA-11840)
 * Do not consider local node a valid source during replace (CASSANDRA-11848)
 * Add message dropped tasks to nodetool netstats (CASSANDRA-11855)
 * Avoid holding SSTableReaders for duration of incremental repair (CASSANDRA-11739)


3.0.6
 * Disallow creating view with a static column (CASSANDRA-11602)
 * Reduce the amount of object allocations caused by the getFunctions methods (CASSANDRA-11593)
 * Potential error replaying commitlog with smallint/tinyint/date/time types (CASSANDRA-11618)
 * Fix queries with filtering on counter columns (CASSANDRA-11629)
 * Improve tombstone printing in sstabledump (CASSANDRA-11655)
 * Fix paging for range queries where all clustering columns are specified (CASSANDRA-11669)
 * Don't require HEAP_NEW_SIZE to be set when using G1 (CASSANDRA-11600)
 * Fix sstabledump not showing cells after tombstone marker (CASSANDRA-11654)
 * Ignore all LocalStrategy keyspaces for streaming and other related
   operations (CASSANDRA-11627)
 * Ensure columnfilter covers indexed columns for thrift 2i queries (CASSANDRA-11523)
 * Only open one sstable scanner per sstable (CASSANDRA-11412)
 * Option to specify ProtocolVersion in cassandra-stress (CASSANDRA-11410)
 * ArithmeticException in avgFunctionForDecimal (CASSANDRA-11485)
 * LogAwareFileLister should only use OLD sstable files in current folder to determine disk consistency (CASSANDRA-11470)
 * Notify indexers of expired rows during compaction (CASSANDRA-11329)
 * Properly respond with ProtocolError when a v1/v2 native protocol
   header is received (CASSANDRA-11464)
 * Validate that num_tokens and initial_token are consistent with one another (CASSANDRA-10120)
Merged from 2.2:
 * Fix commit log replay after out-of-order flush completion (CASSANDRA-9669)
 * cqlsh: correctly handle non-ascii chars in error messages (CASSANDRA-11626)
 * Exit JVM if JMX server fails to startup (CASSANDRA-11540)
 * Produce a heap dump when exiting on OOM (CASSANDRA-9861)
 * Restore ability to filter on clustering columns when using a 2i (CASSANDRA-11510)
 * JSON datetime formatting needs timezone (CASSANDRA-11137)
 * Fix is_dense recalculation for Thrift-updated tables (CASSANDRA-11502)
 * Remove unnescessary file existence check during anticompaction (CASSANDRA-11660)
 * Add missing files to debian packages (CASSANDRA-11642)
 * Avoid calling Iterables::concat in loops during ModificationStatement::getFunctions (CASSANDRA-11621)
 * cqlsh: COPY FROM should use regular inserts for single statement batches and
   report errors correctly if workers processes crash on initialization (CASSANDRA-11474)
 * Always close cluster with connection in CqlRecordWriter (CASSANDRA-11553)
 * Allow only DISTINCT queries with partition keys restrictions (CASSANDRA-11339)
 * CqlConfigHelper no longer requires both a keystore and truststore to work (CASSANDRA-11532)
 * Make deprecated repair methods backward-compatible with previous notification service (CASSANDRA-11430)
 * IncomingStreamingConnection version check message wrong (CASSANDRA-11462)
Merged from 2.1:
 * Support mlockall on IBM POWER arch (CASSANDRA-11576)
 * Add option to disable use of severity in DynamicEndpointSnitch (CASSANDRA-11737)
 * cqlsh COPY FROM fails for null values with non-prepared statements (CASSANDRA-11631)
 * Make cython optional in pylib/setup.py (CASSANDRA-11630)
 * Change order of directory searching for cassandra.in.sh to favor local one (CASSANDRA-11628)
 * cqlsh COPY FROM fails with []{} chars in UDT/tuple fields/values (CASSANDRA-11633)
 * clqsh: COPY FROM throws TypeError with Cython extensions enabled (CASSANDRA-11574)
 * cqlsh: COPY FROM ignores NULL values in conversion (CASSANDRA-11549)
 * Validate levels when building LeveledScanner to avoid overlaps with orphaned sstables (CASSANDRA-9935)


3.0.5
 * Fix rare NPE on schema upgrade from 2.x to 3.x (CASSANDRA-10943)
 * Improve backoff policy for cqlsh COPY FROM (CASSANDRA-11320)
 * Improve IF NOT EXISTS check in CREATE INDEX (CASSANDRA-11131)
 * Upgrade ohc to 0.4.3
 * Enable SO_REUSEADDR for JMX RMI server sockets (CASSANDRA-11093)
 * Allocate merkletrees with the correct size (CASSANDRA-11390)
 * Support streaming pre-3.0 sstables (CASSANDRA-10990)
 * Add backpressure to compressed commit log (CASSANDRA-10971)
 * SSTableExport supports secondary index tables (CASSANDRA-11330)
 * Fix sstabledump to include missing info in debug output (CASSANDRA-11321)
 * Establish and implement canonical bulk reading workload(s) (CASSANDRA-10331)
 * Fix paging for IN queries on tables without clustering columns (CASSANDRA-11208)
 * Remove recursive call from CompositesSearcher (CASSANDRA-11304)
 * Fix filtering on non-primary key columns for queries without index (CASSANDRA-6377)
 * Fix sstableloader fail when using materialized view (CASSANDRA-11275)
Merged from 2.2:
 * DatabaseDescriptor should log stacktrace in case of Eception during seed provider creation (CASSANDRA-11312)
 * Use canonical path for directory in SSTable descriptor (CASSANDRA-10587)
 * Add cassandra-stress keystore option (CASSANDRA-9325)
 * Dont mark sstables as repairing with sub range repairs (CASSANDRA-11451)
 * Notify when sstables change after cancelling compaction (CASSANDRA-11373)
 * cqlsh: COPY FROM should check that explicit column names are valid (CASSANDRA-11333)
 * Add -Dcassandra.start_gossip startup option (CASSANDRA-10809)
 * Fix UTF8Validator.validate() for modified UTF-8 (CASSANDRA-10748)
 * Clarify that now() function is calculated on the coordinator node in CQL documentation (CASSANDRA-10900)
 * Fix bloom filter sizing with LCS (CASSANDRA-11344)
 * (cqlsh) Fix error when result is 0 rows with EXPAND ON (CASSANDRA-11092)
 * Add missing newline at end of bin/cqlsh (CASSANDRA-11325)
 * Fix AE in nodetool cfstats (backport CASSANDRA-10859) (CASSANDRA-11297)
 * Unresolved hostname leads to replace being ignored (CASSANDRA-11210)
 * Only log yaml config once, at startup (CASSANDRA-11217)
 * Reference leak with parallel repairs on the same table (CASSANDRA-11215)
Merged from 2.1:
 * Add a -j parameter to scrub/cleanup/upgradesstables to state how
   many threads to use (CASSANDRA-11179)
 * Backport CASSANDRA-10679 (CASSANDRA-9598)
 * InvalidateKeys should have a weak ref to key cache (CASSANDRA-11176)
 * COPY FROM on large datasets: fix progress report and debug performance (CASSANDRA-11053)

3.0.4
 * Preserve order for preferred SSL cipher suites (CASSANDRA-11164)
 * MV should only query complex columns included in the view (CASSANDRA-11069)
 * Failed aggregate creation breaks server permanently (CASSANDRA-11064)
 * Add sstabledump tool (CASSANDRA-7464)
 * Introduce backpressure for hints (CASSANDRA-10972)
 * Fix ClusteringPrefix not being able to read tombstone range boundaries (CASSANDRA-11158)
 * Prevent logging in sandboxed state (CASSANDRA-11033)
 * Disallow drop/alter operations of UDTs used by UDAs (CASSANDRA-10721)
 * Add query time validation method on Index (CASSANDRA-11043)
 * Avoid potential AssertionError in mixed version cluster (CASSANDRA-11128)
 * Properly handle hinted handoff after topology changes (CASSANDRA-5902)
 * AssertionError when listing sstable files on inconsistent disk state (CASSANDRA-11156)
 * Fix wrong rack counting and invalid conditions check for TokenAllocation
   (CASSANDRA-11139)
 * Avoid creating empty hint files (CASSANDRA-11090)
 * Fix leak detection strong reference loop using weak reference (CASSANDRA-11120)
 * Configurie BatchlogManager to stop delayed tasks on shutdown (CASSANDRA-11062)
 * Hadoop integration is incompatible with Cassandra Driver 3.0.0 (CASSANDRA-11001)
 * Add dropped_columns to the list of schema table so it gets handled
   properly (CASSANDRA-11050)
 * Fix NPE when using forceRepairRangeAsync without DC (CASSANDRA-11239)
Merged from 2.2:
 * Range.compareTo() violates the contract of Comparable (CASSANDRA-11216)
 * Avoid NPE when serializing ErrorMessage with null message (CASSANDRA-11167)
 * Replacing an aggregate with a new version doesn't reset INITCOND (CASSANDRA-10840)
 * (cqlsh) cqlsh cannot be called through symlink (CASSANDRA-11037)
 * fix ohc and java-driver pom dependencies in build.xml (CASSANDRA-10793)
 * Protect from keyspace dropped during repair (CASSANDRA-11065)
 * Handle adding fields to a UDT in SELECT JSON and toJson() (CASSANDRA-11146)
 * Better error message for cleanup (CASSANDRA-10991)
 * cqlsh pg-style-strings broken if line ends with ';' (CASSANDRA-11123)
 * Always persist upsampled index summaries (CASSANDRA-10512)
 * (cqlsh) Fix inconsistent auto-complete (CASSANDRA-10733)
 * Make SELECT JSON and toJson() threadsafe (CASSANDRA-11048)
 * Fix SELECT on tuple relations for mixed ASC/DESC clustering order (CASSANDRA-7281)
 * Use cloned TokenMetadata in size estimates to avoid race against membership check
   (CASSANDRA-10736)
 * (cqlsh) Support utf-8/cp65001 encoding on Windows (CASSANDRA-11030)
 * Fix paging on DISTINCT queries repeats result when first row in partition changes
   (CASSANDRA-10010)
 * cqlsh: change default encoding to UTF-8 (CASSANDRA-11124)
Merged from 2.1:
 * Checking if an unlogged batch is local is inefficient (CASSANDRA-11529)
 * Fix out-of-space error treatment in memtable flushing (CASSANDRA-11448).
 * Don't do defragmentation if reading from repaired sstables (CASSANDRA-10342)
 * Fix streaming_socket_timeout_in_ms not enforced (CASSANDRA-11286)
 * Avoid dropping message too quickly due to missing unit conversion (CASSANDRA-11302)
 * Don't remove FailureDetector history on removeEndpoint (CASSANDRA-10371)
 * Only notify if repair status changed (CASSANDRA-11172)
 * Use logback setting for 'cassandra -v' command (CASSANDRA-10767)
 * Fix sstableloader to unthrottle streaming by default (CASSANDRA-9714)
 * Fix incorrect warning in 'nodetool status' (CASSANDRA-10176)
 * Properly release sstable ref when doing offline scrub (CASSANDRA-10697)
 * Improve nodetool status performance for large cluster (CASSANDRA-7238)
 * Gossiper#isEnabled is not thread safe (CASSANDRA-11116)
 * Avoid major compaction mixing repaired and unrepaired sstables in DTCS (CASSANDRA-11113)
 * Make it clear what DTCS timestamp_resolution is used for (CASSANDRA-11041)
 * (cqlsh) Support timezone conversion using pytz (CASSANDRA-10397)
 * (cqlsh) Display milliseconds when datetime overflows (CASSANDRA-10625)


3.0.3
 * Remove double initialization of newly added tables (CASSANDRA-11027)
 * Filter keys searcher results by target range (CASSANDRA-11104)
 * Fix deserialization of legacy read commands (CASSANDRA-11087)
 * Fix incorrect computation of deletion time in sstable metadata (CASSANDRA-11102)
 * Avoid memory leak when collecting sstable metadata (CASSANDRA-11026)
 * Mutations do not block for completion under view lock contention (CASSANDRA-10779)
 * Invalidate legacy schema tables when unloading them (CASSANDRA-11071)
 * (cqlsh) handle INSERT and UPDATE statements with LWT conditions correctly
   (CASSANDRA-11003)
 * Fix DISTINCT queries in mixed version clusters (CASSANDRA-10762)
 * Migrate build status for indexes along with legacy schema (CASSANDRA-11046)
 * Ensure SSTables for legacy KEYS indexes can be read (CASSANDRA-11045)
 * Added support for IBM zSystems architecture (CASSANDRA-11054)
 * Update CQL documentation (CASSANDRA-10899)
 * Check the column name, not cell name, for dropped columns when reading
   legacy sstables (CASSANDRA-11018)
 * Don't attempt to index clustering values of static rows (CASSANDRA-11021)
 * Remove checksum files after replaying hints (CASSANDRA-10947)
 * Support passing base table metadata to custom 2i validation (CASSANDRA-10924)
 * Ensure stale index entries are purged during reads (CASSANDRA-11013)
 * Fix AssertionError when removing from list using UPDATE (CASSANDRA-10954)
 * Fix UnsupportedOperationException when reading old sstable with range
   tombstone (CASSANDRA-10743)
 * MV should use the maximum timestamp of the primary key (CASSANDRA-10910)
 * Fix potential assertion error during compaction (CASSANDRA-10944)
 * Fix counting of received sstables in streaming (CASSANDRA-10949)
 * Implement hints compression (CASSANDRA-9428)
 * Fix potential assertion error when reading static columns (CASSANDRA-10903)
 * Avoid NoSuchElementException when executing empty batch (CASSANDRA-10711)
 * Avoid building PartitionUpdate in toString (CASSANDRA-10897)
 * Reduce heap spent when receiving many SSTables (CASSANDRA-10797)
 * Add back support for 3rd party auth providers to bulk loader (CASSANDRA-10873)
 * Eliminate the dependency on jgrapht for UDT resolution (CASSANDRA-10653)
 * (Hadoop) Close Clusters and Sessions in Hadoop Input/Output classes (CASSANDRA-10837)
 * Fix sstableloader not working with upper case keyspace name (CASSANDRA-10806)
Merged from 2.2:
 * maxPurgeableTimestamp needs to check memtables too (CASSANDRA-9949)
 * Apply change to compaction throughput in real time (CASSANDRA-10025)
 * Fix potential NPE on ORDER BY queries with IN (CASSANDRA-10955)
 * Start L0 STCS-compactions even if there is a L0 -> L1 compaction
   going (CASSANDRA-10979)
 * Make UUID LSB unique per process (CASSANDRA-7925)
 * Avoid NPE when performing sstable tasks (scrub etc.) (CASSANDRA-10980)
 * Make sure client gets tombstone overwhelmed warning (CASSANDRA-9465)
 * Fix error streaming section more than 2GB (CASSANDRA-10961)
 * (cqlsh) Also apply --connect-timeout to control connection
   timeout (CASSANDRA-10959)
 * Histogram buckets exposed in jmx are sorted incorrectly (CASSANDRA-10975)
 * Enable GC logging by default (CASSANDRA-10140)
 * Optimize pending range computation (CASSANDRA-9258)
 * Skip commit log and saved cache directories in SSTable version startup check (CASSANDRA-10902)
 * drop/alter user should be case sensitive (CASSANDRA-10817)
 * jemalloc detection fails due to quoting issues in regexv (CASSANDRA-10946)
 * (cqlsh) show correct column names for empty result sets (CASSANDRA-9813)
 * Add new types to Stress (CASSANDRA-9556)
 * Add property to allow listening on broadcast interface (CASSANDRA-9748)
 * Fix regression in split size on CqlInputFormat (CASSANDRA-10835)
 * Better handling of SSL connection errors inter-node (CASSANDRA-10816)
 * Disable reloading of GossipingPropertyFileSnitch (CASSANDRA-9474)
 * Verify tables in pseudo-system keyspaces at startup (CASSANDRA-10761)
 * (cqlsh) encode input correctly when saving history
Merged from 2.1:
 * test_bulk_round_trip_blogposts is failing occasionally (CASSANDRA-10938)
 * Fix isJoined return true only after becoming cluster member (CASANDRA-11007)
 * Fix bad gossip generation seen in long-running clusters (CASSANDRA-10969)
 * Avoid NPE when incremental repair fails (CASSANDRA-10909)
 * Unmark sstables compacting once they are done in cleanup/scrub/upgradesstables (CASSANDRA-10829)
 * Allow simultaneous bootstrapping with strict consistency when no vnodes are used (CASSANDRA-11005)
 * Log a message when major compaction does not result in a single file (CASSANDRA-10847)
 * (cqlsh) fix cqlsh_copy_tests when vnodes are disabled (CASSANDRA-10997)
 * (cqlsh) Add request timeout option to cqlsh (CASSANDRA-10686)
 * Avoid AssertionError while submitting hint with LWT (CASSANDRA-10477)
 * If CompactionMetadata is not in stats file, use index summary instead (CASSANDRA-10676)
 * Retry sending gossip syn multiple times during shadow round (CASSANDRA-8072)
 * Fix pending range calculation during moves (CASSANDRA-10887)
 * Sane default (200Mbps) for inter-DC streaming througput (CASSANDRA-8708)
 * Match cassandra-loader options in COPY FROM (CASSANDRA-9303)
 * Fix binding to any address in CqlBulkRecordWriter (CASSANDRA-9309)
 * cqlsh fails to decode utf-8 characters for text typed columns (CASSANDRA-10875)
 * Log error when stream session fails (CASSANDRA-9294)
 * Fix bugs in commit log archiving startup behavior (CASSANDRA-10593)
 * (cqlsh) further optimise COPY FROM (CASSANDRA-9302)
 * Allow CREATE TABLE WITH ID (CASSANDRA-9179)
 * Make Stress compiles within eclipse (CASSANDRA-10807)
 * Cassandra Daemon should print JVM arguments (CASSANDRA-10764)
 * Allow cancellation of index summary redistribution (CASSANDRA-8805)


3.0.2
 * Fix upgrade data loss due to range tombstone deleting more data than then should
   (CASSANDRA-10822)


3.0.1
 * Avoid MV race during node decommission (CASSANDRA-10674)
 * Disable reloading of GossipingPropertyFileSnitch (CASSANDRA-9474)
 * Handle single-column deletions correction in materialized views
   when the column is part of the view primary key (CASSANDRA-10796)
 * Fix issue with datadir migration on upgrade (CASSANDRA-10788)
 * Fix bug with range tombstones on reverse queries and test coverage for
   AbstractBTreePartition (CASSANDRA-10059)
 * Remove 64k limit on collection elements (CASSANDRA-10374)
 * Remove unclear Indexer.indexes() method (CASSANDRA-10690)
 * Fix NPE on stream read error (CASSANDRA-10771)
 * Normalize cqlsh DESC output (CASSANDRA-10431)
 * Rejects partition range deletions when columns are specified (CASSANDRA-10739)
 * Fix error when saving cached key for old format sstable (CASSANDRA-10778)
 * Invalidate prepared statements on DROP INDEX (CASSANDRA-10758)
 * Fix SELECT statement with IN restrictions on partition key,
   ORDER BY and LIMIT (CASSANDRA-10729)
 * Improve stress performance over 1k threads (CASSANDRA-7217)
 * Wait for migration responses to complete before bootstrapping (CASSANDRA-10731)
 * Unable to create a function with argument of type Inet (CASSANDRA-10741)
 * Fix backward incompatibiliy in CqlInputFormat (CASSANDRA-10717)
 * Correctly preserve deletion info on updated rows when notifying indexers
   of single-row deletions (CASSANDRA-10694)
 * Notify indexers of partition delete during cleanup (CASSANDRA-10685)
 * Keep the file open in trySkipCache (CASSANDRA-10669)
 * Updated trigger example (CASSANDRA-10257)
Merged from 2.2:
 * Verify tables in pseudo-system keyspaces at startup (CASSANDRA-10761)
 * Fix IllegalArgumentException in DataOutputBuffer.reallocate for large buffers (CASSANDRA-10592)
 * Show CQL help in cqlsh in web browser (CASSANDRA-7225)
 * Serialize on disk the proper SSTable compression ratio (CASSANDRA-10775)
 * Reject index queries while the index is building (CASSANDRA-8505)
 * CQL.textile syntax incorrectly includes optional keyspace for aggregate SFUNC and FINALFUNC (CASSANDRA-10747)
 * Fix JSON update with prepared statements (CASSANDRA-10631)
 * Don't do anticompaction after subrange repair (CASSANDRA-10422)
 * Fix SimpleDateType type compatibility (CASSANDRA-10027)
 * (Hadoop) fix splits calculation (CASSANDRA-10640)
 * (Hadoop) ensure that Cluster instances are always closed (CASSANDRA-10058)
Merged from 2.1:
 * Fix Stress profile parsing on Windows (CASSANDRA-10808)
 * Fix incremental repair hang when replica is down (CASSANDRA-10288)
 * Optimize the way we check if a token is repaired in anticompaction (CASSANDRA-10768)
 * Add proper error handling to stream receiver (CASSANDRA-10774)
 * Warn or fail when changing cluster topology live (CASSANDRA-10243)
 * Status command in debian/ubuntu init script doesn't work (CASSANDRA-10213)
 * Some DROP ... IF EXISTS incorrectly result in exceptions on non-existing KS (CASSANDRA-10658)
 * DeletionTime.compareTo wrong in rare cases (CASSANDRA-10749)
 * Force encoding when computing statement ids (CASSANDRA-10755)
 * Properly reject counters as map keys (CASSANDRA-10760)
 * Fix the sstable-needs-cleanup check (CASSANDRA-10740)
 * (cqlsh) Print column names before COPY operation (CASSANDRA-8935)
 * Fix CompressedInputStream for proper cleanup (CASSANDRA-10012)
 * (cqlsh) Support counters in COPY commands (CASSANDRA-9043)
 * Try next replica if not possible to connect to primary replica on
   ColumnFamilyRecordReader (CASSANDRA-2388)
 * Limit window size in DTCS (CASSANDRA-10280)
 * sstableloader does not use MAX_HEAP_SIZE env parameter (CASSANDRA-10188)
 * (cqlsh) Improve COPY TO performance and error handling (CASSANDRA-9304)
 * Create compression chunk for sending file only (CASSANDRA-10680)
 * Forbid compact clustering column type changes in ALTER TABLE (CASSANDRA-8879)
 * Reject incremental repair with subrange repair (CASSANDRA-10422)
 * Add a nodetool command to refresh size_estimates (CASSANDRA-9579)
 * Invalidate cache after stream receive task is completed (CASSANDRA-10341)
 * Reject counter writes in CQLSSTableWriter (CASSANDRA-10258)
 * Remove superfluous COUNTER_MUTATION stage mapping (CASSANDRA-10605)


3.0
 * Fix AssertionError while flushing memtable due to materialized views
   incorrectly inserting empty rows (CASSANDRA-10614)
 * Store UDA initcond as CQL literal in the schema table, instead of a blob (CASSANDRA-10650)
 * Don't use -1 for the position of partition key in schema (CASSANDRA-10491)
 * Fix distinct queries in mixed version cluster (CASSANDRA-10573)
 * Skip sstable on clustering in names query (CASSANDRA-10571)
 * Remove value skipping as it breaks read-repair (CASSANDRA-10655)
 * Fix bootstrapping with MVs (CASSANDRA-10621)
 * Make sure EACH_QUORUM reads are using NTS (CASSANDRA-10584)
 * Fix MV replica filtering for non-NetworkTopologyStrategy (CASSANDRA-10634)
 * (Hadoop) fix CIF describeSplits() not handling 0 size estimates (CASSANDRA-10600)
 * Fix reading of legacy sstables (CASSANDRA-10590)
 * Use CQL type names in schema metadata tables (CASSANDRA-10365)
 * Guard batchlog replay against integer division by zero (CASSANDRA-9223)
 * Fix bug when adding a column to thrift with the same name than a primary key (CASSANDRA-10608)
 * Add client address argument to IAuthenticator::newSaslNegotiator (CASSANDRA-8068)
 * Fix implementation of LegacyLayout.LegacyBoundComparator (CASSANDRA-10602)
 * Don't use 'names query' read path for counters (CASSANDRA-10572)
 * Fix backward compatibility for counters (CASSANDRA-10470)
 * Remove memory_allocator paramter from cassandra.yaml (CASSANDRA-10581,10628)
 * Execute the metadata reload task of all registered indexes on CFS::reload (CASSANDRA-10604)
 * Fix thrift cas operations with defined columns (CASSANDRA-10576)
 * Fix PartitionUpdate.operationCount()for updates with static column operations (CASSANDRA-10606)
 * Fix thrift get() queries with defined columns (CASSANDRA-10586)
 * Fix marking of indexes as built and removed (CASSANDRA-10601)
 * Skip initialization of non-registered 2i instances, remove Index::getIndexName (CASSANDRA-10595)
 * Fix batches on multiple tables (CASSANDRA-10554)
 * Ensure compaction options are validated when updating KeyspaceMetadata (CASSANDRA-10569)
 * Flatten Iterator Transformation Hierarchy (CASSANDRA-9975)
 * Remove token generator (CASSANDRA-5261)
 * RolesCache should not be created for any authenticator that does not requireAuthentication (CASSANDRA-10562)
 * Fix LogTransaction checking only a single directory for files (CASSANDRA-10421)
 * Fix handling of range tombstones when reading old format sstables (CASSANDRA-10360)
 * Aggregate with Initial Condition fails with C* 3.0 (CASSANDRA-10367)
Merged from 2.2:
 * (cqlsh) show partial trace if incomplete after max_trace_wait (CASSANDRA-7645)
 * Use most up-to-date version of schema for system tables (CASSANDRA-10652)
 * Deprecate memory_allocator in cassandra.yaml (CASSANDRA-10581,10628)
 * Expose phi values from failure detector via JMX and tweak debug
   and trace logging (CASSANDRA-9526)
 * Fix IllegalArgumentException in DataOutputBuffer.reallocate for large buffers (CASSANDRA-10592)
Merged from 2.1:
 * Shutdown compaction in drain to prevent leak (CASSANDRA-10079)
 * (cqlsh) fix COPY using wrong variable name for time_format (CASSANDRA-10633)
 * Do not run SizeEstimatesRecorder if a node is not a member of the ring (CASSANDRA-9912)
 * Improve handling of dead nodes in gossip (CASSANDRA-10298)
 * Fix logback-tools.xml incorrectly configured for outputing to System.err
   (CASSANDRA-9937)
 * Fix streaming to catch exception so retry not fail (CASSANDRA-10557)
 * Add validation method to PerRowSecondaryIndex (CASSANDRA-10092)
 * Support encrypted and plain traffic on the same port (CASSANDRA-10559)
 * Do STCS in DTCS windows (CASSANDRA-10276)
 * Avoid repetition of JVM_OPTS in debian package (CASSANDRA-10251)
 * Fix potential NPE from handling result of SIM.highestSelectivityIndex (CASSANDRA-10550)
 * Fix paging issues with partitions containing only static columns data (CASSANDRA-10381)
 * Fix conditions on static columns (CASSANDRA-10264)
 * AssertionError: attempted to delete non-existing file CommitLog (CASSANDRA-10377)
 * Fix sorting for queries with an IN condition on partition key columns (CASSANDRA-10363)


3.0-rc2
 * Fix SELECT DISTINCT queries between 2.2.2 nodes and 3.0 nodes (CASSANDRA-10473)
 * Remove circular references in SegmentedFile (CASSANDRA-10543)
 * Ensure validation of indexed values only occurs once per-partition (CASSANDRA-10536)
 * Fix handling of static columns for range tombstones in thrift (CASSANDRA-10174)
 * Support empty ColumnFilter for backward compatility on empty IN (CASSANDRA-10471)
 * Remove Pig support (CASSANDRA-10542)
 * Fix LogFile throws Exception when assertion is disabled (CASSANDRA-10522)
 * Revert CASSANDRA-7486, make CMS default GC, move GC config to
   conf/jvm.options (CASSANDRA-10403)
 * Fix TeeingAppender causing some logs to be truncated/empty (CASSANDRA-10447)
 * Allow EACH_QUORUM for reads (CASSANDRA-9602)
 * Fix potential ClassCastException while upgrading (CASSANDRA-10468)
 * Fix NPE in MVs on update (CASSANDRA-10503)
 * Only include modified cell data in indexing deltas (CASSANDRA-10438)
 * Do not load keyspace when creating sstable writer (CASSANDRA-10443)
 * If node is not yet gossiping write all MV updates to batchlog only (CASSANDRA-10413)
 * Re-populate token metadata after commit log recovery (CASSANDRA-10293)
 * Provide additional metrics for materialized views (CASSANDRA-10323)
 * Flush system schema tables after local schema changes (CASSANDRA-10429)
Merged from 2.2:
 * Reduce contention getting instances of CompositeType (CASSANDRA-10433)
 * Fix the regression when using LIMIT with aggregates (CASSANDRA-10487)
 * Avoid NoClassDefFoundError during DataDescriptor initialization on windows (CASSANDRA-10412)
 * Preserve case of quoted Role & User names (CASSANDRA-10394)
 * cqlsh pg-style-strings broken (CASSANDRA-10484)
 * cqlsh prompt includes name of keyspace after failed `use` statement (CASSANDRA-10369)
Merged from 2.1:
 * (cqlsh) Distinguish negative and positive infinity in output (CASSANDRA-10523)
 * (cqlsh) allow custom time_format for COPY TO (CASSANDRA-8970)
 * Don't allow startup if the node's rack has changed (CASSANDRA-10242)
 * (cqlsh) show partial trace if incomplete after max_trace_wait (CASSANDRA-7645)
 * Allow LOCAL_JMX to be easily overridden (CASSANDRA-10275)
 * Mark nodes as dead even if they've already left (CASSANDRA-10205)


3.0.0-rc1
 * Fix mixed version read request compatibility for compact static tables
   (CASSANDRA-10373)
 * Fix paging of DISTINCT with static and IN (CASSANDRA-10354)
 * Allow MATERIALIZED VIEW's SELECT statement to restrict primary key
   columns (CASSANDRA-9664)
 * Move crc_check_chance out of compression options (CASSANDRA-9839)
 * Fix descending iteration past end of BTreeSearchIterator (CASSANDRA-10301)
 * Transfer hints to a different node on decommission (CASSANDRA-10198)
 * Check partition keys for CAS operations during stmt validation (CASSANDRA-10338)
 * Add custom query expressions to SELECT (CASSANDRA-10217)
 * Fix minor bugs in MV handling (CASSANDRA-10362)
 * Allow custom indexes with 0,1 or multiple target columns (CASSANDRA-10124)
 * Improve MV schema representation (CASSANDRA-9921)
 * Add flag to enable/disable coordinator batchlog for MV writes (CASSANDRA-10230)
 * Update cqlsh COPY for new internal driver serialization interface (CASSANDRA-10318)
 * Give index implementations more control over rebuild operations (CASSANDRA-10312)
 * Update index file format (CASSANDRA-10314)
 * Add "shadowable" row tombstones to deal with mv timestamp issues (CASSANDRA-10261)
 * CFS.loadNewSSTables() broken for pre-3.0 sstables
 * Cache selected index in read command to reduce lookups (CASSANDRA-10215)
 * Small optimizations of sstable index serialization (CASSANDRA-10232)
 * Support for both encrypted and unencrypted native transport connections (CASSANDRA-9590)
Merged from 2.2:
 * Configurable page size in cqlsh (CASSANDRA-9855)
 * Defer default role manager setup until all nodes are on 2.2+ (CASSANDRA-9761)
 * Handle missing RoleManager in config after upgrade to 2.2 (CASSANDRA-10209)
Merged from 2.1:
 * Bulk Loader API could not tolerate even node failure (CASSANDRA-10347)
 * Avoid misleading pushed notifications when multiple nodes
   share an rpc_address (CASSANDRA-10052)
 * Fix dropping undroppable when message queue is full (CASSANDRA-10113)
 * Fix potential ClassCastException during paging (CASSANDRA-10352)
 * Prevent ALTER TYPE from creating circular references (CASSANDRA-10339)
 * Fix cache handling of 2i and base tables (CASSANDRA-10155, 10359)
 * Fix NPE in nodetool compactionhistory (CASSANDRA-9758)
 * (Pig) support BulkOutputFormat as a URL parameter (CASSANDRA-7410)
 * BATCH statement is broken in cqlsh (CASSANDRA-10272)
 * (cqlsh) Make cqlsh PEP8 Compliant (CASSANDRA-10066)
 * (cqlsh) Fix error when starting cqlsh with --debug (CASSANDRA-10282)
 * Scrub, Cleanup and Upgrade do not unmark compacting until all operations
   have completed, regardless of the occurence of exceptions (CASSANDRA-10274)


3.0.0-beta2
 * Fix columns returned by AbstractBtreePartitions (CASSANDRA-10220)
 * Fix backward compatibility issue due to AbstractBounds serialization bug (CASSANDRA-9857)
 * Fix startup error when upgrading nodes (CASSANDRA-10136)
 * Base table PRIMARY KEY can be assumed to be NOT NULL in MV creation (CASSANDRA-10147)
 * Improve batchlog write patch (CASSANDRA-9673)
 * Re-apply MaterializedView updates on commitlog replay (CASSANDRA-10164)
 * Require AbstractType.isByteOrderComparable declaration in constructor (CASSANDRA-9901)
 * Avoid digest mismatch on upgrade to 3.0 (CASSANDRA-9554)
 * Fix Materialized View builder when adding multiple MVs (CASSANDRA-10156)
 * Choose better poolingOptions for protocol v4 in cassandra-stress (CASSANDRA-10182)
 * Fix LWW bug affecting Materialized Views (CASSANDRA-10197)
 * Ensures frozen sets and maps are always sorted (CASSANDRA-10162)
 * Don't deadlock when flushing CFS backed custom indexes (CASSANDRA-10181)
 * Fix double flushing of secondary index tables (CASSANDRA-10180)
 * Fix incorrect handling of range tombstones in thrift (CASSANDRA-10046)
 * Only use batchlog when paired materialized view replica is remote (CASSANDRA-10061)
 * Reuse TemporalRow when updating multiple MaterializedViews (CASSANDRA-10060)
 * Validate gc_grace_seconds for batchlog writes and MVs (CASSANDRA-9917)
 * Fix sstablerepairedset (CASSANDRA-10132)
Merged from 2.2:
 * Cancel transaction for sstables we wont redistribute index summary
   for (CASSANDRA-10270)
 * Retry snapshot deletion after compaction and gc on Windows (CASSANDRA-10222)
 * Fix failure to start with space in directory path on Windows (CASSANDRA-10239)
 * Fix repair hang when snapshot failed (CASSANDRA-10057)
 * Fall back to 1/4 commitlog volume for commitlog_total_space on small disks
   (CASSANDRA-10199)
Merged from 2.1:
 * Added configurable warning threshold for GC duration (CASSANDRA-8907)
 * Fix handling of streaming EOF (CASSANDRA-10206)
 * Only check KeyCache when it is enabled
 * Change streaming_socket_timeout_in_ms default to 1 hour (CASSANDRA-8611)
 * (cqlsh) update list of CQL keywords (CASSANDRA-9232)
 * Add nodetool gettraceprobability command (CASSANDRA-10234)
Merged from 2.0:
 * Fix rare race where older gossip states can be shadowed (CASSANDRA-10366)
 * Fix consolidating racks violating the RF contract (CASSANDRA-10238)
 * Disallow decommission when node is in drained state (CASSANDRA-8741)


2.2.1
 * Fix race during construction of commit log (CASSANDRA-10049)
 * Fix LeveledCompactionStrategyTest (CASSANDRA-9757)
 * Fix broken UnbufferedDataOutputStreamPlus.writeUTF (CASSANDRA-10203)
 * (cqlsh) default load-from-file encoding to utf-8 (CASSANDRA-9898)
 * Avoid returning Permission.NONE when failing to query users table (CASSANDRA-10168)
 * (cqlsh) add CLEAR command (CASSANDRA-10086)
 * Support string literals as Role names for compatibility (CASSANDRA-10135)
Merged from 2.1:
 * Only check KeyCache when it is enabled
 * Change streaming_socket_timeout_in_ms default to 1 hour (CASSANDRA-8611)
 * (cqlsh) update list of CQL keywords (CASSANDRA-9232)


3.0.0-beta1
 * Redesign secondary index API (CASSANDRA-9459, 7771, 9041)
 * Fix throwing ReadFailure instead of ReadTimeout on range queries (CASSANDRA-10125)
 * Rewrite hinted handoff (CASSANDRA-6230)
 * Fix query on static compact tables (CASSANDRA-10093)
 * Fix race during construction of commit log (CASSANDRA-10049)
 * Add option to only purge repaired tombstones (CASSANDRA-6434)
 * Change authorization handling for MVs (CASSANDRA-9927)
 * Add custom JMX enabled executor for UDF sandbox (CASSANDRA-10026)
 * Fix row deletion bug for Materialized Views (CASSANDRA-10014)
 * Support mixed-version clusters with Cassandra 2.1 and 2.2 (CASSANDRA-9704)
 * Fix multiple slices on RowSearchers (CASSANDRA-10002)
 * Fix bug in merging of collections (CASSANDRA-10001)
 * Optimize batchlog replay to avoid full scans (CASSANDRA-7237)
 * Repair improvements when using vnodes (CASSANDRA-5220)
 * Disable scripted UDFs by default (CASSANDRA-9889)
 * Bytecode inspection for Java-UDFs (CASSANDRA-9890)
 * Use byte to serialize MT hash length (CASSANDRA-9792)
 * Replace usage of Adler32 with CRC32 (CASSANDRA-8684)
 * Fix migration to new format from 2.1 SSTable (CASSANDRA-10006)
 * SequentialWriter should extend BufferedDataOutputStreamPlus (CASSANDRA-9500)
 * Use the same repairedAt timestamp within incremental repair session (CASSANDRA-9111)
Merged from 2.2:
 * Allow count(*) and count(1) to be use as normal aggregation (CASSANDRA-10114)
 * An NPE is thrown if the column name is unknown for an IN relation (CASSANDRA-10043)
 * Apply commit_failure_policy to more errors on startup (CASSANDRA-9749)
 * Fix histogram overflow exception (CASSANDRA-9973)
 * Route gossip messages over dedicated socket (CASSANDRA-9237)
 * Add checksum to saved cache files (CASSANDRA-9265)
 * Log warning when using an aggregate without partition key (CASSANDRA-9737)
Merged from 2.1:
 * (cqlsh) Allow encoding to be set through command line (CASSANDRA-10004)
 * Add new JMX methods to change local compaction strategy (CASSANDRA-9965)
 * Write hints for paxos commits (CASSANDRA-7342)
 * (cqlsh) Fix timestamps before 1970 on Windows, always
   use UTC for timestamp display (CASSANDRA-10000)
 * (cqlsh) Avoid overwriting new config file with old config
   when both exist (CASSANDRA-9777)
 * Release snapshot selfRef when doing snapshot repair (CASSANDRA-9998)
 * Cannot replace token does not exist - DN node removed as Fat Client (CASSANDRA-9871)
Merged from 2.0:
 * Don't cast expected bf size to an int (CASSANDRA-9959)
 * Make getFullyExpiredSSTables less expensive (CASSANDRA-9882)


3.0.0-alpha1
 * Implement proper sandboxing for UDFs (CASSANDRA-9402)
 * Simplify (and unify) cleanup of compaction leftovers (CASSANDRA-7066)
 * Allow extra schema definitions in cassandra-stress yaml (CASSANDRA-9850)
 * Metrics should use up to date nomenclature (CASSANDRA-9448)
 * Change CREATE/ALTER TABLE syntax for compression (CASSANDRA-8384)
 * Cleanup crc and adler code for java 8 (CASSANDRA-9650)
 * Storage engine refactor (CASSANDRA-8099, 9743, 9746, 9759, 9781, 9808, 9825,
   9848, 9705, 9859, 9867, 9874, 9828, 9801)
 * Update Guava to 18.0 (CASSANDRA-9653)
 * Bloom filter false positive ratio is not honoured (CASSANDRA-8413)
 * New option for cassandra-stress to leave a ratio of columns null (CASSANDRA-9522)
 * Change hinted_handoff_enabled yaml setting, JMX (CASSANDRA-9035)
 * Add algorithmic token allocation (CASSANDRA-7032)
 * Add nodetool command to replay batchlog (CASSANDRA-9547)
 * Make file buffer cache independent of paths being read (CASSANDRA-8897)
 * Remove deprecated legacy Hadoop code (CASSANDRA-9353)
 * Decommissioned nodes will not rejoin the cluster (CASSANDRA-8801)
 * Change gossip stabilization to use endpoit size (CASSANDRA-9401)
 * Change default garbage collector to G1 (CASSANDRA-7486)
 * Populate TokenMetadata early during startup (CASSANDRA-9317)
 * Undeprecate cache recentHitRate (CASSANDRA-6591)
 * Add support for selectively varint encoding fields (CASSANDRA-9499, 9865)
 * Materialized Views (CASSANDRA-6477)
Merged from 2.2:
 * Avoid grouping sstables for anticompaction with DTCS (CASSANDRA-9900)
 * UDF / UDA execution time in trace (CASSANDRA-9723)
 * Fix broken internode SSL (CASSANDRA-9884)
Merged from 2.1:
 * Add new JMX methods to change local compaction strategy (CASSANDRA-9965)
 * Fix handling of enable/disable autocompaction (CASSANDRA-9899)
 * Add consistency level to tracing ouput (CASSANDRA-9827)
 * Remove repair snapshot leftover on startup (CASSANDRA-7357)
 * Use random nodes for batch log when only 2 racks (CASSANDRA-8735)
 * Ensure atomicity inside thrift and stream session (CASSANDRA-7757)
 * Fix nodetool info error when the node is not joined (CASSANDRA-9031)
Merged from 2.0:
 * Log when messages are dropped due to cross_node_timeout (CASSANDRA-9793)
 * Don't track hotness when opening from snapshot for validation (CASSANDRA-9382)


2.2.0
 * Allow the selection of columns together with aggregates (CASSANDRA-9767)
 * Fix cqlsh copy methods and other windows specific issues (CASSANDRA-9795)
 * Don't wrap byte arrays in SequentialWriter (CASSANDRA-9797)
 * sum() and avg() functions missing for smallint and tinyint types (CASSANDRA-9671)
 * Revert CASSANDRA-9542 (allow native functions in UDA) (CASSANDRA-9771)
Merged from 2.1:
 * Fix MarshalException when upgrading superColumn family (CASSANDRA-9582)
 * Fix broken logging for "empty" flushes in Memtable (CASSANDRA-9837)
 * Handle corrupt files on startup (CASSANDRA-9686)
 * Fix clientutil jar and tests (CASSANDRA-9760)
 * (cqlsh) Allow the SSL protocol version to be specified through the
    config file or environment variables (CASSANDRA-9544)
Merged from 2.0:
 * Add tool to find why expired sstables are not getting dropped (CASSANDRA-10015)
 * Remove erroneous pending HH tasks from tpstats/jmx (CASSANDRA-9129)
 * Don't cast expected bf size to an int (CASSANDRA-9959)
 * checkForEndpointCollision fails for legitimate collisions (CASSANDRA-9765)
 * Complete CASSANDRA-8448 fix (CASSANDRA-9519)
 * Don't include auth credentials in debug log (CASSANDRA-9682)
 * Can't transition from write survey to normal mode (CASSANDRA-9740)
 * Scrub (recover) sstables even when -Index.db is missing (CASSANDRA-9591)
 * Fix growing pending background compaction (CASSANDRA-9662)


2.2.0-rc2
 * Re-enable memory-mapped I/O on Windows (CASSANDRA-9658)
 * Warn when an extra-large partition is compacted (CASSANDRA-9643)
 * (cqlsh) Allow setting the initial connection timeout (CASSANDRA-9601)
 * BulkLoader has --transport-factory option but does not use it (CASSANDRA-9675)
 * Allow JMX over SSL directly from nodetool (CASSANDRA-9090)
 * Update cqlsh for UDFs (CASSANDRA-7556)
 * Change Windows kernel default timer resolution (CASSANDRA-9634)
 * Deprected sstable2json and json2sstable (CASSANDRA-9618)
 * Allow native functions in user-defined aggregates (CASSANDRA-9542)
 * Don't repair system_distributed by default (CASSANDRA-9621)
 * Fix mixing min, max, and count aggregates for blob type (CASSANRA-9622)
 * Rename class for DATE type in Java driver (CASSANDRA-9563)
 * Duplicate compilation of UDFs on coordinator (CASSANDRA-9475)
 * Fix connection leak in CqlRecordWriter (CASSANDRA-9576)
 * Mlockall before opening system sstables & remove boot_without_jna option (CASSANDRA-9573)
 * Add functions to convert timeuuid to date or time, deprecate dateOf and unixTimestampOf (CASSANDRA-9229)
 * Make sure we cancel non-compacting sstables from LifecycleTransaction (CASSANDRA-9566)
 * Fix deprecated repair JMX API (CASSANDRA-9570)
 * Add logback metrics (CASSANDRA-9378)
 * Update and refactor ant test/test-compression to run the tests in parallel (CASSANDRA-9583)
 * Fix upgrading to new directory for secondary index (CASSANDRA-9687)
Merged from 2.1:
 * (cqlsh) Fix bad check for CQL compatibility when DESCRIBE'ing
   COMPACT STORAGE tables with no clustering columns
 * Eliminate strong self-reference chains in sstable ref tidiers (CASSANDRA-9656)
 * Ensure StreamSession uses canonical sstable reader instances (CASSANDRA-9700) 
 * Ensure memtable book keeping is not corrupted in the event we shrink usage (CASSANDRA-9681)
 * Update internal python driver for cqlsh (CASSANDRA-9064)
 * Fix IndexOutOfBoundsException when inserting tuple with too many
   elements using the string literal notation (CASSANDRA-9559)
 * Enable describe on indices (CASSANDRA-7814)
 * Fix incorrect result for IN queries where column not found (CASSANDRA-9540)
 * ColumnFamilyStore.selectAndReference may block during compaction (CASSANDRA-9637)
 * Fix bug in cardinality check when compacting (CASSANDRA-9580)
 * Fix memory leak in Ref due to ConcurrentLinkedQueue.remove() behaviour (CASSANDRA-9549)
 * Make rebuild only run one at a time (CASSANDRA-9119)
Merged from 2.0:
 * Avoid NPE in AuthSuccess#decode (CASSANDRA-9727)
 * Add listen_address to system.local (CASSANDRA-9603)
 * Bug fixes to resultset metadata construction (CASSANDRA-9636)
 * Fix setting 'durable_writes' in ALTER KEYSPACE (CASSANDRA-9560)
 * Avoids ballot clash in Paxos (CASSANDRA-9649)
 * Improve trace messages for RR (CASSANDRA-9479)
 * Fix suboptimal secondary index selection when restricted
   clustering column is also indexed (CASSANDRA-9631)
 * (cqlsh) Add min_threshold to DTCS option autocomplete (CASSANDRA-9385)
 * Fix error message when attempting to create an index on a column
   in a COMPACT STORAGE table with clustering columns (CASSANDRA-9527)
 * 'WITH WITH' in alter keyspace statements causes NPE (CASSANDRA-9565)
 * Expose some internals of SelectStatement for inspection (CASSANDRA-9532)
 * ArrivalWindow should use primitives (CASSANDRA-9496)
 * Periodically submit background compaction tasks (CASSANDRA-9592)
 * Set HAS_MORE_PAGES flag to false when PagingState is null (CASSANDRA-9571)


2.2.0-rc1
 * Compressed commit log should measure compressed space used (CASSANDRA-9095)
 * Fix comparison bug in CassandraRoleManager#collectRoles (CASSANDRA-9551)
 * Add tinyint,smallint,time,date support for UDFs (CASSANDRA-9400)
 * Deprecates SSTableSimpleWriter and SSTableSimpleUnsortedWriter (CASSANDRA-9546)
 * Empty INITCOND treated as null in aggregate (CASSANDRA-9457)
 * Remove use of Cell in Thrift MapReduce classes (CASSANDRA-8609)
 * Integrate pre-release Java Driver 2.2-rc1, custom build (CASSANDRA-9493)
 * Clean up gossiper logic for old versions (CASSANDRA-9370)
 * Fix custom payload coding/decoding to match the spec (CASSANDRA-9515)
 * ant test-all results incomplete when parsed (CASSANDRA-9463)
 * Disallow frozen<> types in function arguments and return types for
   clarity (CASSANDRA-9411)
 * Static Analysis to warn on unsafe use of Autocloseable instances (CASSANDRA-9431)
 * Update commitlog archiving examples now that commitlog segments are
   not recycled (CASSANDRA-9350)
 * Extend Transactional API to sstable lifecycle management (CASSANDRA-8568)
 * (cqlsh) Add support for native protocol 4 (CASSANDRA-9399)
 * Ensure that UDF and UDAs are keyspace-isolated (CASSANDRA-9409)
 * Revert CASSANDRA-7807 (tracing completion client notifications) (CASSANDRA-9429)
 * Add ability to stop compaction by ID (CASSANDRA-7207)
 * Let CassandraVersion handle SNAPSHOT version (CASSANDRA-9438)
Merged from 2.1:
 * (cqlsh) Fix using COPY through SOURCE or -f (CASSANDRA-9083)
 * Fix occasional lack of `system` keyspace in schema tables (CASSANDRA-8487)
 * Use ProtocolError code instead of ServerError code for native protocol
   error responses to unsupported protocol versions (CASSANDRA-9451)
 * Default commitlog_sync_batch_window_in_ms changed to 2ms (CASSANDRA-9504)
 * Fix empty partition assertion in unsorted sstable writing tools (CASSANDRA-9071)
 * Ensure truncate without snapshot cannot produce corrupt responses (CASSANDRA-9388) 
 * Consistent error message when a table mixes counter and non-counter
   columns (CASSANDRA-9492)
 * Avoid getting unreadable keys during anticompaction (CASSANDRA-9508)
 * (cqlsh) Better float precision by default (CASSANDRA-9224)
 * Improve estimated row count (CASSANDRA-9107)
 * Optimize range tombstone memory footprint (CASSANDRA-8603)
 * Use configured gcgs in anticompaction (CASSANDRA-9397)
Merged from 2.0:
 * Don't accumulate more range than necessary in RangeTombstone.Tracker (CASSANDRA-9486)
 * Add broadcast and rpc addresses to system.local (CASSANDRA-9436)
 * Always mark sstable suspect when corrupted (CASSANDRA-9478)
 * Add database users and permissions to CQL3 documentation (CASSANDRA-7558)
 * Allow JVM_OPTS to be passed to standalone tools (CASSANDRA-5969)
 * Fix bad condition in RangeTombstoneList (CASSANDRA-9485)
 * Fix potential StackOverflow when setting CrcCheckChance over JMX (CASSANDRA-9488)
 * Fix null static columns in pages after the first, paged reversed
   queries (CASSANDRA-8502)
 * Fix counting cache serialization in request metrics (CASSANDRA-9466)
 * Add option not to validate atoms during scrub (CASSANDRA-9406)


2.2.0-beta1
 * Introduce Transactional API for internal state changes (CASSANDRA-8984)
 * Add a flag in cassandra.yaml to enable UDFs (CASSANDRA-9404)
 * Better support of null for UDF (CASSANDRA-8374)
 * Use ecj instead of javassist for UDFs (CASSANDRA-8241)
 * faster async logback configuration for tests (CASSANDRA-9376)
 * Add `smallint` and `tinyint` data types (CASSANDRA-8951)
 * Avoid thrift schema creation when native driver is used in stress tool (CASSANDRA-9374)
 * Make Functions.declared thread-safe
 * Add client warnings to native protocol v4 (CASSANDRA-8930)
 * Allow roles cache to be invalidated (CASSANDRA-8967)
 * Upgrade Snappy (CASSANDRA-9063)
 * Don't start Thrift rpc by default (CASSANDRA-9319)
 * Only stream from unrepaired sstables with incremental repair (CASSANDRA-8267)
 * Aggregate UDFs allow SFUNC return type to differ from STYPE if FFUNC specified (CASSANDRA-9321)
 * Remove Thrift dependencies in bundled tools (CASSANDRA-8358)
 * Disable memory mapping of hsperfdata file for JVM statistics (CASSANDRA-9242)
 * Add pre-startup checks to detect potential incompatibilities (CASSANDRA-8049)
 * Distinguish between null and unset in protocol v4 (CASSANDRA-7304)
 * Add user/role permissions for user-defined functions (CASSANDRA-7557)
 * Allow cassandra config to be updated to restart daemon without unloading classes (CASSANDRA-9046)
 * Don't initialize compaction writer before checking if iter is empty (CASSANDRA-9117)
 * Don't execute any functions at prepare-time (CASSANDRA-9037)
 * Share file handles between all instances of a SegmentedFile (CASSANDRA-8893)
 * Make it possible to major compact LCS (CASSANDRA-7272)
 * Make FunctionExecutionException extend RequestExecutionException
   (CASSANDRA-9055)
 * Add support for SELECT JSON, INSERT JSON syntax and new toJson(), fromJson()
   functions (CASSANDRA-7970)
 * Optimise max purgeable timestamp calculation in compaction (CASSANDRA-8920)
 * Constrain internode message buffer sizes, and improve IO class hierarchy (CASSANDRA-8670) 
 * New tool added to validate all sstables in a node (CASSANDRA-5791)
 * Push notification when tracing completes for an operation (CASSANDRA-7807)
 * Delay "node up" and "node added" notifications until native protocol server is started (CASSANDRA-8236)
 * Compressed Commit Log (CASSANDRA-6809)
 * Optimise IntervalTree (CASSANDRA-8988)
 * Add a key-value payload for third party usage (CASSANDRA-8553, 9212)
 * Bump metrics-reporter-config dependency for metrics 3.0 (CASSANDRA-8149)
 * Partition intra-cluster message streams by size, not type (CASSANDRA-8789)
 * Add WriteFailureException to native protocol, notify coordinator of
   write failures (CASSANDRA-8592)
 * Convert SequentialWriter to nio (CASSANDRA-8709)
 * Add role based access control (CASSANDRA-7653, 8650, 7216, 8760, 8849, 8761, 8850)
 * Record client ip address in tracing sessions (CASSANDRA-8162)
 * Indicate partition key columns in response metadata for prepared
   statements (CASSANDRA-7660)
 * Merge UUIDType and TimeUUIDType parse logic (CASSANDRA-8759)
 * Avoid memory allocation when searching index summary (CASSANDRA-8793)
 * Optimise (Time)?UUIDType Comparisons (CASSANDRA-8730)
 * Make CRC32Ex into a separate maven dependency (CASSANDRA-8836)
 * Use preloaded jemalloc w/ Unsafe (CASSANDRA-8714, 9197)
 * Avoid accessing partitioner through StorageProxy (CASSANDRA-8244, 8268)
 * Upgrade Metrics library and remove depricated metrics (CASSANDRA-5657)
 * Serializing Row cache alternative, fully off heap (CASSANDRA-7438)
 * Duplicate rows returned when in clause has repeated values (CASSANDRA-6706)
 * Make CassandraException unchecked, extend RuntimeException (CASSANDRA-8560)
 * Support direct buffer decompression for reads (CASSANDRA-8464)
 * DirectByteBuffer compatible LZ4 methods (CASSANDRA-7039)
 * Group sstables for anticompaction correctly (CASSANDRA-8578)
 * Add ReadFailureException to native protocol, respond
   immediately when replicas encounter errors while handling
   a read request (CASSANDRA-7886)
 * Switch CommitLogSegment from RandomAccessFile to nio (CASSANDRA-8308)
 * Allow mixing token and partition key restrictions (CASSANDRA-7016)
 * Support index key/value entries on map collections (CASSANDRA-8473)
 * Modernize schema tables (CASSANDRA-8261)
 * Support for user-defined aggregation functions (CASSANDRA-8053)
 * Fix NPE in SelectStatement with empty IN values (CASSANDRA-8419)
 * Refactor SelectStatement, return IN results in natural order instead
   of IN value list order and ignore duplicate values in partition key IN restrictions (CASSANDRA-7981)
 * Support UDTs, tuples, and collections in user-defined
   functions (CASSANDRA-7563)
 * Fix aggregate fn results on empty selection, result column name,
   and cqlsh parsing (CASSANDRA-8229)
 * Mark sstables as repaired after full repair (CASSANDRA-7586)
 * Extend Descriptor to include a format value and refactor reader/writer
   APIs (CASSANDRA-7443)
 * Integrate JMH for microbenchmarks (CASSANDRA-8151)
 * Keep sstable levels when bootstrapping (CASSANDRA-7460)
 * Add Sigar library and perform basic OS settings check on startup (CASSANDRA-7838)
 * Support for aggregation functions (CASSANDRA-4914)
 * Remove cassandra-cli (CASSANDRA-7920)
 * Accept dollar quoted strings in CQL (CASSANDRA-7769)
 * Make assassinate a first class command (CASSANDRA-7935)
 * Support IN clause on any partition key column (CASSANDRA-7855)
 * Support IN clause on any clustering column (CASSANDRA-4762)
 * Improve compaction logging (CASSANDRA-7818)
 * Remove YamlFileNetworkTopologySnitch (CASSANDRA-7917)
 * Do anticompaction in groups (CASSANDRA-6851)
 * Support user-defined functions (CASSANDRA-7395, 7526, 7562, 7740, 7781, 7929,
   7924, 7812, 8063, 7813, 7708)
 * Permit configurable timestamps with cassandra-stress (CASSANDRA-7416)
 * Move sstable RandomAccessReader to nio2, which allows using the
   FILE_SHARE_DELETE flag on Windows (CASSANDRA-4050)
 * Remove CQL2 (CASSANDRA-5918)
 * Optimize fetching multiple cells by name (CASSANDRA-6933)
 * Allow compilation in java 8 (CASSANDRA-7028)
 * Make incremental repair default (CASSANDRA-7250)
 * Enable code coverage thru JaCoCo (CASSANDRA-7226)
 * Switch external naming of 'column families' to 'tables' (CASSANDRA-4369) 
 * Shorten SSTable path (CASSANDRA-6962)
 * Use unsafe mutations for most unit tests (CASSANDRA-6969)
 * Fix race condition during calculation of pending ranges (CASSANDRA-7390)
 * Fail on very large batch sizes (CASSANDRA-8011)
 * Improve concurrency of repair (CASSANDRA-6455, 8208, 9145)
 * Select optimal CRC32 implementation at runtime (CASSANDRA-8614)
 * Evaluate MurmurHash of Token once per query (CASSANDRA-7096)
 * Generalize progress reporting (CASSANDRA-8901)
 * Resumable bootstrap streaming (CASSANDRA-8838, CASSANDRA-8942)
 * Allow scrub for secondary index (CASSANDRA-5174)
 * Save repair data to system table (CASSANDRA-5839)
 * fix nodetool names that reference column families (CASSANDRA-8872)
 Merged from 2.1:
 * Warn on misuse of unlogged batches (CASSANDRA-9282)
 * Failure detector detects and ignores local pauses (CASSANDRA-9183)
 * Add utility class to support for rate limiting a given log statement (CASSANDRA-9029)
 * Add missing consistency levels to cassandra-stess (CASSANDRA-9361)
 * Fix commitlog getCompletedTasks to not increment (CASSANDRA-9339)
 * Fix for harmless exceptions logged as ERROR (CASSANDRA-8564)
 * Delete processed sstables in sstablesplit/sstableupgrade (CASSANDRA-8606)
 * Improve sstable exclusion from partition tombstones (CASSANDRA-9298)
 * Validate the indexed column rather than the cell's contents for 2i (CASSANDRA-9057)
 * Add support for top-k custom 2i queries (CASSANDRA-8717)
 * Fix error when dropping table during compaction (CASSANDRA-9251)
 * cassandra-stress supports validation operations over user profiles (CASSANDRA-8773)
 * Add support for rate limiting log messages (CASSANDRA-9029)
 * Log the partition key with tombstone warnings (CASSANDRA-8561)
 * Reduce runWithCompactionsDisabled poll interval to 1ms (CASSANDRA-9271)
 * Fix PITR commitlog replay (CASSANDRA-9195)
 * GCInspector logs very different times (CASSANDRA-9124)
 * Fix deleting from an empty list (CASSANDRA-9198)
 * Update tuple and collection types that use a user-defined type when that UDT
   is modified (CASSANDRA-9148, CASSANDRA-9192)
 * Use higher timeout for prepair and snapshot in repair (CASSANDRA-9261)
 * Fix anticompaction blocking ANTI_ENTROPY stage (CASSANDRA-9151)
 * Repair waits for anticompaction to finish (CASSANDRA-9097)
 * Fix streaming not holding ref when stream error (CASSANDRA-9295)
 * Fix canonical view returning early opened SSTables (CASSANDRA-9396)
Merged from 2.0:
 * (cqlsh) Add LOGIN command to switch users (CASSANDRA-7212)
 * Clone SliceQueryFilter in AbstractReadCommand implementations (CASSANDRA-8940)
 * Push correct protocol notification for DROP INDEX (CASSANDRA-9310)
 * token-generator - generated tokens too long (CASSANDRA-9300)
 * Fix counting of tombstones for TombstoneOverwhelmingException (CASSANDRA-9299)
 * Fix ReconnectableSnitch reconnecting to peers during upgrade (CASSANDRA-6702)
 * Include keyspace and table name in error log for collections over the size
   limit (CASSANDRA-9286)
 * Avoid potential overlap in LCS with single-partition sstables (CASSANDRA-9322)
 * Log warning message when a table is queried before the schema has fully
   propagated (CASSANDRA-9136)
 * Overload SecondaryIndex#indexes to accept the column definition (CASSANDRA-9314)
 * (cqlsh) Add SERIAL and LOCAL_SERIAL consistency levels (CASSANDRA-8051)
 * Fix index selection during rebuild with certain table layouts (CASSANDRA-9281)
 * Fix partition-level-delete-only workload accounting (CASSANDRA-9194)
 * Allow scrub to handle corrupted compressed chunks (CASSANDRA-9140)
 * Fix assertion error when resetlocalschema is run during repair (CASSANDRA-9249)
 * Disable single sstable tombstone compactions for DTCS by default (CASSANDRA-9234)
 * IncomingTcpConnection thread is not named (CASSANDRA-9262)
 * Close incoming connections when MessagingService is stopped (CASSANDRA-9238)
 * Fix streaming hang when retrying (CASSANDRA-9132)


2.1.5
 * Re-add deprecated cold_reads_to_omit param for backwards compat (CASSANDRA-9203)
 * Make anticompaction visible in compactionstats (CASSANDRA-9098)
 * Improve nodetool getendpoints documentation about the partition
   key parameter (CASSANDRA-6458)
 * Don't check other keyspaces for schema changes when an user-defined
   type is altered (CASSANDRA-9187)
 * Add generate-idea-files target to build.xml (CASSANDRA-9123)
 * Allow takeColumnFamilySnapshot to take a list of tables (CASSANDRA-8348)
 * Limit major sstable operations to their canonical representation (CASSANDRA-8669)
 * cqlsh: Add tests for INSERT and UPDATE tab completion (CASSANDRA-9125)
 * cqlsh: quote column names when needed in COPY FROM inserts (CASSANDRA-9080)
 * Do not load read meter for offline operations (CASSANDRA-9082)
 * cqlsh: Make CompositeType data readable (CASSANDRA-8919)
 * cqlsh: Fix display of triggers (CASSANDRA-9081)
 * Fix NullPointerException when deleting or setting an element by index on
   a null list collection (CASSANDRA-9077)
 * Buffer bloom filter serialization (CASSANDRA-9066)
 * Fix anti-compaction target bloom filter size (CASSANDRA-9060)
 * Make FROZEN and TUPLE unreserved keywords in CQL (CASSANDRA-9047)
 * Prevent AssertionError from SizeEstimatesRecorder (CASSANDRA-9034)
 * Avoid overwriting index summaries for sstables with an older format that
   does not support downsampling; rebuild summaries on startup when this
   is detected (CASSANDRA-8993)
 * Fix potential data loss in CompressedSequentialWriter (CASSANDRA-8949)
 * Make PasswordAuthenticator number of hashing rounds configurable (CASSANDRA-8085)
 * Fix AssertionError when binding nested collections in DELETE (CASSANDRA-8900)
 * Check for overlap with non-early sstables in LCS (CASSANDRA-8739)
 * Only calculate max purgable timestamp if we have to (CASSANDRA-8914)
 * (cqlsh) Greatly improve performance of COPY FROM (CASSANDRA-8225)
 * IndexSummary effectiveIndexInterval is now a guideline, not a rule (CASSANDRA-8993)
 * Use correct bounds for page cache eviction of compressed files (CASSANDRA-8746)
 * SSTableScanner enforces its bounds (CASSANDRA-8946)
 * Cleanup cell equality (CASSANDRA-8947)
 * Introduce intra-cluster message coalescing (CASSANDRA-8692)
 * DatabaseDescriptor throws NPE when rpc_interface is used (CASSANDRA-8839)
 * Don't check if an sstable is live for offline compactions (CASSANDRA-8841)
 * Don't set clientMode in SSTableLoader (CASSANDRA-8238)
 * Fix SSTableRewriter with disabled early open (CASSANDRA-8535)
 * Fix cassandra-stress so it respects the CL passed in user mode (CASSANDRA-8948)
 * Fix rare NPE in ColumnDefinition#hasIndexOption() (CASSANDRA-8786)
 * cassandra-stress reports per-operation statistics, plus misc (CASSANDRA-8769)
 * Add SimpleDate (cql date) and Time (cql time) types (CASSANDRA-7523)
 * Use long for key count in cfstats (CASSANDRA-8913)
 * Make SSTableRewriter.abort() more robust to failure (CASSANDRA-8832)
 * Remove cold_reads_to_omit from STCS (CASSANDRA-8860)
 * Make EstimatedHistogram#percentile() use ceil instead of floor (CASSANDRA-8883)
 * Fix top partitions reporting wrong cardinality (CASSANDRA-8834)
 * Fix rare NPE in KeyCacheSerializer (CASSANDRA-8067)
 * Pick sstables for validation as late as possible inc repairs (CASSANDRA-8366)
 * Fix commitlog getPendingTasks to not increment (CASSANDRA-8862)
 * Fix parallelism adjustment in range and secondary index queries
   when the first fetch does not satisfy the limit (CASSANDRA-8856)
 * Check if the filtered sstables is non-empty in STCS (CASSANDRA-8843)
 * Upgrade java-driver used for cassandra-stress (CASSANDRA-8842)
 * Fix CommitLog.forceRecycleAllSegments() memory access error (CASSANDRA-8812)
 * Improve assertions in Memory (CASSANDRA-8792)
 * Fix SSTableRewriter cleanup (CASSANDRA-8802)
 * Introduce SafeMemory for CompressionMetadata.Writer (CASSANDRA-8758)
 * 'nodetool info' prints exception against older node (CASSANDRA-8796)
 * Ensure SSTableReader.last corresponds exactly with the file end (CASSANDRA-8750)
 * Make SSTableWriter.openEarly more robust and obvious (CASSANDRA-8747)
 * Enforce SSTableReader.first/last (CASSANDRA-8744)
 * Cleanup SegmentedFile API (CASSANDRA-8749)
 * Avoid overlap with early compaction replacement (CASSANDRA-8683)
 * Safer Resource Management++ (CASSANDRA-8707)
 * Write partition size estimates into a system table (CASSANDRA-7688)
 * cqlsh: Fix keys() and full() collection indexes in DESCRIBE output
   (CASSANDRA-8154)
 * Show progress of streaming in nodetool netstats (CASSANDRA-8886)
 * IndexSummaryBuilder utilises offheap memory, and shares data between
   each IndexSummary opened from it (CASSANDRA-8757)
 * markCompacting only succeeds if the exact SSTableReader instances being 
   marked are in the live set (CASSANDRA-8689)
 * cassandra-stress support for varint (CASSANDRA-8882)
 * Fix Adler32 digest for compressed sstables (CASSANDRA-8778)
 * Add nodetool statushandoff/statusbackup (CASSANDRA-8912)
 * Use stdout for progress and stats in sstableloader (CASSANDRA-8982)
 * Correctly identify 2i datadir from older versions (CASSANDRA-9116)
Merged from 2.0:
 * Ignore gossip SYNs after shutdown (CASSANDRA-9238)
 * Avoid overflow when calculating max sstable size in LCS (CASSANDRA-9235)
 * Make sstable blacklisting work with compression (CASSANDRA-9138)
 * Do not attempt to rebuild indexes if no index accepts any column (CASSANDRA-9196)
 * Don't initiate snitch reconnection for dead states (CASSANDRA-7292)
 * Fix ArrayIndexOutOfBoundsException in CQLSSTableWriter (CASSANDRA-8978)
 * Add shutdown gossip state to prevent timeouts during rolling restarts (CASSANDRA-8336)
 * Fix running with java.net.preferIPv6Addresses=true (CASSANDRA-9137)
 * Fix failed bootstrap/replace attempts being persisted in system.peers (CASSANDRA-9180)
 * Flush system.IndexInfo after marking index built (CASSANDRA-9128)
 * Fix updates to min/max_compaction_threshold through cassandra-cli
   (CASSANDRA-8102)
 * Don't include tmp files when doing offline relevel (CASSANDRA-9088)
 * Use the proper CAS WriteType when finishing a previous round during Paxos
   preparation (CASSANDRA-8672)
 * Avoid race in cancelling compactions (CASSANDRA-9070)
 * More aggressive check for expired sstables in DTCS (CASSANDRA-8359)
 * Fix ignored index_interval change in ALTER TABLE statements (CASSANDRA-7976)
 * Do more aggressive compaction in old time windows in DTCS (CASSANDRA-8360)
 * java.lang.AssertionError when reading saved cache (CASSANDRA-8740)
 * "disk full" when running cleanup (CASSANDRA-9036)
 * Lower logging level from ERROR to DEBUG when a scheduled schema pull
   cannot be completed due to a node being down (CASSANDRA-9032)
 * Fix MOVED_NODE client event (CASSANDRA-8516)
 * Allow overriding MAX_OUTSTANDING_REPLAY_COUNT (CASSANDRA-7533)
 * Fix malformed JMX ObjectName containing IPv6 addresses (CASSANDRA-9027)
 * (cqlsh) Allow increasing CSV field size limit through
   cqlshrc config option (CASSANDRA-8934)
 * Stop logging range tombstones when exceeding the threshold
   (CASSANDRA-8559)
 * Fix NullPointerException when nodetool getendpoints is run
   against invalid keyspaces or tables (CASSANDRA-8950)
 * Allow specifying the tmp dir (CASSANDRA-7712)
 * Improve compaction estimated tasks estimation (CASSANDRA-8904)
 * Fix duplicate up/down messages sent to native clients (CASSANDRA-7816)
 * Expose commit log archive status via JMX (CASSANDRA-8734)
 * Provide better exceptions for invalid replication strategy parameters
   (CASSANDRA-8909)
 * Fix regression in mixed single and multi-column relation support for
   SELECT statements (CASSANDRA-8613)
 * Add ability to limit number of native connections (CASSANDRA-8086)
 * Fix CQLSSTableWriter throwing exception and spawning threads
   (CASSANDRA-8808)
 * Fix MT mismatch between empty and GC-able data (CASSANDRA-8979)
 * Fix incorrect validation when snapshotting single table (CASSANDRA-8056)
 * Add offline tool to relevel sstables (CASSANDRA-8301)
 * Preserve stream ID for more protocol errors (CASSANDRA-8848)
 * Fix combining token() function with multi-column relations on
   clustering columns (CASSANDRA-8797)
 * Make CFS.markReferenced() resistant to bad refcounting (CASSANDRA-8829)
 * Fix StreamTransferTask abort/complete bad refcounting (CASSANDRA-8815)
 * Fix AssertionError when querying a DESC clustering ordered
   table with ASC ordering and paging (CASSANDRA-8767)
 * AssertionError: "Memory was freed" when running cleanup (CASSANDRA-8716)
 * Make it possible to set max_sstable_age to fractional days (CASSANDRA-8406)
 * Fix some multi-column relations with indexes on some clustering
   columns (CASSANDRA-8275)
 * Fix memory leak in SSTableSimple*Writer and SSTableReader.validate()
   (CASSANDRA-8748)
 * Throw OOM if allocating memory fails to return a valid pointer (CASSANDRA-8726)
 * Fix SSTableSimpleUnsortedWriter ConcurrentModificationException (CASSANDRA-8619)
 * 'nodetool info' prints exception against older node (CASSANDRA-8796)
 * Ensure SSTableSimpleUnsortedWriter.close() terminates if
   disk writer has crashed (CASSANDRA-8807)


2.1.4
 * Bind JMX to localhost unless explicitly configured otherwise (CASSANDRA-9085)


2.1.3
 * Fix HSHA/offheap_objects corruption (CASSANDRA-8719)
 * Upgrade libthrift to 0.9.2 (CASSANDRA-8685)
 * Don't use the shared ref in sstableloader (CASSANDRA-8704)
 * Purge internal prepared statements if related tables or
   keyspaces are dropped (CASSANDRA-8693)
 * (cqlsh) Handle unicode BOM at start of files (CASSANDRA-8638)
 * Stop compactions before exiting offline tools (CASSANDRA-8623)
 * Update tools/stress/README.txt to match current behaviour (CASSANDRA-7933)
 * Fix schema from Thrift conversion with empty metadata (CASSANDRA-8695)
 * Safer Resource Management (CASSANDRA-7705)
 * Make sure we compact highly overlapping cold sstables with
   STCS (CASSANDRA-8635)
 * rpc_interface and listen_interface generate NPE on startup when specified
   interface doesn't exist (CASSANDRA-8677)
 * Fix ArrayIndexOutOfBoundsException in nodetool cfhistograms (CASSANDRA-8514)
 * Switch from yammer metrics for nodetool cf/proxy histograms (CASSANDRA-8662)
 * Make sure we don't add tmplink files to the compaction
   strategy (CASSANDRA-8580)
 * (cqlsh) Handle maps with blob keys (CASSANDRA-8372)
 * (cqlsh) Handle DynamicCompositeType schemas correctly (CASSANDRA-8563)
 * Duplicate rows returned when in clause has repeated values (CASSANDRA-6706)
 * Add tooling to detect hot partitions (CASSANDRA-7974)
 * Fix cassandra-stress user-mode truncation of partition generation (CASSANDRA-8608)
 * Only stream from unrepaired sstables during inc repair (CASSANDRA-8267)
 * Don't allow starting multiple inc repairs on the same sstables (CASSANDRA-8316)
 * Invalidate prepared BATCH statements when related tables
   or keyspaces are dropped (CASSANDRA-8652)
 * Fix missing results in secondary index queries on collections
   with ALLOW FILTERING (CASSANDRA-8421)
 * Expose EstimatedHistogram metrics for range slices (CASSANDRA-8627)
 * (cqlsh) Escape clqshrc passwords properly (CASSANDRA-8618)
 * Fix NPE when passing wrong argument in ALTER TABLE statement (CASSANDRA-8355)
 * Pig: Refactor and deprecate CqlStorage (CASSANDRA-8599)
 * Don't reuse the same cleanup strategy for all sstables (CASSANDRA-8537)
 * Fix case-sensitivity of index name on CREATE and DROP INDEX
   statements (CASSANDRA-8365)
 * Better detection/logging for corruption in compressed sstables (CASSANDRA-8192)
 * Use the correct repairedAt value when closing writer (CASSANDRA-8570)
 * (cqlsh) Handle a schema mismatch being detected on startup (CASSANDRA-8512)
 * Properly calculate expected write size during compaction (CASSANDRA-8532)
 * Invalidate affected prepared statements when a table's columns
   are altered (CASSANDRA-7910)
 * Stress - user defined writes should populate sequentally (CASSANDRA-8524)
 * Fix regression in SSTableRewriter causing some rows to become unreadable 
   during compaction (CASSANDRA-8429)
 * Run major compactions for repaired/unrepaired in parallel (CASSANDRA-8510)
 * (cqlsh) Fix compression options in DESCRIBE TABLE output when compression
   is disabled (CASSANDRA-8288)
 * (cqlsh) Fix DESCRIBE output after keyspaces are altered (CASSANDRA-7623)
 * Make sure we set lastCompactedKey correctly (CASSANDRA-8463)
 * (cqlsh) Fix output of CONSISTENCY command (CASSANDRA-8507)
 * (cqlsh) Fixed the handling of LIST statements (CASSANDRA-8370)
 * Make sstablescrub check leveled manifest again (CASSANDRA-8432)
 * Check first/last keys in sstable when giving out positions (CASSANDRA-8458)
 * Disable mmap on Windows (CASSANDRA-6993)
 * Add missing ConsistencyLevels to cassandra-stress (CASSANDRA-8253)
 * Add auth support to cassandra-stress (CASSANDRA-7985)
 * Fix ArrayIndexOutOfBoundsException when generating error message
   for some CQL syntax errors (CASSANDRA-8455)
 * Scale memtable slab allocation logarithmically (CASSANDRA-7882)
 * cassandra-stress simultaneous inserts over same seed (CASSANDRA-7964)
 * Reduce cassandra-stress sampling memory requirements (CASSANDRA-7926)
 * Ensure memtable flush cannot expire commit log entries from its future (CASSANDRA-8383)
 * Make read "defrag" async to reclaim memtables (CASSANDRA-8459)
 * Remove tmplink files for offline compactions (CASSANDRA-8321)
 * Reduce maxHintsInProgress (CASSANDRA-8415)
 * BTree updates may call provided update function twice (CASSANDRA-8018)
 * Release sstable references after anticompaction (CASSANDRA-8386)
 * Handle abort() in SSTableRewriter properly (CASSANDRA-8320)
 * Centralize shared executors (CASSANDRA-8055)
 * Fix filtering for CONTAINS (KEY) relations on frozen collection
   clustering columns when the query is restricted to a single
   partition (CASSANDRA-8203)
 * Do more aggressive entire-sstable TTL expiry checks (CASSANDRA-8243)
 * Add more log info if readMeter is null (CASSANDRA-8238)
 * add check of the system wall clock time at startup (CASSANDRA-8305)
 * Support for frozen collections (CASSANDRA-7859)
 * Fix overflow on histogram computation (CASSANDRA-8028)
 * Have paxos reuse the timestamp generation of normal queries (CASSANDRA-7801)
 * Fix incremental repair not remove parent session on remote (CASSANDRA-8291)
 * Improve JBOD disk utilization (CASSANDRA-7386)
 * Log failed host when preparing incremental repair (CASSANDRA-8228)
 * Force config client mode in CQLSSTableWriter (CASSANDRA-8281)
 * Fix sstableupgrade throws exception (CASSANDRA-8688)
 * Fix hang when repairing empty keyspace (CASSANDRA-8694)
Merged from 2.0:
 * Fix IllegalArgumentException in dynamic snitch (CASSANDRA-8448)
 * Add support for UPDATE ... IF EXISTS (CASSANDRA-8610)
 * Fix reversal of list prepends (CASSANDRA-8733)
 * Prevent non-zero default_time_to_live on tables with counters
   (CASSANDRA-8678)
 * Fix SSTableSimpleUnsortedWriter ConcurrentModificationException
   (CASSANDRA-8619)
 * Round up time deltas lower than 1ms in BulkLoader (CASSANDRA-8645)
 * Add batch remove iterator to ABSC (CASSANDRA-8414, 8666)
 * Round up time deltas lower than 1ms in BulkLoader (CASSANDRA-8645)
 * Fix isClientMode check in Keyspace (CASSANDRA-8687)
 * Use more efficient slice size for querying internal secondary
   index tables (CASSANDRA-8550)
 * Fix potentially returning deleted rows with range tombstone (CASSANDRA-8558)
 * Check for available disk space before starting a compaction (CASSANDRA-8562)
 * Fix DISTINCT queries with LIMITs or paging when some partitions
   contain only tombstones (CASSANDRA-8490)
 * Introduce background cache refreshing to permissions cache
   (CASSANDRA-8194)
 * Fix race condition in StreamTransferTask that could lead to
   infinite loops and premature sstable deletion (CASSANDRA-7704)
 * Add an extra version check to MigrationTask (CASSANDRA-8462)
 * Ensure SSTableWriter cleans up properly after failure (CASSANDRA-8499)
 * Increase bf true positive count on key cache hit (CASSANDRA-8525)
 * Move MeteredFlusher to its own thread (CASSANDRA-8485)
 * Fix non-distinct results in DISTNCT queries on static columns when
   paging is enabled (CASSANDRA-8087)
 * Move all hints related tasks to hints internal executor (CASSANDRA-8285)
 * Fix paging for multi-partition IN queries (CASSANDRA-8408)
 * Fix MOVED_NODE topology event never being emitted when a node
   moves its token (CASSANDRA-8373)
 * Fix validation of indexes in COMPACT tables (CASSANDRA-8156)
 * Avoid StackOverflowError when a large list of IN values
   is used for a clustering column (CASSANDRA-8410)
 * Fix NPE when writetime() or ttl() calls are wrapped by
   another function call (CASSANDRA-8451)
 * Fix NPE after dropping a keyspace (CASSANDRA-8332)
 * Fix error message on read repair timeouts (CASSANDRA-7947)
 * Default DTCS base_time_seconds changed to 60 (CASSANDRA-8417)
 * Refuse Paxos operation with more than one pending endpoint (CASSANDRA-8346, 8640)
 * Throw correct exception when trying to bind a keyspace or table
   name (CASSANDRA-6952)
 * Make HHOM.compact synchronized (CASSANDRA-8416)
 * cancel latency-sampling task when CF is dropped (CASSANDRA-8401)
 * don't block SocketThread for MessagingService (CASSANDRA-8188)
 * Increase quarantine delay on replacement (CASSANDRA-8260)
 * Expose off-heap memory usage stats (CASSANDRA-7897)
 * Ignore Paxos commits for truncated tables (CASSANDRA-7538)
 * Validate size of indexed column values (CASSANDRA-8280)
 * Make LCS split compaction results over all data directories (CASSANDRA-8329)
 * Fix some failing queries that use multi-column relations
   on COMPACT STORAGE tables (CASSANDRA-8264)
 * Fix InvalidRequestException with ORDER BY (CASSANDRA-8286)
 * Disable SSLv3 for POODLE (CASSANDRA-8265)
 * Fix millisecond timestamps in Tracing (CASSANDRA-8297)
 * Include keyspace name in error message when there are insufficient
   live nodes to stream from (CASSANDRA-8221)
 * Avoid overlap in L1 when L0 contains many nonoverlapping
   sstables (CASSANDRA-8211)
 * Improve PropertyFileSnitch logging (CASSANDRA-8183)
 * Add DC-aware sequential repair (CASSANDRA-8193)
 * Use live sstables in snapshot repair if possible (CASSANDRA-8312)
 * Fix hints serialized size calculation (CASSANDRA-8587)


2.1.2
 * (cqlsh) parse_for_table_meta errors out on queries with undefined
   grammars (CASSANDRA-8262)
 * (cqlsh) Fix SELECT ... TOKEN() function broken in C* 2.1.1 (CASSANDRA-8258)
 * Fix Cassandra crash when running on JDK8 update 40 (CASSANDRA-8209)
 * Optimize partitioner tokens (CASSANDRA-8230)
 * Improve compaction of repaired/unrepaired sstables (CASSANDRA-8004)
 * Make cache serializers pluggable (CASSANDRA-8096)
 * Fix issues with CONTAINS (KEY) queries on secondary indexes
   (CASSANDRA-8147)
 * Fix read-rate tracking of sstables for some queries (CASSANDRA-8239)
 * Fix default timestamp in QueryOptions (CASSANDRA-8246)
 * Set socket timeout when reading remote version (CASSANDRA-8188)
 * Refactor how we track live size (CASSANDRA-7852)
 * Make sure unfinished compaction files are removed (CASSANDRA-8124)
 * Fix shutdown when run as Windows service (CASSANDRA-8136)
 * Fix DESCRIBE TABLE with custom indexes (CASSANDRA-8031)
 * Fix race in RecoveryManagerTest (CASSANDRA-8176)
 * Avoid IllegalArgumentException while sorting sstables in
   IndexSummaryManager (CASSANDRA-8182)
 * Shutdown JVM on file descriptor exhaustion (CASSANDRA-7579)
 * Add 'die' policy for commit log and disk failure (CASSANDRA-7927)
 * Fix installing as service on Windows (CASSANDRA-8115)
 * Fix CREATE TABLE for CQL2 (CASSANDRA-8144)
 * Avoid boxing in ColumnStats min/max trackers (CASSANDRA-8109)
Merged from 2.0:
 * Correctly handle non-text column names in cql3 (CASSANDRA-8178)
 * Fix deletion for indexes on primary key columns (CASSANDRA-8206)
 * Add 'nodetool statusgossip' (CASSANDRA-8125)
 * Improve client notification that nodes are ready for requests (CASSANDRA-7510)
 * Handle negative timestamp in writetime method (CASSANDRA-8139)
 * Pig: Remove errant LIMIT clause in CqlNativeStorage (CASSANDRA-8166)
 * Throw ConfigurationException when hsha is used with the default
   rpc_max_threads setting of 'unlimited' (CASSANDRA-8116)
 * Allow concurrent writing of the same table in the same JVM using
   CQLSSTableWriter (CASSANDRA-7463)
 * Fix totalDiskSpaceUsed calculation (CASSANDRA-8205)


2.1.1
 * Fix spin loop in AtomicSortedColumns (CASSANDRA-7546)
 * Dont notify when replacing tmplink files (CASSANDRA-8157)
 * Fix validation with multiple CONTAINS clause (CASSANDRA-8131)
 * Fix validation of collections in TriggerExecutor (CASSANDRA-8146)
 * Fix IllegalArgumentException when a list of IN values containing tuples
   is passed as a single arg to a prepared statement with the v1 or v2
   protocol (CASSANDRA-8062)
 * Fix ClassCastException in DISTINCT query on static columns with
   query paging (CASSANDRA-8108)
 * Fix NPE on null nested UDT inside a set (CASSANDRA-8105)
 * Fix exception when querying secondary index on set items or map keys
   when some clustering columns are specified (CASSANDRA-8073)
 * Send proper error response when there is an error during native
   protocol message decode (CASSANDRA-8118)
 * Gossip should ignore generation numbers too far in the future (CASSANDRA-8113)
 * Fix NPE when creating a table with frozen sets, lists (CASSANDRA-8104)
 * Fix high memory use due to tracking reads on incrementally opened sstable
   readers (CASSANDRA-8066)
 * Fix EXECUTE request with skipMetadata=false returning no metadata
   (CASSANDRA-8054)
 * Allow concurrent use of CQLBulkOutputFormat (CASSANDRA-7776)
 * Shutdown JVM on OOM (CASSANDRA-7507)
 * Upgrade netty version and enable epoll event loop (CASSANDRA-7761)
 * Don't duplicate sstables smaller than split size when using
   the sstablesplitter tool (CASSANDRA-7616)
 * Avoid re-parsing already prepared statements (CASSANDRA-7923)
 * Fix some Thrift slice deletions and updates of COMPACT STORAGE
   tables with some clustering columns omitted (CASSANDRA-7990)
 * Fix filtering for CONTAINS on sets (CASSANDRA-8033)
 * Properly track added size (CASSANDRA-7239)
 * Allow compilation in java 8 (CASSANDRA-7208)
 * Fix Assertion error on RangeTombstoneList diff (CASSANDRA-8013)
 * Release references to overlapping sstables during compaction (CASSANDRA-7819)
 * Send notification when opening compaction results early (CASSANDRA-8034)
 * Make native server start block until properly bound (CASSANDRA-7885)
 * (cqlsh) Fix IPv6 support (CASSANDRA-7988)
 * Ignore fat clients when checking for endpoint collision (CASSANDRA-7939)
 * Make sstablerepairedset take a list of files (CASSANDRA-7995)
 * (cqlsh) Tab completeion for indexes on map keys (CASSANDRA-7972)
 * (cqlsh) Fix UDT field selection in select clause (CASSANDRA-7891)
 * Fix resource leak in event of corrupt sstable
 * (cqlsh) Add command line option for cqlshrc file path (CASSANDRA-7131)
 * Provide visibility into prepared statements churn (CASSANDRA-7921, CASSANDRA-7930)
 * Invalidate prepared statements when their keyspace or table is
   dropped (CASSANDRA-7566)
 * cassandra-stress: fix support for NetworkTopologyStrategy (CASSANDRA-7945)
 * Fix saving caches when a table is dropped (CASSANDRA-7784)
 * Add better error checking of new stress profile (CASSANDRA-7716)
 * Use ThreadLocalRandom and remove FBUtilities.threadLocalRandom (CASSANDRA-7934)
 * Prevent operator mistakes due to simultaneous bootstrap (CASSANDRA-7069)
 * cassandra-stress supports whitelist mode for node config (CASSANDRA-7658)
 * GCInspector more closely tracks GC; cassandra-stress and nodetool report it (CASSANDRA-7916)
 * nodetool won't output bogus ownership info without a keyspace (CASSANDRA-7173)
 * Add human readable option to nodetool commands (CASSANDRA-5433)
 * Don't try to set repairedAt on old sstables (CASSANDRA-7913)
 * Add metrics for tracking PreparedStatement use (CASSANDRA-7719)
 * (cqlsh) tab-completion for triggers (CASSANDRA-7824)
 * (cqlsh) Support for query paging (CASSANDRA-7514)
 * (cqlsh) Show progress of COPY operations (CASSANDRA-7789)
 * Add syntax to remove multiple elements from a map (CASSANDRA-6599)
 * Support non-equals conditions in lightweight transactions (CASSANDRA-6839)
 * Add IF [NOT] EXISTS to create/drop triggers (CASSANDRA-7606)
 * (cqlsh) Display the current logged-in user (CASSANDRA-7785)
 * (cqlsh) Don't ignore CTRL-C during COPY FROM execution (CASSANDRA-7815)
 * (cqlsh) Order UDTs according to cross-type dependencies in DESCRIBE
   output (CASSANDRA-7659)
 * (cqlsh) Fix handling of CAS statement results (CASSANDRA-7671)
 * (cqlsh) COPY TO/FROM improvements (CASSANDRA-7405)
 * Support list index operations with conditions (CASSANDRA-7499)
 * Add max live/tombstoned cells to nodetool cfstats output (CASSANDRA-7731)
 * Validate IPv6 wildcard addresses properly (CASSANDRA-7680)
 * (cqlsh) Error when tracing query (CASSANDRA-7613)
 * Avoid IOOBE when building SyntaxError message snippet (CASSANDRA-7569)
 * SSTableExport uses correct validator to create string representation of partition
   keys (CASSANDRA-7498)
 * Avoid NPEs when receiving type changes for an unknown keyspace (CASSANDRA-7689)
 * Add support for custom 2i validation (CASSANDRA-7575)
 * Pig support for hadoop CqlInputFormat (CASSANDRA-6454)
 * Add duration mode to cassandra-stress (CASSANDRA-7468)
 * Add listen_interface and rpc_interface options (CASSANDRA-7417)
 * Improve schema merge performance (CASSANDRA-7444)
 * Adjust MT depth based on # of partition validating (CASSANDRA-5263)
 * Optimise NativeCell comparisons (CASSANDRA-6755)
 * Configurable client timeout for cqlsh (CASSANDRA-7516)
 * Include snippet of CQL query near syntax error in messages (CASSANDRA-7111)
 * Make repair -pr work with -local (CASSANDRA-7450)
 * Fix error in sstableloader with -cph > 1 (CASSANDRA-8007)
 * Fix snapshot repair error on indexed tables (CASSANDRA-8020)
 * Do not exit nodetool repair when receiving JMX NOTIF_LOST (CASSANDRA-7909)
 * Stream to private IP when available (CASSANDRA-8084)
Merged from 2.0:
 * Reject conditions on DELETE unless full PK is given (CASSANDRA-6430)
 * Properly reject the token function DELETE (CASSANDRA-7747)
 * Force batchlog replay before decommissioning a node (CASSANDRA-7446)
 * Fix hint replay with many accumulated expired hints (CASSANDRA-6998)
 * Fix duplicate results in DISTINCT queries on static columns with query
   paging (CASSANDRA-8108)
 * Add DateTieredCompactionStrategy (CASSANDRA-6602)
 * Properly validate ascii and utf8 string literals in CQL queries (CASSANDRA-8101)
 * (cqlsh) Fix autocompletion for alter keyspace (CASSANDRA-8021)
 * Create backup directories for commitlog archiving during startup (CASSANDRA-8111)
 * Reduce totalBlockFor() for LOCAL_* consistency levels (CASSANDRA-8058)
 * Fix merging schemas with re-dropped keyspaces (CASSANDRA-7256)
 * Fix counters in supercolumns during live upgrades from 1.2 (CASSANDRA-7188)
 * Notify DT subscribers when a column family is truncated (CASSANDRA-8088)
 * Add sanity check of $JAVA on startup (CASSANDRA-7676)
 * Schedule fat client schema pull on join (CASSANDRA-7993)
 * Don't reset nodes' versions when closing IncomingTcpConnections
   (CASSANDRA-7734)
 * Record the real messaging version in all cases in OutboundTcpConnection
   (CASSANDRA-8057)
 * SSL does not work in cassandra-cli (CASSANDRA-7899)
 * Fix potential exception when using ReversedType in DynamicCompositeType
   (CASSANDRA-7898)
 * Better validation of collection values (CASSANDRA-7833)
 * Track min/max timestamps correctly (CASSANDRA-7969)
 * Fix possible overflow while sorting CL segments for replay (CASSANDRA-7992)
 * Increase nodetool Xmx (CASSANDRA-7956)
 * Archive any commitlog segments present at startup (CASSANDRA-6904)
 * CrcCheckChance should adjust based on live CFMetadata not 
   sstable metadata (CASSANDRA-7978)
 * token() should only accept columns in the partitioning
   key order (CASSANDRA-6075)
 * Add method to invalidate permission cache via JMX (CASSANDRA-7977)
 * Allow propagating multiple gossip states atomically (CASSANDRA-6125)
 * Log exceptions related to unclean native protocol client disconnects
   at DEBUG or INFO (CASSANDRA-7849)
 * Allow permissions cache to be set via JMX (CASSANDRA-7698)
 * Include schema_triggers CF in readable system resources (CASSANDRA-7967)
 * Fix RowIndexEntry to report correct serializedSize (CASSANDRA-7948)
 * Make CQLSSTableWriter sync within partitions (CASSANDRA-7360)
 * Potentially use non-local replicas in CqlConfigHelper (CASSANDRA-7906)
 * Explicitly disallow mixing multi-column and single-column
   relations on clustering columns (CASSANDRA-7711)
 * Better error message when condition is set on PK column (CASSANDRA-7804)
 * Don't send schema change responses and events for no-op DDL
   statements (CASSANDRA-7600)
 * (Hadoop) fix cluster initialisation for a split fetching (CASSANDRA-7774)
 * Throw InvalidRequestException when queries contain relations on entire
   collection columns (CASSANDRA-7506)
 * (cqlsh) enable CTRL-R history search with libedit (CASSANDRA-7577)
 * (Hadoop) allow ACFRW to limit nodes to local DC (CASSANDRA-7252)
 * (cqlsh) cqlsh should automatically disable tracing when selecting
   from system_traces (CASSANDRA-7641)
 * (Hadoop) Add CqlOutputFormat (CASSANDRA-6927)
 * Don't depend on cassandra config for nodetool ring (CASSANDRA-7508)
 * (cqlsh) Fix failing cqlsh formatting tests (CASSANDRA-7703)
 * Fix IncompatibleClassChangeError from hadoop2 (CASSANDRA-7229)
 * Add 'nodetool sethintedhandoffthrottlekb' (CASSANDRA-7635)
 * (cqlsh) Add tab-completion for CREATE/DROP USER IF [NOT] EXISTS (CASSANDRA-7611)
 * Catch errors when the JVM pulls the rug out from GCInspector (CASSANDRA-5345)
 * cqlsh fails when version number parts are not int (CASSANDRA-7524)
 * Fix NPE when table dropped during streaming (CASSANDRA-7946)
 * Fix wrong progress when streaming uncompressed (CASSANDRA-7878)
 * Fix possible infinite loop in creating repair range (CASSANDRA-7983)
 * Fix unit in nodetool for streaming throughput (CASSANDRA-7375)
Merged from 1.2:
 * Don't index tombstones (CASSANDRA-7828)
 * Improve PasswordAuthenticator default super user setup (CASSANDRA-7788)


2.1.0
 * (cqlsh) Removed "ALTER TYPE <name> RENAME TO <name>" from tab-completion
   (CASSANDRA-7895)
 * Fixed IllegalStateException in anticompaction (CASSANDRA-7892)
 * cqlsh: DESCRIBE support for frozen UDTs, tuples (CASSANDRA-7863)
 * Avoid exposing internal classes over JMX (CASSANDRA-7879)
 * Add null check for keys when freezing collection (CASSANDRA-7869)
 * Improve stress workload realism (CASSANDRA-7519)
Merged from 2.0:
 * Configure system.paxos with LeveledCompactionStrategy (CASSANDRA-7753)
 * Fix ALTER clustering column type from DateType to TimestampType when
   using DESC clustering order (CASSANRDA-7797)
 * Throw EOFException if we run out of chunks in compressed datafile
   (CASSANDRA-7664)
 * Fix PRSI handling of CQL3 row markers for row cleanup (CASSANDRA-7787)
 * Fix dropping collection when it's the last regular column (CASSANDRA-7744)
 * Make StreamReceiveTask thread safe and gc friendly (CASSANDRA-7795)
 * Validate empty cell names from counter updates (CASSANDRA-7798)
Merged from 1.2:
 * Don't allow compacted sstables to be marked as compacting (CASSANDRA-7145)
 * Track expired tombstones (CASSANDRA-7810)


2.1.0-rc7
 * Add frozen keyword and require UDT to be frozen (CASSANDRA-7857)
 * Track added sstable size correctly (CASSANDRA-7239)
 * (cqlsh) Fix case insensitivity (CASSANDRA-7834)
 * Fix failure to stream ranges when moving (CASSANDRA-7836)
 * Correctly remove tmplink files (CASSANDRA-7803)
 * (cqlsh) Fix column name formatting for functions, CAS operations,
   and UDT field selections (CASSANDRA-7806)
 * (cqlsh) Fix COPY FROM handling of null/empty primary key
   values (CASSANDRA-7792)
 * Fix ordering of static cells (CASSANDRA-7763)
Merged from 2.0:
 * Forbid re-adding dropped counter columns (CASSANDRA-7831)
 * Fix CFMetaData#isThriftCompatible() for PK-only tables (CASSANDRA-7832)
 * Always reject inequality on the partition key without token()
   (CASSANDRA-7722)
 * Always send Paxos commit to all replicas (CASSANDRA-7479)
 * Make disruptor_thrift_server invocation pool configurable (CASSANDRA-7594)
 * Make repair no-op when RF=1 (CASSANDRA-7864)


2.1.0-rc6
 * Fix OOM issue from netty caching over time (CASSANDRA-7743)
 * json2sstable couldn't import JSON for CQL table (CASSANDRA-7477)
 * Invalidate all caches on table drop (CASSANDRA-7561)
 * Skip strict endpoint selection for ranges if RF == nodes (CASSANRA-7765)
 * Fix Thrift range filtering without 2ary index lookups (CASSANDRA-7741)
 * Add tracing entries about concurrent range requests (CASSANDRA-7599)
 * (cqlsh) Fix DESCRIBE for NTS keyspaces (CASSANDRA-7729)
 * Remove netty buffer ref-counting (CASSANDRA-7735)
 * Pass mutated cf to index updater for use by PRSI (CASSANDRA-7742)
 * Include stress yaml example in release and deb (CASSANDRA-7717)
 * workaround for netty issue causing corrupted data off the wire (CASSANDRA-7695)
 * cqlsh DESC CLUSTER fails retrieving ring information (CASSANDRA-7687)
 * Fix binding null values inside UDT (CASSANDRA-7685)
 * Fix UDT field selection with empty fields (CASSANDRA-7670)
 * Bogus deserialization of static cells from sstable (CASSANDRA-7684)
 * Fix NPE on compaction leftover cleanup for dropped table (CASSANDRA-7770)
Merged from 2.0:
 * Fix race condition in StreamTransferTask that could lead to
   infinite loops and premature sstable deletion (CASSANDRA-7704)
 * (cqlsh) Wait up to 10 sec for a tracing session (CASSANDRA-7222)
 * Fix NPE in FileCacheService.sizeInBytes (CASSANDRA-7756)
 * Remove duplicates from StorageService.getJoiningNodes (CASSANDRA-7478)
 * Clone token map outside of hot gossip loops (CASSANDRA-7758)
 * Fix MS expiring map timeout for Paxos messages (CASSANDRA-7752)
 * Do not flush on truncate if durable_writes is false (CASSANDRA-7750)
 * Give CRR a default input_cql Statement (CASSANDRA-7226)
 * Better error message when adding a collection with the same name
   than a previously dropped one (CASSANDRA-6276)
 * Fix validation when adding static columns (CASSANDRA-7730)
 * (Thrift) fix range deletion of supercolumns (CASSANDRA-7733)
 * Fix potential AssertionError in RangeTombstoneList (CASSANDRA-7700)
 * Validate arguments of blobAs* functions (CASSANDRA-7707)
 * Fix potential AssertionError with 2ndary indexes (CASSANDRA-6612)
 * Avoid logging CompactionInterrupted at ERROR (CASSANDRA-7694)
 * Minor leak in sstable2jon (CASSANDRA-7709)
 * Add cassandra.auto_bootstrap system property (CASSANDRA-7650)
 * Update java driver (for hadoop) (CASSANDRA-7618)
 * Remove CqlPagingRecordReader/CqlPagingInputFormat (CASSANDRA-7570)
 * Support connecting to ipv6 jmx with nodetool (CASSANDRA-7669)


2.1.0-rc5
 * Reject counters inside user types (CASSANDRA-7672)
 * Switch to notification-based GCInspector (CASSANDRA-7638)
 * (cqlsh) Handle nulls in UDTs and tuples correctly (CASSANDRA-7656)
 * Don't use strict consistency when replacing (CASSANDRA-7568)
 * Fix min/max cell name collection on 2.0 SSTables with range
   tombstones (CASSANDRA-7593)
 * Tolerate min/max cell names of different lengths (CASSANDRA-7651)
 * Filter cached results correctly (CASSANDRA-7636)
 * Fix tracing on the new SEPExecutor (CASSANDRA-7644)
 * Remove shuffle and taketoken (CASSANDRA-7601)
 * Clean up Windows batch scripts (CASSANDRA-7619)
 * Fix native protocol drop user type notification (CASSANDRA-7571)
 * Give read access to system.schema_usertypes to all authenticated users
   (CASSANDRA-7578)
 * (cqlsh) Fix cqlsh display when zero rows are returned (CASSANDRA-7580)
 * Get java version correctly when JAVA_TOOL_OPTIONS is set (CASSANDRA-7572)
 * Fix NPE when dropping index from non-existent keyspace, AssertionError when
   dropping non-existent index with IF EXISTS (CASSANDRA-7590)
 * Fix sstablelevelresetter hang (CASSANDRA-7614)
 * (cqlsh) Fix deserialization of blobs (CASSANDRA-7603)
 * Use "keyspace updated" schema change message for UDT changes in v1 and
   v2 protocols (CASSANDRA-7617)
 * Fix tracing of range slices and secondary index lookups that are local
   to the coordinator (CASSANDRA-7599)
 * Set -Dcassandra.storagedir for all tool shell scripts (CASSANDRA-7587)
 * Don't swap max/min col names when mutating sstable metadata (CASSANDRA-7596)
 * (cqlsh) Correctly handle paged result sets (CASSANDRA-7625)
 * (cqlsh) Improve waiting for a trace to complete (CASSANDRA-7626)
 * Fix tracing of concurrent range slices and 2ary index queries (CASSANDRA-7626)
 * Fix scrub against collection type (CASSANDRA-7665)
Merged from 2.0:
 * Set gc_grace_seconds to seven days for system schema tables (CASSANDRA-7668)
 * SimpleSeedProvider no longer caches seeds forever (CASSANDRA-7663)
 * Always flush on truncate (CASSANDRA-7511)
 * Fix ReversedType(DateType) mapping to native protocol (CASSANDRA-7576)
 * Always merge ranges owned by a single node (CASSANDRA-6930)
 * Track max/min timestamps for range tombstones (CASSANDRA-7647)
 * Fix NPE when listing saved caches dir (CASSANDRA-7632)


2.1.0-rc4
 * Fix word count hadoop example (CASSANDRA-7200)
 * Updated memtable_cleanup_threshold and memtable_flush_writers defaults 
   (CASSANDRA-7551)
 * (Windows) fix startup when WMI memory query fails (CASSANDRA-7505)
 * Anti-compaction proceeds if any part of the repair failed (CASSANDRA-7521)
 * Add missing table name to DROP INDEX responses and notifications (CASSANDRA-7539)
 * Bump CQL version to 3.2.0 and update CQL documentation (CASSANDRA-7527)
 * Fix configuration error message when running nodetool ring (CASSANDRA-7508)
 * Support conditional updates, tuple type, and the v3 protocol in cqlsh (CASSANDRA-7509)
 * Handle queries on multiple secondary index types (CASSANDRA-7525)
 * Fix cqlsh authentication with v3 native protocol (CASSANDRA-7564)
 * Fix NPE when unknown prepared statement ID is used (CASSANDRA-7454)
Merged from 2.0:
 * (Windows) force range-based repair to non-sequential mode (CASSANDRA-7541)
 * Fix range merging when DES scores are zero (CASSANDRA-7535)
 * Warn when SSL certificates have expired (CASSANDRA-7528)
 * Fix error when doing reversed queries with static columns (CASSANDRA-7490)
Merged from 1.2:
 * Set correct stream ID on responses when non-Exception Throwables
   are thrown while handling native protocol messages (CASSANDRA-7470)


2.1.0-rc3
 * Consider expiry when reconciling otherwise equal cells (CASSANDRA-7403)
 * Introduce CQL support for stress tool (CASSANDRA-6146)
 * Fix ClassCastException processing expired messages (CASSANDRA-7496)
 * Fix prepared marker for collections inside UDT (CASSANDRA-7472)
 * Remove left-over populate_io_cache_on_flush and replicate_on_write
   uses (CASSANDRA-7493)
 * (Windows) handle spaces in path names (CASSANDRA-7451)
 * Ensure writes have completed after dropping a table, before recycling
   commit log segments (CASSANDRA-7437)
 * Remove left-over rows_per_partition_to_cache (CASSANDRA-7493)
 * Fix error when CONTAINS is used with a bind marker (CASSANDRA-7502)
 * Properly reject unknown UDT field (CASSANDRA-7484)
Merged from 2.0:
 * Fix CC#collectTimeOrderedData() tombstone optimisations (CASSANDRA-7394)
 * Support DISTINCT for static columns and fix behaviour when DISTINC is
   not use (CASSANDRA-7305).
 * Workaround JVM NPE on JMX bind failure (CASSANDRA-7254)
 * Fix race in FileCacheService RemovalListener (CASSANDRA-7278)
 * Fix inconsistent use of consistencyForCommit that allowed LOCAL_QUORUM
   operations to incorrect become full QUORUM (CASSANDRA-7345)
 * Properly handle unrecognized opcodes and flags (CASSANDRA-7440)
 * (Hadoop) close CqlRecordWriter clients when finished (CASSANDRA-7459)
 * Commit disk failure policy (CASSANDRA-7429)
 * Make sure high level sstables get compacted (CASSANDRA-7414)
 * Fix AssertionError when using empty clustering columns and static columns
   (CASSANDRA-7455)
 * Add option to disable STCS in L0 (CASSANDRA-6621)
 * Upgrade to snappy-java 1.0.5.2 (CASSANDRA-7476)


2.1.0-rc2
 * Fix heap size calculation for CompoundSparseCellName and 
   CompoundSparseCellName.WithCollection (CASSANDRA-7421)
 * Allow counter mutations in UNLOGGED batches (CASSANDRA-7351)
 * Modify reconcile logic to always pick a tombstone over a counter cell
   (CASSANDRA-7346)
 * Avoid incremental compaction on Windows (CASSANDRA-7365)
 * Fix exception when querying a composite-keyed table with a collection index
   (CASSANDRA-7372)
 * Use node's host id in place of counter ids (CASSANDRA-7366)
 * Fix error when doing reversed queries with static columns (CASSANDRA-7490)
 * Backport CASSANDRA-6747 (CASSANDRA-7560)
 * Track max/min timestamps for range tombstones (CASSANDRA-7647)
 * Fix NPE when listing saved caches dir (CASSANDRA-7632)
 * Fix sstableloader unable to connect encrypted node (CASSANDRA-7585)
Merged from 1.2:
 * Clone token map outside of hot gossip loops (CASSANDRA-7758)
 * Add stop method to EmbeddedCassandraService (CASSANDRA-7595)
 * Support connecting to ipv6 jmx with nodetool (CASSANDRA-7669)
 * Set gc_grace_seconds to seven days for system schema tables (CASSANDRA-7668)
 * SimpleSeedProvider no longer caches seeds forever (CASSANDRA-7663)
 * Set correct stream ID on responses when non-Exception Throwables
   are thrown while handling native protocol messages (CASSANDRA-7470)
 * Fix row size miscalculation in LazilyCompactedRow (CASSANDRA-7543)
 * Fix race in background compaction check (CASSANDRA-7745)
 * Don't clear out range tombstones during compaction (CASSANDRA-7808)


2.1.0-rc1
 * Revert flush directory (CASSANDRA-6357)
 * More efficient executor service for fast operations (CASSANDRA-4718)
 * Move less common tools into a new cassandra-tools package (CASSANDRA-7160)
 * Support more concurrent requests in native protocol (CASSANDRA-7231)
 * Add tab-completion to debian nodetool packaging (CASSANDRA-6421)
 * Change concurrent_compactors defaults (CASSANDRA-7139)
 * Add PowerShell Windows launch scripts (CASSANDRA-7001)
 * Make commitlog archive+restore more robust (CASSANDRA-6974)
 * Fix marking commitlogsegments clean (CASSANDRA-6959)
 * Add snapshot "manifest" describing files included (CASSANDRA-6326)
 * Parallel streaming for sstableloader (CASSANDRA-3668)
 * Fix bugs in supercolumns handling (CASSANDRA-7138)
 * Fix ClassClassException on composite dense tables (CASSANDRA-7112)
 * Cleanup and optimize collation and slice iterators (CASSANDRA-7107)
 * Upgrade NBHM lib (CASSANDRA-7128)
 * Optimize netty server (CASSANDRA-6861)
 * Fix repair hang when given CF does not exist (CASSANDRA-7189)
 * Allow c* to be shutdown in an embedded mode (CASSANDRA-5635)
 * Add server side batching to native transport (CASSANDRA-5663)
 * Make batchlog replay asynchronous (CASSANDRA-6134)
 * remove unused classes (CASSANDRA-7197)
 * Limit user types to the keyspace they are defined in (CASSANDRA-6643)
 * Add validate method to CollectionType (CASSANDRA-7208)
 * New serialization format for UDT values (CASSANDRA-7209, CASSANDRA-7261)
 * Fix nodetool netstats (CASSANDRA-7270)
 * Fix potential ClassCastException in HintedHandoffManager (CASSANDRA-7284)
 * Use prepared statements internally (CASSANDRA-6975)
 * Fix broken paging state with prepared statement (CASSANDRA-7120)
 * Fix IllegalArgumentException in CqlStorage (CASSANDRA-7287)
 * Allow nulls/non-existant fields in UDT (CASSANDRA-7206)
 * Add Thrift MultiSliceRequest (CASSANDRA-6757, CASSANDRA-7027)
 * Handle overlapping MultiSlices (CASSANDRA-7279)
 * Fix DataOutputTest on Windows (CASSANDRA-7265)
 * Embedded sets in user defined data-types are not updating (CASSANDRA-7267)
 * Add tuple type to CQL/native protocol (CASSANDRA-7248)
 * Fix CqlPagingRecordReader on tables with few rows (CASSANDRA-7322)
Merged from 2.0:
 * Copy compaction options to make sure they are reloaded (CASSANDRA-7290)
 * Add option to do more aggressive tombstone compactions (CASSANDRA-6563)
 * Don't try to compact already-compacting files in HHOM (CASSANDRA-7288)
 * Always reallocate buffers in HSHA (CASSANDRA-6285)
 * (Hadoop) support authentication in CqlRecordReader (CASSANDRA-7221)
 * (Hadoop) Close java driver Cluster in CQLRR.close (CASSANDRA-7228)
 * Warn when 'USING TIMESTAMP' is used on a CAS BATCH (CASSANDRA-7067)
 * return all cpu values from BackgroundActivityMonitor.readAndCompute (CASSANDRA-7183)
 * Correctly delete scheduled range xfers (CASSANDRA-7143)
 * return all cpu values from BackgroundActivityMonitor.readAndCompute (CASSANDRA-7183)  
 * reduce garbage creation in calculatePendingRanges (CASSANDRA-7191)
 * fix c* launch issues on Russian os's due to output of linux 'free' cmd (CASSANDRA-6162)
 * Fix disabling autocompaction (CASSANDRA-7187)
 * Fix potential NumberFormatException when deserializing IntegerType (CASSANDRA-7088)
 * cqlsh can't tab-complete disabling compaction (CASSANDRA-7185)
 * cqlsh: Accept and execute CQL statement(s) from command-line parameter (CASSANDRA-7172)
 * Fix IllegalStateException in CqlPagingRecordReader (CASSANDRA-7198)
 * Fix the InvertedIndex trigger example (CASSANDRA-7211)
 * Add --resolve-ip option to 'nodetool ring' (CASSANDRA-7210)
 * reduce garbage on codec flag deserialization (CASSANDRA-7244) 
 * Fix duplicated error messages on directory creation error at startup (CASSANDRA-5818)
 * Proper null handle for IF with map element access (CASSANDRA-7155)
 * Improve compaction visibility (CASSANDRA-7242)
 * Correctly delete scheduled range xfers (CASSANDRA-7143)
 * Make batchlog replica selection rack-aware (CASSANDRA-6551)
 * Fix CFMetaData#getColumnDefinitionFromColumnName() (CASSANDRA-7074)
 * Fix writetime/ttl functions for static columns (CASSANDRA-7081)
 * Suggest CTRL-C or semicolon after three blank lines in cqlsh (CASSANDRA-7142)
 * Fix 2ndary index queries with DESC clustering order (CASSANDRA-6950)
 * Invalid key cache entries on DROP (CASSANDRA-6525)
 * Fix flapping RecoveryManagerTest (CASSANDRA-7084)
 * Add missing iso8601 patterns for date strings (CASSANDRA-6973)
 * Support selecting multiple rows in a partition using IN (CASSANDRA-6875)
 * Add authentication support to shuffle (CASSANDRA-6484)
 * Swap local and global default read repair chances (CASSANDRA-7320)
 * Add conditional CREATE/DROP USER support (CASSANDRA-7264)
 * Cqlsh counts non-empty lines for "Blank lines" warning (CASSANDRA-7325)
Merged from 1.2:
 * Add Cloudstack snitch (CASSANDRA-7147)
 * Update system.peers correctly when relocating tokens (CASSANDRA-7126)
 * Add Google Compute Engine snitch (CASSANDRA-7132)
 * remove duplicate query for local tokens (CASSANDRA-7182)
 * exit CQLSH with error status code if script fails (CASSANDRA-6344)
 * Fix bug with some IN queries missig results (CASSANDRA-7105)
 * Fix availability validation for LOCAL_ONE CL (CASSANDRA-7319)
 * Hint streaming can cause decommission to fail (CASSANDRA-7219)


2.1.0-beta2
 * Increase default CL space to 8GB (CASSANDRA-7031)
 * Add range tombstones to read repair digests (CASSANDRA-6863)
 * Fix BTree.clear for large updates (CASSANDRA-6943)
 * Fail write instead of logging a warning when unable to append to CL
   (CASSANDRA-6764)
 * Eliminate possibility of CL segment appearing twice in active list 
   (CASSANDRA-6557)
 * Apply DONTNEED fadvise to commitlog segments (CASSANDRA-6759)
 * Switch CRC component to Adler and include it for compressed sstables 
   (CASSANDRA-4165)
 * Allow cassandra-stress to set compaction strategy options (CASSANDRA-6451)
 * Add broadcast_rpc_address option to cassandra.yaml (CASSANDRA-5899)
 * Auto reload GossipingPropertyFileSnitch config (CASSANDRA-5897)
 * Fix overflow of memtable_total_space_in_mb (CASSANDRA-6573)
 * Fix ABTC NPE and apply update function correctly (CASSANDRA-6692)
 * Allow nodetool to use a file or prompt for password (CASSANDRA-6660)
 * Fix AIOOBE when concurrently accessing ABSC (CASSANDRA-6742)
 * Fix assertion error in ALTER TYPE RENAME (CASSANDRA-6705)
 * Scrub should not always clear out repaired status (CASSANDRA-5351)
 * Improve handling of range tombstone for wide partitions (CASSANDRA-6446)
 * Fix ClassCastException for compact table with composites (CASSANDRA-6738)
 * Fix potentially repairing with wrong nodes (CASSANDRA-6808)
 * Change caching option syntax (CASSANDRA-6745)
 * Fix stress to do proper counter reads (CASSANDRA-6835)
 * Fix help message for stress counter_write (CASSANDRA-6824)
 * Fix stress smart Thrift client to pick servers correctly (CASSANDRA-6848)
 * Add logging levels (minimal, normal or verbose) to stress tool (CASSANDRA-6849)
 * Fix race condition in Batch CLE (CASSANDRA-6860)
 * Improve cleanup/scrub/upgradesstables failure handling (CASSANDRA-6774)
 * ByteBuffer write() methods for serializing sstables (CASSANDRA-6781)
 * Proper compare function for CollectionType (CASSANDRA-6783)
 * Update native server to Netty 4 (CASSANDRA-6236)
 * Fix off-by-one error in stress (CASSANDRA-6883)
 * Make OpOrder AutoCloseable (CASSANDRA-6901)
 * Remove sync repair JMX interface (CASSANDRA-6900)
 * Add multiple memory allocation options for memtables (CASSANDRA-6689, 6694)
 * Remove adjusted op rate from stress output (CASSANDRA-6921)
 * Add optimized CF.hasColumns() implementations (CASSANDRA-6941)
 * Serialize batchlog mutations with the version of the target node
   (CASSANDRA-6931)
 * Optimize CounterColumn#reconcile() (CASSANDRA-6953)
 * Properly remove 1.2 sstable support in 2.1 (CASSANDRA-6869)
 * Lock counter cells, not partitions (CASSANDRA-6880)
 * Track presence of legacy counter shards in sstables (CASSANDRA-6888)
 * Ensure safe resource cleanup when replacing sstables (CASSANDRA-6912)
 * Add failure handler to async callback (CASSANDRA-6747)
 * Fix AE when closing SSTable without releasing reference (CASSANDRA-7000)
 * Clean up IndexInfo on keyspace/table drops (CASSANDRA-6924)
 * Only snapshot relative SSTables when sequential repair (CASSANDRA-7024)
 * Require nodetool rebuild_index to specify index names (CASSANDRA-7038)
 * fix cassandra stress errors on reads with native protocol (CASSANDRA-7033)
 * Use OpOrder to guard sstable references for reads (CASSANDRA-6919)
 * Preemptive opening of compaction result (CASSANDRA-6916)
 * Multi-threaded scrub/cleanup/upgradesstables (CASSANDRA-5547)
 * Optimize cellname comparison (CASSANDRA-6934)
 * Native protocol v3 (CASSANDRA-6855)
 * Optimize Cell liveness checks and clean up Cell (CASSANDRA-7119)
 * Support consistent range movements (CASSANDRA-2434)
 * Display min timestamp in sstablemetadata viewer (CASSANDRA-6767)
Merged from 2.0:
 * Avoid race-prone second "scrub" of system keyspace (CASSANDRA-6797)
 * Pool CqlRecordWriter clients by inetaddress rather than Range
   (CASSANDRA-6665)
 * Fix compaction_history timestamps (CASSANDRA-6784)
 * Compare scores of full replica ordering in DES (CASSANDRA-6683)
 * fix CME in SessionInfo updateProgress affecting netstats (CASSANDRA-6577)
 * Allow repairing between specific replicas (CASSANDRA-6440)
 * Allow per-dc enabling of hints (CASSANDRA-6157)
 * Add compatibility for Hadoop 0.2.x (CASSANDRA-5201)
 * Fix EstimatedHistogram races (CASSANDRA-6682)
 * Failure detector correctly converts initial value to nanos (CASSANDRA-6658)
 * Add nodetool taketoken to relocate vnodes (CASSANDRA-4445)
 * Expose bulk loading progress over JMX (CASSANDRA-4757)
 * Correctly handle null with IF conditions and TTL (CASSANDRA-6623)
 * Account for range/row tombstones in tombstone drop
   time histogram (CASSANDRA-6522)
 * Stop CommitLogSegment.close() from calling sync() (CASSANDRA-6652)
 * Make commitlog failure handling configurable (CASSANDRA-6364)
 * Avoid overlaps in LCS (CASSANDRA-6688)
 * Improve support for paginating over composites (CASSANDRA-4851)
 * Fix count(*) queries in a mixed cluster (CASSANDRA-6707)
 * Improve repair tasks(snapshot, differencing) concurrency (CASSANDRA-6566)
 * Fix replaying pre-2.0 commit logs (CASSANDRA-6714)
 * Add static columns to CQL3 (CASSANDRA-6561)
 * Optimize single partition batch statements (CASSANDRA-6737)
 * Disallow post-query re-ordering when paging (CASSANDRA-6722)
 * Fix potential paging bug with deleted columns (CASSANDRA-6748)
 * Fix NPE on BulkLoader caused by losing StreamEvent (CASSANDRA-6636)
 * Fix truncating compression metadata (CASSANDRA-6791)
 * Add CMSClassUnloadingEnabled JVM option (CASSANDRA-6541)
 * Catch memtable flush exceptions during shutdown (CASSANDRA-6735)
 * Fix upgradesstables NPE for non-CF-based indexes (CASSANDRA-6645)
 * Fix UPDATE updating PRIMARY KEY columns implicitly (CASSANDRA-6782)
 * Fix IllegalArgumentException when updating from 1.2 with SuperColumns
   (CASSANDRA-6733)
 * FBUtilities.singleton() should use the CF comparator (CASSANDRA-6778)
 * Fix CQLSStableWriter.addRow(Map<String, Object>) (CASSANDRA-6526)
 * Fix HSHA server introducing corrupt data (CASSANDRA-6285)
 * Fix CAS conditions for COMPACT STORAGE tables (CASSANDRA-6813)
 * Starting threads in OutboundTcpConnectionPool constructor causes race conditions (CASSANDRA-7177)
 * Allow overriding cassandra-rackdc.properties file (CASSANDRA-7072)
 * Set JMX RMI port to 7199 (CASSANDRA-7087)
 * Use LOCAL_QUORUM for data reads at LOCAL_SERIAL (CASSANDRA-6939)
 * Log a warning for large batches (CASSANDRA-6487)
 * Put nodes in hibernate when join_ring is false (CASSANDRA-6961)
 * Avoid early loading of non-system keyspaces before compaction-leftovers 
   cleanup at startup (CASSANDRA-6913)
 * Restrict Windows to parallel repairs (CASSANDRA-6907)
 * (Hadoop) Allow manually specifying start/end tokens in CFIF (CASSANDRA-6436)
 * Fix NPE in MeteredFlusher (CASSANDRA-6820)
 * Fix race processing range scan responses (CASSANDRA-6820)
 * Allow deleting snapshots from dropped keyspaces (CASSANDRA-6821)
 * Add uuid() function (CASSANDRA-6473)
 * Omit tombstones from schema digests (CASSANDRA-6862)
 * Include correct consistencyLevel in LWT timeout (CASSANDRA-6884)
 * Lower chances for losing new SSTables during nodetool refresh and
   ColumnFamilyStore.loadNewSSTables (CASSANDRA-6514)
 * Add support for DELETE ... IF EXISTS to CQL3 (CASSANDRA-5708)
 * Update hadoop_cql3_word_count example (CASSANDRA-6793)
 * Fix handling of RejectedExecution in sync Thrift server (CASSANDRA-6788)
 * Log more information when exceeding tombstone_warn_threshold (CASSANDRA-6865)
 * Fix truncate to not abort due to unreachable fat clients (CASSANDRA-6864)
 * Fix schema concurrency exceptions (CASSANDRA-6841)
 * Fix leaking validator FH in StreamWriter (CASSANDRA-6832)
 * Fix saving triggers to schema (CASSANDRA-6789)
 * Fix trigger mutations when base mutation list is immutable (CASSANDRA-6790)
 * Fix accounting in FileCacheService to allow re-using RAR (CASSANDRA-6838)
 * Fix static counter columns (CASSANDRA-6827)
 * Restore expiring->deleted (cell) compaction optimization (CASSANDRA-6844)
 * Fix CompactionManager.needsCleanup (CASSANDRA-6845)
 * Correctly compare BooleanType values other than 0 and 1 (CASSANDRA-6779)
 * Read message id as string from earlier versions (CASSANDRA-6840)
 * Properly use the Paxos consistency for (non-protocol) batch (CASSANDRA-6837)
 * Add paranoid disk failure option (CASSANDRA-6646)
 * Improve PerRowSecondaryIndex performance (CASSANDRA-6876)
 * Extend triggers to support CAS updates (CASSANDRA-6882)
 * Static columns with IF NOT EXISTS don't always work as expected (CASSANDRA-6873)
 * Fix paging with SELECT DISTINCT (CASSANDRA-6857)
 * Fix UnsupportedOperationException on CAS timeout (CASSANDRA-6923)
 * Improve MeteredFlusher handling of MF-unaffected column families
   (CASSANDRA-6867)
 * Add CqlRecordReader using native pagination (CASSANDRA-6311)
 * Add QueryHandler interface (CASSANDRA-6659)
 * Track liveRatio per-memtable, not per-CF (CASSANDRA-6945)
 * Make sure upgradesstables keeps sstable level (CASSANDRA-6958)
 * Fix LIMIT with static columns (CASSANDRA-6956)
 * Fix clash with CQL column name in thrift validation (CASSANDRA-6892)
 * Fix error with super columns in mixed 1.2-2.0 clusters (CASSANDRA-6966)
 * Fix bad skip of sstables on slice query with composite start/finish (CASSANDRA-6825)
 * Fix unintended update with conditional statement (CASSANDRA-6893)
 * Fix map element access in IF (CASSANDRA-6914)
 * Avoid costly range calculations for range queries on system keyspaces
   (CASSANDRA-6906)
 * Fix SSTable not released if stream session fails (CASSANDRA-6818)
 * Avoid build failure due to ANTLR timeout (CASSANDRA-6991)
 * Queries on compact tables can return more rows that requested (CASSANDRA-7052)
 * USING TIMESTAMP for batches does not work (CASSANDRA-7053)
 * Fix performance regression from CASSANDRA-5614 (CASSANDRA-6949)
 * Ensure that batchlog and hint timeouts do not produce hints (CASSANDRA-7058)
 * Merge groupable mutations in TriggerExecutor#execute() (CASSANDRA-7047)
 * Plug holes in resource release when wiring up StreamSession (CASSANDRA-7073)
 * Re-add parameter columns to tracing session (CASSANDRA-6942)
 * Preserves CQL metadata when updating table from thrift (CASSANDRA-6831)
Merged from 1.2:
 * Fix nodetool display with vnodes (CASSANDRA-7082)
 * Add UNLOGGED, COUNTER options to BATCH documentation (CASSANDRA-6816)
 * add extra SSL cipher suites (CASSANDRA-6613)
 * fix nodetool getsstables for blob PK (CASSANDRA-6803)
 * Fix BatchlogManager#deleteBatch() use of millisecond timestamps
   (CASSANDRA-6822)
 * Continue assassinating even if the endpoint vanishes (CASSANDRA-6787)
 * Schedule schema pulls on change (CASSANDRA-6971)
 * Non-droppable verbs shouldn't be dropped from OTC (CASSANDRA-6980)
 * Shutdown batchlog executor in SS#drain() (CASSANDRA-7025)
 * Fix batchlog to account for CF truncation records (CASSANDRA-6999)
 * Fix CQLSH parsing of functions and BLOB literals (CASSANDRA-7018)
 * Properly load trustore in the native protocol (CASSANDRA-6847)
 * Always clean up references in SerializingCache (CASSANDRA-6994)
 * Don't shut MessagingService down when replacing a node (CASSANDRA-6476)
 * fix npe when doing -Dcassandra.fd_initial_value_ms (CASSANDRA-6751)


2.1.0-beta1
 * Add flush directory distinct from compaction directories (CASSANDRA-6357)
 * Require JNA by default (CASSANDRA-6575)
 * add listsnapshots command to nodetool (CASSANDRA-5742)
 * Introduce AtomicBTreeColumns (CASSANDRA-6271, 6692)
 * Multithreaded commitlog (CASSANDRA-3578)
 * allocate fixed index summary memory pool and resample cold index summaries 
   to use less memory (CASSANDRA-5519)
 * Removed multithreaded compaction (CASSANDRA-6142)
 * Parallelize fetching rows for low-cardinality indexes (CASSANDRA-1337)
 * change logging from log4j to logback (CASSANDRA-5883)
 * switch to LZ4 compression for internode communication (CASSANDRA-5887)
 * Stop using Thrift-generated Index* classes internally (CASSANDRA-5971)
 * Remove 1.2 network compatibility code (CASSANDRA-5960)
 * Remove leveled json manifest migration code (CASSANDRA-5996)
 * Remove CFDefinition (CASSANDRA-6253)
 * Use AtomicIntegerFieldUpdater in RefCountedMemory (CASSANDRA-6278)
 * User-defined types for CQL3 (CASSANDRA-5590)
 * Use of o.a.c.metrics in nodetool (CASSANDRA-5871, 6406)
 * Batch read from OTC's queue and cleanup (CASSANDRA-1632)
 * Secondary index support for collections (CASSANDRA-4511, 6383)
 * SSTable metadata(Stats.db) format change (CASSANDRA-6356)
 * Push composites support in the storage engine
   (CASSANDRA-5417, CASSANDRA-6520)
 * Add snapshot space used to cfstats (CASSANDRA-6231)
 * Add cardinality estimator for key count estimation (CASSANDRA-5906)
 * CF id is changed to be non-deterministic. Data dir/key cache are created
   uniquely for CF id (CASSANDRA-5202)
 * New counters implementation (CASSANDRA-6504)
 * Replace UnsortedColumns, EmptyColumns, TreeMapBackedSortedColumns with new
   ArrayBackedSortedColumns (CASSANDRA-6630, CASSANDRA-6662, CASSANDRA-6690)
 * Add option to use row cache with a given amount of rows (CASSANDRA-5357)
 * Avoid repairing already repaired data (CASSANDRA-5351)
 * Reject counter updates with USING TTL/TIMESTAMP (CASSANDRA-6649)
 * Replace index_interval with min/max_index_interval (CASSANDRA-6379)
 * Lift limitation that order by columns must be selected for IN queries (CASSANDRA-4911)


2.0.5
 * Reduce garbage generated by bloom filter lookups (CASSANDRA-6609)
 * Add ks.cf names to tombstone logging (CASSANDRA-6597)
 * Use LOCAL_QUORUM for LWT operations at LOCAL_SERIAL (CASSANDRA-6495)
 * Wait for gossip to settle before accepting client connections (CASSANDRA-4288)
 * Delete unfinished compaction incrementally (CASSANDRA-6086)
 * Allow specifying custom secondary index options in CQL3 (CASSANDRA-6480)
 * Improve replica pinning for cache efficiency in DES (CASSANDRA-6485)
 * Fix LOCAL_SERIAL from thrift (CASSANDRA-6584)
 * Don't special case received counts in CAS timeout exceptions (CASSANDRA-6595)
 * Add support for 2.1 global counter shards (CASSANDRA-6505)
 * Fix NPE when streaming connection is not yet established (CASSANDRA-6210)
 * Avoid rare duplicate read repair triggering (CASSANDRA-6606)
 * Fix paging discardFirst (CASSANDRA-6555)
 * Fix ArrayIndexOutOfBoundsException in 2ndary index query (CASSANDRA-6470)
 * Release sstables upon rebuilding 2i (CASSANDRA-6635)
 * Add AbstractCompactionStrategy.startup() method (CASSANDRA-6637)
 * SSTableScanner may skip rows during cleanup (CASSANDRA-6638)
 * sstables from stalled repair sessions can resurrect deleted data (CASSANDRA-6503)
 * Switch stress to use ITransportFactory (CASSANDRA-6641)
 * Fix IllegalArgumentException during prepare (CASSANDRA-6592)
 * Fix possible loss of 2ndary index entries during compaction (CASSANDRA-6517)
 * Fix direct Memory on architectures that do not support unaligned long access
   (CASSANDRA-6628)
 * Let scrub optionally skip broken counter partitions (CASSANDRA-5930)
Merged from 1.2:
 * fsync compression metadata (CASSANDRA-6531)
 * Validate CF existence on execution for prepared statement (CASSANDRA-6535)
 * Add ability to throttle batchlog replay (CASSANDRA-6550)
 * Fix executing LOCAL_QUORUM with SimpleStrategy (CASSANDRA-6545)
 * Avoid StackOverflow when using large IN queries (CASSANDRA-6567)
 * Nodetool upgradesstables includes secondary indexes (CASSANDRA-6598)
 * Paginate batchlog replay (CASSANDRA-6569)
 * skip blocking on streaming during drain (CASSANDRA-6603)
 * Improve error message when schema doesn't match loaded sstable (CASSANDRA-6262)
 * Add properties to adjust FD initial value and max interval (CASSANDRA-4375)
 * Fix preparing with batch and delete from collection (CASSANDRA-6607)
 * Fix ABSC reverse iterator's remove() method (CASSANDRA-6629)
 * Handle host ID conflicts properly (CASSANDRA-6615)
 * Move handling of migration event source to solve bootstrap race. (CASSANDRA-6648)
 * Make sure compaction throughput value doesn't overflow with int math (CASSANDRA-6647)


2.0.4
 * Allow removing snapshots of no-longer-existing CFs (CASSANDRA-6418)
 * add StorageService.stopDaemon() (CASSANDRA-4268)
 * add IRE for invalid CF supplied to get_count (CASSANDRA-5701)
 * add client encryption support to sstableloader (CASSANDRA-6378)
 * Fix accept() loop for SSL sockets post-shutdown (CASSANDRA-6468)
 * Fix size-tiered compaction in LCS L0 (CASSANDRA-6496)
 * Fix assertion failure in filterColdSSTables (CASSANDRA-6483)
 * Fix row tombstones in larger-than-memory compactions (CASSANDRA-6008)
 * Fix cleanup ClassCastException (CASSANDRA-6462)
 * Reduce gossip memory use by interning VersionedValue strings (CASSANDRA-6410)
 * Allow specifying datacenters to participate in a repair (CASSANDRA-6218)
 * Fix divide-by-zero in PCI (CASSANDRA-6403)
 * Fix setting last compacted key in the wrong level for LCS (CASSANDRA-6284)
 * Add millisecond precision formats to the timestamp parser (CASSANDRA-6395)
 * Expose a total memtable size metric for a CF (CASSANDRA-6391)
 * cqlsh: handle symlinks properly (CASSANDRA-6425)
 * Fix potential infinite loop when paging query with IN (CASSANDRA-6464)
 * Fix assertion error in AbstractQueryPager.discardFirst (CASSANDRA-6447)
 * Fix streaming older SSTable yields unnecessary tombstones (CASSANDRA-6527)
Merged from 1.2:
 * Improved error message on bad properties in DDL queries (CASSANDRA-6453)
 * Randomize batchlog candidates selection (CASSANDRA-6481)
 * Fix thundering herd on endpoint cache invalidation (CASSANDRA-6345, 6485)
 * Improve batchlog write performance with vnodes (CASSANDRA-6488)
 * cqlsh: quote single quotes in strings inside collections (CASSANDRA-6172)
 * Improve gossip performance for typical messages (CASSANDRA-6409)
 * Throw IRE if a prepared statement has more markers than supported 
   (CASSANDRA-5598)
 * Expose Thread metrics for the native protocol server (CASSANDRA-6234)
 * Change snapshot response message verb to INTERNAL to avoid dropping it 
   (CASSANDRA-6415)
 * Warn when collection read has > 65K elements (CASSANDRA-5428)
 * Fix cache persistence when both row and key cache are enabled 
   (CASSANDRA-6413)
 * (Hadoop) add describe_local_ring (CASSANDRA-6268)
 * Fix handling of concurrent directory creation failure (CASSANDRA-6459)
 * Allow executing CREATE statements multiple times (CASSANDRA-6471)
 * Don't send confusing info with timeouts (CASSANDRA-6491)
 * Don't resubmit counter mutation runnables internally (CASSANDRA-6427)
 * Don't drop local mutations without a hint (CASSANDRA-6510)
 * Don't allow null max_hint_window_in_ms (CASSANDRA-6419)
 * Validate SliceRange start and finish lengths (CASSANDRA-6521)


2.0.3
 * Fix FD leak on slice read path (CASSANDRA-6275)
 * Cancel read meter task when closing SSTR (CASSANDRA-6358)
 * free off-heap IndexSummary during bulk (CASSANDRA-6359)
 * Recover from IOException in accept() thread (CASSANDRA-6349)
 * Improve Gossip tolerance of abnormally slow tasks (CASSANDRA-6338)
 * Fix trying to hint timed out counter writes (CASSANDRA-6322)
 * Allow restoring specific columnfamilies from archived CL (CASSANDRA-4809)
 * Avoid flushing compaction_history after each operation (CASSANDRA-6287)
 * Fix repair assertion error when tombstones expire (CASSANDRA-6277)
 * Skip loading corrupt key cache (CASSANDRA-6260)
 * Fixes for compacting larger-than-memory rows (CASSANDRA-6274)
 * Compact hottest sstables first and optionally omit coldest from
   compaction entirely (CASSANDRA-6109)
 * Fix modifying column_metadata from thrift (CASSANDRA-6182)
 * cqlsh: fix LIST USERS output (CASSANDRA-6242)
 * Add IRequestSink interface (CASSANDRA-6248)
 * Update memtable size while flushing (CASSANDRA-6249)
 * Provide hooks around CQL2/CQL3 statement execution (CASSANDRA-6252)
 * Require Permission.SELECT for CAS updates (CASSANDRA-6247)
 * New CQL-aware SSTableWriter (CASSANDRA-5894)
 * Reject CAS operation when the protocol v1 is used (CASSANDRA-6270)
 * Correctly throw error when frame too large (CASSANDRA-5981)
 * Fix serialization bug in PagedRange with 2ndary indexes (CASSANDRA-6299)
 * Fix CQL3 table validation in Thrift (CASSANDRA-6140)
 * Fix bug missing results with IN clauses (CASSANDRA-6327)
 * Fix paging with reversed slices (CASSANDRA-6343)
 * Set minTimestamp correctly to be able to drop expired sstables (CASSANDRA-6337)
 * Support NaN and Infinity as float literals (CASSANDRA-6003)
 * Remove RF from nodetool ring output (CASSANDRA-6289)
 * Fix attempting to flush empty rows (CASSANDRA-6374)
 * Fix potential out of bounds exception when paging (CASSANDRA-6333)
Merged from 1.2:
 * Optimize FD phi calculation (CASSANDRA-6386)
 * Improve initial FD phi estimate when starting up (CASSANDRA-6385)
 * Don't list CQL3 table in CLI describe even if named explicitely 
   (CASSANDRA-5750)
 * Invalidate row cache when dropping CF (CASSANDRA-6351)
 * add non-jamm path for cached statements (CASSANDRA-6293)
 * add windows bat files for shell commands (CASSANDRA-6145)
 * Require logging in for Thrift CQL2/3 statement preparation (CASSANDRA-6254)
 * restrict max_num_tokens to 1536 (CASSANDRA-6267)
 * Nodetool gets default JMX port from cassandra-env.sh (CASSANDRA-6273)
 * make calculatePendingRanges asynchronous (CASSANDRA-6244)
 * Remove blocking flushes in gossip thread (CASSANDRA-6297)
 * Fix potential socket leak in connectionpool creation (CASSANDRA-6308)
 * Allow LOCAL_ONE/LOCAL_QUORUM to work with SimpleStrategy (CASSANDRA-6238)
 * cqlsh: handle 'null' as session duration (CASSANDRA-6317)
 * Fix json2sstable handling of range tombstones (CASSANDRA-6316)
 * Fix missing one row in reverse query (CASSANDRA-6330)
 * Fix reading expired row value from row cache (CASSANDRA-6325)
 * Fix AssertionError when doing set element deletion (CASSANDRA-6341)
 * Make CL code for the native protocol match the one in C* 2.0
   (CASSANDRA-6347)
 * Disallow altering CQL3 table from thrift (CASSANDRA-6370)
 * Fix size computation of prepared statement (CASSANDRA-6369)


2.0.2
 * Update FailureDetector to use nanontime (CASSANDRA-4925)
 * Fix FileCacheService regressions (CASSANDRA-6149)
 * Never return WriteTimeout for CL.ANY (CASSANDRA-6132)
 * Fix race conditions in bulk loader (CASSANDRA-6129)
 * Add configurable metrics reporting (CASSANDRA-4430)
 * drop queries exceeding a configurable number of tombstones (CASSANDRA-6117)
 * Track and persist sstable read activity (CASSANDRA-5515)
 * Fixes for speculative retry (CASSANDRA-5932, CASSANDRA-6194)
 * Improve memory usage of metadata min/max column names (CASSANDRA-6077)
 * Fix thrift validation refusing row markers on CQL3 tables (CASSANDRA-6081)
 * Fix insertion of collections with CAS (CASSANDRA-6069)
 * Correctly send metadata on SELECT COUNT (CASSANDRA-6080)
 * Track clients' remote addresses in ClientState (CASSANDRA-6070)
 * Create snapshot dir if it does not exist when migrating
   leveled manifest (CASSANDRA-6093)
 * make sequential nodetool repair the default (CASSANDRA-5950)
 * Add more hooks for compaction strategy implementations (CASSANDRA-6111)
 * Fix potential NPE on composite 2ndary indexes (CASSANDRA-6098)
 * Delete can potentially be skipped in batch (CASSANDRA-6115)
 * Allow alter keyspace on system_traces (CASSANDRA-6016)
 * Disallow empty column names in cql (CASSANDRA-6136)
 * Use Java7 file-handling APIs and fix file moving on Windows (CASSANDRA-5383)
 * Save compaction history to system keyspace (CASSANDRA-5078)
 * Fix NPE if StorageService.getOperationMode() is executed before full startup (CASSANDRA-6166)
 * CQL3: support pre-epoch longs for TimestampType (CASSANDRA-6212)
 * Add reloadtriggers command to nodetool (CASSANDRA-4949)
 * cqlsh: ignore empty 'value alias' in DESCRIBE (CASSANDRA-6139)
 * Fix sstable loader (CASSANDRA-6205)
 * Reject bootstrapping if the node already exists in gossip (CASSANDRA-5571)
 * Fix NPE while loading paxos state (CASSANDRA-6211)
 * cqlsh: add SHOW SESSION <tracing-session> command (CASSANDRA-6228)
Merged from 1.2:
 * (Hadoop) Require CFRR batchSize to be at least 2 (CASSANDRA-6114)
 * Add a warning for small LCS sstable size (CASSANDRA-6191)
 * Add ability to list specific KS/CF combinations in nodetool cfstats (CASSANDRA-4191)
 * Mark CF clean if a mutation raced the drop and got it marked dirty (CASSANDRA-5946)
 * Add a LOCAL_ONE consistency level (CASSANDRA-6202)
 * Limit CQL prepared statement cache by size instead of count (CASSANDRA-6107)
 * Tracing should log write failure rather than raw exceptions (CASSANDRA-6133)
 * lock access to TM.endpointToHostIdMap (CASSANDRA-6103)
 * Allow estimated memtable size to exceed slab allocator size (CASSANDRA-6078)
 * Start MeteredFlusher earlier to prevent OOM during CL replay (CASSANDRA-6087)
 * Avoid sending Truncate command to fat clients (CASSANDRA-6088)
 * Allow where clause conditions to be in parenthesis (CASSANDRA-6037)
 * Do not open non-ssl storage port if encryption option is all (CASSANDRA-3916)
 * Move batchlog replay to its own executor (CASSANDRA-6079)
 * Add tombstone debug threshold and histogram (CASSANDRA-6042, 6057)
 * Enable tcp keepalive on incoming connections (CASSANDRA-4053)
 * Fix fat client schema pull NPE (CASSANDRA-6089)
 * Fix memtable flushing for indexed tables (CASSANDRA-6112)
 * Fix skipping columns with multiple slices (CASSANDRA-6119)
 * Expose connected thrift + native client counts (CASSANDRA-5084)
 * Optimize auth setup (CASSANDRA-6122)
 * Trace index selection (CASSANDRA-6001)
 * Update sstablesPerReadHistogram to use biased sampling (CASSANDRA-6164)
 * Log UnknownColumnfamilyException when closing socket (CASSANDRA-5725)
 * Properly error out on CREATE INDEX for counters table (CASSANDRA-6160)
 * Handle JMX notification failure for repair (CASSANDRA-6097)
 * (Hadoop) Fetch no more than 128 splits in parallel (CASSANDRA-6169)
 * stress: add username/password authentication support (CASSANDRA-6068)
 * Fix indexed queries with row cache enabled on parent table (CASSANDRA-5732)
 * Fix compaction race during columnfamily drop (CASSANDRA-5957)
 * Fix validation of empty column names for compact tables (CASSANDRA-6152)
 * Skip replaying mutations that pass CRC but fail to deserialize (CASSANDRA-6183)
 * Rework token replacement to use replace_address (CASSANDRA-5916)
 * Fix altering column types (CASSANDRA-6185)
 * cqlsh: fix CREATE/ALTER WITH completion (CASSANDRA-6196)
 * add windows bat files for shell commands (CASSANDRA-6145)
 * Fix potential stack overflow during range tombstones insertion (CASSANDRA-6181)
 * (Hadoop) Make LOCAL_ONE the default consistency level (CASSANDRA-6214)


2.0.1
 * Fix bug that could allow reading deleted data temporarily (CASSANDRA-6025)
 * Improve memory use defaults (CASSANDRA-6059)
 * Make ThriftServer more easlly extensible (CASSANDRA-6058)
 * Remove Hadoop dependency from ITransportFactory (CASSANDRA-6062)
 * add file_cache_size_in_mb setting (CASSANDRA-5661)
 * Improve error message when yaml contains invalid properties (CASSANDRA-5958)
 * Improve leveled compaction's ability to find non-overlapping L0 compactions
   to work on concurrently (CASSANDRA-5921)
 * Notify indexer of columns shadowed by range tombstones (CASSANDRA-5614)
 * Log Merkle tree stats (CASSANDRA-2698)
 * Switch from crc32 to adler32 for compressed sstable checksums (CASSANDRA-5862)
 * Improve offheap memcpy performance (CASSANDRA-5884)
 * Use a range aware scanner for cleanup (CASSANDRA-2524)
 * Cleanup doesn't need to inspect sstables that contain only local data
   (CASSANDRA-5722)
 * Add ability for CQL3 to list partition keys (CASSANDRA-4536)
 * Improve native protocol serialization (CASSANDRA-5664)
 * Upgrade Thrift to 0.9.1 (CASSANDRA-5923)
 * Require superuser status for adding triggers (CASSANDRA-5963)
 * Make standalone scrubber handle old and new style leveled manifest
   (CASSANDRA-6005)
 * Fix paxos bugs (CASSANDRA-6012, 6013, 6023)
 * Fix paged ranges with multiple replicas (CASSANDRA-6004)
 * Fix potential AssertionError during tracing (CASSANDRA-6041)
 * Fix NPE in sstablesplit (CASSANDRA-6027)
 * Migrate pre-2.0 key/value/column aliases to system.schema_columns
   (CASSANDRA-6009)
 * Paging filter empty rows too agressively (CASSANDRA-6040)
 * Support variadic parameters for IN clauses (CASSANDRA-4210)
 * cqlsh: return the result of CAS writes (CASSANDRA-5796)
 * Fix validation of IN clauses with 2ndary indexes (CASSANDRA-6050)
 * Support named bind variables in CQL (CASSANDRA-6033)
Merged from 1.2:
 * Allow cache-keys-to-save to be set at runtime (CASSANDRA-5980)
 * Avoid second-guessing out-of-space state (CASSANDRA-5605)
 * Tuning knobs for dealing with large blobs and many CFs (CASSANDRA-5982)
 * (Hadoop) Fix CQLRW for thrift tables (CASSANDRA-6002)
 * Fix possible divide-by-zero in HHOM (CASSANDRA-5990)
 * Allow local batchlog writes for CL.ANY (CASSANDRA-5967)
 * Upgrade metrics-core to version 2.2.0 (CASSANDRA-5947)
 * Fix CqlRecordWriter with composite keys (CASSANDRA-5949)
 * Add snitch, schema version, cluster, partitioner to JMX (CASSANDRA-5881)
 * Allow disabling SlabAllocator (CASSANDRA-5935)
 * Make user-defined compaction JMX blocking (CASSANDRA-4952)
 * Fix streaming does not transfer wrapped range (CASSANDRA-5948)
 * Fix loading index summary containing empty key (CASSANDRA-5965)
 * Correctly handle limits in CompositesSearcher (CASSANDRA-5975)
 * Pig: handle CQL collections (CASSANDRA-5867)
 * Pass the updated cf to the PRSI index() method (CASSANDRA-5999)
 * Allow empty CQL3 batches (as no-op) (CASSANDRA-5994)
 * Support null in CQL3 functions (CASSANDRA-5910)
 * Replace the deprecated MapMaker with CacheLoader (CASSANDRA-6007)
 * Add SSTableDeletingNotification to DataTracker (CASSANDRA-6010)
 * Fix snapshots in use get deleted during snapshot repair (CASSANDRA-6011)
 * Move hints and exception count to o.a.c.metrics (CASSANDRA-6017)
 * Fix memory leak in snapshot repair (CASSANDRA-6047)
 * Fix sstable2sjon for CQL3 tables (CASSANDRA-5852)


2.0.0
 * Fix thrift validation when inserting into CQL3 tables (CASSANDRA-5138)
 * Fix periodic memtable flushing behavior with clean memtables (CASSANDRA-5931)
 * Fix dateOf() function for pre-2.0 timestamp columns (CASSANDRA-5928)
 * Fix SSTable unintentionally loads BF when opened for batch (CASSANDRA-5938)
 * Add stream session progress to JMX (CASSANDRA-4757)
 * Fix NPE during CAS operation (CASSANDRA-5925)
Merged from 1.2:
 * Fix getBloomFilterDiskSpaceUsed for AlwaysPresentFilter (CASSANDRA-5900)
 * Don't announce schema version until we've loaded the changes locally
   (CASSANDRA-5904)
 * Fix to support off heap bloom filters size greater than 2 GB (CASSANDRA-5903)
 * Properly handle parsing huge map and set literals (CASSANDRA-5893)


2.0.0-rc2
 * enable vnodes by default (CASSANDRA-5869)
 * fix CAS contention timeout (CASSANDRA-5830)
 * fix HsHa to respect max frame size (CASSANDRA-4573)
 * Fix (some) 2i on composite components omissions (CASSANDRA-5851)
 * cqlsh: add DESCRIBE FULL SCHEMA variant (CASSANDRA-5880)
Merged from 1.2:
 * Correctly validate sparse composite cells in scrub (CASSANDRA-5855)
 * Add KeyCacheHitRate metric to CF metrics (CASSANDRA-5868)
 * cqlsh: add support for multiline comments (CASSANDRA-5798)
 * Handle CQL3 SELECT duplicate IN restrictions on clustering columns
   (CASSANDRA-5856)


2.0.0-rc1
 * improve DecimalSerializer performance (CASSANDRA-5837)
 * fix potential spurious wakeup in AsyncOneResponse (CASSANDRA-5690)
 * fix schema-related trigger issues (CASSANDRA-5774)
 * Better validation when accessing CQL3 table from thrift (CASSANDRA-5138)
 * Fix assertion error during repair (CASSANDRA-5801)
 * Fix range tombstone bug (CASSANDRA-5805)
 * DC-local CAS (CASSANDRA-5797)
 * Add a native_protocol_version column to the system.local table (CASSANRDA-5819)
 * Use index_interval from cassandra.yaml when upgraded (CASSANDRA-5822)
 * Fix buffer underflow on socket close (CASSANDRA-5792)
Merged from 1.2:
 * Fix reading DeletionTime from 1.1-format sstables (CASSANDRA-5814)
 * cqlsh: add collections support to COPY (CASSANDRA-5698)
 * retry important messages for any IOException (CASSANDRA-5804)
 * Allow empty IN relations in SELECT/UPDATE/DELETE statements (CASSANDRA-5626)
 * cqlsh: fix crashing on Windows due to libedit detection (CASSANDRA-5812)
 * fix bulk-loading compressed sstables (CASSANDRA-5820)
 * (Hadoop) fix quoting in CqlPagingRecordReader and CqlRecordWriter 
   (CASSANDRA-5824)
 * update default LCS sstable size to 160MB (CASSANDRA-5727)
 * Allow compacting 2Is via nodetool (CASSANDRA-5670)
 * Hex-encode non-String keys in OPP (CASSANDRA-5793)
 * nodetool history logging (CASSANDRA-5823)
 * (Hadoop) fix support for Thrift tables in CqlPagingRecordReader 
   (CASSANDRA-5752)
 * add "all time blocked" to StatusLogger output (CASSANDRA-5825)
 * Future-proof inter-major-version schema migrations (CASSANDRA-5845)
 * (Hadoop) add CqlPagingRecordReader support for ReversedType in Thrift table
   (CASSANDRA-5718)
 * Add -no-snapshot option to scrub (CASSANDRA-5891)
 * Fix to support off heap bloom filters size greater than 2 GB (CASSANDRA-5903)
 * Properly handle parsing huge map and set literals (CASSANDRA-5893)
 * Fix LCS L0 compaction may overlap in L1 (CASSANDRA-5907)
 * New sstablesplit tool to split large sstables offline (CASSANDRA-4766)
 * Fix potential deadlock in native protocol server (CASSANDRA-5926)
 * Disallow incompatible type change in CQL3 (CASSANDRA-5882)
Merged from 1.1:
 * Correctly validate sparse composite cells in scrub (CASSANDRA-5855)


2.0.0-beta2
 * Replace countPendingHints with Hints Created metric (CASSANDRA-5746)
 * Allow nodetool with no args, and with help to run without a server (CASSANDRA-5734)
 * Cleanup AbstractType/TypeSerializer classes (CASSANDRA-5744)
 * Remove unimplemented cli option schema-mwt (CASSANDRA-5754)
 * Support range tombstones in thrift (CASSANDRA-5435)
 * Normalize table-manipulating CQL3 statements' class names (CASSANDRA-5759)
 * cqlsh: add missing table options to DESCRIBE output (CASSANDRA-5749)
 * Fix assertion error during repair (CASSANDRA-5757)
 * Fix bulkloader (CASSANDRA-5542)
 * Add LZ4 compression to the native protocol (CASSANDRA-5765)
 * Fix bugs in the native protocol v2 (CASSANDRA-5770)
 * CAS on 'primary key only' table (CASSANDRA-5715)
 * Support streaming SSTables of old versions (CASSANDRA-5772)
 * Always respect protocol version in native protocol (CASSANDRA-5778)
 * Fix ConcurrentModificationException during streaming (CASSANDRA-5782)
 * Update deletion timestamp in Commit#updatesWithPaxosTime (CASSANDRA-5787)
 * Thrift cas() method crashes if input columns are not sorted (CASSANDRA-5786)
 * Order columns names correctly when querying for CAS (CASSANDRA-5788)
 * Fix streaming retry (CASSANDRA-5775)
Merged from 1.2:
 * if no seeds can be a reached a node won't start in a ring by itself (CASSANDRA-5768)
 * add cassandra.unsafesystem property (CASSANDRA-5704)
 * (Hadoop) quote identifiers in CqlPagingRecordReader (CASSANDRA-5763)
 * Add replace_node functionality for vnodes (CASSANDRA-5337)
 * Add timeout events to query traces (CASSANDRA-5520)
 * Fix serialization of the LEFT gossip value (CASSANDRA-5696)
 * Pig: support for cql3 tables (CASSANDRA-5234)
 * Fix skipping range tombstones with reverse queries (CASSANDRA-5712)
 * Expire entries out of ThriftSessionManager (CASSANDRA-5719)
 * Don't keep ancestor information in memory (CASSANDRA-5342)
 * Expose native protocol server status in nodetool info (CASSANDRA-5735)
 * Fix pathetic performance of range tombstones (CASSANDRA-5677)
 * Fix querying with an empty (impossible) range (CASSANDRA-5573)
 * cqlsh: handle CUSTOM 2i in DESCRIBE output (CASSANDRA-5760)
 * Fix minor bug in Range.intersects(Bound) (CASSANDRA-5771)
 * cqlsh: handle disabled compression in DESCRIBE output (CASSANDRA-5766)
 * Ensure all UP events are notified on the native protocol (CASSANDRA-5769)
 * Fix formatting of sstable2json with multiple -k arguments (CASSANDRA-5781)
 * Don't rely on row marker for queries in general to hide lost markers
   after TTL expires (CASSANDRA-5762)
 * Sort nodetool help output (CASSANDRA-5776)
 * Fix column expiring during 2 phases compaction (CASSANDRA-5799)
 * now() is being rejected in INSERTs when inside collections (CASSANDRA-5795)


2.0.0-beta1
 * Add support for indexing clustered columns (CASSANDRA-5125)
 * Removed on-heap row cache (CASSANDRA-5348)
 * use nanotime consistently for node-local timeouts (CASSANDRA-5581)
 * Avoid unnecessary second pass on name-based queries (CASSANDRA-5577)
 * Experimental triggers (CASSANDRA-1311)
 * JEMalloc support for off-heap allocation (CASSANDRA-3997)
 * Single-pass compaction (CASSANDRA-4180)
 * Removed token range bisection (CASSANDRA-5518)
 * Removed compatibility with pre-1.2.5 sstables and network messages
   (CASSANDRA-5511)
 * removed PBSPredictor (CASSANDRA-5455)
 * CAS support (CASSANDRA-5062, 5441, 5442, 5443, 5619, 5667)
 * Leveled compaction performs size-tiered compactions in L0 
   (CASSANDRA-5371, 5439)
 * Add yaml network topology snitch for mixed ec2/other envs (CASSANDRA-5339)
 * Log when a node is down longer than the hint window (CASSANDRA-4554)
 * Optimize tombstone creation for ExpiringColumns (CASSANDRA-4917)
 * Improve LeveledScanner work estimation (CASSANDRA-5250, 5407)
 * Replace compaction lock with runWithCompactionsDisabled (CASSANDRA-3430)
 * Change Message IDs to ints (CASSANDRA-5307)
 * Move sstable level information into the Stats component, removing the
   need for a separate Manifest file (CASSANDRA-4872)
 * avoid serializing to byte[] on commitlog append (CASSANDRA-5199)
 * make index_interval configurable per columnfamily (CASSANDRA-3961, CASSANDRA-5650)
 * add default_time_to_live (CASSANDRA-3974)
 * add memtable_flush_period_in_ms (CASSANDRA-4237)
 * replace supercolumns internally by composites (CASSANDRA-3237, 5123)
 * upgrade thrift to 0.9.0 (CASSANDRA-3719)
 * drop unnecessary keyspace parameter from user-defined compaction API 
   (CASSANDRA-5139)
 * more robust solution to incomplete compactions + counters (CASSANDRA-5151)
 * Change order of directory searching for c*.in.sh (CASSANDRA-3983)
 * Add tool to reset SSTable compaction level for LCS (CASSANDRA-5271)
 * Allow custom configuration loader (CASSANDRA-5045)
 * Remove memory emergency pressure valve logic (CASSANDRA-3534)
 * Reduce request latency with eager retry (CASSANDRA-4705)
 * cqlsh: Remove ASSUME command (CASSANDRA-5331)
 * Rebuild BF when loading sstables if bloom_filter_fp_chance
   has changed since compaction (CASSANDRA-5015)
 * remove row-level bloom filters (CASSANDRA-4885)
 * Change Kernel Page Cache skipping into row preheating (disabled by default)
   (CASSANDRA-4937)
 * Improve repair by deciding on a gcBefore before sending
   out TreeRequests (CASSANDRA-4932)
 * Add an official way to disable compactions (CASSANDRA-5074)
 * Reenable ALTER TABLE DROP with new semantics (CASSANDRA-3919)
 * Add binary protocol versioning (CASSANDRA-5436)
 * Swap THshaServer for TThreadedSelectorServer (CASSANDRA-5530)
 * Add alias support to SELECT statement (CASSANDRA-5075)
 * Don't create empty RowMutations in CommitLogReplayer (CASSANDRA-5541)
 * Use range tombstones when dropping cfs/columns from schema (CASSANDRA-5579)
 * cqlsh: drop CQL2/CQL3-beta support (CASSANDRA-5585)
 * Track max/min column names in sstables to be able to optimize slice
   queries (CASSANDRA-5514, CASSANDRA-5595, CASSANDRA-5600)
 * Binary protocol: allow batching already prepared statements (CASSANDRA-4693)
 * Allow preparing timestamp, ttl and limit in CQL3 queries (CASSANDRA-4450)
 * Support native link w/o JNA in Java7 (CASSANDRA-3734)
 * Use SASL authentication in binary protocol v2 (CASSANDRA-5545)
 * Replace Thrift HsHa with LMAX Disruptor based implementation (CASSANDRA-5582)
 * cqlsh: Add row count to SELECT output (CASSANDRA-5636)
 * Include a timestamp with all read commands to determine column expiration
   (CASSANDRA-5149)
 * Streaming 2.0 (CASSANDRA-5286, 5699)
 * Conditional create/drop ks/table/index statements in CQL3 (CASSANDRA-2737)
 * more pre-table creation property validation (CASSANDRA-5693)
 * Redesign repair messages (CASSANDRA-5426)
 * Fix ALTER RENAME post-5125 (CASSANDRA-5702)
 * Disallow renaming a 2ndary indexed column (CASSANDRA-5705)
 * Rename Table to Keyspace (CASSANDRA-5613)
 * Ensure changing column_index_size_in_kb on different nodes don't corrupt the
   sstable (CASSANDRA-5454)
 * Move resultset type information into prepare, not execute (CASSANDRA-5649)
 * Auto paging in binary protocol (CASSANDRA-4415, 5714)
 * Don't tie client side use of AbstractType to JDBC (CASSANDRA-4495)
 * Adds new TimestampType to replace DateType (CASSANDRA-5723, CASSANDRA-5729)
Merged from 1.2:
 * make starting native protocol server idempotent (CASSANDRA-5728)
 * Fix loading key cache when a saved entry is no longer valid (CASSANDRA-5706)
 * Fix serialization of the LEFT gossip value (CASSANDRA-5696)
 * cqlsh: Don't show 'null' in place of empty values (CASSANDRA-5675)
 * Race condition in detecting version on a mixed 1.1/1.2 cluster
   (CASSANDRA-5692)
 * Fix skipping range tombstones with reverse queries (CASSANDRA-5712)
 * Expire entries out of ThriftSessionManager (CASSANRDA-5719)
 * Don't keep ancestor information in memory (CASSANDRA-5342)
 * cqlsh: fix handling of semicolons inside BATCH queries (CASSANDRA-5697)


1.2.6
 * Fix tracing when operation completes before all responses arrive 
   (CASSANDRA-5668)
 * Fix cross-DC mutation forwarding (CASSANDRA-5632)
 * Reduce SSTableLoader memory usage (CASSANDRA-5555)
 * Scale hinted_handoff_throttle_in_kb to cluster size (CASSANDRA-5272)
 * (Hadoop) Add CQL3 input/output formats (CASSANDRA-4421, 5622)
 * (Hadoop) Fix InputKeyRange in CFIF (CASSANDRA-5536)
 * Fix dealing with ridiculously large max sstable sizes in LCS (CASSANDRA-5589)
 * Ignore pre-truncate hints (CASSANDRA-4655)
 * Move System.exit on OOM into a separate thread (CASSANDRA-5273)
 * Write row markers when serializing schema (CASSANDRA-5572)
 * Check only SSTables for the requested range when streaming (CASSANDRA-5569)
 * Improve batchlog replay behavior and hint ttl handling (CASSANDRA-5314)
 * Exclude localTimestamp from validation for tombstones (CASSANDRA-5398)
 * cqlsh: add custom prompt support (CASSANDRA-5539)
 * Reuse prepared statements in hot auth queries (CASSANDRA-5594)
 * cqlsh: add vertical output option (see EXPAND) (CASSANDRA-5597)
 * Add a rate limit option to stress (CASSANDRA-5004)
 * have BulkLoader ignore snapshots directories (CASSANDRA-5587) 
 * fix SnitchProperties logging context (CASSANDRA-5602)
 * Expose whether jna is enabled and memory is locked via JMX (CASSANDRA-5508)
 * cqlsh: fix COPY FROM with ReversedType (CASSANDRA-5610)
 * Allow creating CUSTOM indexes on collections (CASSANDRA-5615)
 * Evaluate now() function at execution time (CASSANDRA-5616)
 * Expose detailed read repair metrics (CASSANDRA-5618)
 * Correct blob literal + ReversedType parsing (CASSANDRA-5629)
 * Allow GPFS to prefer the internal IP like EC2MRS (CASSANDRA-5630)
 * fix help text for -tspw cassandra-cli (CASSANDRA-5643)
 * don't throw away initial causes exceptions for internode encryption issues 
   (CASSANDRA-5644)
 * Fix message spelling errors for cql select statements (CASSANDRA-5647)
 * Suppress custom exceptions thru jmx (CASSANDRA-5652)
 * Update CREATE CUSTOM INDEX syntax (CASSANDRA-5639)
 * Fix PermissionDetails.equals() method (CASSANDRA-5655)
 * Never allow partition key ranges in CQL3 without token() (CASSANDRA-5666)
 * Gossiper incorrectly drops AppState for an upgrading node (CASSANDRA-5660)
 * Connection thrashing during multi-region ec2 during upgrade, due to 
   messaging version (CASSANDRA-5669)
 * Avoid over reconnecting in EC2MRS (CASSANDRA-5678)
 * Fix ReadResponseSerializer.serializedSize() for digest reads (CASSANDRA-5476)
 * allow sstable2json on 2i CFs (CASSANDRA-5694)
Merged from 1.1:
 * Remove buggy thrift max message length option (CASSANDRA-5529)
 * Fix NPE in Pig's widerow mode (CASSANDRA-5488)
 * Add split size parameter to Pig and disable split combination (CASSANDRA-5544)


1.2.5
 * make BytesToken.toString only return hex bytes (CASSANDRA-5566)
 * Ensure that submitBackground enqueues at least one task (CASSANDRA-5554)
 * fix 2i updates with identical values and timestamps (CASSANDRA-5540)
 * fix compaction throttling bursty-ness (CASSANDRA-4316)
 * reduce memory consumption of IndexSummary (CASSANDRA-5506)
 * remove per-row column name bloom filters (CASSANDRA-5492)
 * Include fatal errors in trace events (CASSANDRA-5447)
 * Ensure that PerRowSecondaryIndex is notified of row-level deletes
   (CASSANDRA-5445)
 * Allow empty blob literals in CQL3 (CASSANDRA-5452)
 * Fix streaming RangeTombstones at column index boundary (CASSANDRA-5418)
 * Fix preparing statements when current keyspace is not set (CASSANDRA-5468)
 * Fix SemanticVersion.isSupportedBy minor/patch handling (CASSANDRA-5496)
 * Don't provide oldCfId for post-1.1 system cfs (CASSANDRA-5490)
 * Fix primary range ignores replication strategy (CASSANDRA-5424)
 * Fix shutdown of binary protocol server (CASSANDRA-5507)
 * Fix repair -snapshot not working (CASSANDRA-5512)
 * Set isRunning flag later in binary protocol server (CASSANDRA-5467)
 * Fix use of CQL3 functions with descending clustering order (CASSANDRA-5472)
 * Disallow renaming columns one at a time for thrift table in CQL3
   (CASSANDRA-5531)
 * cqlsh: add CLUSTERING ORDER BY support to DESCRIBE (CASSANDRA-5528)
 * Add custom secondary index support to CQL3 (CASSANDRA-5484)
 * Fix repair hanging silently on unexpected error (CASSANDRA-5229)
 * Fix Ec2Snitch regression introduced by CASSANDRA-5171 (CASSANDRA-5432)
 * Add nodetool enablebackup/disablebackup (CASSANDRA-5556)
 * cqlsh: fix DESCRIBE after case insensitive USE (CASSANDRA-5567)
Merged from 1.1
 * Add retry mechanism to OTC for non-droppable_verbs (CASSANDRA-5393)
 * Use allocator information to improve memtable memory usage estimate
   (CASSANDRA-5497)
 * Fix trying to load deleted row into row cache on startup (CASSANDRA-4463)
 * fsync leveled manifest to avoid corruption (CASSANDRA-5535)
 * Fix Bound intersection computation (CASSANDRA-5551)
 * sstablescrub now respects max memory size in cassandra.in.sh (CASSANDRA-5562)


1.2.4
 * Ensure that PerRowSecondaryIndex updates see the most recent values
   (CASSANDRA-5397)
 * avoid duplicate index entries ind PrecompactedRow and 
   ParallelCompactionIterable (CASSANDRA-5395)
 * remove the index entry on oldColumn when new column is a tombstone 
   (CASSANDRA-5395)
 * Change default stream throughput from 400 to 200 mbps (CASSANDRA-5036)
 * Gossiper logs DOWN for symmetry with UP (CASSANDRA-5187)
 * Fix mixing prepared statements between keyspaces (CASSANDRA-5352)
 * Fix consistency level during bootstrap - strike 3 (CASSANDRA-5354)
 * Fix transposed arguments in AlreadyExistsException (CASSANDRA-5362)
 * Improve asynchronous hint delivery (CASSANDRA-5179)
 * Fix Guava dependency version (12.0 -> 13.0.1) for Maven (CASSANDRA-5364)
 * Validate that provided CQL3 collection value are < 64K (CASSANDRA-5355)
 * Make upgradeSSTable skip current version sstables by default (CASSANDRA-5366)
 * Optimize min/max timestamp collection (CASSANDRA-5373)
 * Invalid streamId in cql binary protocol when using invalid CL 
   (CASSANDRA-5164)
 * Fix validation for IN where clauses with collections (CASSANDRA-5376)
 * Copy resultSet on count query to avoid ConcurrentModificationException 
   (CASSANDRA-5382)
 * Correctly typecheck in CQL3 even with ReversedType (CASSANDRA-5386)
 * Fix streaming compressed files when using encryption (CASSANDRA-5391)
 * cassandra-all 1.2.0 pom missing netty dependency (CASSANDRA-5392)
 * Fix writetime/ttl functions on null values (CASSANDRA-5341)
 * Fix NPE during cql3 select with token() (CASSANDRA-5404)
 * IndexHelper.skipBloomFilters won't skip non-SHA filters (CASSANDRA-5385)
 * cqlsh: Print maps ordered by key, sort sets (CASSANDRA-5413)
 * Add null syntax support in CQL3 for inserts (CASSANDRA-3783)
 * Allow unauthenticated set_keyspace() calls (CASSANDRA-5423)
 * Fix potential incremental backups race (CASSANDRA-5410)
 * Fix prepared BATCH statements with batch-level timestamps (CASSANDRA-5415)
 * Allow overriding superuser setup delay (CASSANDRA-5430)
 * cassandra-shuffle with JMX usernames and passwords (CASSANDRA-5431)
Merged from 1.1:
 * cli: Quote ks and cf names in schema output when needed (CASSANDRA-5052)
 * Fix bad default for min/max timestamp in SSTableMetadata (CASSANDRA-5372)
 * Fix cf name extraction from manifest in Directories.migrateFile() 
   (CASSANDRA-5242)
 * Support pluggable internode authentication (CASSANDRA-5401)


1.2.3
 * add check for sstable overlap within a level on startup (CASSANDRA-5327)
 * replace ipv6 colons in jmx object names (CASSANDRA-5298, 5328)
 * Avoid allocating SSTableBoundedScanner during repair when the range does 
   not intersect the sstable (CASSANDRA-5249)
 * Don't lowercase property map keys (this breaks NTS) (CASSANDRA-5292)
 * Fix composite comparator with super columns (CASSANDRA-5287)
 * Fix insufficient validation of UPDATE queries against counter cfs
   (CASSANDRA-5300)
 * Fix PropertyFileSnitch default DC/Rack behavior (CASSANDRA-5285)
 * Handle null values when executing prepared statement (CASSANDRA-5081)
 * Add netty to pom dependencies (CASSANDRA-5181)
 * Include type arguments in Thrift CQLPreparedResult (CASSANDRA-5311)
 * Fix compaction not removing columns when bf_fp_ratio is 1 (CASSANDRA-5182)
 * cli: Warn about missing CQL3 tables in schema descriptions (CASSANDRA-5309)
 * Re-enable unknown option in replication/compaction strategies option for
   backward compatibility (CASSANDRA-4795)
 * Add binary protocol support to stress (CASSANDRA-4993)
 * cqlsh: Fix COPY FROM value quoting and null handling (CASSANDRA-5305)
 * Fix repair -pr for vnodes (CASSANDRA-5329)
 * Relax CL for auth queries for non-default users (CASSANDRA-5310)
 * Fix AssertionError during repair (CASSANDRA-5245)
 * Don't announce migrations to pre-1.2 nodes (CASSANDRA-5334)
Merged from 1.1:
 * Update offline scrub for 1.0 -> 1.1 directory structure (CASSANDRA-5195)
 * add tmp flag to Descriptor hashcode (CASSANDRA-4021)
 * fix logging of "Found table data in data directories" when only system tables
   are present (CASSANDRA-5289)
 * cli: Add JMX authentication support (CASSANDRA-5080)
 * nodetool: ability to repair specific range (CASSANDRA-5280)
 * Fix possible assertion triggered in SliceFromReadCommand (CASSANDRA-5284)
 * cqlsh: Add inet type support on Windows (ipv4-only) (CASSANDRA-4801)
 * Fix race when initializing ColumnFamilyStore (CASSANDRA-5350)
 * Add UseTLAB JVM flag (CASSANDRA-5361)


1.2.2
 * fix potential for multiple concurrent compactions of the same sstables
   (CASSANDRA-5256)
 * avoid no-op caching of byte[] on commitlog append (CASSANDRA-5199)
 * fix symlinks under data dir not working (CASSANDRA-5185)
 * fix bug in compact storage metadata handling (CASSANDRA-5189)
 * Validate login for USE queries (CASSANDRA-5207)
 * cli: remove default username and password (CASSANDRA-5208)
 * configure populate_io_cache_on_flush per-CF (CASSANDRA-4694)
 * allow configuration of internode socket buffer (CASSANDRA-3378)
 * Make sstable directory picking blacklist-aware again (CASSANDRA-5193)
 * Correctly expire gossip states for edge cases (CASSANDRA-5216)
 * Improve handling of directory creation failures (CASSANDRA-5196)
 * Expose secondary indicies to the rest of nodetool (CASSANDRA-4464)
 * Binary protocol: avoid sending notification for 0.0.0.0 (CASSANDRA-5227)
 * add UseCondCardMark XX jvm settings on jdk 1.7 (CASSANDRA-4366)
 * CQL3 refactor to allow conversion function (CASSANDRA-5226)
 * Fix drop of sstables in some circumstance (CASSANDRA-5232)
 * Implement caching of authorization results (CASSANDRA-4295)
 * Add support for LZ4 compression (CASSANDRA-5038)
 * Fix missing columns in wide rows queries (CASSANDRA-5225)
 * Simplify auth setup and make system_auth ks alterable (CASSANDRA-5112)
 * Stop compactions from hanging during bootstrap (CASSANDRA-5244)
 * fix compressed streaming sending extra chunk (CASSANDRA-5105)
 * Add CQL3-based implementations of IAuthenticator and IAuthorizer
   (CASSANDRA-4898)
 * Fix timestamp-based tomstone removal logic (CASSANDRA-5248)
 * cli: Add JMX authentication support (CASSANDRA-5080)
 * Fix forceFlush behavior (CASSANDRA-5241)
 * cqlsh: Add username autocompletion (CASSANDRA-5231)
 * Fix CQL3 composite partition key error (CASSANDRA-5240)
 * Allow IN clause on last clustering key (CASSANDRA-5230)
Merged from 1.1:
 * fix start key/end token validation for wide row iteration (CASSANDRA-5168)
 * add ConfigHelper support for Thrift frame and max message sizes (CASSANDRA-5188)
 * fix nodetool repair not fail on node down (CASSANDRA-5203)
 * always collect tombstone hints (CASSANDRA-5068)
 * Fix error when sourcing file in cqlsh (CASSANDRA-5235)


1.2.1
 * stream undelivered hints on decommission (CASSANDRA-5128)
 * GossipingPropertyFileSnitch loads saved dc/rack info if needed (CASSANDRA-5133)
 * drain should flush system CFs too (CASSANDRA-4446)
 * add inter_dc_tcp_nodelay setting (CASSANDRA-5148)
 * re-allow wrapping ranges for start_token/end_token range pairitspwng (CASSANDRA-5106)
 * fix validation compaction of empty rows (CASSANDRA-5136)
 * nodetool methods to enable/disable hint storage/delivery (CASSANDRA-4750)
 * disallow bloom filter false positive chance of 0 (CASSANDRA-5013)
 * add threadpool size adjustment methods to JMXEnabledThreadPoolExecutor and 
   CompactionManagerMBean (CASSANDRA-5044)
 * fix hinting for dropped local writes (CASSANDRA-4753)
 * off-heap cache doesn't need mutable column container (CASSANDRA-5057)
 * apply disk_failure_policy to bad disks on initial directory creation 
   (CASSANDRA-4847)
 * Optimize name-based queries to use ArrayBackedSortedColumns (CASSANDRA-5043)
 * Fall back to old manifest if most recent is unparseable (CASSANDRA-5041)
 * pool [Compressed]RandomAccessReader objects on the partitioned read path
   (CASSANDRA-4942)
 * Add debug logging to list filenames processed by Directories.migrateFile 
   method (CASSANDRA-4939)
 * Expose black-listed directories via JMX (CASSANDRA-4848)
 * Log compaction merge counts (CASSANDRA-4894)
 * Minimize byte array allocation by AbstractData{Input,Output} (CASSANDRA-5090)
 * Add SSL support for the binary protocol (CASSANDRA-5031)
 * Allow non-schema system ks modification for shuffle to work (CASSANDRA-5097)
 * cqlsh: Add default limit to SELECT statements (CASSANDRA-4972)
 * cqlsh: fix DESCRIBE for 1.1 cfs in CQL3 (CASSANDRA-5101)
 * Correctly gossip with nodes >= 1.1.7 (CASSANDRA-5102)
 * Ensure CL guarantees on digest mismatch (CASSANDRA-5113)
 * Validate correctly selects on composite partition key (CASSANDRA-5122)
 * Fix exception when adding collection (CASSANDRA-5117)
 * Handle states for non-vnode clusters correctly (CASSANDRA-5127)
 * Refuse unrecognized replication and compaction strategy options (CASSANDRA-4795)
 * Pick the correct value validator in sstable2json for cql3 tables (CASSANDRA-5134)
 * Validate login for describe_keyspace, describe_keyspaces and set_keyspace
   (CASSANDRA-5144)
 * Fix inserting empty maps (CASSANDRA-5141)
 * Don't remove tokens from System table for node we know (CASSANDRA-5121)
 * fix streaming progress report for compresed files (CASSANDRA-5130)
 * Coverage analysis for low-CL queries (CASSANDRA-4858)
 * Stop interpreting dates as valid timeUUID value (CASSANDRA-4936)
 * Adds E notation for floating point numbers (CASSANDRA-4927)
 * Detect (and warn) unintentional use of the cql2 thrift methods when cql3 was
   intended (CASSANDRA-5172)
 * cli: Quote ks and cf names in schema output when needed (CASSANDRA-5052)
 * Fix cf name extraction from manifest in Directories.migrateFile() (CASSANDRA-5242)
 * Replace mistaken usage of commons-logging with slf4j (CASSANDRA-5464)
 * Ensure Jackson dependency matches lib (CASSANDRA-5126)
 * Expose droppable tombstone ratio stats over JMX (CASSANDRA-5159)
Merged from 1.1:
 * Simplify CompressedRandomAccessReader to work around JDK FD bug (CASSANDRA-5088)
 * Improve handling a changing target throttle rate mid-compaction (CASSANDRA-5087)
 * Pig: correctly decode row keys in widerow mode (CASSANDRA-5098)
 * nodetool repair command now prints progress (CASSANDRA-4767)
 * fix user defined compaction to run against 1.1 data directory (CASSANDRA-5118)
 * Fix CQL3 BATCH authorization caching (CASSANDRA-5145)
 * fix get_count returns incorrect value with TTL (CASSANDRA-5099)
 * better handling for mid-compaction failure (CASSANDRA-5137)
 * convert default marshallers list to map for better readability (CASSANDRA-5109)
 * fix ConcurrentModificationException in getBootstrapSource (CASSANDRA-5170)
 * fix sstable maxtimestamp for row deletes and pre-1.1.1 sstables (CASSANDRA-5153)
 * Fix thread growth on node removal (CASSANDRA-5175)
 * Make Ec2Region's datacenter name configurable (CASSANDRA-5155)


1.2.0
 * Disallow counters in collections (CASSANDRA-5082)
 * cqlsh: add unit tests (CASSANDRA-3920)
 * fix default bloom_filter_fp_chance for LeveledCompactionStrategy (CASSANDRA-5093)
Merged from 1.1:
 * add validation for get_range_slices with start_key and end_token (CASSANDRA-5089)


1.2.0-rc2
 * fix nodetool ownership display with vnodes (CASSANDRA-5065)
 * cqlsh: add DESCRIBE KEYSPACES command (CASSANDRA-5060)
 * Fix potential infinite loop when reloading CFS (CASSANDRA-5064)
 * Fix SimpleAuthorizer example (CASSANDRA-5072)
 * cqlsh: force CL.ONE for tracing and system.schema* queries (CASSANDRA-5070)
 * Includes cassandra-shuffle in the debian package (CASSANDRA-5058)
Merged from 1.1:
 * fix multithreaded compaction deadlock (CASSANDRA-4492)
 * fix temporarily missing schema after upgrade from pre-1.1.5 (CASSANDRA-5061)
 * Fix ALTER TABLE overriding compression options with defaults
   (CASSANDRA-4996, 5066)
 * fix specifying and altering crc_check_chance (CASSANDRA-5053)
 * fix Murmur3Partitioner ownership% calculation (CASSANDRA-5076)
 * Don't expire columns sooner than they should in 2ndary indexes (CASSANDRA-5079)


1.2-rc1
 * rename rpc_timeout settings to request_timeout (CASSANDRA-5027)
 * add BF with 0.1 FP to LCS by default (CASSANDRA-5029)
 * Fix preparing insert queries (CASSANDRA-5016)
 * Fix preparing queries with counter increment (CASSANDRA-5022)
 * Fix preparing updates with collections (CASSANDRA-5017)
 * Don't generate UUID based on other node address (CASSANDRA-5002)
 * Fix message when trying to alter a clustering key type (CASSANDRA-5012)
 * Update IAuthenticator to match the new IAuthorizer (CASSANDRA-5003)
 * Fix inserting only a key in CQL3 (CASSANDRA-5040)
 * Fix CQL3 token() function when used with strings (CASSANDRA-5050)
Merged from 1.1:
 * reduce log spam from invalid counter shards (CASSANDRA-5026)
 * Improve schema propagation performance (CASSANDRA-5025)
 * Fix for IndexHelper.IndexFor throws OOB Exception (CASSANDRA-5030)
 * cqlsh: make it possible to describe thrift CFs (CASSANDRA-4827)
 * cqlsh: fix timestamp formatting on some platforms (CASSANDRA-5046)


1.2-beta3
 * make consistency level configurable in cqlsh (CASSANDRA-4829)
 * fix cqlsh rendering of blob fields (CASSANDRA-4970)
 * fix cqlsh DESCRIBE command (CASSANDRA-4913)
 * save truncation position in system table (CASSANDRA-4906)
 * Move CompressionMetadata off-heap (CASSANDRA-4937)
 * allow CLI to GET cql3 columnfamily data (CASSANDRA-4924)
 * Fix rare race condition in getExpireTimeForEndpoint (CASSANDRA-4402)
 * acquire references to overlapping sstables during compaction so bloom filter
   doesn't get free'd prematurely (CASSANDRA-4934)
 * Don't share slice query filter in CQL3 SelectStatement (CASSANDRA-4928)
 * Separate tracing from Log4J (CASSANDRA-4861)
 * Exclude gcable tombstones from merkle-tree computation (CASSANDRA-4905)
 * Better printing of AbstractBounds for tracing (CASSANDRA-4931)
 * Optimize mostRecentTombstone check in CC.collectAllData (CASSANDRA-4883)
 * Change stream session ID to UUID to avoid collision from same node (CASSANDRA-4813)
 * Use Stats.db when bulk loading if present (CASSANDRA-4957)
 * Skip repair on system_trace and keyspaces with RF=1 (CASSANDRA-4956)
 * (cql3) Remove arbitrary SELECT limit (CASSANDRA-4918)
 * Correctly handle prepared operation on collections (CASSANDRA-4945)
 * Fix CQL3 LIMIT (CASSANDRA-4877)
 * Fix Stress for CQL3 (CASSANDRA-4979)
 * Remove cassandra specific exceptions from JMX interface (CASSANDRA-4893)
 * (CQL3) Force using ALLOW FILTERING on potentially inefficient queries (CASSANDRA-4915)
 * (cql3) Fix adding column when the table has collections (CASSANDRA-4982)
 * (cql3) Fix allowing collections with compact storage (CASSANDRA-4990)
 * (cql3) Refuse ttl/writetime function on collections (CASSANDRA-4992)
 * Replace IAuthority with new IAuthorizer (CASSANDRA-4874)
 * clqsh: fix KEY pseudocolumn escaping when describing Thrift tables
   in CQL3 mode (CASSANDRA-4955)
 * add basic authentication support for Pig CassandraStorage (CASSANDRA-3042)
 * fix CQL2 ALTER TABLE compaction_strategy_class altering (CASSANDRA-4965)
Merged from 1.1:
 * Fall back to old describe_splits if d_s_ex is not available (CASSANDRA-4803)
 * Improve error reporting when streaming ranges fail (CASSANDRA-5009)
 * Fix cqlsh timestamp formatting of timezone info (CASSANDRA-4746)
 * Fix assertion failure with leveled compaction (CASSANDRA-4799)
 * Check for null end_token in get_range_slice (CASSANDRA-4804)
 * Remove all remnants of removed nodes (CASSANDRA-4840)
 * Add aut-reloading of the log4j file in debian package (CASSANDRA-4855)
 * Fix estimated row cache entry size (CASSANDRA-4860)
 * reset getRangeSlice filter after finishing a row for get_paged_slice
   (CASSANDRA-4919)
 * expunge row cache post-truncate (CASSANDRA-4940)
 * Allow static CF definition with compact storage (CASSANDRA-4910)
 * Fix endless loop/compaction of schema_* CFs due to broken timestamps (CASSANDRA-4880)
 * Fix 'wrong class type' assertion in CounterColumn (CASSANDRA-4976)


1.2-beta2
 * fp rate of 1.0 disables BF entirely; LCS defaults to 1.0 (CASSANDRA-4876)
 * off-heap bloom filters for row keys (CASSANDRA_4865)
 * add extension point for sstable components (CASSANDRA-4049)
 * improve tracing output (CASSANDRA-4852, 4862)
 * make TRACE verb droppable (CASSANDRA-4672)
 * fix BulkLoader recognition of CQL3 columnfamilies (CASSANDRA-4755)
 * Sort commitlog segments for replay by id instead of mtime (CASSANDRA-4793)
 * Make hint delivery asynchronous (CASSANDRA-4761)
 * Pluggable Thrift transport factories for CLI and cqlsh (CASSANDRA-4609, 4610)
 * cassandra-cli: allow Double value type to be inserted to a column (CASSANDRA-4661)
 * Add ability to use custom TServerFactory implementations (CASSANDRA-4608)
 * optimize batchlog flushing to skip successful batches (CASSANDRA-4667)
 * include metadata for system keyspace itself in schema tables (CASSANDRA-4416)
 * add check to PropertyFileSnitch to verify presence of location for
   local node (CASSANDRA-4728)
 * add PBSPredictor consistency modeler (CASSANDRA-4261)
 * remove vestiges of Thrift unframed mode (CASSANDRA-4729)
 * optimize single-row PK lookups (CASSANDRA-4710)
 * adjust blockFor calculation to account for pending ranges due to node 
   movement (CASSANDRA-833)
 * Change CQL version to 3.0.0 and stop accepting 3.0.0-beta1 (CASSANDRA-4649)
 * (CQL3) Make prepared statement global instead of per connection 
   (CASSANDRA-4449)
 * Fix scrubbing of CQL3 created tables (CASSANDRA-4685)
 * (CQL3) Fix validation when using counter and regular columns in the same 
   table (CASSANDRA-4706)
 * Fix bug starting Cassandra with simple authentication (CASSANDRA-4648)
 * Add support for batchlog in CQL3 (CASSANDRA-4545, 4738)
 * Add support for multiple column family outputs in CFOF (CASSANDRA-4208)
 * Support repairing only the local DC nodes (CASSANDRA-4747)
 * Use rpc_address for binary protocol and change default port (CASSANDRA-4751)
 * Fix use of collections in prepared statements (CASSANDRA-4739)
 * Store more information into peers table (CASSANDRA-4351, 4814)
 * Configurable bucket size for size tiered compaction (CASSANDRA-4704)
 * Run leveled compaction in parallel (CASSANDRA-4310)
 * Fix potential NPE during CFS reload (CASSANDRA-4786)
 * Composite indexes may miss results (CASSANDRA-4796)
 * Move consistency level to the protocol level (CASSANDRA-4734, 4824)
 * Fix Subcolumn slice ends not respected (CASSANDRA-4826)
 * Fix Assertion error in cql3 select (CASSANDRA-4783)
 * Fix list prepend logic (CQL3) (CASSANDRA-4835)
 * Add booleans as literals in CQL3 (CASSANDRA-4776)
 * Allow renaming PK columns in CQL3 (CASSANDRA-4822)
 * Fix binary protocol NEW_NODE event (CASSANDRA-4679)
 * Fix potential infinite loop in tombstone compaction (CASSANDRA-4781)
 * Remove system tables accounting from schema (CASSANDRA-4850)
 * (cql3) Force provided columns in clustering key order in 
   'CLUSTERING ORDER BY' (CASSANDRA-4881)
 * Fix composite index bug (CASSANDRA-4884)
 * Fix short read protection for CQL3 (CASSANDRA-4882)
 * Add tracing support to the binary protocol (CASSANDRA-4699)
 * (cql3) Don't allow prepared marker inside collections (CASSANDRA-4890)
 * Re-allow order by on non-selected columns (CASSANDRA-4645)
 * Bug when composite index is created in a table having collections (CASSANDRA-4909)
 * log index scan subject in CompositesSearcher (CASSANDRA-4904)
Merged from 1.1:
 * add get[Row|Key]CacheEntries to CacheServiceMBean (CASSANDRA-4859)
 * fix get_paged_slice to wrap to next row correctly (CASSANDRA-4816)
 * fix indexing empty column values (CASSANDRA-4832)
 * allow JdbcDate to compose null Date objects (CASSANDRA-4830)
 * fix possible stackoverflow when compacting 1000s of sstables
   (CASSANDRA-4765)
 * fix wrong leveled compaction progress calculation (CASSANDRA-4807)
 * add a close() method to CRAR to prevent leaking file descriptors (CASSANDRA-4820)
 * fix potential infinite loop in get_count (CASSANDRA-4833)
 * fix compositeType.{get/from}String methods (CASSANDRA-4842)
 * (CQL) fix CREATE COLUMNFAMILY permissions check (CASSANDRA-4864)
 * Fix DynamicCompositeType same type comparison (CASSANDRA-4711)
 * Fix duplicate SSTable reference when stream session failed (CASSANDRA-3306)
 * Allow static CF definition with compact storage (CASSANDRA-4910)
 * Fix endless loop/compaction of schema_* CFs due to broken timestamps (CASSANDRA-4880)
 * Fix 'wrong class type' assertion in CounterColumn (CASSANDRA-4976)


1.2-beta1
 * add atomic_batch_mutate (CASSANDRA-4542, -4635)
 * increase default max_hint_window_in_ms to 3h (CASSANDRA-4632)
 * include message initiation time to replicas so they can more
   accurately drop timed-out requests (CASSANDRA-2858)
 * fix clientutil.jar dependencies (CASSANDRA-4566)
 * optimize WriteResponse (CASSANDRA-4548)
 * new metrics (CASSANDRA-4009)
 * redesign KEYS indexes to avoid read-before-write (CASSANDRA-2897)
 * debug tracing (CASSANDRA-1123)
 * parallelize row cache loading (CASSANDRA-4282)
 * Make compaction, flush JBOD-aware (CASSANDRA-4292)
 * run local range scans on the read stage (CASSANDRA-3687)
 * clean up ioexceptions (CASSANDRA-2116)
 * add disk_failure_policy (CASSANDRA-2118)
 * Introduce new json format with row level deletion (CASSANDRA-4054)
 * remove redundant "name" column from schema_keyspaces (CASSANDRA-4433)
 * improve "nodetool ring" handling of multi-dc clusters (CASSANDRA-3047)
 * update NTS calculateNaturalEndpoints to be O(N log N) (CASSANDRA-3881)
 * split up rpc timeout by operation type (CASSANDRA-2819)
 * rewrite key cache save/load to use only sequential i/o (CASSANDRA-3762)
 * update MS protocol with a version handshake + broadcast address id
   (CASSANDRA-4311)
 * multithreaded hint replay (CASSANDRA-4189)
 * add inter-node message compression (CASSANDRA-3127)
 * remove COPP (CASSANDRA-2479)
 * Track tombstone expiration and compact when tombstone content is
   higher than a configurable threshold, default 20% (CASSANDRA-3442, 4234)
 * update MurmurHash to version 3 (CASSANDRA-2975)
 * (CLI) track elapsed time for `delete' operation (CASSANDRA-4060)
 * (CLI) jline version is bumped to 1.0 to properly  support
   'delete' key function (CASSANDRA-4132)
 * Save IndexSummary into new SSTable 'Summary' component (CASSANDRA-2392, 4289)
 * Add support for range tombstones (CASSANDRA-3708)
 * Improve MessagingService efficiency (CASSANDRA-3617)
 * Avoid ID conflicts from concurrent schema changes (CASSANDRA-3794)
 * Set thrift HSHA server thread limit to unlimited by default (CASSANDRA-4277)
 * Avoids double serialization of CF id in RowMutation messages
   (CASSANDRA-4293)
 * stream compressed sstables directly with java nio (CASSANDRA-4297)
 * Support multiple ranges in SliceQueryFilter (CASSANDRA-3885)
 * Add column metadata to system column families (CASSANDRA-4018)
 * (cql3) Always use composite types by default (CASSANDRA-4329)
 * (cql3) Add support for set, map and list (CASSANDRA-3647)
 * Validate date type correctly (CASSANDRA-4441)
 * (cql3) Allow definitions with only a PK (CASSANDRA-4361)
 * (cql3) Add support for row key composites (CASSANDRA-4179)
 * improve DynamicEndpointSnitch by using reservoir sampling (CASSANDRA-4038)
 * (cql3) Add support for 2ndary indexes (CASSANDRA-3680)
 * (cql3) fix defining more than one PK to be invalid (CASSANDRA-4477)
 * remove schema agreement checking from all external APIs (Thrift, CQL and CQL3) (CASSANDRA-4487)
 * add Murmur3Partitioner and make it default for new installations (CASSANDRA-3772, 4621)
 * (cql3) update pseudo-map syntax to use map syntax (CASSANDRA-4497)
 * Finer grained exceptions hierarchy and provides error code with exceptions (CASSANDRA-3979)
 * Adds events push to binary protocol (CASSANDRA-4480)
 * Rewrite nodetool help (CASSANDRA-2293)
 * Make CQL3 the default for CQL (CASSANDRA-4640)
 * update stress tool to be able to use CQL3 (CASSANDRA-4406)
 * Accept all thrift update on CQL3 cf but don't expose their metadata (CASSANDRA-4377)
 * Replace Throttle with Guava's RateLimiter for HintedHandOff (CASSANDRA-4541)
 * fix counter add/get using CQL2 and CQL3 in stress tool (CASSANDRA-4633)
 * Add sstable count per level to cfstats (CASSANDRA-4537)
 * (cql3) Add ALTER KEYSPACE statement (CASSANDRA-4611)
 * (cql3) Allow defining default consistency levels (CASSANDRA-4448)
 * (cql3) Fix queries using LIMIT missing results (CASSANDRA-4579)
 * fix cross-version gossip messaging (CASSANDRA-4576)
 * added inet data type (CASSANDRA-4627)


1.1.6
 * Wait for writes on synchronous read digest mismatch (CASSANDRA-4792)
 * fix commitlog replay for nanotime-infected sstables (CASSANDRA-4782)
 * preflight check ttl for maximum of 20 years (CASSANDRA-4771)
 * (Pig) fix widerow input with single column rows (CASSANDRA-4789)
 * Fix HH to compact with correct gcBefore, which avoids wiping out
   undelivered hints (CASSANDRA-4772)
 * LCS will merge up to 32 L0 sstables as intended (CASSANDRA-4778)
 * NTS will default unconfigured DC replicas to zero (CASSANDRA-4675)
 * use default consistency level in counter validation if none is
   explicitly provide (CASSANDRA-4700)
 * Improve IAuthority interface by introducing fine-grained
   access permissions and grant/revoke commands (CASSANDRA-4490, 4644)
 * fix assumption error in CLI when updating/describing keyspace 
   (CASSANDRA-4322)
 * Adds offline sstablescrub to debian packaging (CASSANDRA-4642)
 * Automatic fixing of overlapping leveled sstables (CASSANDRA-4644)
 * fix error when using ORDER BY with extended selections (CASSANDRA-4689)
 * (CQL3) Fix validation for IN queries for non-PK cols (CASSANDRA-4709)
 * fix re-created keyspace disappering after 1.1.5 upgrade 
   (CASSANDRA-4698, 4752)
 * (CLI) display elapsed time in 2 fraction digits (CASSANDRA-3460)
 * add authentication support to sstableloader (CASSANDRA-4712)
 * Fix CQL3 'is reversed' logic (CASSANDRA-4716, 4759)
 * (CQL3) Don't return ReversedType in result set metadata (CASSANDRA-4717)
 * Backport adding AlterKeyspace statement (CASSANDRA-4611)
 * (CQL3) Correcty accept upper-case data types (CASSANDRA-4770)
 * Add binary protocol events for schema changes (CASSANDRA-4684)
Merged from 1.0:
 * Switch from NBHM to CHM in MessagingService's callback map, which
   prevents OOM in long-running instances (CASSANDRA-4708)


1.1.5
 * add SecondaryIndex.reload API (CASSANDRA-4581)
 * use millis + atomicint for commitlog segment creation instead of
   nanotime, which has issues under some hypervisors (CASSANDRA-4601)
 * fix FD leak in slice queries (CASSANDRA-4571)
 * avoid recursion in leveled compaction (CASSANDRA-4587)
 * increase stack size under Java7 to 180K
 * Log(info) schema changes (CASSANDRA-4547)
 * Change nodetool setcachecapcity to manipulate global caches (CASSANDRA-4563)
 * (cql3) fix setting compaction strategy (CASSANDRA-4597)
 * fix broken system.schema_* timestamps on system startup (CASSANDRA-4561)
 * fix wrong skip of cache saving (CASSANDRA-4533)
 * Avoid NPE when lost+found is in data dir (CASSANDRA-4572)
 * Respect five-minute flush moratorium after initial CL replay (CASSANDRA-4474)
 * Adds ntp as recommended in debian packaging (CASSANDRA-4606)
 * Configurable transport in CF Record{Reader|Writer} (CASSANDRA-4558)
 * (cql3) fix potential NPE with both equal and unequal restriction (CASSANDRA-4532)
 * (cql3) improves ORDER BY validation (CASSANDRA-4624)
 * Fix potential deadlock during counter writes (CASSANDRA-4578)
 * Fix cql error with ORDER BY when using IN (CASSANDRA-4612)
Merged from 1.0:
 * increase Xss to 160k to accomodate latest 1.6 JVMs (CASSANDRA-4602)
 * fix toString of hint destination tokens (CASSANDRA-4568)
 * Fix multiple values for CurrentLocal NodeID (CASSANDRA-4626)


1.1.4
 * fix offline scrub to catch >= out of order rows (CASSANDRA-4411)
 * fix cassandra-env.sh on RHEL and other non-dash-based systems 
   (CASSANDRA-4494)
Merged from 1.0:
 * (Hadoop) fix setting key length for old-style mapred api (CASSANDRA-4534)
 * (Hadoop) fix iterating through a resultset consisting entirely
   of tombstoned rows (CASSANDRA-4466)


1.1.3
 * (cqlsh) add COPY TO (CASSANDRA-4434)
 * munmap commitlog segments before rename (CASSANDRA-4337)
 * (JMX) rename getRangeKeySample to sampleKeyRange to avoid returning
   multi-MB results as an attribute (CASSANDRA-4452)
 * flush based on data size, not throughput; overwritten columns no 
   longer artificially inflate liveRatio (CASSANDRA-4399)
 * update default commitlog segment size to 32MB and total commitlog
   size to 32/1024 MB for 32/64 bit JVMs, respectively (CASSANDRA-4422)
 * avoid using global partitioner to estimate ranges in index sstables
   (CASSANDRA-4403)
 * restore pre-CASSANDRA-3862 approach to removing expired tombstones
   from row cache during compaction (CASSANDRA-4364)
 * (stress) support for CQL prepared statements (CASSANDRA-3633)
 * Correctly catch exception when Snappy cannot be loaded (CASSANDRA-4400)
 * (cql3) Support ORDER BY when IN condition is given in WHERE clause (CASSANDRA-4327)
 * (cql3) delete "component_index" column on DROP TABLE call (CASSANDRA-4420)
 * change nanoTime() to currentTimeInMillis() in schema related code (CASSANDRA-4432)
 * add a token generation tool (CASSANDRA-3709)
 * Fix LCS bug with sstable containing only 1 row (CASSANDRA-4411)
 * fix "Can't Modify Index Name" problem on CF update (CASSANDRA-4439)
 * Fix assertion error in getOverlappingSSTables during repair (CASSANDRA-4456)
 * fix nodetool's setcompactionthreshold command (CASSANDRA-4455)
 * Ensure compacted files are never used, to avoid counter overcount (CASSANDRA-4436)
Merged from 1.0:
 * Push the validation of secondary index values to the SecondaryIndexManager (CASSANDRA-4240)
 * allow dropping columns shadowed by not-yet-expired supercolumn or row
   tombstones in PrecompactedRow (CASSANDRA-4396)


1.1.2
 * Fix cleanup not deleting index entries (CASSANDRA-4379)
 * Use correct partitioner when saving + loading caches (CASSANDRA-4331)
 * Check schema before trying to export sstable (CASSANDRA-2760)
 * Raise a meaningful exception instead of NPE when PFS encounters
   an unconfigured node + no default (CASSANDRA-4349)
 * fix bug in sstable blacklisting with LCS (CASSANDRA-4343)
 * LCS no longer promotes tiny sstables out of L0 (CASSANDRA-4341)
 * skip tombstones during hint replay (CASSANDRA-4320)
 * fix NPE in compactionstats (CASSANDRA-4318)
 * enforce 1m min keycache for auto (CASSANDRA-4306)
 * Have DeletedColumn.isMFD always return true (CASSANDRA-4307)
 * (cql3) exeption message for ORDER BY constraints said primary filter can be
    an IN clause, which is misleading (CASSANDRA-4319)
 * (cql3) Reject (not yet supported) creation of 2ndardy indexes on tables with
   composite primary keys (CASSANDRA-4328)
 * Set JVM stack size to 160k for java 7 (CASSANDRA-4275)
 * cqlsh: add COPY command to load data from CSV flat files (CASSANDRA-4012)
 * CFMetaData.fromThrift to throw ConfigurationException upon error (CASSANDRA-4353)
 * Use CF comparator to sort indexed columns in SecondaryIndexManager
   (CASSANDRA-4365)
 * add strategy_options to the KSMetaData.toString() output (CASSANDRA-4248)
 * (cql3) fix range queries containing unqueried results (CASSANDRA-4372)
 * (cql3) allow updating column_alias types (CASSANDRA-4041)
 * (cql3) Fix deletion bug (CASSANDRA-4193)
 * Fix computation of overlapping sstable for leveled compaction (CASSANDRA-4321)
 * Improve scrub and allow to run it offline (CASSANDRA-4321)
 * Fix assertionError in StorageService.bulkLoad (CASSANDRA-4368)
 * (cqlsh) add option to authenticate to a keyspace at startup (CASSANDRA-4108)
 * (cqlsh) fix ASSUME functionality (CASSANDRA-4352)
 * Fix ColumnFamilyRecordReader to not return progress > 100% (CASSANDRA-3942)
Merged from 1.0:
 * Set gc_grace on index CF to 0 (CASSANDRA-4314)


1.1.1
 * add populate_io_cache_on_flush option (CASSANDRA-2635)
 * allow larger cache capacities than 2GB (CASSANDRA-4150)
 * add getsstables command to nodetool (CASSANDRA-4199)
 * apply parent CF compaction settings to secondary index CFs (CASSANDRA-4280)
 * preserve commitlog size cap when recycling segments at startup
   (CASSANDRA-4201)
 * (Hadoop) fix split generation regression (CASSANDRA-4259)
 * ignore min/max compactions settings in LCS, while preserving
   behavior that min=max=0 disables autocompaction (CASSANDRA-4233)
 * log number of rows read from saved cache (CASSANDRA-4249)
 * calculate exact size required for cleanup operations (CASSANDRA-1404)
 * avoid blocking additional writes during flush when the commitlog
   gets behind temporarily (CASSANDRA-1991)
 * enable caching on index CFs based on data CF cache setting (CASSANDRA-4197)
 * warn on invalid replication strategy creation options (CASSANDRA-4046)
 * remove [Freeable]Memory finalizers (CASSANDRA-4222)
 * include tombstone size in ColumnFamily.size, which can prevent OOM
   during sudden mass delete operations by yielding a nonzero liveRatio
   (CASSANDRA-3741)
 * Open 1 sstableScanner per level for leveled compaction (CASSANDRA-4142)
 * Optimize reads when row deletion timestamps allow us to restrict
   the set of sstables we check (CASSANDRA-4116)
 * add support for commitlog archiving and point-in-time recovery
   (CASSANDRA-3690)
 * avoid generating redundant compaction tasks during streaming
   (CASSANDRA-4174)
 * add -cf option to nodetool snapshot, and takeColumnFamilySnapshot to
   StorageService mbean (CASSANDRA-556)
 * optimize cleanup to drop entire sstables where possible (CASSANDRA-4079)
 * optimize truncate when autosnapshot is disabled (CASSANDRA-4153)
 * update caches to use byte[] keys to reduce memory overhead (CASSANDRA-3966)
 * add column limit to cli (CASSANDRA-3012, 4098)
 * clean up and optimize DataOutputBuffer, used by CQL compression and
   CompositeType (CASSANDRA-4072)
 * optimize commitlog checksumming (CASSANDRA-3610)
 * identify and blacklist corrupted SSTables from future compactions 
   (CASSANDRA-2261)
 * Move CfDef and KsDef validation out of thrift (CASSANDRA-4037)
 * Expose API to repair a user provided range (CASSANDRA-3912)
 * Add way to force the cassandra-cli to refresh its schema (CASSANDRA-4052)
 * Avoid having replicate on write tasks stacking up at CL.ONE (CASSANDRA-2889)
 * (cql3) Backwards compatibility for composite comparators in non-cql3-aware
   clients (CASSANDRA-4093)
 * (cql3) Fix order by for reversed queries (CASSANDRA-4160)
 * (cql3) Add ReversedType support (CASSANDRA-4004)
 * (cql3) Add timeuuid type (CASSANDRA-4194)
 * (cql3) Minor fixes (CASSANDRA-4185)
 * (cql3) Fix prepared statement in BATCH (CASSANDRA-4202)
 * (cql3) Reduce the list of reserved keywords (CASSANDRA-4186)
 * (cql3) Move max/min compaction thresholds to compaction strategy options
   (CASSANDRA-4187)
 * Fix exception during move when localhost is the only source (CASSANDRA-4200)
 * (cql3) Allow paging through non-ordered partitioner results (CASSANDRA-3771)
 * (cql3) Fix drop index (CASSANDRA-4192)
 * (cql3) Don't return range ghosts anymore (CASSANDRA-3982)
 * fix re-creating Keyspaces/ColumnFamilies with the same name as dropped
   ones (CASSANDRA-4219)
 * fix SecondaryIndex LeveledManifest save upon snapshot (CASSANDRA-4230)
 * fix missing arrayOffset in FBUtilities.hash (CASSANDRA-4250)
 * (cql3) Add name of parameters in CqlResultSet (CASSANDRA-4242)
 * (cql3) Correctly validate order by queries (CASSANDRA-4246)
 * rename stress to cassandra-stress for saner packaging (CASSANDRA-4256)
 * Fix exception on colum metadata with non-string comparator (CASSANDRA-4269)
 * Check for unknown/invalid compression options (CASSANDRA-4266)
 * (cql3) Adds simple access to column timestamp and ttl (CASSANDRA-4217)
 * (cql3) Fix range queries with secondary indexes (CASSANDRA-4257)
 * Better error messages from improper input in cli (CASSANDRA-3865)
 * Try to stop all compaction upon Keyspace or ColumnFamily drop (CASSANDRA-4221)
 * (cql3) Allow keyspace properties to contain hyphens (CASSANDRA-4278)
 * (cql3) Correctly validate keyspace access in create table (CASSANDRA-4296)
 * Avoid deadlock in migration stage (CASSANDRA-3882)
 * Take supercolumn names and deletion info into account in memtable throughput
   (CASSANDRA-4264)
 * Add back backward compatibility for old style replication factor (CASSANDRA-4294)
 * Preserve compatibility with pre-1.1 index queries (CASSANDRA-4262)
Merged from 1.0:
 * Fix super columns bug where cache is not updated (CASSANDRA-4190)
 * fix maxTimestamp to include row tombstones (CASSANDRA-4116)
 * (CLI) properly handle quotes in create/update keyspace commands (CASSANDRA-4129)
 * Avoids possible deadlock during bootstrap (CASSANDRA-4159)
 * fix stress tool that hangs forever on timeout or error (CASSANDRA-4128)
 * stress tool to return appropriate exit code on failure (CASSANDRA-4188)
 * fix compaction NPE when out of disk space and assertions disabled
   (CASSANDRA-3985)
 * synchronize LCS getEstimatedTasks to avoid CME (CASSANDRA-4255)
 * ensure unique streaming session id's (CASSANDRA-4223)
 * kick off background compaction when min/max thresholds change 
   (CASSANDRA-4279)
 * improve ability of STCS.getBuckets to deal with 100s of 1000s of
   sstables, such as when convertinb back from LCS (CASSANDRA-4287)
 * Oversize integer in CQL throws NumberFormatException (CASSANDRA-4291)
 * fix 1.0.x node join to mixed version cluster, other nodes >= 1.1 (CASSANDRA-4195)
 * Fix LCS splitting sstable base on uncompressed size (CASSANDRA-4419)
 * Push the validation of secondary index values to the SecondaryIndexManager (CASSANDRA-4240)
 * Don't purge columns during upgradesstables (CASSANDRA-4462)
 * Make cqlsh work with piping (CASSANDRA-4113)
 * Validate arguments for nodetool decommission (CASSANDRA-4061)
 * Report thrift status in nodetool info (CASSANDRA-4010)


1.1.0-final
 * average a reduced liveRatio estimate with the previous one (CASSANDRA-4065)
 * Allow KS and CF names up to 48 characters (CASSANDRA-4157)
 * fix stress build (CASSANDRA-4140)
 * add time remaining estimate to nodetool compactionstats (CASSANDRA-4167)
 * (cql) fix NPE in cql3 ALTER TABLE (CASSANDRA-4163)
 * (cql) Add support for CL.TWO and CL.THREE in CQL (CASSANDRA-4156)
 * (cql) Fix type in CQL3 ALTER TABLE preventing update (CASSANDRA-4170)
 * (cql) Throw invalid exception from CQL3 on obsolete options (CASSANDRA-4171)
 * (cqlsh) fix recognizing uppercase SELECT keyword (CASSANDRA-4161)
 * Pig: wide row support (CASSANDRA-3909)
Merged from 1.0:
 * avoid streaming empty files with bulk loader if sstablewriter errors out
   (CASSANDRA-3946)


1.1-rc1
 * Include stress tool in binary builds (CASSANDRA-4103)
 * (Hadoop) fix wide row iteration when last row read was deleted
   (CASSANDRA-4154)
 * fix read_repair_chance to really default to 0.1 in the cli (CASSANDRA-4114)
 * Adds caching and bloomFilterFpChange to CQL options (CASSANDRA-4042)
 * Adds posibility to autoconfigure size of the KeyCache (CASSANDRA-4087)
 * fix KEYS index from skipping results (CASSANDRA-3996)
 * Remove sliced_buffer_size_in_kb dead option (CASSANDRA-4076)
 * make loadNewSStable preserve sstable version (CASSANDRA-4077)
 * Respect 1.0 cache settings as much as possible when upgrading 
   (CASSANDRA-4088)
 * relax path length requirement for sstable files when upgrading on 
   non-Windows platforms (CASSANDRA-4110)
 * fix terminination of the stress.java when errors were encountered
   (CASSANDRA-4128)
 * Move CfDef and KsDef validation out of thrift (CASSANDRA-4037)
 * Fix get_paged_slice (CASSANDRA-4136)
 * CQL3: Support slice with exclusive start and stop (CASSANDRA-3785)
Merged from 1.0:
 * support PropertyFileSnitch in bulk loader (CASSANDRA-4145)
 * add auto_snapshot option allowing disabling snapshot before drop/truncate
   (CASSANDRA-3710)
 * allow short snitch names (CASSANDRA-4130)


1.1-beta2
 * rename loaded sstables to avoid conflicts with local snapshots
   (CASSANDRA-3967)
 * start hint replay as soon as FD notifies that the target is back up
   (CASSANDRA-3958)
 * avoid unproductive deserializing of cached rows during compaction
   (CASSANDRA-3921)
 * fix concurrency issues with CQL keyspace creation (CASSANDRA-3903)
 * Show Effective Owership via Nodetool ring <keyspace> (CASSANDRA-3412)
 * Update ORDER BY syntax for CQL3 (CASSANDRA-3925)
 * Fix BulkRecordWriter to not throw NPE if reducer gets no map data from Hadoop (CASSANDRA-3944)
 * Fix bug with counters in super columns (CASSANDRA-3821)
 * Remove deprecated merge_shard_chance (CASSANDRA-3940)
 * add a convenient way to reset a node's schema (CASSANDRA-2963)
 * fix for intermittent SchemaDisagreementException (CASSANDRA-3884)
 * CLI `list <CF>` to limit number of columns and their order (CASSANDRA-3012)
 * ignore deprecated KsDef/CfDef/ColumnDef fields in native schema (CASSANDRA-3963)
 * CLI to report when unsupported column_metadata pair was given (CASSANDRA-3959)
 * reincarnate removed and deprecated KsDef/CfDef attributes (CASSANDRA-3953)
 * Fix race between writes and read for cache (CASSANDRA-3862)
 * perform static initialization of StorageProxy on start-up (CASSANDRA-3797)
 * support trickling fsync() on writes (CASSANDRA-3950)
 * expose counters for unavailable/timeout exceptions given to thrift clients (CASSANDRA-3671)
 * avoid quadratic startup time in LeveledManifest (CASSANDRA-3952)
 * Add type information to new schema_ columnfamilies and remove thrift
   serialization for schema (CASSANDRA-3792)
 * add missing column validator options to the CLI help (CASSANDRA-3926)
 * skip reading saved key cache if CF's caching strategy is NONE or ROWS_ONLY (CASSANDRA-3954)
 * Unify migration code (CASSANDRA-4017)
Merged from 1.0:
 * cqlsh: guess correct version of Python for Arch Linux (CASSANDRA-4090)
 * (CLI) properly handle quotes in create/update keyspace commands (CASSANDRA-4129)
 * Avoids possible deadlock during bootstrap (CASSANDRA-4159)
 * fix stress tool that hangs forever on timeout or error (CASSANDRA-4128)
 * Fix super columns bug where cache is not updated (CASSANDRA-4190)
 * stress tool to return appropriate exit code on failure (CASSANDRA-4188)


1.0.9
 * improve index sampling performance (CASSANDRA-4023)
 * always compact away deleted hints immediately after handoff (CASSANDRA-3955)
 * delete hints from dropped ColumnFamilies on handoff instead of
   erroring out (CASSANDRA-3975)
 * add CompositeType ref to the CLI doc for create/update column family (CASSANDRA-3980)
 * Pig: support Counter ColumnFamilies (CASSANDRA-3973)
 * Pig: Composite column support (CASSANDRA-3684)
 * Avoid NPE during repair when a keyspace has no CFs (CASSANDRA-3988)
 * Fix division-by-zero error on get_slice (CASSANDRA-4000)
 * don't change manifest level for cleanup, scrub, and upgradesstables
   operations under LeveledCompactionStrategy (CASSANDRA-3989, 4112)
 * fix race leading to super columns assertion failure (CASSANDRA-3957)
 * fix NPE on invalid CQL delete command (CASSANDRA-3755)
 * allow custom types in CLI's assume command (CASSANDRA-4081)
 * fix totalBytes count for parallel compactions (CASSANDRA-3758)
 * fix intermittent NPE in get_slice (CASSANDRA-4095)
 * remove unnecessary asserts in native code interfaces (CASSANDRA-4096)
 * Validate blank keys in CQL to avoid assertion errors (CASSANDRA-3612)
 * cqlsh: fix bad decoding of some column names (CASSANDRA-4003)
 * cqlsh: fix incorrect padding with unicode chars (CASSANDRA-4033)
 * Fix EC2 snitch incorrectly reporting region (CASSANDRA-4026)
 * Shut down thrift during decommission (CASSANDRA-4086)
 * Expose nodetool cfhistograms for 2ndary indexes (CASSANDRA-4063)
Merged from 0.8:
 * Fix ConcurrentModificationException in gossiper (CASSANDRA-4019)


1.1-beta1
 * (cqlsh)
   + add SOURCE and CAPTURE commands, and --file option (CASSANDRA-3479)
   + add ALTER COLUMNFAMILY WITH (CASSANDRA-3523)
   + bundle Python dependencies with Cassandra (CASSANDRA-3507)
   + added to Debian package (CASSANDRA-3458)
   + display byte data instead of erroring out on decode failure 
     (CASSANDRA-3874)
 * add nodetool rebuild_index (CASSANDRA-3583)
 * add nodetool rangekeysample (CASSANDRA-2917)
 * Fix streaming too much data during move operations (CASSANDRA-3639)
 * Nodetool and CLI connect to localhost by default (CASSANDRA-3568)
 * Reduce memory used by primary index sample (CASSANDRA-3743)
 * (Hadoop) separate input/output configurations (CASSANDRA-3197, 3765)
 * avoid returning internal Cassandra classes over JMX (CASSANDRA-2805)
 * add row-level isolation via SnapTree (CASSANDRA-2893)
 * Optimize key count estimation when opening sstable on startup
   (CASSANDRA-2988)
 * multi-dc replication optimization supporting CL > ONE (CASSANDRA-3577)
 * add command to stop compactions (CASSANDRA-1740, 3566, 3582)
 * multithreaded streaming (CASSANDRA-3494)
 * removed in-tree redhat spec (CASSANDRA-3567)
 * "defragment" rows for name-based queries under STCS, again (CASSANDRA-2503)
 * Recycle commitlog segments for improved performance 
   (CASSANDRA-3411, 3543, 3557, 3615)
 * update size-tiered compaction to prioritize small tiers (CASSANDRA-2407)
 * add message expiration logic to OutboundTcpConnection (CASSANDRA-3005)
 * off-heap cache to use sun.misc.Unsafe instead of JNA (CASSANDRA-3271)
 * EACH_QUORUM is only supported for writes (CASSANDRA-3272)
 * replace compactionlock use in schema migration by checking CFS.isValid
   (CASSANDRA-3116)
 * recognize that "SELECT first ... *" isn't really "SELECT *" (CASSANDRA-3445)
 * Use faster bytes comparison (CASSANDRA-3434)
 * Bulk loader is no longer a fat client, (HADOOP) bulk load output format
   (CASSANDRA-3045)
 * (Hadoop) add support for KeyRange.filter
 * remove assumption that keys and token are in bijection
   (CASSANDRA-1034, 3574, 3604)
 * always remove endpoints from delevery queue in HH (CASSANDRA-3546)
 * fix race between cf flush and its 2ndary indexes flush (CASSANDRA-3547)
 * fix potential race in AES when a repair fails (CASSANDRA-3548)
 * Remove columns shadowed by a deleted container even when we cannot purge
   (CASSANDRA-3538)
 * Improve memtable slice iteration performance (CASSANDRA-3545)
 * more efficient allocation of small bloom filters (CASSANDRA-3618)
 * Use separate writer thread in SSTableSimpleUnsortedWriter (CASSANDRA-3619)
 * fsync the directory after new sstable or commitlog segment are created (CASSANDRA-3250)
 * fix minor issues reported by FindBugs (CASSANDRA-3658)
 * global key/row caches (CASSANDRA-3143, 3849)
 * optimize memtable iteration during range scan (CASSANDRA-3638)
 * introduce 'crc_check_chance' in CompressionParameters to support
   a checksum percentage checking chance similarly to read-repair (CASSANDRA-3611)
 * a way to deactivate global key/row cache on per-CF basis (CASSANDRA-3667)
 * fix LeveledCompactionStrategy broken because of generation pre-allocation
   in LeveledManifest (CASSANDRA-3691)
 * finer-grained control over data directories (CASSANDRA-2749)
 * Fix ClassCastException during hinted handoff (CASSANDRA-3694)
 * Upgrade Thrift to 0.7 (CASSANDRA-3213)
 * Make stress.java insert operation to use microseconds (CASSANDRA-3725)
 * Allows (internally) doing a range query with a limit of columns instead of
   rows (CASSANDRA-3742)
 * Allow rangeSlice queries to be start/end inclusive/exclusive (CASSANDRA-3749)
 * Fix BulkLoader to support new SSTable layout and add stream
   throttling to prevent an NPE when there is no yaml config (CASSANDRA-3752)
 * Allow concurrent schema migrations (CASSANDRA-1391, 3832)
 * Add SnapshotCommand to trigger snapshot on remote node (CASSANDRA-3721)
 * Make CFMetaData conversions to/from thrift/native schema inverses
   (CASSANDRA_3559)
 * Add initial code for CQL 3.0-beta (CASSANDRA-2474, 3781, 3753)
 * Add wide row support for ColumnFamilyInputFormat (CASSANDRA-3264)
 * Allow extending CompositeType comparator (CASSANDRA-3657)
 * Avoids over-paging during get_count (CASSANDRA-3798)
 * Add new command to rebuild a node without (repair) merkle tree calculations
   (CASSANDRA-3483, 3922)
 * respect not only row cache capacity but caching mode when
   trying to read data (CASSANDRA-3812)
 * fix system tests (CASSANDRA-3827)
 * CQL support for altering row key type in ALTER TABLE (CASSANDRA-3781)
 * turn compression on by default (CASSANDRA-3871)
 * make hexToBytes refuse invalid input (CASSANDRA-2851)
 * Make secondary indexes CF inherit compression and compaction from their
   parent CF (CASSANDRA-3877)
 * Finish cleanup up tombstone purge code (CASSANDRA-3872)
 * Avoid NPE on aboarted stream-out sessions (CASSANDRA-3904)
 * BulkRecordWriter throws NPE for counter columns (CASSANDRA-3906)
 * Support compression using BulkWriter (CASSANDRA-3907)


1.0.8
 * fix race between cleanup and flush on secondary index CFSes (CASSANDRA-3712)
 * avoid including non-queried nodes in rangeslice read repair
   (CASSANDRA-3843)
 * Only snapshot CF being compacted for snapshot_before_compaction 
   (CASSANDRA-3803)
 * Log active compactions in StatusLogger (CASSANDRA-3703)
 * Compute more accurate compaction score per level (CASSANDRA-3790)
 * Return InvalidRequest when using a keyspace that doesn't exist
   (CASSANDRA-3764)
 * disallow user modification of System keyspace (CASSANDRA-3738)
 * allow using sstable2json on secondary index data (CASSANDRA-3738)
 * (cqlsh) add DESCRIBE COLUMNFAMILIES (CASSANDRA-3586)
 * (cqlsh) format blobs correctly and use colors to improve output
   readability (CASSANDRA-3726)
 * synchronize BiMap of bootstrapping tokens (CASSANDRA-3417)
 * show index options in CLI (CASSANDRA-3809)
 * add optional socket timeout for streaming (CASSANDRA-3838)
 * fix truncate not to leave behind non-CFS backed secondary indexes
   (CASSANDRA-3844)
 * make CLI `show schema` to use output stream directly instead
   of StringBuilder (CASSANDRA-3842)
 * remove the wait on hint future during write (CASSANDRA-3870)
 * (cqlsh) ignore missing CfDef opts (CASSANDRA-3933)
 * (cqlsh) look for cqlshlib relative to realpath (CASSANDRA-3767)
 * Fix short read protection (CASSANDRA-3934)
 * Make sure infered and actual schema match (CASSANDRA-3371)
 * Fix NPE during HH delivery (CASSANDRA-3677)
 * Don't put boostrapping node in 'hibernate' status (CASSANDRA-3737)
 * Fix double quotes in windows bat files (CASSANDRA-3744)
 * Fix bad validator lookup (CASSANDRA-3789)
 * Fix soft reset in EC2MultiRegionSnitch (CASSANDRA-3835)
 * Don't leave zombie connections with THSHA thrift server (CASSANDRA-3867)
 * (cqlsh) fix deserialization of data (CASSANDRA-3874)
 * Fix removetoken force causing an inconsistent state (CASSANDRA-3876)
 * Fix ahndling of some types with Pig (CASSANDRA-3886)
 * Don't allow to drop the system keyspace (CASSANDRA-3759)
 * Make Pig deletes disabled by default and configurable (CASSANDRA-3628)
Merged from 0.8:
 * (Pig) fix CassandraStorage to use correct comparator in Super ColumnFamily
   case (CASSANDRA-3251)
 * fix thread safety issues in commitlog replay, primarily affecting
   systems with many (100s) of CF definitions (CASSANDRA-3751)
 * Fix relevant tombstone ignored with super columns (CASSANDRA-3875)


1.0.7
 * fix regression in HH page size calculation (CASSANDRA-3624)
 * retry failed stream on IOException (CASSANDRA-3686)
 * allow configuring bloom_filter_fp_chance (CASSANDRA-3497)
 * attempt hint delivery every ten minutes, or when failure detector
   notifies us that a node is back up, whichever comes first.  hint
   handoff throttle delay default changed to 1ms, from 50 (CASSANDRA-3554)
 * add nodetool setstreamthroughput (CASSANDRA-3571)
 * fix assertion when dropping a columnfamily with no sstables (CASSANDRA-3614)
 * more efficient allocation of small bloom filters (CASSANDRA-3618)
 * CLibrary.createHardLinkWithExec() to check for errors (CASSANDRA-3101)
 * Avoid creating empty and non cleaned writer during compaction (CASSANDRA-3616)
 * stop thrift service in shutdown hook so we can quiesce MessagingService
   (CASSANDRA-3335)
 * (CQL) compaction_strategy_options and compression_parameters for
   CREATE COLUMNFAMILY statement (CASSANDRA-3374)
 * Reset min/max compaction threshold when creating size tiered compaction
   strategy (CASSANDRA-3666)
 * Don't ignore IOException during compaction (CASSANDRA-3655)
 * Fix assertion error for CF with gc_grace=0 (CASSANDRA-3579)
 * Shutdown ParallelCompaction reducer executor after use (CASSANDRA-3711)
 * Avoid < 0 value for pending tasks in leveled compaction (CASSANDRA-3693)
 * (Hadoop) Support TimeUUID in Pig CassandraStorage (CASSANDRA-3327)
 * Check schema is ready before continuing boostrapping (CASSANDRA-3629)
 * Catch overflows during parsing of chunk_length_kb (CASSANDRA-3644)
 * Improve stream protocol mismatch errors (CASSANDRA-3652)
 * Avoid multiple thread doing HH to the same target (CASSANDRA-3681)
 * Add JMX property for rp_timeout_in_ms (CASSANDRA-2940)
 * Allow DynamicCompositeType to compare component of different types
   (CASSANDRA-3625)
 * Flush non-cfs backed secondary indexes (CASSANDRA-3659)
 * Secondary Indexes should report memory consumption (CASSANDRA-3155)
 * fix for SelectStatement start/end key are not set correctly
   when a key alias is involved (CASSANDRA-3700)
 * fix CLI `show schema` command insert of an extra comma in
   column_metadata (CASSANDRA-3714)
Merged from 0.8:
 * avoid logging (harmless) exception when GC takes < 1ms (CASSANDRA-3656)
 * prevent new nodes from thinking down nodes are up forever (CASSANDRA-3626)
 * use correct list of replicas for LOCAL_QUORUM reads when read repair
   is disabled (CASSANDRA-3696)
 * block on flush before compacting hints (may prevent OOM) (CASSANDRA-3733)


1.0.6
 * (CQL) fix cqlsh support for replicate_on_write (CASSANDRA-3596)
 * fix adding to leveled manifest after streaming (CASSANDRA-3536)
 * filter out unavailable cipher suites when using encryption (CASSANDRA-3178)
 * (HADOOP) add old-style api support for CFIF and CFRR (CASSANDRA-2799)
 * Support TimeUUIDType column names in Stress.java tool (CASSANDRA-3541)
 * (CQL) INSERT/UPDATE/DELETE/TRUNCATE commands should allow CF names to
   be qualified by keyspace (CASSANDRA-3419)
 * always remove endpoints from delevery queue in HH (CASSANDRA-3546)
 * fix race between cf flush and its 2ndary indexes flush (CASSANDRA-3547)
 * fix potential race in AES when a repair fails (CASSANDRA-3548)
 * fix default value validation usage in CLI SET command (CASSANDRA-3553)
 * Optimize componentsFor method for compaction and startup time
   (CASSANDRA-3532)
 * (CQL) Proper ColumnFamily metadata validation on CREATE COLUMNFAMILY 
   (CASSANDRA-3565)
 * fix compression "chunk_length_kb" option to set correct kb value for 
   thrift/avro (CASSANDRA-3558)
 * fix missing response during range slice repair (CASSANDRA-3551)
 * 'describe ring' moved from CLI to nodetool and available through JMX (CASSANDRA-3220)
 * add back partitioner to sstable metadata (CASSANDRA-3540)
 * fix NPE in get_count for counters (CASSANDRA-3601)
Merged from 0.8:
 * remove invalid assertion that table was opened before dropping it
   (CASSANDRA-3580)
 * range and index scans now only send requests to enough replicas to
   satisfy requested CL + RR (CASSANDRA-3598)
 * use cannonical host for local node in nodetool info (CASSANDRA-3556)
 * remove nonlocal DC write optimization since it only worked with
   CL.ONE or CL.LOCAL_QUORUM (CASSANDRA-3577, 3585)
 * detect misuses of CounterColumnType (CASSANDRA-3422)
 * turn off string interning in json2sstable, take 2 (CASSANDRA-2189)
 * validate compression parameters on add/update of the ColumnFamily 
   (CASSANDRA-3573)
 * Check for 0.0.0.0 is incorrect in CFIF (CASSANDRA-3584)
 * Increase vm.max_map_count in debian packaging (CASSANDRA-3563)
 * gossiper will never add itself to saved endpoints (CASSANDRA-3485)


1.0.5
 * revert CASSANDRA-3407 (see CASSANDRA-3540)
 * fix assertion error while forwarding writes to local nodes (CASSANDRA-3539)


1.0.4
 * fix self-hinting of timed out read repair updates and make hinted handoff
   less prone to OOMing a coordinator (CASSANDRA-3440)
 * expose bloom filter sizes via JMX (CASSANDRA-3495)
 * enforce RP tokens 0..2**127 (CASSANDRA-3501)
 * canonicalize paths exposed through JMX (CASSANDRA-3504)
 * fix "liveSize" stat when sstables are removed (CASSANDRA-3496)
 * add bloom filter FP rates to nodetool cfstats (CASSANDRA-3347)
 * record partitioner in sstable metadata component (CASSANDRA-3407)
 * add new upgradesstables nodetool command (CASSANDRA-3406)
 * skip --debug requirement to see common exceptions in CLI (CASSANDRA-3508)
 * fix incorrect query results due to invalid max timestamp (CASSANDRA-3510)
 * make sstableloader recognize compressed sstables (CASSANDRA-3521)
 * avoids race in OutboundTcpConnection in multi-DC setups (CASSANDRA-3530)
 * use SETLOCAL in cassandra.bat (CASSANDRA-3506)
 * fix ConcurrentModificationException in Table.all() (CASSANDRA-3529)
Merged from 0.8:
 * fix concurrence issue in the FailureDetector (CASSANDRA-3519)
 * fix array out of bounds error in counter shard removal (CASSANDRA-3514)
 * avoid dropping tombstones when they might still be needed to shadow
   data in a different sstable (CASSANDRA-2786)


1.0.3
 * revert name-based query defragmentation aka CASSANDRA-2503 (CASSANDRA-3491)
 * fix invalidate-related test failures (CASSANDRA-3437)
 * add next-gen cqlsh to bin/ (CASSANDRA-3188, 3131, 3493)
 * (CQL) fix handling of rows with no columns (CASSANDRA-3424, 3473)
 * fix querying supercolumns by name returning only a subset of
   subcolumns or old subcolumn versions (CASSANDRA-3446)
 * automatically compute sha1 sum for uncompressed data files (CASSANDRA-3456)
 * fix reading metadata/statistics component for version < h (CASSANDRA-3474)
 * add sstable forward-compatibility (CASSANDRA-3478)
 * report compression ratio in CFSMBean (CASSANDRA-3393)
 * fix incorrect size exception during streaming of counters (CASSANDRA-3481)
 * (CQL) fix for counter decrement syntax (CASSANDRA-3418)
 * Fix race introduced by CASSANDRA-2503 (CASSANDRA-3482)
 * Fix incomplete deletion of delivered hints (CASSANDRA-3466)
 * Avoid rescheduling compactions when no compaction was executed 
   (CASSANDRA-3484)
 * fix handling of the chunk_length_kb compression options (CASSANDRA-3492)
Merged from 0.8:
 * fix updating CF row_cache_provider (CASSANDRA-3414)
 * CFMetaData.convertToThrift method to set RowCacheProvider (CASSANDRA-3405)
 * acquire compactionlock during truncate (CASSANDRA-3399)
 * fix displaying cfdef entries for super columnfamilies (CASSANDRA-3415)
 * Make counter shard merging thread safe (CASSANDRA-3178)
 * Revert CASSANDRA-2855
 * Fix bug preventing the use of efficient cross-DC writes (CASSANDRA-3472)
 * `describe ring` command for CLI (CASSANDRA-3220)
 * (Hadoop) skip empty rows when entire row is requested, redux (CASSANDRA-2855)


1.0.2
 * "defragment" rows for name-based queries under STCS (CASSANDRA-2503)
 * Add timing information to cassandra-cli GET/SET/LIST queries (CASSANDRA-3326)
 * Only create one CompressionMetadata object per sstable (CASSANDRA-3427)
 * cleanup usage of StorageService.setMode() (CASSANDRA-3388)
 * Avoid large array allocation for compressed chunk offsets (CASSANDRA-3432)
 * fix DecimalType bytebuffer marshalling (CASSANDRA-3421)
 * fix bug that caused first column in per row indexes to be ignored 
   (CASSANDRA-3441)
 * add JMX call to clean (failed) repair sessions (CASSANDRA-3316)
 * fix sstableloader reference acquisition bug (CASSANDRA-3438)
 * fix estimated row size regression (CASSANDRA-3451)
 * make sure we don't return more columns than asked (CASSANDRA-3303, 3395)
Merged from 0.8:
 * acquire compactionlock during truncate (CASSANDRA-3399)
 * fix displaying cfdef entries for super columnfamilies (CASSANDRA-3415)


1.0.1
 * acquire references during index build to prevent delete problems
   on Windows (CASSANDRA-3314)
 * describe_ring should include datacenter/topology information (CASSANDRA-2882)
 * Thrift sockets are not properly buffered (CASSANDRA-3261)
 * performance improvement for bytebufferutil compare function (CASSANDRA-3286)
 * add system.versions ColumnFamily (CASSANDRA-3140)
 * reduce network copies (CASSANDRA-3333, 3373)
 * limit nodetool to 32MB of heap (CASSANDRA-3124)
 * (CQL) update parser to accept "timestamp" instead of "date" (CASSANDRA-3149)
 * Fix CLI `show schema` to include "compression_options" (CASSANDRA-3368)
 * Snapshot to include manifest under LeveledCompactionStrategy (CASSANDRA-3359)
 * (CQL) SELECT query should allow CF name to be qualified by keyspace (CASSANDRA-3130)
 * (CQL) Fix internal application error specifying 'using consistency ...'
   in lower case (CASSANDRA-3366)
 * fix Deflate compression when compression actually makes the data bigger
   (CASSANDRA-3370)
 * optimize UUIDGen to avoid lock contention on InetAddress.getLocalHost 
   (CASSANDRA-3387)
 * tolerate index being dropped mid-mutation (CASSANDRA-3334, 3313)
 * CompactionManager is now responsible for checking for new candidates
   post-task execution, enabling more consistent leveled compaction 
   (CASSANDRA-3391)
 * Cache HSHA threads (CASSANDRA-3372)
 * use CF/KS names as snapshot prefix for drop + truncate operations
   (CASSANDRA-2997)
 * Break bloom filters up to avoid heap fragmentation (CASSANDRA-2466)
 * fix cassandra hanging on jsvc stop (CASSANDRA-3302)
 * Avoid leveled compaction getting blocked on errors (CASSANDRA-3408)
 * Make reloading the compaction strategy safe (CASSANDRA-3409)
 * ignore 0.8 hints even if compaction begins before we try to purge
   them (CASSANDRA-3385)
 * remove procrun (bin\daemon) from Cassandra source tree and 
   artifacts (CASSANDRA-3331)
 * make cassandra compile under JDK7 (CASSANDRA-3275)
 * remove dependency of clientutil.jar to FBUtilities (CASSANDRA-3299)
 * avoid truncation errors by using long math on long values (CASSANDRA-3364)
 * avoid clock drift on some Windows machine (CASSANDRA-3375)
 * display cache provider in cli 'describe keyspace' command (CASSANDRA-3384)
 * fix incomplete topology information in describe_ring (CASSANDRA-3403)
 * expire dead gossip states based on time (CASSANDRA-2961)
 * improve CompactionTask extensibility (CASSANDRA-3330)
 * Allow one leveled compaction task to kick off another (CASSANDRA-3363)
 * allow encryption only between datacenters (CASSANDRA-2802)
Merged from 0.8:
 * fix truncate allowing data to be replayed post-restart (CASSANDRA-3297)
 * make iwriter final in IndexWriter to avoid NPE (CASSANDRA-2863)
 * (CQL) update grammar to require key clause in DELETE statement
   (CASSANDRA-3349)
 * (CQL) allow numeric keyspace names in USE statement (CASSANDRA-3350)
 * (Hadoop) skip empty rows when slicing the entire row (CASSANDRA-2855)
 * Fix handling of tombstone by SSTableExport/Import (CASSANDRA-3357)
 * fix ColumnIndexer to use long offsets (CASSANDRA-3358)
 * Improved CLI exceptions (CASSANDRA-3312)
 * Fix handling of tombstone by SSTableExport/Import (CASSANDRA-3357)
 * Only count compaction as active (for throttling) when they have
   successfully acquired the compaction lock (CASSANDRA-3344)
 * Display CLI version string on startup (CASSANDRA-3196)
 * (Hadoop) make CFIF try rpc_address or fallback to listen_address
   (CASSANDRA-3214)
 * (Hadoop) accept comma delimited lists of initial thrift connections
   (CASSANDRA-3185)
 * ColumnFamily min_compaction_threshold should be >= 2 (CASSANDRA-3342)
 * (Pig) add 0.8+ types and key validation type in schema (CASSANDRA-3280)
 * Fix completely removing column metadata using CLI (CASSANDRA-3126)
 * CLI `describe cluster;` output should be on separate lines for separate versions
   (CASSANDRA-3170)
 * fix changing durable_writes keyspace option during CF creation
   (CASSANDRA-3292)
 * avoid locking on update when no indexes are involved (CASSANDRA-3386)
 * fix assertionError during repair with ordered partitioners (CASSANDRA-3369)
 * correctly serialize key_validation_class for avro (CASSANDRA-3391)
 * don't expire counter tombstone after streaming (CASSANDRA-3394)
 * prevent nodes that failed to join from hanging around forever 
   (CASSANDRA-3351)
 * remove incorrect optimization from slice read path (CASSANDRA-3390)
 * Fix race in AntiEntropyService (CASSANDRA-3400)


1.0.0-final
 * close scrubbed sstable fd before deleting it (CASSANDRA-3318)
 * fix bug preventing obsolete commitlog segments from being removed
   (CASSANDRA-3269)
 * tolerate whitespace in seed CDL (CASSANDRA-3263)
 * Change default heap thresholds to max(min(1/2 ram, 1G), min(1/4 ram, 8GB))
   (CASSANDRA-3295)
 * Fix broken CompressedRandomAccessReaderTest (CASSANDRA-3298)
 * (CQL) fix type information returned for wildcard queries (CASSANDRA-3311)
 * add estimated tasks to LeveledCompactionStrategy (CASSANDRA-3322)
 * avoid including compaction cache-warming in keycache stats (CASSANDRA-3325)
 * run compaction and hinted handoff threads at MIN_PRIORITY (CASSANDRA-3308)
 * default hsha thrift server to cpu core count in rpc pool (CASSANDRA-3329)
 * add bin\daemon to binary tarball for Windows service (CASSANDRA-3331)
 * Fix places where uncompressed size of sstables was use in place of the
   compressed one (CASSANDRA-3338)
 * Fix hsha thrift server (CASSANDRA-3346)
 * Make sure repair only stream needed sstables (CASSANDRA-3345)


1.0.0-rc2
 * Log a meaningful warning when a node receives a message for a repair session
   that doesn't exist anymore (CASSANDRA-3256)
 * test for NUMA policy support as well as numactl presence (CASSANDRA-3245)
 * Fix FD leak when internode encryption is enabled (CASSANDRA-3257)
 * Remove incorrect assertion in mergeIterator (CASSANDRA-3260)
 * FBUtilities.hexToBytes(String) to throw NumberFormatException when string
   contains non-hex characters (CASSANDRA-3231)
 * Keep SimpleSnitch proximity ordering unchanged from what the Strategy
   generates, as intended (CASSANDRA-3262)
 * remove Scrub from compactionstats when finished (CASSANDRA-3255)
 * fix counter entry in jdbc TypesMap (CASSANDRA-3268)
 * fix full queue scenario for ParallelCompactionIterator (CASSANDRA-3270)
 * fix bootstrap process (CASSANDRA-3285)
 * don't try delivering hints if when there isn't any (CASSANDRA-3176)
 * CLI documentation change for ColumnFamily `compression_options` (CASSANDRA-3282)
 * ignore any CF ids sent by client for adding CF/KS (CASSANDRA-3288)
 * remove obsolete hints on first startup (CASSANDRA-3291)
 * use correct ISortedColumns for time-optimized reads (CASSANDRA-3289)
 * Evict gossip state immediately when a token is taken over by a new IP 
   (CASSANDRA-3259)


1.0.0-rc1
 * Update CQL to generate microsecond timestamps by default (CASSANDRA-3227)
 * Fix counting CFMetadata towards Memtable liveRatio (CASSANDRA-3023)
 * Kill server on wrapped OOME such as from FileChannel.map (CASSANDRA-3201)
 * remove unnecessary copy when adding to row cache (CASSANDRA-3223)
 * Log message when a full repair operation completes (CASSANDRA-3207)
 * Fix streamOutSession keeping sstables references forever if the remote end
   dies (CASSANDRA-3216)
 * Remove dynamic_snitch boolean from example configuration (defaulting to 
   true) and set default badness threshold to 0.1 (CASSANDRA-3229)
 * Base choice of random or "balanced" token on bootstrap on whether
   schema definitions were found (CASSANDRA-3219)
 * Fixes for LeveledCompactionStrategy score computation, prioritization,
   scheduling, and performance (CASSANDRA-3224, 3234)
 * parallelize sstable open at server startup (CASSANDRA-2988)
 * fix handling of exceptions writing to OutboundTcpConnection (CASSANDRA-3235)
 * Allow using quotes in "USE <keyspace>;" CLI command (CASSANDRA-3208)
 * Don't allow any cache loading exceptions to halt startup (CASSANDRA-3218)
 * Fix sstableloader --ignores option (CASSANDRA-3247)
 * File descriptor limit increased in packaging (CASSANDRA-3206)
 * Fix deadlock in commit log during flush (CASSANDRA-3253) 


1.0.0-beta1
 * removed binarymemtable (CASSANDRA-2692)
 * add commitlog_total_space_in_mb to prevent fragmented logs (CASSANDRA-2427)
 * removed commitlog_rotation_threshold_in_mb configuration (CASSANDRA-2771)
 * make AbstractBounds.normalize de-overlapp overlapping ranges (CASSANDRA-2641)
 * replace CollatingIterator, ReducingIterator with MergeIterator 
   (CASSANDRA-2062)
 * Fixed the ability to set compaction strategy in cli using create column 
   family command (CASSANDRA-2778)
 * clean up tmp files after failed compaction (CASSANDRA-2468)
 * restrict repair streaming to specific columnfamilies (CASSANDRA-2280)
 * don't bother persisting columns shadowed by a row tombstone (CASSANDRA-2589)
 * reset CF and SC deletion times after gc_grace (CASSANDRA-2317)
 * optimize away seek when compacting wide rows (CASSANDRA-2879)
 * single-pass streaming (CASSANDRA-2677, 2906, 2916, 3003)
 * use reference counting for deleting sstables instead of relying on GC
   (CASSANDRA-2521, 3179)
 * store hints as serialized mutations instead of pointers to data row
   (CASSANDRA-2045)
 * store hints in the coordinator node instead of in the closest replica 
   (CASSANDRA-2914)
 * add row_cache_keys_to_save CF option (CASSANDRA-1966)
 * check column family validity in nodetool repair (CASSANDRA-2933)
 * use lazy initialization instead of class initialization in NodeId
   (CASSANDRA-2953)
 * add paging to get_count (CASSANDRA-2894)
 * fix "short reads" in [multi]get (CASSANDRA-2643, 3157, 3192)
 * add optional compression for sstables (CASSANDRA-47, 2994, 3001, 3128)
 * add scheduler JMX metrics (CASSANDRA-2962)
 * add block level checksum for compressed data (CASSANDRA-1717)
 * make column family backed column map pluggable and introduce unsynchronized
   ArrayList backed one to speedup reads (CASSANDRA-2843, 3165, 3205)
 * refactoring of the secondary index api (CASSANDRA-2982)
 * make CL > ONE reads wait for digest reconciliation before returning
   (CASSANDRA-2494)
 * fix missing logging for some exceptions (CASSANDRA-2061)
 * refactor and optimize ColumnFamilyStore.files(...) and Descriptor.fromFilename(String)
   and few other places responsible for work with SSTable files (CASSANDRA-3040)
 * Stop reading from sstables once we know we have the most recent columns,
   for query-by-name requests (CASSANDRA-2498)
 * Add query-by-column mode to stress.java (CASSANDRA-3064)
 * Add "install" command to cassandra.bat (CASSANDRA-292)
 * clean up KSMetadata, CFMetadata from unnecessary
   Thrift<->Avro conversion methods (CASSANDRA-3032)
 * Add timeouts to client request schedulers (CASSANDRA-3079, 3096)
 * Cli to use hashes rather than array of hashes for strategy options (CASSANDRA-3081)
 * LeveledCompactionStrategy (CASSANDRA-1608, 3085, 3110, 3087, 3145, 3154, 3182)
 * Improvements of the CLI `describe` command (CASSANDRA-2630)
 * reduce window where dropped CF sstables may not be deleted (CASSANDRA-2942)
 * Expose gossip/FD info to JMX (CASSANDRA-2806)
 * Fix streaming over SSL when compressed SSTable involved (CASSANDRA-3051)
 * Add support for pluggable secondary index implementations (CASSANDRA-3078)
 * remove compaction_thread_priority setting (CASSANDRA-3104)
 * generate hints for replicas that timeout, not just replicas that are known
   to be down before starting (CASSANDRA-2034)
 * Add throttling for internode streaming (CASSANDRA-3080)
 * make the repair of a range repair all replica (CASSANDRA-2610, 3194)
 * expose the ability to repair the first range (as returned by the
   partitioner) of a node (CASSANDRA-2606)
 * Streams Compression (CASSANDRA-3015)
 * add ability to use multiple threads during a single compaction
   (CASSANDRA-2901)
 * make AbstractBounds.normalize support overlapping ranges (CASSANDRA-2641)
 * fix of the CQL count() behavior (CASSANDRA-3068)
 * use TreeMap backed column families for the SSTable simple writers
   (CASSANDRA-3148)
 * fix inconsistency of the CLI syntax when {} should be used instead of [{}]
   (CASSANDRA-3119)
 * rename CQL type names to match expected SQL behavior (CASSANDRA-3149, 3031)
 * Arena-based allocation for memtables (CASSANDRA-2252, 3162, 3163, 3168)
 * Default RR chance to 0.1 (CASSANDRA-3169)
 * Add RowLevel support to secondary index API (CASSANDRA-3147)
 * Make SerializingCacheProvider the default if JNA is available (CASSANDRA-3183)
 * Fix backwards compatibilty for CQL memtable properties (CASSANDRA-3190)
 * Add five-minute delay before starting compactions on a restarted server
   (CASSANDRA-3181)
 * Reduce copies done for intra-host messages (CASSANDRA-1788, 3144)
 * support of compaction strategy option for stress.java (CASSANDRA-3204)
 * make memtable throughput and column count thresholds no-ops (CASSANDRA-2449)
 * Return schema information along with the resultSet in CQL (CASSANDRA-2734)
 * Add new DecimalType (CASSANDRA-2883)
 * Fix assertion error in RowRepairResolver (CASSANDRA-3156)
 * Reduce unnecessary high buffer sizes (CASSANDRA-3171)
 * Pluggable compaction strategy (CASSANDRA-1610)
 * Add new broadcast_address config option (CASSANDRA-2491)


0.8.7
 * Kill server on wrapped OOME such as from FileChannel.map (CASSANDRA-3201)
 * Allow using quotes in "USE <keyspace>;" CLI command (CASSANDRA-3208)
 * Log message when a full repair operation completes (CASSANDRA-3207)
 * Don't allow any cache loading exceptions to halt startup (CASSANDRA-3218)
 * Fix sstableloader --ignores option (CASSANDRA-3247)
 * File descriptor limit increased in packaging (CASSANDRA-3206)
 * Log a meaningfull warning when a node receive a message for a repair session
   that doesn't exist anymore (CASSANDRA-3256)
 * Fix FD leak when internode encryption is enabled (CASSANDRA-3257)
 * FBUtilities.hexToBytes(String) to throw NumberFormatException when string
   contains non-hex characters (CASSANDRA-3231)
 * Keep SimpleSnitch proximity ordering unchanged from what the Strategy
   generates, as intended (CASSANDRA-3262)
 * remove Scrub from compactionstats when finished (CASSANDRA-3255)
 * Fix tool .bat files when CASSANDRA_HOME contains spaces (CASSANDRA-3258)
 * Force flush of status table when removing/updating token (CASSANDRA-3243)
 * Evict gossip state immediately when a token is taken over by a new IP (CASSANDRA-3259)
 * Fix bug where the failure detector can take too long to mark a host
   down (CASSANDRA-3273)
 * (Hadoop) allow wrapping ranges in queries (CASSANDRA-3137)
 * (Hadoop) check all interfaces for a match with split location
   before falling back to random replica (CASSANDRA-3211)
 * (Hadoop) Make Pig storage handle implements LoadMetadata (CASSANDRA-2777)
 * (Hadoop) Fix exception during PIG 'dump' (CASSANDRA-2810)
 * Fix stress COUNTER_GET option (CASSANDRA-3301)
 * Fix missing fields in CLI `show schema` output (CASSANDRA-3304)
 * Nodetool no longer leaks threads and closes JMX connections (CASSANDRA-3309)
 * fix truncate allowing data to be replayed post-restart (CASSANDRA-3297)
 * Move SimpleAuthority and SimpleAuthenticator to examples (CASSANDRA-2922)
 * Fix handling of tombstone by SSTableExport/Import (CASSANDRA-3357)
 * Fix transposition in cfHistograms (CASSANDRA-3222)
 * Allow using number as DC name when creating keyspace in CQL (CASSANDRA-3239)
 * Force flush of system table after updating/removing a token (CASSANDRA-3243)


0.8.6
 * revert CASSANDRA-2388
 * change TokenRange.endpoints back to listen/broadcast address to match
   pre-1777 behavior, and add TokenRange.rpc_endpoints instead (CASSANDRA-3187)
 * avoid trying to watch cassandra-topology.properties when loaded from jar
   (CASSANDRA-3138)
 * prevent users from creating keyspaces with LocalStrategy replication
   (CASSANDRA-3139)
 * fix CLI `show schema;` to output correct keyspace definition statement
   (CASSANDRA-3129)
 * CustomTThreadPoolServer to log TTransportException at DEBUG level
   (CASSANDRA-3142)
 * allow topology sort to work with non-unique rack names between 
   datacenters (CASSANDRA-3152)
 * Improve caching of same-version Messages on digest and repair paths
   (CASSANDRA-3158)
 * Randomize choice of first replica for counter increment (CASSANDRA-2890)
 * Fix using read_repair_chance instead of merge_shard_change (CASSANDRA-3202)
 * Avoid streaming data to nodes that already have it, on move as well as
   decommission (CASSANDRA-3041)
 * Fix divide by zero error in GCInspector (CASSANDRA-3164)
 * allow quoting of the ColumnFamily name in CLI `create column family`
   statement (CASSANDRA-3195)
 * Fix rolling upgrade from 0.7 to 0.8 problem (CASSANDRA-3166)
 * Accomodate missing encryption_options in IncomingTcpConnection.stream
   (CASSANDRA-3212)


0.8.5
 * fix NPE when encryption_options is unspecified (CASSANDRA-3007)
 * include column name in validation failure exceptions (CASSANDRA-2849)
 * make sure truncate clears out the commitlog so replay won't re-
   populate with truncated data (CASSANDRA-2950)
 * fix NPE when debug logging is enabled and dropped CF is present
   in a commitlog segment (CASSANDRA-3021)
 * fix cassandra.bat when CASSANDRA_HOME contains spaces (CASSANDRA-2952)
 * fix to SSTableSimpleUnsortedWriter bufferSize calculation (CASSANDRA-3027)
 * make cleanup and normal compaction able to skip empty rows
   (rows containing nothing but expired tombstones) (CASSANDRA-3039)
 * work around native memory leak in com.sun.management.GarbageCollectorMXBean
   (CASSANDRA-2868)
 * validate that column names in column_metadata are not equal to key_alias
   on create/update of the ColumnFamily and CQL 'ALTER' statement (CASSANDRA-3036)
 * return an InvalidRequestException if an indexed column is assigned
   a value larger than 64KB (CASSANDRA-3057)
 * fix of numeric-only and string column names handling in CLI "drop index" 
   (CASSANDRA-3054)
 * prune index scan resultset back to original request for lazy
   resultset expansion case (CASSANDRA-2964)
 * (Hadoop) fail jobs when Cassandra node has failed but TaskTracker
   has not (CASSANDRA-2388)
 * fix dynamic snitch ignoring nodes when read_repair_chance is zero
   (CASSANDRA-2662)
 * avoid retaining references to dropped CFS objects in 
   CompactionManager.estimatedCompactions (CASSANDRA-2708)
 * expose rpc timeouts per host in MessagingServiceMBean (CASSANDRA-2941)
 * avoid including cwd in classpath for deb and rpm packages (CASSANDRA-2881)
 * remove gossip state when a new IP takes over a token (CASSANDRA-3071)
 * allow sstable2json to work on index sstable files (CASSANDRA-3059)
 * always hint counters (CASSANDRA-3099)
 * fix log4j initialization in EmbeddedCassandraService (CASSANDRA-2857)
 * remove gossip state when a new IP takes over a token (CASSANDRA-3071)
 * work around native memory leak in com.sun.management.GarbageCollectorMXBean
    (CASSANDRA-2868)
 * fix UnavailableException with writes at CL.EACH_QUORM (CASSANDRA-3084)
 * fix parsing of the Keyspace and ColumnFamily names in numeric
   and string representations in CLI (CASSANDRA-3075)
 * fix corner cases in Range.differenceToFetch (CASSANDRA-3084)
 * fix ip address String representation in the ring cache (CASSANDRA-3044)
 * fix ring cache compatibility when mixing pre-0.8.4 nodes with post-
   in the same cluster (CASSANDRA-3023)
 * make repair report failure when a node participating dies (instead of
   hanging forever) (CASSANDRA-2433)
 * fix handling of the empty byte buffer by ReversedType (CASSANDRA-3111)
 * Add validation that Keyspace names are case-insensitively unique (CASSANDRA-3066)
 * catch invalid key_validation_class before instantiating UpdateColumnFamily (CASSANDRA-3102)
 * make Range and Bounds objects client-safe (CASSANDRA-3108)
 * optionally skip log4j configuration (CASSANDRA-3061)
 * bundle sstableloader with the debian package (CASSANDRA-3113)
 * don't try to build secondary indexes when there is none (CASSANDRA-3123)
 * improve SSTableSimpleUnsortedWriter speed for large rows (CASSANDRA-3122)
 * handle keyspace arguments correctly in nodetool snapshot (CASSANDRA-3038)
 * Fix SSTableImportTest on windows (CASSANDRA-3043)
 * expose compactionThroughputMbPerSec through JMX (CASSANDRA-3117)
 * log keyspace and CF of large rows being compacted


0.8.4
 * change TokenRing.endpoints to be a list of rpc addresses instead of 
   listen/broadcast addresses (CASSANDRA-1777)
 * include files-to-be-streamed in StreamInSession.getSources (CASSANDRA-2972)
 * use JAVA env var in cassandra-env.sh (CASSANDRA-2785, 2992)
 * avoid doing read for no-op replicate-on-write at CL=1 (CASSANDRA-2892)
 * refuse counter write for CL.ANY (CASSANDRA-2990)
 * switch back to only logging recent dropped messages (CASSANDRA-3004)
 * always deserialize RowMutation for counters (CASSANDRA-3006)
 * ignore saved replication_factor strategy_option for NTS (CASSANDRA-3011)
 * make sure pre-truncate CL segments are discarded (CASSANDRA-2950)


0.8.3
 * add ability to drop local reads/writes that are going to timeout
   (CASSANDRA-2943)
 * revamp token removal process, keep gossip states for 3 days (CASSANDRA-2496)
 * don't accept extra args for 0-arg nodetool commands (CASSANDRA-2740)
 * log unavailableexception details at debug level (CASSANDRA-2856)
 * expose data_dir though jmx (CASSANDRA-2770)
 * don't include tmp files as sstable when create cfs (CASSANDRA-2929)
 * log Java classpath on startup (CASSANDRA-2895)
 * keep gossipped version in sync with actual on migration coordinator 
   (CASSANDRA-2946)
 * use lazy initialization instead of class initialization in NodeId
   (CASSANDRA-2953)
 * check column family validity in nodetool repair (CASSANDRA-2933)
 * speedup bytes to hex conversions dramatically (CASSANDRA-2850)
 * Flush memtables on shutdown when durable writes are disabled 
   (CASSANDRA-2958)
 * improved POSIX compatibility of start scripts (CASsANDRA-2965)
 * add counter support to Hadoop InputFormat (CASSANDRA-2981)
 * fix bug where dirty commitlog segments were removed (and avoid keeping 
   segments with no post-flush activity permanently dirty) (CASSANDRA-2829)
 * fix throwing exception with batch mutation of counter super columns
   (CASSANDRA-2949)
 * ignore system tables during repair (CASSANDRA-2979)
 * throw exception when NTS is given replication_factor as an option
   (CASSANDRA-2960)
 * fix assertion error during compaction of counter CFs (CASSANDRA-2968)
 * avoid trying to create index names, when no index exists (CASSANDRA-2867)
 * don't sample the system table when choosing a bootstrap token
   (CASSANDRA-2825)
 * gossiper notifies of local state changes (CASSANDRA-2948)
 * add asynchronous and half-sync/half-async (hsha) thrift servers 
   (CASSANDRA-1405)
 * fix potential use of free'd native memory in SerializingCache 
   (CASSANDRA-2951)
 * prune index scan resultset back to original request for lazy
   resultset expansion case (CASSANDRA-2964)
 * (Hadoop) fail jobs when Cassandra node has failed but TaskTracker
    has not (CASSANDRA-2388)


0.8.2
 * CQL: 
   - include only one row per unique key for IN queries (CASSANDRA-2717)
   - respect client timestamp on full row deletions (CASSANDRA-2912)
 * improve thread-safety in StreamOutSession (CASSANDRA-2792)
 * allow deleting a row and updating indexed columns in it in the
   same mutation (CASSANDRA-2773)
 * Expose number of threads blocked on submitting memtable to flush
   in JMX (CASSANDRA-2817)
 * add ability to return "endpoints" to nodetool (CASSANDRA-2776)
 * Add support for multiple (comma-delimited) coordinator addresses
   to ColumnFamilyInputFormat (CASSANDRA-2807)
 * fix potential NPE while scheduling read repair for range slice
   (CASSANDRA-2823)
 * Fix race in SystemTable.getCurrentLocalNodeId (CASSANDRA-2824)
 * Correctly set default for replicate_on_write (CASSANDRA-2835)
 * improve nodetool compactionstats formatting (CASSANDRA-2844)
 * fix index-building status display (CASSANDRA-2853)
 * fix CLI perpetuating obsolete KsDef.replication_factor (CASSANDRA-2846)
 * improve cli treatment of multiline comments (CASSANDRA-2852)
 * handle row tombstones correctly in EchoedRow (CASSANDRA-2786)
 * add MessagingService.get[Recently]DroppedMessages and
   StorageService.getExceptionCount (CASSANDRA-2804)
 * fix possibility of spurious UnavailableException for LOCAL_QUORUM
   reads with dynamic snitch + read repair disabled (CASSANDRA-2870)
 * add ant-optional as dependence for the debian package (CASSANDRA-2164)
 * add option to specify limit for get_slice in the CLI (CASSANDRA-2646)
 * decrease HH page size (CASSANDRA-2832)
 * reset cli keyspace after dropping the current one (CASSANDRA-2763)
 * add KeyRange option to Hadoop inputformat (CASSANDRA-1125)
 * fix protocol versioning (CASSANDRA-2818, 2860)
 * support spaces in path to log4j configuration (CASSANDRA-2383)
 * avoid including inferred types in CF update (CASSANDRA-2809)
 * fix JMX bulkload call (CASSANDRA-2908)
 * fix updating KS with durable_writes=false (CASSANDRA-2907)
 * add simplified facade to SSTableWriter for bulk loading use
   (CASSANDRA-2911)
 * fix re-using index CF sstable names after drop/recreate (CASSANDRA-2872)
 * prepend CF to default index names (CASSANDRA-2903)
 * fix hint replay (CASSANDRA-2928)
 * Properly synchronize repair's merkle tree computation (CASSANDRA-2816)


0.8.1
 * CQL:
   - support for insert, delete in BATCH (CASSANDRA-2537)
   - support for IN to SELECT, UPDATE (CASSANDRA-2553)
   - timestamp support for INSERT, UPDATE, and BATCH (CASSANDRA-2555)
   - TTL support (CASSANDRA-2476)
   - counter support (CASSANDRA-2473)
   - ALTER COLUMNFAMILY (CASSANDRA-1709)
   - DROP INDEX (CASSANDRA-2617)
   - add SCHEMA/TABLE as aliases for KS/CF (CASSANDRA-2743)
   - server handles wait-for-schema-agreement (CASSANDRA-2756)
   - key alias support (CASSANDRA-2480)
 * add support for comparator parameters and a generic ReverseType
   (CASSANDRA-2355)
 * add CompositeType and DynamicCompositeType (CASSANDRA-2231)
 * optimize batches containing multiple updates to the same row
   (CASSANDRA-2583)
 * adjust hinted handoff page size to avoid OOM with large columns 
   (CASSANDRA-2652)
 * mark BRAF buffer invalid post-flush so we don't re-flush partial
   buffers again, especially on CL writes (CASSANDRA-2660)
 * add DROP INDEX support to CLI (CASSANDRA-2616)
 * don't perform HH to client-mode [storageproxy] nodes (CASSANDRA-2668)
 * Improve forceDeserialize/getCompactedRow encapsulation (CASSANDRA-2659)
 * Don't write CounterUpdateColumn to disk in tests (CASSANDRA-2650)
 * Add sstable bulk loading utility (CASSANDRA-1278)
 * avoid replaying hints to dropped columnfamilies (CASSANDRA-2685)
 * add placeholders for missing rows in range query pseudo-RR (CASSANDRA-2680)
 * remove no-op HHOM.renameHints (CASSANDRA-2693)
 * clone super columns to avoid modifying them during flush (CASSANDRA-2675)
 * allow writes to bypass the commitlog for certain keyspaces (CASSANDRA-2683)
 * avoid NPE when bypassing commitlog during memtable flush (CASSANDRA-2781)
 * Added support for making bootstrap retry if nodes flap (CASSANDRA-2644)
 * Added statusthrift to nodetool to report if thrift server is running (CASSANDRA-2722)
 * Fixed rows being cached if they do not exist (CASSANDRA-2723)
 * Support passing tableName and cfName to RowCacheProviders (CASSANDRA-2702)
 * close scrub file handles (CASSANDRA-2669)
 * throttle migration replay (CASSANDRA-2714)
 * optimize column serializer creation (CASSANDRA-2716)
 * Added support for making bootstrap retry if nodes flap (CASSANDRA-2644)
 * Added statusthrift to nodetool to report if thrift server is running
   (CASSANDRA-2722)
 * Fixed rows being cached if they do not exist (CASSANDRA-2723)
 * fix truncate/compaction race (CASSANDRA-2673)
 * workaround large resultsets causing large allocation retention
   by nio sockets (CASSANDRA-2654)
 * fix nodetool ring use with Ec2Snitch (CASSANDRA-2733)
 * fix removing columns and subcolumns that are supressed by a row or
   supercolumn tombstone during replica resolution (CASSANDRA-2590)
 * support sstable2json against snapshot sstables (CASSANDRA-2386)
 * remove active-pull schema requests (CASSANDRA-2715)
 * avoid marking entire list of sstables as actively being compacted
   in multithreaded compaction (CASSANDRA-2765)
 * seek back after deserializing a row to update cache with (CASSANDRA-2752)
 * avoid skipping rows in scrub for counter column family (CASSANDRA-2759)
 * fix ConcurrentModificationException in repair when dealing with 0.7 node
   (CASSANDRA-2767)
 * use threadsafe collections for StreamInSession (CASSANDRA-2766)
 * avoid infinite loop when creating merkle tree (CASSANDRA-2758)
 * avoids unmarking compacting sstable prematurely in cleanup (CASSANDRA-2769)
 * fix NPE when the commit log is bypassed (CASSANDRA-2718)
 * don't throw an exception in SS.isRPCServerRunning (CASSANDRA-2721)
 * make stress.jar executable (CASSANDRA-2744)
 * add daemon mode to java stress (CASSANDRA-2267)
 * expose the DC and rack of a node through JMX and nodetool ring (CASSANDRA-2531)
 * fix cache mbean getSize (CASSANDRA-2781)
 * Add Date, Float, Double, and Boolean types (CASSANDRA-2530)
 * Add startup flag to renew counter node id (CASSANDRA-2788)
 * add jamm agent to cassandra.bat (CASSANDRA-2787)
 * fix repair hanging if a neighbor has nothing to send (CASSANDRA-2797)
 * purge tombstone even if row is in only one sstable (CASSANDRA-2801)
 * Fix wrong purge of deleted cf during compaction (CASSANDRA-2786)
 * fix race that could result in Hadoop writer failing to throw an
   exception encountered after close() (CASSANDRA-2755)
 * fix scan wrongly throwing assertion error (CASSANDRA-2653)
 * Always use even distribution for merkle tree with RandomPartitionner
   (CASSANDRA-2841)
 * fix describeOwnership for OPP (CASSANDRA-2800)
 * ensure that string tokens do not contain commas (CASSANDRA-2762)


0.8.0-final
 * fix CQL grammar warning and cqlsh regression from CASSANDRA-2622
 * add ant generate-cql-html target (CASSANDRA-2526)
 * update CQL consistency levels (CASSANDRA-2566)
 * debian packaging fixes (CASSANDRA-2481, 2647)
 * fix UUIDType, IntegerType for direct buffers (CASSANDRA-2682, 2684)
 * switch to native Thrift for Hadoop map/reduce (CASSANDRA-2667)
 * fix StackOverflowError when building from eclipse (CASSANDRA-2687)
 * only provide replication_factor to strategy_options "help" for
   SimpleStrategy, OldNetworkTopologyStrategy (CASSANDRA-2678, 2713)
 * fix exception adding validators to non-string columns (CASSANDRA-2696)
 * avoid instantiating DatabaseDescriptor in JDBC (CASSANDRA-2694)
 * fix potential stack overflow during compaction (CASSANDRA-2626)
 * clone super columns to avoid modifying them during flush (CASSANDRA-2675)
 * reset underlying iterator in EchoedRow constructor (CASSANDRA-2653)


0.8.0-rc1
 * faster flushes and compaction from fixing excessively pessimistic 
   rebuffering in BRAF (CASSANDRA-2581)
 * fix returning null column values in the python cql driver (CASSANDRA-2593)
 * fix merkle tree splitting exiting early (CASSANDRA-2605)
 * snapshot_before_compaction directory name fix (CASSANDRA-2598)
 * Disable compaction throttling during bootstrap (CASSANDRA-2612) 
 * fix CQL treatment of > and < operators in range slices (CASSANDRA-2592)
 * fix potential double-application of counter updates on commitlog replay
   by moving replay position from header to sstable metadata (CASSANDRA-2419)
 * JDBC CQL driver exposes getColumn for access to timestamp
 * JDBC ResultSetMetadata properties added to AbstractType
 * r/m clustertool (CASSANDRA-2607)
 * add support for presenting row key as a column in CQL result sets 
   (CASSANDRA-2622)
 * Don't allow {LOCAL|EACH}_QUORUM unless strategy is NTS (CASSANDRA-2627)
 * validate keyspace strategy_options during CQL create (CASSANDRA-2624)
 * fix empty Result with secondary index when limit=1 (CASSANDRA-2628)
 * Fix regression where bootstrapping a node with no schema fails
   (CASSANDRA-2625)
 * Allow removing LocationInfo sstables (CASSANDRA-2632)
 * avoid attempting to replay mutations from dropped keyspaces (CASSANDRA-2631)
 * avoid using cached position of a key when GT is requested (CASSANDRA-2633)
 * fix counting bloom filter true positives (CASSANDRA-2637)
 * initialize local ep state prior to gossip startup if needed (CASSANDRA-2638)
 * fix counter increment lost after restart (CASSANDRA-2642)
 * add quote-escaping via backslash to CLI (CASSANDRA-2623)
 * fix pig example script (CASSANDRA-2487)
 * fix dynamic snitch race in adding latencies (CASSANDRA-2618)
 * Start/stop cassandra after more important services such as mdadm in
   debian packaging (CASSANDRA-2481)


0.8.0-beta2
 * fix NPE compacting index CFs (CASSANDRA-2528)
 * Remove checking all column families on startup for compaction candidates 
   (CASSANDRA-2444)
 * validate CQL create keyspace options (CASSANDRA-2525)
 * fix nodetool setcompactionthroughput (CASSANDRA-2550)
 * move	gossip heartbeat back to its own thread (CASSANDRA-2554)
 * validate cql TRUNCATE columnfamily before truncating (CASSANDRA-2570)
 * fix batch_mutate for mixed standard-counter mutations (CASSANDRA-2457)
 * disallow making schema changes to system keyspace (CASSANDRA-2563)
 * fix sending mutation messages multiple times (CASSANDRA-2557)
 * fix incorrect use of NBHM.size in ReadCallback that could cause
   reads to time out even when responses were received (CASSANDRA-2552)
 * trigger read repair correctly for LOCAL_QUORUM reads (CASSANDRA-2556)
 * Allow configuring the number of compaction thread (CASSANDRA-2558)
 * forceUserDefinedCompaction will attempt to compact what it is given
   even if the pessimistic estimate is that there is not enough disk space;
   automatic compactions will only compact 2 or more sstables (CASSANDRA-2575)
 * refuse to apply migrations with older timestamps than the current 
   schema (CASSANDRA-2536)
 * remove unframed Thrift transport option
 * include indexes in snapshots (CASSANDRA-2596)
 * improve ignoring of obsolete mutations in index maintenance (CASSANDRA-2401)
 * recognize attempt to drop just the index while leaving the column
   definition alone (CASSANDRA-2619)
  

0.8.0-beta1
 * remove Avro RPC support (CASSANDRA-926)
 * support for columns that act as incr/decr counters 
   (CASSANDRA-1072, 1937, 1944, 1936, 2101, 2093, 2288, 2105, 2384, 2236, 2342,
   2454)
 * CQL (CASSANDRA-1703, 1704, 1705, 1706, 1707, 1708, 1710, 1711, 1940, 
   2124, 2302, 2277, 2493)
 * avoid double RowMutation serialization on write path (CASSANDRA-1800)
 * make NetworkTopologyStrategy the default (CASSANDRA-1960)
 * configurable internode encryption (CASSANDRA-1567, 2152)
 * human readable column names in sstable2json output (CASSANDRA-1933)
 * change default JMX port to 7199 (CASSANDRA-2027)
 * backwards compatible internal messaging (CASSANDRA-1015)
 * atomic switch of memtables and sstables (CASSANDRA-2284)
 * add pluggable SeedProvider (CASSANDRA-1669)
 * Fix clustertool to not throw exception when calling get_endpoints (CASSANDRA-2437)
 * upgrade to thrift 0.6 (CASSANDRA-2412) 
 * repair works on a token range instead of full ring (CASSANDRA-2324)
 * purge tombstones from row cache (CASSANDRA-2305)
 * push replication_factor into strategy_options (CASSANDRA-1263)
 * give snapshots the same name on each node (CASSANDRA-1791)
 * remove "nodetool loadbalance" (CASSANDRA-2448)
 * multithreaded compaction (CASSANDRA-2191)
 * compaction throttling (CASSANDRA-2156)
 * add key type information and alias (CASSANDRA-2311, 2396)
 * cli no longer divides read_repair_chance by 100 (CASSANDRA-2458)
 * made CompactionInfo.getTaskType return an enum (CASSANDRA-2482)
 * add a server-wide cap on measured memtable memory usage and aggressively
   flush to keep under that threshold (CASSANDRA-2006)
 * add unified UUIDType (CASSANDRA-2233)
 * add off-heap row cache support (CASSANDRA-1969)


0.7.5
 * improvements/fixes to PIG driver (CASSANDRA-1618, CASSANDRA-2387,
   CASSANDRA-2465, CASSANDRA-2484)
 * validate index names (CASSANDRA-1761)
 * reduce contention on Table.flusherLock (CASSANDRA-1954)
 * try harder to detect failures during streaming, cleaning up temporary
   files more reliably (CASSANDRA-2088)
 * shut down server for OOM on a Thrift thread (CASSANDRA-2269)
 * fix tombstone handling in repair and sstable2json (CASSANDRA-2279)
 * preserve version when streaming data from old sstables (CASSANDRA-2283)
 * don't start repair if a neighboring node is marked as dead (CASSANDRA-2290)
 * purge tombstones from row cache (CASSANDRA-2305)
 * Avoid seeking when sstable2json exports the entire file (CASSANDRA-2318)
 * clear Built flag in system table when dropping an index (CASSANDRA-2320)
 * don't allow arbitrary argument for stress.java (CASSANDRA-2323)
 * validate values for index predicates in get_indexed_slice (CASSANDRA-2328)
 * queue secondary indexes for flush before the parent (CASSANDRA-2330)
 * allow job configuration to set the CL used in Hadoop jobs (CASSANDRA-2331)
 * add memtable_flush_queue_size defaulting to 4 (CASSANDRA-2333)
 * Allow overriding of initial_token, storage_port and rpc_port from system
   properties (CASSANDRA-2343)
 * fix comparator used for non-indexed secondary expressions in index scan
   (CASSANDRA-2347)
 * ensure size calculation and write phase of large-row compaction use
   the same threshold for TTL expiration (CASSANDRA-2349)
 * fix race when iterating CFs during add/drop (CASSANDRA-2350)
 * add ConsistencyLevel command to CLI (CASSANDRA-2354)
 * allow negative numbers in the cli (CASSANDRA-2358)
 * hard code serialVersionUID for tokens class (CASSANDRA-2361)
 * fix potential infinite loop in ByteBufferUtil.inputStream (CASSANDRA-2365)
 * fix encoding bugs in HintedHandoffManager, SystemTable when default
   charset is not UTF8 (CASSANDRA-2367)
 * avoids having removed node reappearing in Gossip (CASSANDRA-2371)
 * fix incorrect truncation of long to int when reading columns via block
   index (CASSANDRA-2376)
 * fix NPE during stream session (CASSANDRA-2377)
 * fix race condition that could leave orphaned data files when dropping CF or
   KS (CASSANDRA-2381)
 * fsync statistics component on write (CASSANDRA-2382)
 * fix duplicate results from CFS.scan (CASSANDRA-2406)
 * add IntegerType to CLI help (CASSANDRA-2414)
 * avoid caching token-only decoratedkeys (CASSANDRA-2416)
 * convert mmap assertion to if/throw so scrub can catch it (CASSANDRA-2417)
 * don't overwrite gc log (CASSANDR-2418)
 * invalidate row cache for streamed row to avoid inconsitencies
   (CASSANDRA-2420)
 * avoid copies in range/index scans (CASSANDRA-2425)
 * make sure we don't wipe data during cleanup if the node has not join
   the ring (CASSANDRA-2428)
 * Try harder to close files after compaction (CASSANDRA-2431)
 * re-set bootstrapped flag after move finishes (CASSANDRA-2435)
 * display validation_class in CLI 'describe keyspace' (CASSANDRA-2442)
 * make cleanup compactions cleanup the row cache (CASSANDRA-2451)
 * add column fields validation to scrub (CASSANDRA-2460)
 * use 64KB flush buffer instead of in_memory_compaction_limit (CASSANDRA-2463)
 * fix backslash substitutions in CLI (CASSANDRA-2492)
 * disable cache saving for system CFS (CASSANDRA-2502)
 * fixes for verifying destination availability under hinted conditions
   so UE can be thrown intead of timing out (CASSANDRA-2514)
 * fix update of validation class in column metadata (CASSANDRA-2512)
 * support LOCAL_QUORUM, EACH_QUORUM CLs outside of NTS (CASSANDRA-2516)
 * preserve version when streaming data from old sstables (CASSANDRA-2283)
 * fix backslash substitutions in CLI (CASSANDRA-2492)
 * count a row deletion as one operation towards memtable threshold 
   (CASSANDRA-2519)
 * support LOCAL_QUORUM, EACH_QUORUM CLs outside of NTS (CASSANDRA-2516)


0.7.4
 * add nodetool join command (CASSANDRA-2160)
 * fix secondary indexes on pre-existing or streamed data (CASSANDRA-2244)
 * initialize endpoint in gossiper earlier (CASSANDRA-2228)
 * add ability to write to Cassandra from Pig (CASSANDRA-1828)
 * add rpc_[min|max]_threads (CASSANDRA-2176)
 * add CL.TWO, CL.THREE (CASSANDRA-2013)
 * avoid exporting an un-requested row in sstable2json, when exporting 
   a key that does not exist (CASSANDRA-2168)
 * add incremental_backups option (CASSANDRA-1872)
 * add configurable row limit to Pig loadfunc (CASSANDRA-2276)
 * validate column values in batches as well as single-Column inserts
   (CASSANDRA-2259)
 * move sample schema from cassandra.yaml to schema-sample.txt,
   a cli scripts (CASSANDRA-2007)
 * avoid writing empty rows when scrubbing tombstoned rows (CASSANDRA-2296)
 * fix assertion error in range and index scans for CL < ALL
   (CASSANDRA-2282)
 * fix commitlog replay when flush position refers to data that didn't
   get synced before server died (CASSANDRA-2285)
 * fix fd leak in sstable2json with non-mmap'd i/o (CASSANDRA-2304)
 * reduce memory use during streaming of multiple sstables (CASSANDRA-2301)
 * purge tombstoned rows from cache after GCGraceSeconds (CASSANDRA-2305)
 * allow zero replicas in a NTS datacenter (CASSANDRA-1924)
 * make range queries respect snitch for local replicas (CASSANDRA-2286)
 * fix HH delivery when column index is larger than 2GB (CASSANDRA-2297)
 * make 2ary indexes use parent CF flush thresholds during initial build
   (CASSANDRA-2294)
 * update memtable_throughput to be a long (CASSANDRA-2158)


0.7.3
 * Keep endpoint state until aVeryLongTime (CASSANDRA-2115)
 * lower-latency read repair (CASSANDRA-2069)
 * add hinted_handoff_throttle_delay_in_ms option (CASSANDRA-2161)
 * fixes for cache save/load (CASSANDRA-2172, -2174)
 * Handle whole-row deletions in CFOutputFormat (CASSANDRA-2014)
 * Make memtable_flush_writers flush in parallel (CASSANDRA-2178)
 * Add compaction_preheat_key_cache option (CASSANDRA-2175)
 * refactor stress.py to have only one copy of the format string 
   used for creating row keys (CASSANDRA-2108)
 * validate index names for \w+ (CASSANDRA-2196)
 * Fix Cassandra cli to respect timeout if schema does not settle 
   (CASSANDRA-2187)
 * fix for compaction and cleanup writing old-format data into new-version 
   sstable (CASSANDRA-2211, -2216)
 * add nodetool scrub (CASSANDRA-2217, -2240)
 * fix sstable2json large-row pagination (CASSANDRA-2188)
 * fix EOFing on requests for the last bytes in a file (CASSANDRA-2213)
 * fix BufferedRandomAccessFile bugs (CASSANDRA-2218, -2241)
 * check for memtable flush_after_mins exceeded every 10s (CASSANDRA-2183)
 * fix cache saving on Windows (CASSANDRA-2207)
 * add validateSchemaAgreement call + synchronization to schema
   modification operations (CASSANDRA-2222)
 * fix for reversed slice queries on large rows (CASSANDRA-2212)
 * fat clients were writing local data (CASSANDRA-2223)
 * set DEFAULT_MEMTABLE_LIFETIME_IN_MINS to 24h
 * improve detection and cleanup of partially-written sstables 
   (CASSANDRA-2206)
 * fix supercolumn de/serialization when subcolumn comparator is different
   from supercolumn's (CASSANDRA-2104)
 * fix starting up on Windows when CASSANDRA_HOME contains whitespace
   (CASSANDRA-2237)
 * add [get|set][row|key]cacheSavePeriod to JMX (CASSANDRA-2100)
 * fix Hadoop ColumnFamilyOutputFormat dropping of mutations
   when batch fills up (CASSANDRA-2255)
 * move file deletions off of scheduledtasks executor (CASSANDRA-2253)


0.7.2
 * copy DecoratedKey.key when inserting into caches to avoid retaining
   a reference to the underlying buffer (CASSANDRA-2102)
 * format subcolumn names with subcomparator (CASSANDRA-2136)
 * fix column bloom filter deserialization (CASSANDRA-2165)


0.7.1
 * refactor MessageDigest creation code. (CASSANDRA-2107)
 * buffer network stack to avoid inefficient small TCP messages while avoiding
   the nagle/delayed ack problem (CASSANDRA-1896)
 * check log4j configuration for changes every 10s (CASSANDRA-1525, 1907)
 * more-efficient cross-DC replication (CASSANDRA-1530, -2051, -2138)
 * avoid polluting page cache with commitlog or sstable writes
   and seq scan operations (CASSANDRA-1470)
 * add RMI authentication options to nodetool (CASSANDRA-1921)
 * make snitches configurable at runtime (CASSANDRA-1374)
 * retry hadoop split requests on connection failure (CASSANDRA-1927)
 * implement describeOwnership for BOP, COPP (CASSANDRA-1928)
 * make read repair behave as expected for ConsistencyLevel > ONE
   (CASSANDRA-982, 2038)
 * distributed test harness (CASSANDRA-1859, 1964)
 * reduce flush lock contention (CASSANDRA-1930)
 * optimize supercolumn deserialization (CASSANDRA-1891)
 * fix CFMetaData.apply to only compare objects of the same class 
   (CASSANDRA-1962)
 * allow specifying specific SSTables to compact from JMX (CASSANDRA-1963)
 * fix race condition in MessagingService.targets (CASSANDRA-1959, 2094, 2081)
 * refuse to open sstables from a future version (CASSANDRA-1935)
 * zero-copy reads (CASSANDRA-1714)
 * fix copy bounds for word Text in wordcount demo (CASSANDRA-1993)
 * fixes for contrib/javautils (CASSANDRA-1979)
 * check more frequently for memtable expiration (CASSANDRA-2000)
 * fix writing SSTable column count statistics (CASSANDRA-1976)
 * fix streaming of multiple CFs during bootstrap (CASSANDRA-1992)
 * explicitly set JVM GC new generation size with -Xmn (CASSANDRA-1968)
 * add short options for CLI flags (CASSANDRA-1565)
 * make keyspace argument to "describe keyspace" in CLI optional
   when authenticated to keyspace already (CASSANDRA-2029)
 * added option to specify -Dcassandra.join_ring=false on startup
   to allow "warm spare" nodes or performing JMX maintenance before
   joining the ring (CASSANDRA-526)
 * log migrations at INFO (CASSANDRA-2028)
 * add CLI verbose option in file mode (CASSANDRA-2030)
 * add single-line "--" comments to CLI (CASSANDRA-2032)
 * message serialization tests (CASSANDRA-1923)
 * switch from ivy to maven-ant-tasks (CASSANDRA-2017)
 * CLI attempts to block for new schema to propagate (CASSANDRA-2044)
 * fix potential overflow in nodetool cfstats (CASSANDRA-2057)
 * add JVM shutdownhook to sync commitlog (CASSANDRA-1919)
 * allow nodes to be up without being part of  normal traffic (CASSANDRA-1951)
 * fix CLI "show keyspaces" with null options on NTS (CASSANDRA-2049)
 * fix possible ByteBuffer race conditions (CASSANDRA-2066)
 * reduce garbage generated by MessagingService to prevent load spikes
   (CASSANDRA-2058)
 * fix math in RandomPartitioner.describeOwnership (CASSANDRA-2071)
 * fix deletion of sstable non-data components (CASSANDRA-2059)
 * avoid blocking gossip while deleting handoff hints (CASSANDRA-2073)
 * ignore messages from newer versions, keep track of nodes in gossip 
   regardless of version (CASSANDRA-1970)
 * cache writing moved to CompactionManager to reduce i/o contention and
   updated to use non-cache-polluting writes (CASSANDRA-2053)
 * page through large rows when exporting to JSON (CASSANDRA-2041)
 * add flush_largest_memtables_at and reduce_cache_sizes_at options
   (CASSANDRA-2142)
 * add cli 'describe cluster' command (CASSANDRA-2127)
 * add cli support for setting username/password at 'connect' command 
   (CASSANDRA-2111)
 * add -D option to Stress.java to allow reading hosts from a file 
   (CASSANDRA-2149)
 * bound hints CF throughput between 32M and 256M (CASSANDRA-2148)
 * continue starting when invalid saved cache entries are encountered
   (CASSANDRA-2076)
 * add max_hint_window_in_ms option (CASSANDRA-1459)


0.7.0-final
 * fix offsets to ByteBuffer.get (CASSANDRA-1939)


0.7.0-rc4
 * fix cli crash after backgrounding (CASSANDRA-1875)
 * count timeouts in storageproxy latencies, and include latency 
   histograms in StorageProxyMBean (CASSANDRA-1893)
 * fix CLI get recognition of supercolumns (CASSANDRA-1899)
 * enable keepalive on intra-cluster sockets (CASSANDRA-1766)
 * count timeouts towards dynamicsnitch latencies (CASSANDRA-1905)
 * Expose index-building status in JMX + cli schema description
   (CASSANDRA-1871)
 * allow [LOCAL|EACH]_QUORUM to be used with non-NetworkTopology 
   replication Strategies
 * increased amount of index locks for faster commitlog replay
 * collect secondary index tombstones immediately (CASSANDRA-1914)
 * revert commitlog changes from #1780 (CASSANDRA-1917)
 * change RandomPartitioner min token to -1 to avoid collision w/
   tokens on actual nodes (CASSANDRA-1901)
 * examine the right nibble when validating TimeUUID (CASSANDRA-1910)
 * include secondary indexes in cleanup (CASSANDRA-1916)
 * CFS.scrubDataDirectories should also cleanup invalid secondary indexes
   (CASSANDRA-1904)
 * ability to disable/enable gossip on nodes to force them down
   (CASSANDRA-1108)


0.7.0-rc3
 * expose getNaturalEndpoints in StorageServiceMBean taking byte[]
   key; RMI cannot serialize ByteBuffer (CASSANDRA-1833)
 * infer org.apache.cassandra.locator for replication strategy classes
   when not otherwise specified
 * validation that generates less garbage (CASSANDRA-1814)
 * add TTL support to CLI (CASSANDRA-1838)
 * cli defaults to bytestype for subcomparator when creating
   column families (CASSANDRA-1835)
 * unregister index MBeans when index is dropped (CASSANDRA-1843)
 * make ByteBufferUtil.clone thread-safe (CASSANDRA-1847)
 * change exception for read requests during bootstrap from 
   InvalidRequest to Unavailable (CASSANDRA-1862)
 * respect row-level tombstones post-flush in range scans
   (CASSANDRA-1837)
 * ReadResponseResolver check digests against each other (CASSANDRA-1830)
 * return InvalidRequest when remove of subcolumn without supercolumn
   is requested (CASSANDRA-1866)
 * flush before repair (CASSANDRA-1748)
 * SSTableExport validates key order (CASSANDRA-1884)
 * large row support for SSTableExport (CASSANDRA-1867)
 * Re-cache hot keys post-compaction without hitting disk (CASSANDRA-1878)
 * manage read repair in coordinator instead of data source, to
   provide latency information to dynamic snitch (CASSANDRA-1873)


0.7.0-rc2
 * fix live-column-count of slice ranges including tombstoned supercolumn 
   with live subcolumn (CASSANDRA-1591)
 * rename o.a.c.internal.AntientropyStage -> AntiEntropyStage,
   o.a.c.request.Request_responseStage -> RequestResponseStage,
   o.a.c.internal.Internal_responseStage -> InternalResponseStage
 * add AbstractType.fromString (CASSANDRA-1767)
 * require index_type to be present when specifying index_name
   on ColumnDef (CASSANDRA-1759)
 * fix add/remove index bugs in CFMetadata (CASSANDRA-1768)
 * rebuild Strategy during system_update_keyspace (CASSANDRA-1762)
 * cli updates prompt to ... in continuation lines (CASSANDRA-1770)
 * support multiple Mutations per key in hadoop ColumnFamilyOutputFormat
   (CASSANDRA-1774)
 * improvements to Debian init script (CASSANDRA-1772)
 * use local classloader to check for version.properties (CASSANDRA-1778)
 * Validate that column names in column_metadata are valid for the
   defined comparator, and decode properly in cli (CASSANDRA-1773)
 * use cross-platform newlines in cli (CASSANDRA-1786)
 * add ExpiringColumn support to sstable import/export (CASSANDRA-1754)
 * add flush for each append to periodic commitlog mode; added
   periodic_without_flush option to disable this (CASSANDRA-1780)
 * close file handle used for post-flush truncate (CASSANDRA-1790)
 * various code cleanup (CASSANDRA-1793, -1794, -1795)
 * fix range queries against wrapped range (CASSANDRA-1781)
 * fix consistencylevel calculations for NetworkTopologyStrategy
   (CASSANDRA-1804)
 * cli support index type enum names (CASSANDRA-1810)
 * improved validation of column_metadata (CASSANDRA-1813)
 * reads at ConsistencyLevel > 1 throw UnavailableException
   immediately if insufficient live nodes exist (CASSANDRA-1803)
 * copy bytebuffers for local writes to avoid retaining the entire
   Thrift frame (CASSANDRA-1801)
 * fix NPE adding index to column w/o prior metadata (CASSANDRA-1764)
 * reduce fat client timeout (CASSANDRA-1730)
 * fix botched merge of CASSANDRA-1316


0.7.0-rc1
 * fix compaction and flush races with schema updates (CASSANDRA-1715)
 * add clustertool, config-converter, sstablekeys, and schematool 
   Windows .bat files (CASSANDRA-1723)
 * reject range queries received during bootstrap (CASSANDRA-1739)
 * fix wrapping-range queries on non-minimum token (CASSANDRA-1700)
 * add nodetool cfhistogram (CASSANDRA-1698)
 * limit repaired ranges to what the nodes have in common (CASSANDRA-1674)
 * index scan treats missing columns as not matching secondary
   expressions (CASSANDRA-1745)
 * Fix misuse of DataOutputBuffer.getData in AntiEntropyService
   (CASSANDRA-1729)
 * detect and warn when obsolete version of JNA is present (CASSANDRA-1760)
 * reduce fat client timeout (CASSANDRA-1730)
 * cleanup smallest CFs first to increase free temp space for larger ones
   (CASSANDRA-1811)
 * Update windows .bat files to work outside of main Cassandra
   directory (CASSANDRA-1713)
 * fix read repair regression from 0.6.7 (CASSANDRA-1727)
 * more-efficient read repair (CASSANDRA-1719)
 * fix hinted handoff replay (CASSANDRA-1656)
 * log type of dropped messages (CASSANDRA-1677)
 * upgrade to SLF4J 1.6.1
 * fix ByteBuffer bug in ExpiringColumn.updateDigest (CASSANDRA-1679)
 * fix IntegerType.getString (CASSANDRA-1681)
 * make -Djava.net.preferIPv4Stack=true the default (CASSANDRA-628)
 * add INTERNAL_RESPONSE verb to differentiate from responses related
   to client requests (CASSANDRA-1685)
 * log tpstats when dropping messages (CASSANDRA-1660)
 * include unreachable nodes in describeSchemaVersions (CASSANDRA-1678)
 * Avoid dropping messages off the client request path (CASSANDRA-1676)
 * fix jna errno reporting (CASSANDRA-1694)
 * add friendlier error for UnknownHostException on startup (CASSANDRA-1697)
 * include jna dependency in RPM package (CASSANDRA-1690)
 * add --skip-keys option to stress.py (CASSANDRA-1696)
 * improve cli handling of non-string keys and column names 
   (CASSANDRA-1701, -1693)
 * r/m extra subcomparator line in cli keyspaces output (CASSANDRA-1712)
 * add read repair chance to cli "show keyspaces"
 * upgrade to ConcurrentLinkedHashMap 1.1 (CASSANDRA-975)
 * fix index scan routing (CASSANDRA-1722)
 * fix tombstoning of supercolumns in range queries (CASSANDRA-1734)
 * clear endpoint cache after updating keyspace metadata (CASSANDRA-1741)
 * fix wrapping-range queries on non-minimum token (CASSANDRA-1700)
 * truncate includes secondary indexes (CASSANDRA-1747)
 * retain reference to PendingFile sstables (CASSANDRA-1749)
 * fix sstableimport regression (CASSANDRA-1753)
 * fix for bootstrap when no non-system tables are defined (CASSANDRA-1732)
 * handle replica unavailability in index scan (CASSANDRA-1755)
 * fix service initialization order deadlock (CASSANDRA-1756)
 * multi-line cli commands (CASSANDRA-1742)
 * fix race between snapshot and compaction (CASSANDRA-1736)
 * add listEndpointsPendingHints, deleteHintsForEndpoint JMX methods 
   (CASSANDRA-1551)


0.7.0-beta3
 * add strategy options to describe_keyspace output (CASSANDRA-1560)
 * log warning when using randomly generated token (CASSANDRA-1552)
 * re-organize JMX into .db, .net, .internal, .request (CASSANDRA-1217)
 * allow nodes to change IPs between restarts (CASSANDRA-1518)
 * remember ring state between restarts by default (CASSANDRA-1518)
 * flush index built flag so we can read it before log replay (CASSANDRA-1541)
 * lock row cache updates to prevent race condition (CASSANDRA-1293)
 * remove assertion causing rare (and harmless) error messages in
   commitlog (CASSANDRA-1330)
 * fix moving nodes with no keyspaces defined (CASSANDRA-1574)
 * fix unbootstrap when no data is present in a transfer range (CASSANDRA-1573)
 * take advantage of AVRO-495 to simplify our avro IDL (CASSANDRA-1436)
 * extend authorization hierarchy to column family (CASSANDRA-1554)
 * deletion support in secondary indexes (CASSANDRA-1571)
 * meaningful error message for invalid replication strategy class 
   (CASSANDRA-1566)
 * allow keyspace creation with RF > N (CASSANDRA-1428)
 * improve cli error handling (CASSANDRA-1580)
 * add cache save/load ability (CASSANDRA-1417, 1606, 1647)
 * add StorageService.getDrainProgress (CASSANDRA-1588)
 * Disallow bootstrap to an in-use token (CASSANDRA-1561)
 * Allow dynamic secondary index creation and destruction (CASSANDRA-1532)
 * log auto-guessed memtable thresholds (CASSANDRA-1595)
 * add ColumnDef support to cli (CASSANDRA-1583)
 * reduce index sample time by 75% (CASSANDRA-1572)
 * add cli support for column, strategy metadata (CASSANDRA-1578, 1612)
 * add cli support for schema modification (CASSANDRA-1584)
 * delete temp files on failed compactions (CASSANDRA-1596)
 * avoid blocking for dead nodes during removetoken (CASSANDRA-1605)
 * remove ConsistencyLevel.ZERO (CASSANDRA-1607)
 * expose in-progress compaction type in jmx (CASSANDRA-1586)
 * removed IClock & related classes from internals (CASSANDRA-1502)
 * fix removing tokens from SystemTable on decommission and removetoken
   (CASSANDRA-1609)
 * include CF metadata in cli 'show keyspaces' (CASSANDRA-1613)
 * switch from Properties to HashMap in PropertyFileSnitch to
   avoid synchronization bottleneck (CASSANDRA-1481)
 * PropertyFileSnitch configuration file renamed to 
   cassandra-topology.properties
 * add cli support for get_range_slices (CASSANDRA-1088, CASSANDRA-1619)
 * Make memtable flush thresholds per-CF instead of global 
   (CASSANDRA-1007, 1637)
 * add cli support for binary data without CfDef hints (CASSANDRA-1603)
 * fix building SSTable statistics post-stream (CASSANDRA-1620)
 * fix potential infinite loop in 2ary index queries (CASSANDRA-1623)
 * allow creating NTS keyspaces with no replicas configured (CASSANDRA-1626)
 * add jmx histogram of sstables accessed per read (CASSANDRA-1624)
 * remove system_rename_column_family and system_rename_keyspace from the
   client API until races can be fixed (CASSANDRA-1630, CASSANDRA-1585)
 * add cli sanity tests (CASSANDRA-1582)
 * update GC settings in cassandra.bat (CASSANDRA-1636)
 * cli support for index queries (CASSANDRA-1635)
 * cli support for updating schema memtable settings (CASSANDRA-1634)
 * cli --file option (CASSANDRA-1616)
 * reduce automatically chosen memtable sizes by 50% (CASSANDRA-1641)
 * move endpoint cache from snitch to strategy (CASSANDRA-1643)
 * fix commitlog recovery deleting the newly-created segment as well as
   the old ones (CASSANDRA-1644)
 * upgrade to Thrift 0.5 (CASSANDRA-1367)
 * renamed CL.DCQUORUM to LOCAL_QUORUM and DCQUORUMSYNC to EACH_QUORUM
 * cli truncate support (CASSANDRA-1653)
 * update GC settings in cassandra.bat (CASSANDRA-1636)
 * avoid logging when a node's ip/token is gossipped back to it (CASSANDRA-1666)


0.7-beta2
 * always use UTF-8 for hint keys (CASSANDRA-1439)
 * remove cassandra.yaml dependency from Hadoop and Pig (CASSADRA-1322)
 * expose CfDef metadata in describe_keyspaces (CASSANDRA-1363)
 * restore use of mmap_index_only option (CASSANDRA-1241)
 * dropping a keyspace with no column families generated an error 
   (CASSANDRA-1378)
 * rename RackAwareStrategy to OldNetworkTopologyStrategy, RackUnawareStrategy 
   to SimpleStrategy, DatacenterShardStrategy to NetworkTopologyStrategy,
   AbstractRackAwareSnitch to AbstractNetworkTopologySnitch (CASSANDRA-1392)
 * merge StorageProxy.mutate, mutateBlocking (CASSANDRA-1396)
 * faster UUIDType, LongType comparisons (CASSANDRA-1386, 1393)
 * fix setting read_repair_chance from CLI addColumnFamily (CASSANDRA-1399)
 * fix updates to indexed columns (CASSANDRA-1373)
 * fix race condition leaving to FileNotFoundException (CASSANDRA-1382)
 * fix sharded lock hash on index write path (CASSANDRA-1402)
 * add support for GT/E, LT/E in subordinate index clauses (CASSANDRA-1401)
 * cfId counter got out of sync when CFs were added (CASSANDRA-1403)
 * less chatty schema updates (CASSANDRA-1389)
 * rename column family mbeans. 'type' will now include either 
   'IndexColumnFamilies' or 'ColumnFamilies' depending on the CFS type.
   (CASSANDRA-1385)
 * disallow invalid keyspace and column family names. This includes name that
   matches a '^\w+' regex. (CASSANDRA-1377)
 * use JNA, if present, to take snapshots (CASSANDRA-1371)
 * truncate hints if starting 0.7 for the first time (CASSANDRA-1414)
 * fix FD leak in single-row slicepredicate queries (CASSANDRA-1416)
 * allow index expressions against columns that are not part of the 
   SlicePredicate (CASSANDRA-1410)
 * config-converter properly handles snitches and framed support 
   (CASSANDRA-1420)
 * remove keyspace argument from multiget_count (CASSANDRA-1422)
 * allow specifying cassandra.yaml location as (local or remote) URL
   (CASSANDRA-1126)
 * fix using DynamicEndpointSnitch with NetworkTopologyStrategy
   (CASSANDRA-1429)
 * Add CfDef.default_validation_class (CASSANDRA-891)
 * fix EstimatedHistogram.max (CASSANDRA-1413)
 * quorum read optimization (CASSANDRA-1622)
 * handle zero-length (or missing) rows during HH paging (CASSANDRA-1432)
 * include secondary indexes during schema migrations (CASSANDRA-1406)
 * fix commitlog header race during schema change (CASSANDRA-1435)
 * fix ColumnFamilyStoreMBeanIterator to use new type name (CASSANDRA-1433)
 * correct filename generated by xml->yaml converter (CASSANDRA-1419)
 * add CMSInitiatingOccupancyFraction=75 and UseCMSInitiatingOccupancyOnly
   to default JVM options
 * decrease jvm heap for cassandra-cli (CASSANDRA-1446)
 * ability to modify keyspaces and column family definitions on a live cluster
   (CASSANDRA-1285)
 * support for Hadoop Streaming [non-jvm map/reduce via stdin/out]
   (CASSANDRA-1368)
 * Move persistent sstable stats from the system table to an sstable component
   (CASSANDRA-1430)
 * remove failed bootstrap attempt from pending ranges when gossip times
   it out after 1h (CASSANDRA-1463)
 * eager-create tcp connections to other cluster members (CASSANDRA-1465)
 * enumerate stages and derive stage from message type instead of 
   transmitting separately (CASSANDRA-1465)
 * apply reversed flag during collation from different data sources
   (CASSANDRA-1450)
 * make failure to remove commitlog segment non-fatal (CASSANDRA-1348)
 * correct ordering of drain operations so CL.recover is no longer 
   necessary (CASSANDRA-1408)
 * removed keyspace from describe_splits method (CASSANDRA-1425)
 * rename check_schema_agreement to describe_schema_versions
   (CASSANDRA-1478)
 * fix QUORUM calculation for RF > 3 (CASSANDRA-1487)
 * remove tombstones during non-major compactions when bloom filter
   verifies that row does not exist in other sstables (CASSANDRA-1074)
 * nodes that coordinated a loadbalance in the past could not be seen by
   newly added nodes (CASSANDRA-1467)
 * exposed endpoint states (gossip details) via jmx (CASSANDRA-1467)
 * ensure that compacted sstables are not included when new readers are
   instantiated (CASSANDRA-1477)
 * by default, calculate heap size and memtable thresholds at runtime (CASSANDRA-1469)
 * fix races dealing with adding/dropping keyspaces and column families in
   rapid succession (CASSANDRA-1477)
 * clean up of Streaming system (CASSANDRA-1503, 1504, 1506)
 * add options to configure Thrift socket keepalive and buffer sizes (CASSANDRA-1426)
 * make contrib CassandraServiceDataCleaner recursive (CASSANDRA-1509)
 * min, max compaction threshold are configurable and persistent 
   per-ColumnFamily (CASSANDRA-1468)
 * fix replaying the last mutation in a commitlog unnecessarily 
   (CASSANDRA-1512)
 * invoke getDefaultUncaughtExceptionHandler from DTPE with the original
   exception rather than the ExecutionException wrapper (CASSANDRA-1226)
 * remove Clock from the Thrift (and Avro) API (CASSANDRA-1501)
 * Close intra-node sockets when connection is broken (CASSANDRA-1528)
 * RPM packaging spec file (CASSANDRA-786)
 * weighted request scheduler (CASSANDRA-1485)
 * treat expired columns as deleted (CASSANDRA-1539)
 * make IndexInterval configurable (CASSANDRA-1488)
 * add describe_snitch to Thrift API (CASSANDRA-1490)
 * MD5 authenticator compares plain text submitted password with MD5'd
   saved property, instead of vice versa (CASSANDRA-1447)
 * JMX MessagingService pending and completed counts (CASSANDRA-1533)
 * fix race condition processing repair responses (CASSANDRA-1511)
 * make repair blocking (CASSANDRA-1511)
 * create EndpointSnitchInfo and MBean to expose rack and DC (CASSANDRA-1491)
 * added option to contrib/word_count to output results back to Cassandra
   (CASSANDRA-1342)
 * rewrite Hadoop ColumnFamilyRecordWriter to pool connections, retry to
   multiple Cassandra nodes, and smooth impact on the Cassandra cluster
   by using smaller batch sizes (CASSANDRA-1434)
 * fix setting gc_grace_seconds via CLI (CASSANDRA-1549)
 * support TTL'd index values (CASSANDRA-1536)
 * make removetoken work like decommission (CASSANDRA-1216)
 * make cli comparator-aware and improve quote rules (CASSANDRA-1523,-1524)
 * make nodetool compact and cleanup blocking (CASSANDRA-1449)
 * add memtable, cache information to GCInspector logs (CASSANDRA-1558)
 * enable/disable HintedHandoff via JMX (CASSANDRA-1550)
 * Ignore stray files in the commit log directory (CASSANDRA-1547)
 * Disallow bootstrap to an in-use token (CASSANDRA-1561)


0.7-beta1
 * sstable versioning (CASSANDRA-389)
 * switched to slf4j logging (CASSANDRA-625)
 * add (optional) expiration time for column (CASSANDRA-699)
 * access levels for authentication/authorization (CASSANDRA-900)
 * add ReadRepairChance to CF definition (CASSANDRA-930)
 * fix heisenbug in system tests, especially common on OS X (CASSANDRA-944)
 * convert to byte[] keys internally and all public APIs (CASSANDRA-767)
 * ability to alter schema definitions on a live cluster (CASSANDRA-44)
 * renamed configuration file to cassandra.xml, and log4j.properties to
   log4j-server.properties, which must now be loaded from
   the classpath (which is how our scripts in bin/ have always done it)
   (CASSANDRA-971)
 * change get_count to require a SlicePredicate. create multi_get_count
   (CASSANDRA-744)
 * re-organized endpointsnitch implementations and added SimpleSnitch
   (CASSANDRA-994)
 * Added preload_row_cache option (CASSANDRA-946)
 * add CRC to commitlog header (CASSANDRA-999)
 * removed deprecated batch_insert and get_range_slice methods (CASSANDRA-1065)
 * add truncate thrift method (CASSANDRA-531)
 * http mini-interface using mx4j (CASSANDRA-1068)
 * optimize away copy of sliced row on memtable read path (CASSANDRA-1046)
 * replace constant-size 2GB mmaped segments and special casing for index 
   entries spanning segment boundaries, with SegmentedFile that computes 
   segments that always contain entire entries/rows (CASSANDRA-1117)
 * avoid reading large rows into memory during compaction (CASSANDRA-16)
 * added hadoop OutputFormat (CASSANDRA-1101)
 * efficient Streaming (no more anticompaction) (CASSANDRA-579)
 * split commitlog header into separate file and add size checksum to
   mutations (CASSANDRA-1179)
 * avoid allocating a new byte[] for each mutation on replay (CASSANDRA-1219)
 * revise HH schema to be per-endpoint (CASSANDRA-1142)
 * add joining/leaving status to nodetool ring (CASSANDRA-1115)
 * allow multiple repair sessions per node (CASSANDRA-1190)
 * optimize away MessagingService for local range queries (CASSANDRA-1261)
 * make framed transport the default so malformed requests can't OOM the 
   server (CASSANDRA-475)
 * significantly faster reads from row cache (CASSANDRA-1267)
 * take advantage of row cache during range queries (CASSANDRA-1302)
 * make GCGraceSeconds a per-ColumnFamily value (CASSANDRA-1276)
 * keep persistent row size and column count statistics (CASSANDRA-1155)
 * add IntegerType (CASSANDRA-1282)
 * page within a single row during hinted handoff (CASSANDRA-1327)
 * push DatacenterShardStrategy configuration into keyspace definition,
   eliminating datacenter.properties. (CASSANDRA-1066)
 * optimize forward slices starting with '' and single-index-block name 
   queries by skipping the column index (CASSANDRA-1338)
 * streaming refactor (CASSANDRA-1189)
 * faster comparison for UUID types (CASSANDRA-1043)
 * secondary index support (CASSANDRA-749 and subtasks)
 * make compaction buckets deterministic (CASSANDRA-1265)


0.6.6
 * Allow using DynamicEndpointSnitch with RackAwareStrategy (CASSANDRA-1429)
 * remove the remaining vestiges of the unfinished DatacenterShardStrategy 
   (replaced by NetworkTopologyStrategy in 0.7)
   

0.6.5
 * fix key ordering in range query results with RandomPartitioner
   and ConsistencyLevel > ONE (CASSANDRA-1145)
 * fix for range query starting with the wrong token range (CASSANDRA-1042)
 * page within a single row during hinted handoff (CASSANDRA-1327)
 * fix compilation on non-sun JDKs (CASSANDRA-1061)
 * remove String.trim() call on row keys in batch mutations (CASSANDRA-1235)
 * Log summary of dropped messages instead of spamming log (CASSANDRA-1284)
 * add dynamic endpoint snitch (CASSANDRA-981)
 * fix streaming for keyspaces with hyphens in their name (CASSANDRA-1377)
 * fix errors in hard-coded bloom filter optKPerBucket by computing it
   algorithmically (CASSANDRA-1220
 * remove message deserialization stage, and uncap read/write stages
   so slow reads/writes don't block gossip processing (CASSANDRA-1358)
 * add jmx port configuration to Debian package (CASSANDRA-1202)
 * use mlockall via JNA, if present, to prevent Linux from swapping
   out parts of the JVM (CASSANDRA-1214)


0.6.4
 * avoid queuing multiple hint deliveries for the same endpoint
   (CASSANDRA-1229)
 * better performance for and stricter checking of UTF8 column names
   (CASSANDRA-1232)
 * extend option to lower compaction priority to hinted handoff
   as well (CASSANDRA-1260)
 * log errors in gossip instead of re-throwing (CASSANDRA-1289)
 * avoid aborting commitlog replay prematurely if a flushed-but-
   not-removed commitlog segment is encountered (CASSANDRA-1297)
 * fix duplicate rows being read during mapreduce (CASSANDRA-1142)
 * failure detection wasn't closing command sockets (CASSANDRA-1221)
 * cassandra-cli.bat works on windows (CASSANDRA-1236)
 * pre-emptively drop requests that cannot be processed within RPCTimeout
   (CASSANDRA-685)
 * add ack to Binary write verb and update CassandraBulkLoader
   to wait for acks for each row (CASSANDRA-1093)
 * added describe_partitioner Thrift method (CASSANDRA-1047)
 * Hadoop jobs no longer require the Cassandra storage-conf.xml
   (CASSANDRA-1280, CASSANDRA-1047)
 * log thread pool stats when GC is excessive (CASSANDRA-1275)
 * remove gossip message size limit (CASSANDRA-1138)
 * parallelize local and remote reads during multiget, and respect snitch 
   when determining whether to do local read for CL.ONE (CASSANDRA-1317)
 * fix read repair to use requested consistency level on digest mismatch,
   rather than assuming QUORUM (CASSANDRA-1316)
 * process digest mismatch re-reads in parallel (CASSANDRA-1323)
 * switch hints CF comparator to BytesType (CASSANDRA-1274)


0.6.3
 * retry to make streaming connections up to 8 times. (CASSANDRA-1019)
 * reject describe_ring() calls on invalid keyspaces (CASSANDRA-1111)
 * fix cache size calculation for size of 100% (CASSANDRA-1129)
 * fix cache capacity only being recalculated once (CASSANDRA-1129)
 * remove hourly scan of all hints on the off chance that the gossiper
   missed a status change; instead, expose deliverHintsToEndpoint to JMX
   so it can be done manually, if necessary (CASSANDRA-1141)
 * don't reject reads at CL.ALL (CASSANDRA-1152)
 * reject deletions to supercolumns in CFs containing only standard
   columns (CASSANDRA-1139)
 * avoid preserving login information after client disconnects
   (CASSANDRA-1057)
 * prefer sun jdk to openjdk in debian init script (CASSANDRA-1174)
 * detect partioner config changes between restarts and fail fast 
   (CASSANDRA-1146)
 * use generation time to resolve node token reassignment disagreements
   (CASSANDRA-1118)
 * restructure the startup ordering of Gossiper and MessageService to avoid
   timing anomalies (CASSANDRA-1160)
 * detect incomplete commit log hearders (CASSANDRA-1119)
 * force anti-entropy service to stream files on the stream stage to avoid
   sending streams out of order (CASSANDRA-1169)
 * remove inactive stream managers after AES streams files (CASSANDRA-1169)
 * allow removing entire row through batch_mutate Deletion (CASSANDRA-1027)
 * add JMX metrics for row-level bloom filter false positives (CASSANDRA-1212)
 * added a redhat init script to contrib (CASSANDRA-1201)
 * use midpoint when bootstrapping a new machine into range with not
   much data yet instead of random token (CASSANDRA-1112)
 * kill server on OOM in executor stage as well as Thrift (CASSANDRA-1226)
 * remove opportunistic repairs, when two machines with overlapping replica
   responsibilities happen to finish major compactions of the same CF near
   the same time.  repairs are now fully manual (CASSANDRA-1190)
 * add ability to lower compaction priority (default is no change from 0.6.2)
   (CASSANDRA-1181)


0.6.2
 * fix contrib/word_count build. (CASSANDRA-992)
 * split CommitLogExecutorService into BatchCommitLogExecutorService and 
   PeriodicCommitLogExecutorService (CASSANDRA-1014)
 * add latency histograms to CFSMBean (CASSANDRA-1024)
 * make resolving timestamp ties deterministic by using value bytes
   as a tiebreaker (CASSANDRA-1039)
 * Add option to turn off Hinted Handoff (CASSANDRA-894)
 * fix windows startup (CASSANDRA-948)
 * make concurrent_reads, concurrent_writes configurable at runtime via JMX
   (CASSANDRA-1060)
 * disable GCInspector on non-Sun JVMs (CASSANDRA-1061)
 * fix tombstone handling in sstable rows with no other data (CASSANDRA-1063)
 * fix size of row in spanned index entries (CASSANDRA-1056)
 * install json2sstable, sstable2json, and sstablekeys to Debian package
 * StreamingService.StreamDestinations wouldn't empty itself after streaming
   finished (CASSANDRA-1076)
 * added Collections.shuffle(splits) before returning the splits in 
   ColumnFamilyInputFormat (CASSANDRA-1096)
 * do not recalculate cache capacity post-compaction if it's been manually 
   modified (CASSANDRA-1079)
 * better defaults for flush sorter + writer executor queue sizes
   (CASSANDRA-1100)
 * windows scripts for SSTableImport/Export (CASSANDRA-1051)
 * windows script for nodetool (CASSANDRA-1113)
 * expose PhiConvictThreshold (CASSANDRA-1053)
 * make repair of RF==1 a no-op (CASSANDRA-1090)
 * improve default JVM GC options (CASSANDRA-1014)
 * fix SlicePredicate serialization inside Hadoop jobs (CASSANDRA-1049)
 * close Thrift sockets in Hadoop ColumnFamilyRecordReader (CASSANDRA-1081)


0.6.1
 * fix NPE in sstable2json when no excluded keys are given (CASSANDRA-934)
 * keep the replica set constant throughout the read repair process
   (CASSANDRA-937)
 * allow querying getAllRanges with empty token list (CASSANDRA-933)
 * fix command line arguments inversion in clustertool (CASSANDRA-942)
 * fix race condition that could trigger a false-positive assertion
   during post-flush discard of old commitlog segments (CASSANDRA-936)
 * fix neighbor calculation for anti-entropy repair (CASSANDRA-924)
 * perform repair even for small entropy differences (CASSANDRA-924)
 * Use hostnames in CFInputFormat to allow Hadoop's naive string-based
   locality comparisons to work (CASSANDRA-955)
 * cache read-only BufferedRandomAccessFile length to avoid
   3 system calls per invocation (CASSANDRA-950)
 * nodes with IPv6 (and no IPv4) addresses could not join cluster
   (CASSANDRA-969)
 * Retrieve the correct number of undeleted columns, if any, from
   a supercolumn in a row that had been deleted previously (CASSANDRA-920)
 * fix index scans that cross the 2GB mmap boundaries for both mmap
   and standard i/o modes (CASSANDRA-866)
 * expose drain via nodetool (CASSANDRA-978)


0.6.0-RC1
 * JMX drain to flush memtables and run through commit log (CASSANDRA-880)
 * Bootstrapping can skip ranges under the right conditions (CASSANDRA-902)
 * fix merging row versions in range_slice for CL > ONE (CASSANDRA-884)
 * default write ConsistencyLeven chaned from ZERO to ONE
 * fix for index entries spanning mmap buffer boundaries (CASSANDRA-857)
 * use lexical comparison if time part of TimeUUIDs are the same 
   (CASSANDRA-907)
 * bound read, mutation, and response stages to fix possible OOM
   during log replay (CASSANDRA-885)
 * Use microseconds-since-epoch (UTC) in cli, instead of milliseconds
 * Treat batch_mutate Deletion with null supercolumn as "apply this predicate 
   to top level supercolumns" (CASSANDRA-834)
 * Streaming destination nodes do not update their JMX status (CASSANDRA-916)
 * Fix internal RPC timeout calculation (CASSANDRA-911)
 * Added Pig loadfunc to contrib/pig (CASSANDRA-910)


0.6.0-beta3
 * fix compaction bucketing bug (CASSANDRA-814)
 * update windows batch file (CASSANDRA-824)
 * deprecate KeysCachedFraction configuration directive in favor
   of KeysCached; move to unified-per-CF key cache (CASSANDRA-801)
 * add invalidateRowCache to ColumnFamilyStoreMBean (CASSANDRA-761)
 * send Handoff hints to natural locations to reduce load on
   remaining nodes in a failure scenario (CASSANDRA-822)
 * Add RowWarningThresholdInMB configuration option to warn before very 
   large rows get big enough to threaten node stability, and -x option to
   be able to remove them with sstable2json if the warning is unheeded
   until it's too late (CASSANDRA-843)
 * Add logging of GC activity (CASSANDRA-813)
 * fix ConcurrentModificationException in commitlog discard (CASSANDRA-853)
 * Fix hardcoded row count in Hadoop RecordReader (CASSANDRA-837)
 * Add a jmx status to the streaming service and change several DEBUG
   messages to INFO (CASSANDRA-845)
 * fix classpath in cassandra-cli.bat for Windows (CASSANDRA-858)
 * allow re-specifying host, port to cassandra-cli if invalid ones
   are first tried (CASSANDRA-867)
 * fix race condition handling rpc timeout in the coordinator
   (CASSANDRA-864)
 * Remove CalloutLocation and StagingFileDirectory from storage-conf files 
   since those settings are no longer used (CASSANDRA-878)
 * Parse a long from RowWarningThresholdInMB instead of an int (CASSANDRA-882)
 * Remove obsolete ControlPort code from DatabaseDescriptor (CASSANDRA-886)
 * move skipBytes side effect out of assert (CASSANDRA-899)
 * add "double getLoad" to StorageServiceMBean (CASSANDRA-898)
 * track row stats per CF at compaction time (CASSANDRA-870)
 * disallow CommitLogDirectory matching a DataFileDirectory (CASSANDRA-888)
 * default key cache size is 200k entries, changed from 10% (CASSANDRA-863)
 * add -Dcassandra-foreground=yes to cassandra.bat
 * exit if cluster name is changed unexpectedly (CASSANDRA-769)


0.6.0-beta1/beta2
 * add batch_mutate thrift command, deprecating batch_insert (CASSANDRA-336)
 * remove get_key_range Thrift API, deprecated in 0.5 (CASSANDRA-710)
 * add optional login() Thrift call for authentication (CASSANDRA-547)
 * support fat clients using gossiper and StorageProxy to perform
   replication in-process [jvm-only] (CASSANDRA-535)
 * support mmapped I/O for reads, on by default on 64bit JVMs 
   (CASSANDRA-408, CASSANDRA-669)
 * improve insert concurrency, particularly during Hinted Handoff
   (CASSANDRA-658)
 * faster network code (CASSANDRA-675)
 * stress.py moved to contrib (CASSANDRA-635)
 * row caching [must be explicitly enabled per-CF in config] (CASSANDRA-678)
 * present a useful measure of compaction progress in JMX (CASSANDRA-599)
 * add bin/sstablekeys (CASSNADRA-679)
 * add ConsistencyLevel.ANY (CASSANDRA-687)
 * make removetoken remove nodes from gossip entirely (CASSANDRA-644)
 * add ability to set cache sizes at runtime (CASSANDRA-708)
 * report latency and cache hit rate statistics with lifetime totals
   instead of average over the last minute (CASSANDRA-702)
 * support get_range_slice for RandomPartitioner (CASSANDRA-745)
 * per-keyspace replication factory and replication strategy (CASSANDRA-620)
 * track latency in microseconds (CASSANDRA-733)
 * add describe_ Thrift methods, deprecating get_string_property and 
   get_string_list_property
 * jmx interface for tracking operation mode and streams in general.
   (CASSANDRA-709)
 * keep memtables in sorted order to improve range query performance
   (CASSANDRA-799)
 * use while loop instead of recursion when trimming sstables compaction list 
   to avoid blowing stack in pathological cases (CASSANDRA-804)
 * basic Hadoop map/reduce support (CASSANDRA-342)


0.5.1
 * ensure all files for an sstable are streamed to the same directory.
   (CASSANDRA-716)
 * more accurate load estimate for bootstrapping (CASSANDRA-762)
 * tolerate dead or unavailable bootstrap target on write (CASSANDRA-731)
 * allow larger numbers of keys (> 140M) in a sstable bloom filter
   (CASSANDRA-790)
 * include jvm argument improvements from CASSANDRA-504 in debian package
 * change streaming chunk size to 32MB to accomodate Windows XP limitations
   (was 64MB) (CASSANDRA-795)
 * fix get_range_slice returning results in the wrong order (CASSANDRA-781)
 

0.5.0 final
 * avoid attempting to delete temporary bootstrap files twice (CASSANDRA-681)
 * fix bogus NaN in nodeprobe cfstats output (CASSANDRA-646)
 * provide a policy for dealing with single thread executors w/ a full queue
   (CASSANDRA-694)
 * optimize inner read in MessagingService, vastly improving multiple-node
   performance (CASSANDRA-675)
 * wait for table flush before streaming data back to a bootstrapping node.
   (CASSANDRA-696)
 * keep track of bootstrapping sources by table so that bootstrapping doesn't 
   give the indication of finishing early (CASSANDRA-673)


0.5.0 RC3
 * commit the correct version of the patch for CASSANDRA-663


0.5.0 RC2 (unreleased)
 * fix bugs in converting get_range_slice results to Thrift 
   (CASSANDRA-647, CASSANDRA-649)
 * expose java.util.concurrent.TimeoutException in StorageProxy methods
   (CASSANDRA-600)
 * TcpConnectionManager was holding on to disconnected connections, 
   giving the false indication they were being used. (CASSANDRA-651)
 * Remove duplicated write. (CASSANDRA-662)
 * Abort bootstrap if IP is already in the token ring (CASSANDRA-663)
 * increase default commitlog sync period, and wait for last sync to 
   finish before submitting another (CASSANDRA-668)


0.5.0 RC1
 * Fix potential NPE in get_range_slice (CASSANDRA-623)
 * add CRC32 to commitlog entries (CASSANDRA-605)
 * fix data streaming on windows (CASSANDRA-630)
 * GC compacted sstables after cleanup and compaction (CASSANDRA-621)
 * Speed up anti-entropy validation (CASSANDRA-629)
 * Fix anti-entropy assertion error (CASSANDRA-639)
 * Fix pending range conflicts when bootstapping or moving
   multiple nodes at once (CASSANDRA-603)
 * Handle obsolete gossip related to node movement in the case where
   one or more nodes is down when the movement occurs (CASSANDRA-572)
 * Include dead nodes in gossip to avoid a variety of problems
   and fix HH to removed nodes (CASSANDRA-634)
 * return an InvalidRequestException for mal-formed SlicePredicates
   (CASSANDRA-643)
 * fix bug determining closest neighbor for use in multiple datacenters
   (CASSANDRA-648)
 * Vast improvements in anticompaction speed (CASSANDRA-607)
 * Speed up log replay and writes by avoiding redundant serializations
   (CASSANDRA-652)


0.5.0 beta 2
 * Bootstrap improvements (several tickets)
 * add nodeprobe repair anti-entropy feature (CASSANDRA-193, CASSANDRA-520)
 * fix possibility of partition when many nodes restart at once
   in clusters with multiple seeds (CASSANDRA-150)
 * fix NPE in get_range_slice when no data is found (CASSANDRA-578)
 * fix potential NPE in hinted handoff (CASSANDRA-585)
 * fix cleanup of local "system" keyspace (CASSANDRA-576)
 * improve computation of cluster load balance (CASSANDRA-554)
 * added super column read/write, column count, and column/row delete to
   cassandra-cli (CASSANDRA-567, CASSANDRA-594)
 * fix returning live subcolumns of deleted supercolumns (CASSANDRA-583)
 * respect JAVA_HOME in bin/ scripts (several tickets)
 * add StorageService.initClient for fat clients on the JVM (CASSANDRA-535)
   (see contrib/client_only for an example of use)
 * make consistency_level functional in get_range_slice (CASSANDRA-568)
 * optimize key deserialization for RandomPartitioner (CASSANDRA-581)
 * avoid GCing tombstones except on major compaction (CASSANDRA-604)
 * increase failure conviction threshold, resulting in less nodes
   incorrectly (and temporarily) marked as down (CASSANDRA-610)
 * respect memtable thresholds during log replay (CASSANDRA-609)
 * support ConsistencyLevel.ALL on read (CASSANDRA-584)
 * add nodeprobe removetoken command (CASSANDRA-564)


0.5.0 beta
 * Allow multiple simultaneous flushes, improving flush throughput 
   on multicore systems (CASSANDRA-401)
 * Split up locks to improve write and read throughput on multicore systems
   (CASSANDRA-444, CASSANDRA-414)
 * More efficient use of memory during compaction (CASSANDRA-436)
 * autobootstrap option: when enabled, all non-seed nodes will attempt
   to bootstrap when started, until bootstrap successfully
   completes. -b option is removed.  (CASSANDRA-438)
 * Unless a token is manually specified in the configuration xml,
   a bootstraping node will use a token that gives it half the
   keys from the most-heavily-loaded node in the cluster,
   instead of generating a random token. 
   (CASSANDRA-385, CASSANDRA-517)
 * Miscellaneous bootstrap fixes (several tickets)
 * Ability to change a node's token even after it has data on it
   (CASSANDRA-541)
 * Ability to decommission a live node from the ring (CASSANDRA-435)
 * Semi-automatic loadbalancing via nodeprobe (CASSANDRA-192)
 * Add ability to set compaction thresholds at runtime via
   JMX / nodeprobe.  (CASSANDRA-465)
 * Add "comment" field to ColumnFamily definition. (CASSANDRA-481)
 * Additional JMX metrics (CASSANDRA-482)
 * JSON based export and import tools (several tickets)
 * Hinted Handoff fixes (several tickets)
 * Add key cache to improve read performance (CASSANDRA-423)
 * Simplified construction of custom ReplicationStrategy classes
   (CASSANDRA-497)
 * Graphical application (Swing) for ring integrity verification and 
   visualization was added to contrib (CASSANDRA-252)
 * Add DCQUORUM, DCQUORUMSYNC consistency levels and corresponding
   ReplicationStrategy / EndpointSnitch classes.  Experimental.
   (CASSANDRA-492)
 * Web client interface added to contrib (CASSANDRA-457)
 * More-efficient flush for Random, CollatedOPP partitioners 
   for normal writes (CASSANDRA-446) and bulk load (CASSANDRA-420)
 * Add MemtableFlushAfterMinutes, a global replacement for the old 
   per-CF FlushPeriodInMinutes setting (CASSANDRA-463)
 * optimizations to slice reading (CASSANDRA-350) and supercolumn
   queries (CASSANDRA-510)
 * force binding to given listenaddress for nodes with multiple
   interfaces (CASSANDRA-546)
 * stress.py benchmarking tool improvements (several tickets)
 * optimized replica placement code (CASSANDRA-525)
 * faster log replay on restart (CASSANDRA-539, CASSANDRA-540)
 * optimized local-node writes (CASSANDRA-558)
 * added get_range_slice, deprecating get_key_range (CASSANDRA-344)
 * expose TimedOutException to thrift (CASSANDRA-563)
 

0.4.2
 * Add validation disallowing null keys (CASSANDRA-486)
 * Fix race conditions in TCPConnectionManager (CASSANDRA-487)
 * Fix using non-utf8-aware comparison as a sanity check.
   (CASSANDRA-493)
 * Improve default garbage collector options (CASSANDRA-504)
 * Add "nodeprobe flush" (CASSANDRA-505)
 * remove NotFoundException from get_slice throws list (CASSANDRA-518)
 * fix get (not get_slice) of entire supercolumn (CASSANDRA-508)
 * fix null token during bootstrap (CASSANDRA-501)


0.4.1
 * Fix FlushPeriod columnfamily configuration regression
   (CASSANDRA-455)
 * Fix long column name support (CASSANDRA-460)
 * Fix for serializing a row that only contains tombstones
   (CASSANDRA-458)
 * Fix for discarding unneeded commitlog segments (CASSANDRA-459)
 * Add SnapshotBeforeCompaction configuration option (CASSANDRA-426)
 * Fix compaction abort under insufficient disk space (CASSANDRA-473)
 * Fix reading subcolumn slice from tombstoned CF (CASSANDRA-484)
 * Fix race condition in RVH causing occasional NPE (CASSANDRA-478)


0.4.0
 * fix get_key_range problems when a node is down (CASSANDRA-440)
   and add UnavailableException to more Thrift methods
 * Add example EndPointSnitch contrib code (several tickets)


0.4.0 RC2
 * fix SSTable generation clash during compaction (CASSANDRA-418)
 * reject method calls with null parameters (CASSANDRA-308)
 * properly order ranges in nodeprobe output (CASSANDRA-421)
 * fix logging of certain errors on executor threads (CASSANDRA-425)


0.4.0 RC1
 * Bootstrap feature is live; use -b on startup (several tickets)
 * Added multiget api (CASSANDRA-70)
 * fix Deadlock with SelectorManager.doProcess and TcpConnection.write
   (CASSANDRA-392)
 * remove key cache b/c of concurrency bugs in third-party
   CLHM library (CASSANDRA-405)
 * update non-major compaction logic to use two threshold values
   (CASSANDRA-407)
 * add periodic / batch commitlog sync modes (several tickets)
 * inline BatchMutation into batch_insert params (CASSANDRA-403)
 * allow setting the logging level at runtime via mbean (CASSANDRA-402)
 * change default comparator to BytesType (CASSANDRA-400)
 * add forwards-compatible ConsistencyLevel parameter to get_key_range
   (CASSANDRA-322)
 * r/m special case of blocking for local destination when writing with 
   ConsistencyLevel.ZERO (CASSANDRA-399)
 * Fixes to make BinaryMemtable [bulk load interface] useful (CASSANDRA-337);
   see contrib/bmt_example for an example of using it.
 * More JMX properties added (several tickets)
 * Thrift changes (several tickets)
    - Merged _super get methods with the normal ones; return values
      are now of ColumnOrSuperColumn.
    - Similarly, merged batch_insert_super into batch_insert.



0.4.0 beta
 * On-disk data format has changed to allow billions of keys/rows per
   node instead of only millions
 * Multi-keyspace support
 * Scan all sstables for all queries to avoid situations where
   different types of operation on the same ColumnFamily could
   disagree on what data was present
 * Snapshot support via JMX
 * Thrift API has changed a _lot_:
    - removed time-sorted CFs; instead, user-defined comparators
      may be defined on the column names, which are now byte arrays.
      Default comparators are provided for UTF8, Bytes, Ascii, Long (i64),
      and UUID types.
    - removed colon-delimited strings in thrift api in favor of explicit
      structs such as ColumnPath, ColumnParent, etc.  Also normalized
      thrift struct and argument naming.
    - Added columnFamily argument to get_key_range.
    - Change signature of get_slice to accept starting and ending
      columns as well as an offset.  (This allows use of indexes.)
      Added "ascending" flag to allow reasonably-efficient reverse
      scans as well.  Removed get_slice_by_range as redundant.
    - get_key_range operates on one CF at a time
    - changed `block` boolean on insert methods to ConsistencyLevel enum,
      with options of NONE, ONE, QUORUM, and ALL.
    - added similar consistency_level parameter to read methods
    - column-name-set slice with no names given now returns zero columns
      instead of all of them.  ("all" can run your server out of memory.
      use a range-based slice with a high max column count instead.)
 * Removed the web interface. Node information can now be obtained by 
   using the newly introduced nodeprobe utility.
 * More JMX stats
 * Remove magic values from internals (e.g. special key to indicate
   when to flush memtables)
 * Rename configuration "table" to "keyspace"
 * Moved to crash-only design; no more shutdown (just kill the process)
 * Lots of bug fixes

Full list of issues resolved in 0.4 is at https://issues.apache.org/jira/secure/IssueNavigator.jspa?reset=true&&pid=12310865&fixfor=12313862&resolution=1&sorter/field=issuekey&sorter/order=DESC


0.3.0 RC3
 * Fix potential deadlock under load in TCPConnection.
   (CASSANDRA-220)


0.3.0 RC2
 * Fix possible data loss when server is stopped after replaying
   log but before new inserts force memtable flush.
   (CASSANDRA-204)
 * Added BUGS file


0.3.0 RC1
 * Range queries on keys, including user-defined key collation
 * Remove support
 * Workarounds for a weird bug in JDK select/register that seems
   particularly common on VM environments. Cassandra should deploy
   fine on EC2 now
 * Much improved infrastructure: the beginnings of a decent test suite
   ("ant test" for unit tests; "nosetests" for system tests), code
   coverage reporting, etc.
 * Expanded node status reporting via JMX
 * Improved error reporting/logging on both server and client
 * Reduced memory footprint in default configuration
 * Combined blocking and non-blocking versions of insert APIs
 * Added FlushPeriodInMinutes configuration parameter to force
   flushing of infrequently-updated ColumnFamilies<|MERGE_RESOLUTION|>--- conflicted
+++ resolved
@@ -3,14 +3,6 @@
  * Allow the prepared statement cache size to be changed. (APOLLO-50)
 Merged from 3.0.X
  * Prevent reloading of logback.xml from UDF sandbox (CASSANDRA-12535)
-<<<<<<< HEAD
-=======
-Merged from 2.2:
- * Avoid blocking gossip during pending range calculation (CASSANDRA-12281)
-
-
-3.0.10
->>>>>>> 59b40b31
  * Disallow offheap_buffers memtable allocation (CASSANDRA-11039)
  * Fix CommitLogSegmentManagerTest (CASSANDRA-12283)
  * Pass root cause to CorruptBlockException when uncompression failed (CASSANDRA-12889)
@@ -46,6 +38,7 @@
  * Correct log message for statistics of offheap memtable flush (CASSANDRA-12776)
  * Explicitly set locale for string validation (CASSANDRA-12541,CASSANDRA-12542,CASSANDRA-12543,CASSANDRA-12545)
 Merged from 2.2:
+ * Avoid blocking gossip during pending range calculation (CASSANDRA-12281)
  * Fix purgeability of tombstones with max timestamp (CASSANDRA-12792)
  * Fail repair if participant dies during sync or anticompaction (CASSANDRA-12901)
  * Fix CommitLogSegmentManagerTest (CASSANDRA-12283)
