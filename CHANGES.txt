<<<<<<< HEAD
3.10
 * "SELECT * FROM foo LIMIT ;" does not error out (CASSANDRA-12154)
 * Define executeLocally() at the ReadQuery Level (CASSANDRA-12474)
 * Extend read/write failure messages with a map of replica addresses
   to error codes in the v5 native protocol (CASSANDRA-12311)
 * Fix rebuild of SASI indexes with existing index files (CASSANDRA-12374)
 * Let DatabaseDescriptor not implicitly startup services (CASSANDRA-9054)
 * Fix clustering indexes in presence of static columns in SASI (CASSANDRA-12378)
 * Fix queries on columns with reversed type on SASI indexes (CASSANDRA-12223)
 * Added slow query log (CASSANDRA-12403)
 * Count full coordinated request against timeout (CASSANDRA-12256)
 * Allow TTL with null value on insert and update (CASSANDRA-12216)
 * Make decommission operation resumable (CASSANDRA-12008)
 * Add support to one-way targeted repair (CASSANDRA-9876)
 * Remove clientutil jar (CASSANDRA-11635)
 * Fix compaction throughput throttle (CASSANDRA-12366)
 * Delay releasing Memtable memory on flush until PostFlush has finished running (CASSANDRA-12358)
 * Cassandra stress should dump all setting on startup (CASSANDRA-11914)
 * Make it possible to compact a given token range (CASSANDRA-10643)
 * Allow updating DynamicEndpointSnitch properties via JMX (CASSANDRA-12179)
 * Collect metrics on queries by consistency level (CASSANDRA-7384)
 * Add support for GROUP BY to SELECT statement (CASSANDRA-10707)
 * Deprecate memtable_cleanup_threshold and update default for memtable_flush_writers (CASSANDRA-12228)
 * Upgrade to OHC 0.4.4 (CASSANDRA-12133)
 * Add version command to cassandra-stress (CASSANDRA-12258)
 * Create compaction-stress tool (CASSANDRA-11844)
 * Garbage-collecting compaction operation and schema option (CASSANDRA-7019)
 * Add beta protocol flag for v5 native protocol (CASSANDRA-12142)
 * Support filtering on non-PRIMARY KEY columns in the CREATE
   MATERIALIZED VIEW statement's WHERE clause (CASSANDRA-10368)
 * Unify STDOUT and SYSTEMLOG logback format (CASSANDRA-12004)
 * COPY FROM should raise error for non-existing input files (CASSANDRA-12174)
 * Faster write path (CASSANDRA-12269)
 * Option to leave omitted columns in INSERT JSON unset (CASSANDRA-11424)
 * Support json/yaml output in nodetool tpstats (CASSANDRA-12035)
 * Expose metrics for successful/failed authentication attempts (CASSANDRA-10635)
 * Prepend snapshot name with "truncated" or "dropped" when a snapshot
   is taken before truncating or dropping a table (CASSANDRA-12178)
 * Optimize RestrictionSet (CASSANDRA-12153)
 * cqlsh does not automatically downgrade CQL version (CASSANDRA-12150)
 * Omit (de)serialization of state variable in UDAs (CASSANDRA-9613)
 * Create a system table to expose prepared statements (CASSANDRA-8831)
 * Reuse DataOutputBuffer from ColumnIndex (CASSANDRA-11970)
 * Remove DatabaseDescriptor dependency from SegmentedFile (CASSANDRA-11580)
 * Add supplied username to authentication error messages (CASSANDRA-12076)
 * Remove pre-startup check for open JMX port (CASSANDRA-12074)
 * Remove compaction Severity from DynamicEndpointSnitch (CASSANDRA-11738)
 * Restore resumable hints delivery (CASSANDRA-11960)
Merged from 3.0:
=======
3.0.9
 * Disk failure policy should not be invoked on out of space (CASSANDRA-12385)
 * Calculate last compacted key on startup (CASSANDRA-6216)
>>>>>>> 8bd62994
 * Add schema to snapshot manifest, add USING TIMESTAMP clause to ALTER TABLE statements (CASSANDRA-7190)


3.9
 * Fix value skipping with counter columns (CASSANDRA-11726)
 * Fix nodetool tablestats miss SSTable count (CASSANDRA-12205)
 * Fixed flacky SSTablesIteratedTest (CASSANDRA-12282)
 * Fixed flacky SSTableRewriterTest: check file counts before calling validateCFS (CASSANDRA-12348)
 * cqlsh: Fix handling of $$-escaped strings (CASSANDRA-12189)
 * Fix SSL JMX requiring truststore containing server cert (CASSANDRA-12109)
 * RTE from new CDC column breaks in flight queries (CASSANDRA-12236)
 * Fix hdr logging for single operation workloads (CASSANDRA-12145)
 * Fix SASI PREFIX search in CONTAINS mode with partial terms (CASSANDRA-12073)
 * Increase size of flushExecutor thread pool (CASSANDRA-12071)
 * Partial revert of CASSANDRA-11971, cannot recycle buffer in SP.sendMessagesToNonlocalDC (CASSANDRA-11950)
 * Upgrade netty to 4.0.39 (CASSANDRA-12032, CASSANDRA-12034)
 * Improve details in compaction log message (CASSANDRA-12080)
 * Allow unset values in CQLSSTableWriter (CASSANDRA-11911)
 * Chunk cache to request compressor-compatible buffers if pool space is exhausted (CASSANDRA-11993)
 * Remove DatabaseDescriptor dependencies from SequentialWriter (CASSANDRA-11579)
 * Move skip_stop_words filter before stemming (CASSANDRA-12078)
 * Support seek() in EncryptedFileSegmentInputStream (CASSANDRA-11957)
 * SSTable tools mishandling LocalPartitioner (CASSANDRA-12002)
 * When SEPWorker assigned work, set thread name to match pool (CASSANDRA-11966)
 * Add cross-DC latency metrics (CASSANDRA-11596)
 * Allow terms in selection clause (CASSANDRA-10783)
 * Add bind variables to trace (CASSANDRA-11719)
 * Switch counter shards' clock to timestamps (CASSANDRA-9811)
 * Introduce HdrHistogram and response/service/wait separation to stress tool (CASSANDRA-11853)
 * entry-weighers in QueryProcessor should respect partitionKeyBindIndexes field (CASSANDRA-11718)
 * Support older ant versions (CASSANDRA-11807)
 * Estimate compressed on disk size when deciding if sstable size limit reached (CASSANDRA-11623)
 * cassandra-stress profiles should support case sensitive schemas (CASSANDRA-11546)
 * Remove DatabaseDescriptor dependency from FileUtils (CASSANDRA-11578)
 * Faster streaming (CASSANDRA-9766)
 * Add prepared query parameter to trace for "Execute CQL3 prepared query" session (CASSANDRA-11425)
 * Add repaired percentage metric (CASSANDRA-11503)
 * Add Change-Data-Capture (CASSANDRA-8844)
Merged from 3.0:
 * Fix clean interval not sent to commit log for empty memtable flush (CASSANDRA-12436)
 * Fix potential resource leak in RMIServerSocketFactoryImpl (CASSANDRA-12331)
 * Make sure compaction stats are updated when compaction is interrupted (CASSANDRA-12100)
 * Change commitlog and sstables to track dirty and clean intervals (CASSANDRA-11828)
 * NullPointerException during compaction on table with static columns (CASSANDRA-12336)
 * Fixed ConcurrentModificationException when reading metrics in GraphiteReporter (CASSANDRA-11823)
 * Fix upgrade of super columns on thrift (CASSANDRA-12335)
 * Fixed flacky BlacklistingCompactionsTest, switched to fixed size types and increased corruption size (CASSANDRA-12359)
 * Rerun ReplicationAwareTokenAllocatorTest on failure to avoid flakiness (CASSANDRA-12277)
 * Exception when computing read-repair for range tombstones (CASSANDRA-12263)
 * Lost counter writes in compact table and static columns (CASSANDRA-12219)
 * AssertionError with MVs on updating a row that isn't indexed due to a null value (CASSANDRA-12247)
 * Disable RR and speculative retry with EACH_QUORUM reads (CASSANDRA-11980)
 * Add option to override compaction space check (CASSANDRA-12180)
 * Faster startup by only scanning each directory for temporary files once (CASSANDRA-12114)
 * Respond with v1/v2 protocol header when responding to driver that attempts
   to connect with too low of a protocol version (CASSANDRA-11464)
 * NullPointerExpception when reading/compacting table (CASSANDRA-11988)
 * Fix problem with undeleteable rows on upgrade to new sstable format (CASSANDRA-12144)
 * Fix potential bad messaging service message for paged range reads
   within mixed-version 3.x clusters (CASSANDRA-12249)
 * Fix paging logic for deleted partitions with static columns (CASSANDRA-12107)
 * Wait until the message is being send to decide which serializer must be used (CASSANDRA-11393)
 * Fix migration of static thrift column names with non-text comparators (CASSANDRA-12147)
 * Fix upgrading sparse tables that are incorrectly marked as dense (CASSANDRA-11315)
 * Fix reverse queries ignoring range tombstones (CASSANDRA-11733)
 * Avoid potential race when rebuilding CFMetaData (CASSANDRA-12098)
 * Avoid missing sstables when getting the canonical sstables (CASSANDRA-11996)
 * Always select the live sstables when getting sstables in bounds (CASSANDRA-11944)
 * Fix column ordering of results with static columns for Thrift requests in
   a mixed 2.x/3.x cluster, also fix potential non-resolved duplication of
   those static columns in query results (CASSANDRA-12123)
 * Avoid digest mismatch with empty but static rows (CASSANDRA-12090)
 * Fix EOF exception when altering column type (CASSANDRA-11820)
Merged from 2.2:
 * Move migration tasks to non-periodic queue, assure flush executor shutdown after non-periodic executor (CASSANDRA-12251)
 * cqlsh copy: fixed possible race in initializing feeding thread (CASSANDRA-11701)
 * Only set broadcast_rpc_address on Ec2MultiRegionSnitch if it's not set (CASSANDRA-11357)
 * Update StorageProxy range metrics for timeouts, failures and unavailables (CASSANDRA-9507)
 * Add Sigar to classes included in clientutil.jar (CASSANDRA-11635)
 * Add decay to histograms and timers used for metrics (CASSANDRA-11752)
 * Fix hanging stream session (CASSANDRA-10992)
 * Fix INSERT JSON, fromJson() support of smallint, tinyint types (CASSANDRA-12371)
 * Restore JVM metric export for metric reporters (CASSANDRA-12312)
 * Release sstables of failed stream sessions only when outgoing transfers are finished (CASSANDRA-11345)
 * Wait for tracing events before returning response and query at same consistency level client side (CASSANDRA-11465)
 * cqlsh copyutil should get host metadata by connected address (CASSANDRA-11979)
 * Fixed cqlshlib.test.remove_test_db (CASSANDRA-12214)
 * Synchronize ThriftServer::stop() (CASSANDRA-12105)
 * Use dedicated thread for JMX notifications (CASSANDRA-12146)
 * Improve streaming synchronization and fault tolerance (CASSANDRA-11414)
 * MemoryUtil.getShort() should return an unsigned short also for architectures not supporting unaligned memory accesses (CASSANDRA-11973)
Merged from 2.1:
 * Fix queries with empty ByteBuffer values in clustering column restrictions (CASSANDRA-12127)
 * Disable passing control to post-flush after flush failure to prevent data loss (CASSANDRA-11828)
 * Allow STCS-in-L0 compactions to reduce scope with LCS (CASSANDRA-12040)
 * cannot use cql since upgrading python to 2.7.11+ (CASSANDRA-11850)
 * Fix filtering on clustering columns when 2i is used (CASSANDRA-11907)


3.0.8
 * Fix potential race in schema during new table creation (CASSANDRA-12083)
 * cqlsh: fix error handling in rare COPY FROM failure scenario (CASSANDRA-12070)
 * Disable autocompaction during drain (CASSANDRA-11878)
 * Add a metrics timer to MemtablePool and use it to track time spent blocked on memory in MemtableAllocator (CASSANDRA-11327)
 * Fix upgrading schema with super columns with non-text subcomparators (CASSANDRA-12023)
 * Add TimeWindowCompactionStrategy (CASSANDRA-9666)
Merged from 2.2:
 * Synchronize ThriftServer::stop() (CASSANDRA-12105)
 * Use dedicated thread for JMX notifications (CASSANDRA-12146)
 * Improve streaming synchronization and fault tolerance (CASSANDRA-11414)
 * MemoryUtil.getShort() should return an unsigned short also for architectures not supporting unaligned memory accesses (CASSANDRA-11973)
 * Allow nodetool info to run with readonly JMX access (CASSANDRA-11755)
 * Validate bloom_filter_fp_chance against lowest supported
   value when the table is created (CASSANDRA-11920)
 * Don't send erroneous NEW_NODE notifications on restart (CASSANDRA-11038)
 * StorageService shutdown hook should use a volatile variable (CASSANDRA-11984)
Merged from 2.1:
 * Fix filtering on clustering columns when 2i is used (CASSANDRA-11907)
 * Avoid stalling paxos when the paxos state expires (CASSANDRA-12043)
 * Remove finished incoming streaming connections from MessagingService (CASSANDRA-11854)
 * Don't try to get sstables for non-repairing column families (CASSANDRA-12077)
 * Avoid marking too many sstables as repaired (CASSANDRA-11696)
 * Prevent select statements with clustering key > 64k (CASSANDRA-11882)
 * Fix clock skew corrupting other nodes with paxos (CASSANDRA-11991)
 * Remove distinction between non-existing static columns and existing but null in LWTs (CASSANDRA-9842)
 * Cache local ranges when calculating repair neighbors (CASSANDRA-11934)
 * Allow LWT operation on static column with only partition keys (CASSANDRA-10532)
 * Create interval tree over canonical sstables to avoid missing sstables during streaming (CASSANDRA-11886)
 * cqlsh COPY FROM: shutdown parent cluster after forking, to avoid corrupting SSL connections (CASSANDRA-11749)


3.7
 * Support multiple folders for user defined compaction tasks (CASSANDRA-11765)
 * Fix race in CompactionStrategyManager's pause/resume (CASSANDRA-11922)
Merged from 3.0:
 * Fix legacy serialization of Thrift-generated non-compound range tombstones
   when communicating with 2.x nodes (CASSANDRA-11930)
 * Fix Directories instantiations where CFS.initialDirectories should be used (CASSANDRA-11849)
 * Avoid referencing DatabaseDescriptor in AbstractType (CASSANDRA-11912)
 * Don't use static dataDirectories field in Directories instances (CASSANDRA-11647)
 * Fix sstables not being protected from removal during index build (CASSANDRA-11905)
 * cqlsh: Suppress stack trace from Read/WriteFailures (CASSANDRA-11032)
 * Remove unneeded code to repair index summaries that have
   been improperly down-sampled (CASSANDRA-11127)
 * Avoid WriteTimeoutExceptions during commit log replay due to materialized
   view lock contention (CASSANDRA-11891)
 * Prevent OOM failures on SSTable corruption, improve tests for corruption detection (CASSANDRA-9530)
 * Use CFS.initialDirectories when clearing snapshots (CASSANDRA-11705)
 * Allow compaction strategies to disable early open (CASSANDRA-11754)
 * Refactor Materialized View code (CASSANDRA-11475)
 * Update Java Driver (CASSANDRA-11615)
Merged from 2.2:
 * Persist local metadata earlier in startup sequence (CASSANDRA-11742)
 * cqlsh: fix tab completion for case-sensitive identifiers (CASSANDRA-11664)
 * Avoid showing estimated key as -1 in tablestats (CASSANDRA-11587)
 * Fix possible race condition in CommitLog.recover (CASSANDRA-11743)
 * Enable client encryption in sstableloader with cli options (CASSANDRA-11708)
 * Possible memory leak in NIODataInputStream (CASSANDRA-11867)
 * Add seconds to cqlsh tracing session duration (CASSANDRA-11753)
 * Fix commit log replay after out-of-order flush completion (CASSANDRA-9669)
 * Prohibit Reversed Counter type as part of the PK (CASSANDRA-9395)
 * cqlsh: correctly handle non-ascii chars in error messages (CASSANDRA-11626)
Merged from 2.1:
 * Run CommitLog tests with different compression settings (CASSANDRA-9039)
 * cqlsh: apply current keyspace to source command (CASSANDRA-11152)
 * Clear out parent repair session if repair coordinator dies (CASSANDRA-11824)
 * Set default streaming_socket_timeout_in_ms to 24 hours (CASSANDRA-11840)
 * Do not consider local node a valid source during replace (CASSANDRA-11848)
 * Add message dropped tasks to nodetool netstats (CASSANDRA-11855)
 * Avoid holding SSTableReaders for duration of incremental repair (CASSANDRA-11739)


3.6
 * Correctly migrate schema for frozen UDTs during 2.x -> 3.x upgrades
   (does not affect any released versions) (CASSANDRA-11613)
 * Allow server startup if JMX is configured directly (CASSANDRA-11725)
 * Prevent direct memory OOM on buffer pool allocations (CASSANDRA-11710)
 * Enhanced Compaction Logging (CASSANDRA-10805)
 * Make prepared statement cache size configurable (CASSANDRA-11555)
 * Integrated JMX authentication and authorization (CASSANDRA-10091)
 * Add units to stress ouput (CASSANDRA-11352)
 * Fix PER PARTITION LIMIT for single and multi partitions queries (CASSANDRA-11603)
 * Add uncompressed chunk cache for RandomAccessReader (CASSANDRA-5863)
 * Clarify ClusteringPrefix hierarchy (CASSANDRA-11213)
 * Always perform collision check before joining ring (CASSANDRA-10134)
 * SSTableWriter output discrepancy (CASSANDRA-11646)
 * Fix potential timeout in NativeTransportService.testConcurrentDestroys (CASSANDRA-10756)
 * Support large partitions on the 3.0 sstable format (CASSANDRA-11206,11763)
 * Add support to rebuild from specific range (CASSANDRA-10406)
 * Optimize the overlapping lookup by calculating all the
   bounds in advance (CASSANDRA-11571)
 * Support json/yaml output in nodetool tablestats (CASSANDRA-5977)
 * (stress) Add datacenter option to -node options (CASSANDRA-11591)
 * Fix handling of empty slices (CASSANDRA-11513)
 * Make number of cores used by cqlsh COPY visible to testing code (CASSANDRA-11437)
 * Allow filtering on clustering columns for queries without secondary indexes (CASSANDRA-11310)
 * Refactor Restriction hierarchy (CASSANDRA-11354)
 * Eliminate allocations in R/W path (CASSANDRA-11421)
 * Update Netty to 4.0.36 (CASSANDRA-11567)
 * Fix PER PARTITION LIMIT for queries requiring post-query ordering (CASSANDRA-11556)
 * Allow instantiation of UDTs and tuples in UDFs (CASSANDRA-10818)
 * Support UDT in CQLSSTableWriter (CASSANDRA-10624)
 * Support for non-frozen user-defined types, updating
   individual fields of user-defined types (CASSANDRA-7423)
 * Make LZ4 compression level configurable (CASSANDRA-11051)
 * Allow per-partition LIMIT clause in CQL (CASSANDRA-7017)
 * Make custom filtering more extensible with UserExpression (CASSANDRA-11295)
 * Improve field-checking and error reporting in cassandra.yaml (CASSANDRA-10649)
 * Print CAS stats in nodetool proxyhistograms (CASSANDRA-11507)
 * More user friendly error when providing an invalid token to nodetool (CASSANDRA-9348)
 * Add static column support to SASI index (CASSANDRA-11183)
 * Support EQ/PREFIX queries in SASI CONTAINS mode without tokenization (CASSANDRA-11434)
 * Support LIKE operator in prepared statements (CASSANDRA-11456)
 * Add a command to see if a Materialized View has finished building (CASSANDRA-9967)
 * Log endpoint and port associated with streaming operation (CASSANDRA-8777)
 * Print sensible units for all log messages (CASSANDRA-9692)
 * Upgrade Netty to version 4.0.34 (CASSANDRA-11096)
 * Break the CQL grammar into separate Parser and Lexer (CASSANDRA-11372)
 * Compress only inter-dc traffic by default (CASSANDRA-8888)
 * Add metrics to track write amplification (CASSANDRA-11420)
 * cassandra-stress: cannot handle "value-less" tables (CASSANDRA-7739)
 * Add/drop multiple columns in one ALTER TABLE statement (CASSANDRA-10411)
 * Add require_endpoint_verification opt for internode encryption (CASSANDRA-9220)
 * Add auto import java.util for UDF code block (CASSANDRA-11392)
 * Add --hex-format option to nodetool getsstables (CASSANDRA-11337)
 * sstablemetadata should print sstable min/max token (CASSANDRA-7159)
 * Do not wrap CassandraException in TriggerExecutor (CASSANDRA-9421)
 * COPY TO should have higher double precision (CASSANDRA-11255)
 * Stress should exit with non-zero status after failure (CASSANDRA-10340)
 * Add client to cqlsh SHOW_SESSION (CASSANDRA-8958)
 * Fix nodetool tablestats keyspace level metrics (CASSANDRA-11226)
 * Store repair options in parent_repair_history (CASSANDRA-11244)
 * Print current leveling in sstableofflinerelevel (CASSANDRA-9588)
 * Change repair message for keyspaces with RF 1 (CASSANDRA-11203)
 * Remove hard-coded SSL cipher suites and protocols (CASSANDRA-10508)
 * Improve concurrency in CompactionStrategyManager (CASSANDRA-10099)
 * (cqlsh) interpret CQL type for formatting blobs (CASSANDRA-11274)
 * Refuse to start and print txn log information in case of disk
   corruption (CASSANDRA-10112)
 * Resolve some eclipse-warnings (CASSANDRA-11086)
 * (cqlsh) Show static columns in a different color (CASSANDRA-11059)
 * Allow to remove TTLs on table with default_time_to_live (CASSANDRA-11207)
Merged from 3.0:
 * Disallow creating view with a static column (CASSANDRA-11602)
 * Reduce the amount of object allocations caused by the getFunctions methods (CASSANDRA-11593)
 * Potential error replaying commitlog with smallint/tinyint/date/time types (CASSANDRA-11618)
 * Fix queries with filtering on counter columns (CASSANDRA-11629)
 * Improve tombstone printing in sstabledump (CASSANDRA-11655)
 * Fix paging for range queries where all clustering columns are specified (CASSANDRA-11669)
 * Don't require HEAP_NEW_SIZE to be set when using G1 (CASSANDRA-11600)
 * Fix sstabledump not showing cells after tombstone marker (CASSANDRA-11654)
 * Ignore all LocalStrategy keyspaces for streaming and other related
   operations (CASSANDRA-11627)
 * Ensure columnfilter covers indexed columns for thrift 2i queries (CASSANDRA-11523)
 * Only open one sstable scanner per sstable (CASSANDRA-11412)
 * Option to specify ProtocolVersion in cassandra-stress (CASSANDRA-11410)
 * ArithmeticException in avgFunctionForDecimal (CASSANDRA-11485)
 * LogAwareFileLister should only use OLD sstable files in current folder to determine disk consistency (CASSANDRA-11470)
 * Notify indexers of expired rows during compaction (CASSANDRA-11329)
 * Properly respond with ProtocolError when a v1/v2 native protocol
   header is received (CASSANDRA-11464)
 * Validate that num_tokens and initial_token are consistent with one another (CASSANDRA-10120)
Merged from 2.2:
 * Exit JVM if JMX server fails to startup (CASSANDRA-11540)
 * Produce a heap dump when exiting on OOM (CASSANDRA-9861)
 * Restore ability to filter on clustering columns when using a 2i (CASSANDRA-11510)
 * JSON datetime formatting needs timezone (CASSANDRA-11137)
 * Fix is_dense recalculation for Thrift-updated tables (CASSANDRA-11502)
 * Remove unnescessary file existence check during anticompaction (CASSANDRA-11660)
 * Add missing files to debian packages (CASSANDRA-11642)
 * Avoid calling Iterables::concat in loops during ModificationStatement::getFunctions (CASSANDRA-11621)
 * cqlsh: COPY FROM should use regular inserts for single statement batches and
   report errors correctly if workers processes crash on initialization (CASSANDRA-11474)
 * Always close cluster with connection in CqlRecordWriter (CASSANDRA-11553)
 * Allow only DISTINCT queries with partition keys restrictions (CASSANDRA-11339)
 * CqlConfigHelper no longer requires both a keystore and truststore to work (CASSANDRA-11532)
 * Make deprecated repair methods backward-compatible with previous notification service (CASSANDRA-11430)
 * IncomingStreamingConnection version check message wrong (CASSANDRA-11462)
Merged from 2.1:
 * Support mlockall on IBM POWER arch (CASSANDRA-11576)
 * Add option to disable use of severity in DynamicEndpointSnitch (CASSANDRA-11737)
 * cqlsh COPY FROM fails for null values with non-prepared statements (CASSANDRA-11631)
 * Make cython optional in pylib/setup.py (CASSANDRA-11630)
 * Change order of directory searching for cassandra.in.sh to favor local one (CASSANDRA-11628)
 * cqlsh COPY FROM fails with []{} chars in UDT/tuple fields/values (CASSANDRA-11633)
 * clqsh: COPY FROM throws TypeError with Cython extensions enabled (CASSANDRA-11574)
 * cqlsh: COPY FROM ignores NULL values in conversion (CASSANDRA-11549)
 * Validate levels when building LeveledScanner to avoid overlaps with orphaned sstables (CASSANDRA-9935)


3.5
 * StaticTokenTreeBuilder should respect posibility of duplicate tokens (CASSANDRA-11525)
 * Correctly fix potential assertion error during compaction (CASSANDRA-11353)
 * Avoid index segment stitching in RAM which lead to OOM on big SSTable files (CASSANDRA-11383)
 * Fix clustering and row filters for LIKE queries on clustering columns (CASSANDRA-11397)
Merged from 3.0:
 * Fix rare NPE on schema upgrade from 2.x to 3.x (CASSANDRA-10943)
 * Improve backoff policy for cqlsh COPY FROM (CASSANDRA-11320)
 * Improve IF NOT EXISTS check in CREATE INDEX (CASSANDRA-11131)
 * Upgrade ohc to 0.4.3
 * Enable SO_REUSEADDR for JMX RMI server sockets (CASSANDRA-11093)
 * Allocate merkletrees with the correct size (CASSANDRA-11390)
 * Support streaming pre-3.0 sstables (CASSANDRA-10990)
 * Add backpressure to compressed or encrypted commit log (CASSANDRA-10971)
 * SSTableExport supports secondary index tables (CASSANDRA-11330)
 * Fix sstabledump to include missing info in debug output (CASSANDRA-11321)
 * Establish and implement canonical bulk reading workload(s) (CASSANDRA-10331)
 * Fix paging for IN queries on tables without clustering columns (CASSANDRA-11208)
 * Remove recursive call from CompositesSearcher (CASSANDRA-11304)
 * Fix filtering on non-primary key columns for queries without index (CASSANDRA-6377)
 * Fix sstableloader fail when using materialized view (CASSANDRA-11275)
Merged from 2.2:
 * DatabaseDescriptor should log stacktrace in case of Eception during seed provider creation (CASSANDRA-11312)
 * Use canonical path for directory in SSTable descriptor (CASSANDRA-10587)
 * Add cassandra-stress keystore option (CASSANDRA-9325)
 * Dont mark sstables as repairing with sub range repairs (CASSANDRA-11451)
 * Notify when sstables change after cancelling compaction (CASSANDRA-11373)
 * cqlsh: COPY FROM should check that explicit column names are valid (CASSANDRA-11333)
 * Add -Dcassandra.start_gossip startup option (CASSANDRA-10809)
 * Fix UTF8Validator.validate() for modified UTF-8 (CASSANDRA-10748)
 * Clarify that now() function is calculated on the coordinator node in CQL documentation (CASSANDRA-10900)
 * Fix bloom filter sizing with LCS (CASSANDRA-11344)
 * (cqlsh) Fix error when result is 0 rows with EXPAND ON (CASSANDRA-11092)
 * Add missing newline at end of bin/cqlsh (CASSANDRA-11325)
 * Unresolved hostname leads to replace being ignored (CASSANDRA-11210)
 * Only log yaml config once, at startup (CASSANDRA-11217)
 * Reference leak with parallel repairs on the same table (CASSANDRA-11215)
Merged from 2.1:
 * Add a -j parameter to scrub/cleanup/upgradesstables to state how
   many threads to use (CASSANDRA-11179)
 * COPY FROM on large datasets: fix progress report and debug performance (CASSANDRA-11053)
 * InvalidateKeys should have a weak ref to key cache (CASSANDRA-11176)


3.4
 * (cqlsh) add cqlshrc option to always connect using ssl (CASSANDRA-10458)
 * Cleanup a few resource warnings (CASSANDRA-11085)
 * Allow custom tracing implementations (CASSANDRA-10392)
 * Extract LoaderOptions to be able to be used from outside (CASSANDRA-10637)
 * fix OnDiskIndexTest to properly treat empty ranges (CASSANDRA-11205)
 * fix TrackerTest to handle new notifications (CASSANDRA-11178)
 * add SASI validation for partitioner and complex columns (CASSANDRA-11169)
 * Add caching of encrypted credentials in PasswordAuthenticator (CASSANDRA-7715)
 * fix SASI memtable switching on flush (CASSANDRA-11159)
 * Remove duplicate offline compaction tracking (CASSANDRA-11148)
 * fix EQ semantics of analyzed SASI indexes (CASSANDRA-11130)
 * Support long name output for nodetool commands (CASSANDRA-7950)
 * Encrypted hints (CASSANDRA-11040)
 * SASI index options validation (CASSANDRA-11136)
 * Optimize disk seek using min/max column name meta data when the LIMIT clause is used
   (CASSANDRA-8180)
 * Add LIKE support to CQL3 (CASSANDRA-11067)
 * Generic Java UDF types (CASSANDRA-10819)
 * cqlsh: Include sub-second precision in timestamps by default (CASSANDRA-10428)
 * Set javac encoding to utf-8 (CASSANDRA-11077)
 * Integrate SASI index into Cassandra (CASSANDRA-10661)
 * Add --skip-flush option to nodetool snapshot
 * Skip values for non-queried columns (CASSANDRA-10657)
 * Add support for secondary indexes on static columns (CASSANDRA-8103)
 * CommitLogUpgradeTestMaker creates broken commit logs (CASSANDRA-11051)
 * Add metric for number of dropped mutations (CASSANDRA-10866)
 * Simplify row cache invalidation code (CASSANDRA-10396)
 * Support user-defined compaction through nodetool (CASSANDRA-10660)
 * Stripe view locks by key and table ID to reduce contention (CASSANDRA-10981)
 * Add nodetool gettimeout and settimeout commands (CASSANDRA-10953)
 * Add 3.0 metadata to sstablemetadata output (CASSANDRA-10838)
Merged from 3.0:
 * MV should only query complex columns included in the view (CASSANDRA-11069)
 * Failed aggregate creation breaks server permanently (CASSANDRA-11064)
 * Add sstabledump tool (CASSANDRA-7464)
 * Introduce backpressure for hints (CASSANDRA-10972)
 * Fix ClusteringPrefix not being able to read tombstone range boundaries (CASSANDRA-11158)
 * Prevent logging in sandboxed state (CASSANDRA-11033)
 * Disallow drop/alter operations of UDTs used by UDAs (CASSANDRA-10721)
 * Add query time validation method on Index (CASSANDRA-11043)
 * Avoid potential AssertionError in mixed version cluster (CASSANDRA-11128)
 * Properly handle hinted handoff after topology changes (CASSANDRA-5902)
 * AssertionError when listing sstable files on inconsistent disk state (CASSANDRA-11156)
 * Fix wrong rack counting and invalid conditions check for TokenAllocation
   (CASSANDRA-11139)
 * Avoid creating empty hint files (CASSANDRA-11090)
 * Fix leak detection strong reference loop using weak reference (CASSANDRA-11120)
 * Configurie BatchlogManager to stop delayed tasks on shutdown (CASSANDRA-11062)
 * Hadoop integration is incompatible with Cassandra Driver 3.0.0 (CASSANDRA-11001)
 * Add dropped_columns to the list of schema table so it gets handled
   properly (CASSANDRA-11050)
 * Fix NPE when using forceRepairRangeAsync without DC (CASSANDRA-11239)
Merged from 2.2:
 * Preserve order for preferred SSL cipher suites (CASSANDRA-11164)
 * Range.compareTo() violates the contract of Comparable (CASSANDRA-11216)
 * Avoid NPE when serializing ErrorMessage with null message (CASSANDRA-11167)
 * Replacing an aggregate with a new version doesn't reset INITCOND (CASSANDRA-10840)
 * (cqlsh) cqlsh cannot be called through symlink (CASSANDRA-11037)
 * fix ohc and java-driver pom dependencies in build.xml (CASSANDRA-10793)
 * Protect from keyspace dropped during repair (CASSANDRA-11065)
 * Handle adding fields to a UDT in SELECT JSON and toJson() (CASSANDRA-11146)
 * Better error message for cleanup (CASSANDRA-10991)
 * cqlsh pg-style-strings broken if line ends with ';' (CASSANDRA-11123)
 * Always persist upsampled index summaries (CASSANDRA-10512)
 * (cqlsh) Fix inconsistent auto-complete (CASSANDRA-10733)
 * Make SELECT JSON and toJson() threadsafe (CASSANDRA-11048)
 * Fix SELECT on tuple relations for mixed ASC/DESC clustering order (CASSANDRA-7281)
 * Use cloned TokenMetadata in size estimates to avoid race against membership check
   (CASSANDRA-10736)
 * (cqlsh) Support utf-8/cp65001 encoding on Windows (CASSANDRA-11030)
 * Fix paging on DISTINCT queries repeats result when first row in partition changes
   (CASSANDRA-10010)
 * (cqlsh) Support timezone conversion using pytz (CASSANDRA-10397)
 * cqlsh: change default encoding to UTF-8 (CASSANDRA-11124)
Merged from 2.1:
 * Checking if an unlogged batch is local is inefficient (CASSANDRA-11529)
 * Fix out-of-space error treatment in memtable flushing (CASSANDRA-11448).
 * Don't do defragmentation if reading from repaired sstables (CASSANDRA-10342)
 * Fix streaming_socket_timeout_in_ms not enforced (CASSANDRA-11286)
 * Avoid dropping message too quickly due to missing unit conversion (CASSANDRA-11302)
 * Don't remove FailureDetector history on removeEndpoint (CASSANDRA-10371)
 * Only notify if repair status changed (CASSANDRA-11172)
 * Use logback setting for 'cassandra -v' command (CASSANDRA-10767)
 * Fix sstableloader to unthrottle streaming by default (CASSANDRA-9714)
 * Fix incorrect warning in 'nodetool status' (CASSANDRA-10176)
 * Properly release sstable ref when doing offline scrub (CASSANDRA-10697)
 * Improve nodetool status performance for large cluster (CASSANDRA-7238)
 * Gossiper#isEnabled is not thread safe (CASSANDRA-11116)
 * Avoid major compaction mixing repaired and unrepaired sstables in DTCS (CASSANDRA-11113)
 * Make it clear what DTCS timestamp_resolution is used for (CASSANDRA-11041)
 * (cqlsh) Display milliseconds when datetime overflows (CASSANDRA-10625)


3.3
 * Avoid infinite loop if owned range is smaller than number of
   data dirs (CASSANDRA-11034)
 * Avoid bootstrap hanging when existing nodes have no data to stream (CASSANDRA-11010)
Merged from 3.0:
 * Remove double initialization of newly added tables (CASSANDRA-11027)
 * Filter keys searcher results by target range (CASSANDRA-11104)
 * Fix deserialization of legacy read commands (CASSANDRA-11087)
 * Fix incorrect computation of deletion time in sstable metadata (CASSANDRA-11102)
 * Avoid memory leak when collecting sstable metadata (CASSANDRA-11026)
 * Mutations do not block for completion under view lock contention (CASSANDRA-10779)
 * Invalidate legacy schema tables when unloading them (CASSANDRA-11071)
 * (cqlsh) handle INSERT and UPDATE statements with LWT conditions correctly
   (CASSANDRA-11003)
 * Fix DISTINCT queries in mixed version clusters (CASSANDRA-10762)
 * Migrate build status for indexes along with legacy schema (CASSANDRA-11046)
 * Ensure SSTables for legacy KEYS indexes can be read (CASSANDRA-11045)
 * Added support for IBM zSystems architecture (CASSANDRA-11054)
 * Update CQL documentation (CASSANDRA-10899)
 * Check the column name, not cell name, for dropped columns when reading
   legacy sstables (CASSANDRA-11018)
 * Don't attempt to index clustering values of static rows (CASSANDRA-11021)
 * Remove checksum files after replaying hints (CASSANDRA-10947)
 * Support passing base table metadata to custom 2i validation (CASSANDRA-10924)
 * Ensure stale index entries are purged during reads (CASSANDRA-11013)
 * (cqlsh) Also apply --connect-timeout to control connection
   timeout (CASSANDRA-10959)
 * Fix AssertionError when removing from list using UPDATE (CASSANDRA-10954)
 * Fix UnsupportedOperationException when reading old sstable with range
   tombstone (CASSANDRA-10743)
 * MV should use the maximum timestamp of the primary key (CASSANDRA-10910)
 * Fix potential assertion error during compaction (CASSANDRA-10944)
Merged from 2.2:
 * maxPurgeableTimestamp needs to check memtables too (CASSANDRA-9949)
 * Apply change to compaction throughput in real time (CASSANDRA-10025)
 * (cqlsh) encode input correctly when saving history
 * Fix potential NPE on ORDER BY queries with IN (CASSANDRA-10955)
 * Start L0 STCS-compactions even if there is a L0 -> L1 compaction
   going (CASSANDRA-10979)
 * Make UUID LSB unique per process (CASSANDRA-7925)
 * Avoid NPE when performing sstable tasks (scrub etc.) (CASSANDRA-10980)
 * Make sure client gets tombstone overwhelmed warning (CASSANDRA-9465)
 * Fix error streaming section more than 2GB (CASSANDRA-10961)
 * Histogram buckets exposed in jmx are sorted incorrectly (CASSANDRA-10975)
 * Enable GC logging by default (CASSANDRA-10140)
 * Optimize pending range computation (CASSANDRA-9258)
 * Skip commit log and saved cache directories in SSTable version startup check (CASSANDRA-10902)
 * drop/alter user should be case sensitive (CASSANDRA-10817)
Merged from 2.1:
 * test_bulk_round_trip_blogposts is failing occasionally (CASSANDRA-10938)
 * Fix isJoined return true only after becoming cluster member (CASANDRA-11007)
 * Fix bad gossip generation seen in long-running clusters (CASSANDRA-10969)
 * Avoid NPE when incremental repair fails (CASSANDRA-10909)
 * Unmark sstables compacting once they are done in cleanup/scrub/upgradesstables (CASSANDRA-10829)
 * Allow simultaneous bootstrapping with strict consistency when no vnodes are used (CASSANDRA-11005)
 * Log a message when major compaction does not result in a single file (CASSANDRA-10847)
 * (cqlsh) fix cqlsh_copy_tests when vnodes are disabled (CASSANDRA-10997)
 * (cqlsh) Add request timeout option to cqlsh (CASSANDRA-10686)
 * Avoid AssertionError while submitting hint with LWT (CASSANDRA-10477)
 * If CompactionMetadata is not in stats file, use index summary instead (CASSANDRA-10676)
 * Retry sending gossip syn multiple times during shadow round (CASSANDRA-8072)
 * Fix pending range calculation during moves (CASSANDRA-10887)
 * Sane default (200Mbps) for inter-DC streaming througput (CASSANDRA-8708)



3.2
 * Make sure tokens don't exist in several data directories (CASSANDRA-6696)
 * Add requireAuthorization method to IAuthorizer (CASSANDRA-10852)
 * Move static JVM options to conf/jvm.options file (CASSANDRA-10494)
 * Fix CassandraVersion to accept x.y version string (CASSANDRA-10931)
 * Add forceUserDefinedCleanup to allow more flexible cleanup (CASSANDRA-10708)
 * (cqlsh) allow setting TTL with COPY (CASSANDRA-9494)
 * Fix counting of received sstables in streaming (CASSANDRA-10949)
 * Implement hints compression (CASSANDRA-9428)
 * Fix potential assertion error when reading static columns (CASSANDRA-10903)
 * Fix EstimatedHistogram creation in nodetool tablehistograms (CASSANDRA-10859)
 * Establish bootstrap stream sessions sequentially (CASSANDRA-6992)
 * Sort compactionhistory output by timestamp (CASSANDRA-10464)
 * More efficient BTree removal (CASSANDRA-9991)
 * Make tablehistograms accept the same syntax as tablestats (CASSANDRA-10149)
 * Group pending compactions based on table (CASSANDRA-10718)
 * Add compressor name in sstablemetadata output (CASSANDRA-9879)
 * Fix type casting for counter columns (CASSANDRA-10824)
 * Prevent running Cassandra as root (CASSANDRA-8142)
 * bound maximum in-flight commit log replay mutation bytes to 64 megabytes (CASSANDRA-8639)
 * Normalize all scripts (CASSANDRA-10679)
 * Make compression ratio much more accurate (CASSANDRA-10225)
 * Optimize building of Clustering object when only one is created (CASSANDRA-10409)
 * Make index building pluggable (CASSANDRA-10681)
 * Add sstable flush observer (CASSANDRA-10678)
 * Improve NTS endpoints calculation (CASSANDRA-10200)
 * Improve performance of the folderSize function (CASSANDRA-10677)
 * Add support for type casting in selection clause (CASSANDRA-10310)
 * Added graphing option to cassandra-stress (CASSANDRA-7918)
 * Abort in-progress queries that time out (CASSANDRA-7392)
 * Add transparent data encryption core classes (CASSANDRA-9945)
Merged from 3.0:
 * Better handling of SSL connection errors inter-node (CASSANDRA-10816)
 * Avoid NoSuchElementException when executing empty batch (CASSANDRA-10711)
 * Avoid building PartitionUpdate in toString (CASSANDRA-10897)
 * Reduce heap spent when receiving many SSTables (CASSANDRA-10797)
 * Add back support for 3rd party auth providers to bulk loader (CASSANDRA-10873)
 * Eliminate the dependency on jgrapht for UDT resolution (CASSANDRA-10653)
 * (Hadoop) Close Clusters and Sessions in Hadoop Input/Output classes (CASSANDRA-10837)
 * Fix sstableloader not working with upper case keyspace name (CASSANDRA-10806)
Merged from 2.2:
 * jemalloc detection fails due to quoting issues in regexv (CASSANDRA-10946)
 * (cqlsh) show correct column names for empty result sets (CASSANDRA-9813)
 * Add new types to Stress (CASSANDRA-9556)
 * Add property to allow listening on broadcast interface (CASSANDRA-9748)
Merged from 2.1:
 * Match cassandra-loader options in COPY FROM (CASSANDRA-9303)
 * Fix binding to any address in CqlBulkRecordWriter (CASSANDRA-9309)
 * cqlsh fails to decode utf-8 characters for text typed columns (CASSANDRA-10875)
 * Log error when stream session fails (CASSANDRA-9294)
 * Fix bugs in commit log archiving startup behavior (CASSANDRA-10593)
 * (cqlsh) further optimise COPY FROM (CASSANDRA-9302)
 * Allow CREATE TABLE WITH ID (CASSANDRA-9179)
 * Make Stress compiles within eclipse (CASSANDRA-10807)
 * Cassandra Daemon should print JVM arguments (CASSANDRA-10764)
 * Allow cancellation of index summary redistribution (CASSANDRA-8805)


3.1.1
Merged from 3.0:
  * Fix upgrade data loss due to range tombstone deleting more data than then should
    (CASSANDRA-10822)


3.1
Merged from 3.0:
 * Avoid MV race during node decommission (CASSANDRA-10674)
 * Disable reloading of GossipingPropertyFileSnitch (CASSANDRA-9474)
 * Handle single-column deletions correction in materialized views
   when the column is part of the view primary key (CASSANDRA-10796)
 * Fix issue with datadir migration on upgrade (CASSANDRA-10788)
 * Fix bug with range tombstones on reverse queries and test coverage for
   AbstractBTreePartition (CASSANDRA-10059)
 * Remove 64k limit on collection elements (CASSANDRA-10374)
 * Remove unclear Indexer.indexes() method (CASSANDRA-10690)
 * Fix NPE on stream read error (CASSANDRA-10771)
 * Normalize cqlsh DESC output (CASSANDRA-10431)
 * Rejects partition range deletions when columns are specified (CASSANDRA-10739)
 * Fix error when saving cached key for old format sstable (CASSANDRA-10778)
 * Invalidate prepared statements on DROP INDEX (CASSANDRA-10758)
 * Fix SELECT statement with IN restrictions on partition key,
   ORDER BY and LIMIT (CASSANDRA-10729)
 * Improve stress performance over 1k threads (CASSANDRA-7217)
 * Wait for migration responses to complete before bootstrapping (CASSANDRA-10731)
 * Unable to create a function with argument of type Inet (CASSANDRA-10741)
 * Fix backward incompatibiliy in CqlInputFormat (CASSANDRA-10717)
 * Correctly preserve deletion info on updated rows when notifying indexers
   of single-row deletions (CASSANDRA-10694)
 * Notify indexers of partition delete during cleanup (CASSANDRA-10685)
 * Keep the file open in trySkipCache (CASSANDRA-10669)
 * Updated trigger example (CASSANDRA-10257)
Merged from 2.2:
 * Verify tables in pseudo-system keyspaces at startup (CASSANDRA-10761)
 * Fix IllegalArgumentException in DataOutputBuffer.reallocate for large buffers (CASSANDRA-10592)
 * Show CQL help in cqlsh in web browser (CASSANDRA-7225)
 * Serialize on disk the proper SSTable compression ratio (CASSANDRA-10775)
 * Reject index queries while the index is building (CASSANDRA-8505)
 * CQL.textile syntax incorrectly includes optional keyspace for aggregate SFUNC and FINALFUNC (CASSANDRA-10747)
 * Fix JSON update with prepared statements (CASSANDRA-10631)
 * Don't do anticompaction after subrange repair (CASSANDRA-10422)
 * Fix SimpleDateType type compatibility (CASSANDRA-10027)
 * (Hadoop) fix splits calculation (CASSANDRA-10640)
 * (Hadoop) ensure that Cluster instances are always closed (CASSANDRA-10058)
Merged from 2.1:
 * Fix Stress profile parsing on Windows (CASSANDRA-10808)
 * Fix incremental repair hang when replica is down (CASSANDRA-10288)
 * Optimize the way we check if a token is repaired in anticompaction (CASSANDRA-10768)
 * Add proper error handling to stream receiver (CASSANDRA-10774)
 * Warn or fail when changing cluster topology live (CASSANDRA-10243)
 * Status command in debian/ubuntu init script doesn't work (CASSANDRA-10213)
 * Some DROP ... IF EXISTS incorrectly result in exceptions on non-existing KS (CASSANDRA-10658)
 * DeletionTime.compareTo wrong in rare cases (CASSANDRA-10749)
 * Force encoding when computing statement ids (CASSANDRA-10755)
 * Properly reject counters as map keys (CASSANDRA-10760)
 * Fix the sstable-needs-cleanup check (CASSANDRA-10740)
 * (cqlsh) Print column names before COPY operation (CASSANDRA-8935)
 * Fix CompressedInputStream for proper cleanup (CASSANDRA-10012)
 * (cqlsh) Support counters in COPY commands (CASSANDRA-9043)
 * Try next replica if not possible to connect to primary replica on
   ColumnFamilyRecordReader (CASSANDRA-2388)
 * Limit window size in DTCS (CASSANDRA-10280)
 * sstableloader does not use MAX_HEAP_SIZE env parameter (CASSANDRA-10188)
 * (cqlsh) Improve COPY TO performance and error handling (CASSANDRA-9304)
 * Create compression chunk for sending file only (CASSANDRA-10680)
 * Forbid compact clustering column type changes in ALTER TABLE (CASSANDRA-8879)
 * Reject incremental repair with subrange repair (CASSANDRA-10422)
 * Add a nodetool command to refresh size_estimates (CASSANDRA-9579)
 * Invalidate cache after stream receive task is completed (CASSANDRA-10341)
 * Reject counter writes in CQLSSTableWriter (CASSANDRA-10258)
 * Remove superfluous COUNTER_MUTATION stage mapping (CASSANDRA-10605)


3.0
 * Fix AssertionError while flushing memtable due to materialized views
   incorrectly inserting empty rows (CASSANDRA-10614)
 * Store UDA initcond as CQL literal in the schema table, instead of a blob (CASSANDRA-10650)
 * Don't use -1 for the position of partition key in schema (CASSANDRA-10491)
 * Fix distinct queries in mixed version cluster (CASSANDRA-10573)
 * Skip sstable on clustering in names query (CASSANDRA-10571)
 * Remove value skipping as it breaks read-repair (CASSANDRA-10655)
 * Fix bootstrapping with MVs (CASSANDRA-10621)
 * Make sure EACH_QUORUM reads are using NTS (CASSANDRA-10584)
 * Fix MV replica filtering for non-NetworkTopologyStrategy (CASSANDRA-10634)
 * (Hadoop) fix CIF describeSplits() not handling 0 size estimates (CASSANDRA-10600)
 * Fix reading of legacy sstables (CASSANDRA-10590)
 * Use CQL type names in schema metadata tables (CASSANDRA-10365)
 * Guard batchlog replay against integer division by zero (CASSANDRA-9223)
 * Fix bug when adding a column to thrift with the same name than a primary key (CASSANDRA-10608)
 * Add client address argument to IAuthenticator::newSaslNegotiator (CASSANDRA-8068)
 * Fix implementation of LegacyLayout.LegacyBoundComparator (CASSANDRA-10602)
 * Don't use 'names query' read path for counters (CASSANDRA-10572)
 * Fix backward compatibility for counters (CASSANDRA-10470)
 * Remove memory_allocator paramter from cassandra.yaml (CASSANDRA-10581,10628)
 * Execute the metadata reload task of all registered indexes on CFS::reload (CASSANDRA-10604)
 * Fix thrift cas operations with defined columns (CASSANDRA-10576)
 * Fix PartitionUpdate.operationCount()for updates with static column operations (CASSANDRA-10606)
 * Fix thrift get() queries with defined columns (CASSANDRA-10586)
 * Fix marking of indexes as built and removed (CASSANDRA-10601)
 * Skip initialization of non-registered 2i instances, remove Index::getIndexName (CASSANDRA-10595)
 * Fix batches on multiple tables (CASSANDRA-10554)
 * Ensure compaction options are validated when updating KeyspaceMetadata (CASSANDRA-10569)
 * Flatten Iterator Transformation Hierarchy (CASSANDRA-9975)
 * Remove token generator (CASSANDRA-5261)
 * RolesCache should not be created for any authenticator that does not requireAuthentication (CASSANDRA-10562)
 * Fix LogTransaction checking only a single directory for files (CASSANDRA-10421)
 * Fix handling of range tombstones when reading old format sstables (CASSANDRA-10360)
 * Aggregate with Initial Condition fails with C* 3.0 (CASSANDRA-10367)
Merged from 2.2:
 * (cqlsh) show partial trace if incomplete after max_trace_wait (CASSANDRA-7645)
 * Use most up-to-date version of schema for system tables (CASSANDRA-10652)
 * Deprecate memory_allocator in cassandra.yaml (CASSANDRA-10581,10628)
 * Expose phi values from failure detector via JMX and tweak debug
   and trace logging (CASSANDRA-9526)
 * Fix IllegalArgumentException in DataOutputBuffer.reallocate for large buffers (CASSANDRA-10592)
Merged from 2.1:
 * Shutdown compaction in drain to prevent leak (CASSANDRA-10079)
 * (cqlsh) fix COPY using wrong variable name for time_format (CASSANDRA-10633)
 * Do not run SizeEstimatesRecorder if a node is not a member of the ring (CASSANDRA-9912)
 * Improve handling of dead nodes in gossip (CASSANDRA-10298)
 * Fix logback-tools.xml incorrectly configured for outputing to System.err
   (CASSANDRA-9937)
 * Fix streaming to catch exception so retry not fail (CASSANDRA-10557)
 * Add validation method to PerRowSecondaryIndex (CASSANDRA-10092)
 * Support encrypted and plain traffic on the same port (CASSANDRA-10559)
 * Do STCS in DTCS windows (CASSANDRA-10276)
 * Avoid repetition of JVM_OPTS in debian package (CASSANDRA-10251)
 * Fix potential NPE from handling result of SIM.highestSelectivityIndex (CASSANDRA-10550)
 * Fix paging issues with partitions containing only static columns data (CASSANDRA-10381)
 * Fix conditions on static columns (CASSANDRA-10264)
 * AssertionError: attempted to delete non-existing file CommitLog (CASSANDRA-10377)
 * Fix sorting for queries with an IN condition on partition key columns (CASSANDRA-10363)


3.0-rc2
 * Fix SELECT DISTINCT queries between 2.2.2 nodes and 3.0 nodes (CASSANDRA-10473)
 * Remove circular references in SegmentedFile (CASSANDRA-10543)
 * Ensure validation of indexed values only occurs once per-partition (CASSANDRA-10536)
 * Fix handling of static columns for range tombstones in thrift (CASSANDRA-10174)
 * Support empty ColumnFilter for backward compatility on empty IN (CASSANDRA-10471)
 * Remove Pig support (CASSANDRA-10542)
 * Fix LogFile throws Exception when assertion is disabled (CASSANDRA-10522)
 * Revert CASSANDRA-7486, make CMS default GC, move GC config to
   conf/jvm.options (CASSANDRA-10403)
 * Fix TeeingAppender causing some logs to be truncated/empty (CASSANDRA-10447)
 * Allow EACH_QUORUM for reads (CASSANDRA-9602)
 * Fix potential ClassCastException while upgrading (CASSANDRA-10468)
 * Fix NPE in MVs on update (CASSANDRA-10503)
 * Only include modified cell data in indexing deltas (CASSANDRA-10438)
 * Do not load keyspace when creating sstable writer (CASSANDRA-10443)
 * If node is not yet gossiping write all MV updates to batchlog only (CASSANDRA-10413)
 * Re-populate token metadata after commit log recovery (CASSANDRA-10293)
 * Provide additional metrics for materialized views (CASSANDRA-10323)
 * Flush system schema tables after local schema changes (CASSANDRA-10429)
Merged from 2.2:
 * Reduce contention getting instances of CompositeType (CASSANDRA-10433)
 * Fix the regression when using LIMIT with aggregates (CASSANDRA-10487)
 * Avoid NoClassDefFoundError during DataDescriptor initialization on windows (CASSANDRA-10412)
 * Preserve case of quoted Role & User names (CASSANDRA-10394)
 * cqlsh pg-style-strings broken (CASSANDRA-10484)
 * cqlsh prompt includes name of keyspace after failed `use` statement (CASSANDRA-10369)
Merged from 2.1:
 * (cqlsh) Distinguish negative and positive infinity in output (CASSANDRA-10523)
 * (cqlsh) allow custom time_format for COPY TO (CASSANDRA-8970)
 * Don't allow startup if the node's rack has changed (CASSANDRA-10242)
 * (cqlsh) show partial trace if incomplete after max_trace_wait (CASSANDRA-7645)
 * Allow LOCAL_JMX to be easily overridden (CASSANDRA-10275)
 * Mark nodes as dead even if they've already left (CASSANDRA-10205)


3.0.0-rc1
 * Fix mixed version read request compatibility for compact static tables
   (CASSANDRA-10373)
 * Fix paging of DISTINCT with static and IN (CASSANDRA-10354)
 * Allow MATERIALIZED VIEW's SELECT statement to restrict primary key
   columns (CASSANDRA-9664)
 * Move crc_check_chance out of compression options (CASSANDRA-9839)
 * Fix descending iteration past end of BTreeSearchIterator (CASSANDRA-10301)
 * Transfer hints to a different node on decommission (CASSANDRA-10198)
 * Check partition keys for CAS operations during stmt validation (CASSANDRA-10338)
 * Add custom query expressions to SELECT (CASSANDRA-10217)
 * Fix minor bugs in MV handling (CASSANDRA-10362)
 * Allow custom indexes with 0,1 or multiple target columns (CASSANDRA-10124)
 * Improve MV schema representation (CASSANDRA-9921)
 * Add flag to enable/disable coordinator batchlog for MV writes (CASSANDRA-10230)
 * Update cqlsh COPY for new internal driver serialization interface (CASSANDRA-10318)
 * Give index implementations more control over rebuild operations (CASSANDRA-10312)
 * Update index file format (CASSANDRA-10314)
 * Add "shadowable" row tombstones to deal with mv timestamp issues (CASSANDRA-10261)
 * CFS.loadNewSSTables() broken for pre-3.0 sstables
 * Cache selected index in read command to reduce lookups (CASSANDRA-10215)
 * Small optimizations of sstable index serialization (CASSANDRA-10232)
 * Support for both encrypted and unencrypted native transport connections (CASSANDRA-9590)
Merged from 2.2:
 * Configurable page size in cqlsh (CASSANDRA-9855)
 * Defer default role manager setup until all nodes are on 2.2+ (CASSANDRA-9761)
 * Handle missing RoleManager in config after upgrade to 2.2 (CASSANDRA-10209)
Merged from 2.1:
 * Bulk Loader API could not tolerate even node failure (CASSANDRA-10347)
 * Avoid misleading pushed notifications when multiple nodes
   share an rpc_address (CASSANDRA-10052)
 * Fix dropping undroppable when message queue is full (CASSANDRA-10113)
 * Fix potential ClassCastException during paging (CASSANDRA-10352)
 * Prevent ALTER TYPE from creating circular references (CASSANDRA-10339)
 * Fix cache handling of 2i and base tables (CASSANDRA-10155, 10359)
 * Fix NPE in nodetool compactionhistory (CASSANDRA-9758)
 * (Pig) support BulkOutputFormat as a URL parameter (CASSANDRA-7410)
 * BATCH statement is broken in cqlsh (CASSANDRA-10272)
 * (cqlsh) Make cqlsh PEP8 Compliant (CASSANDRA-10066)
 * (cqlsh) Fix error when starting cqlsh with --debug (CASSANDRA-10282)
 * Scrub, Cleanup and Upgrade do not unmark compacting until all operations
   have completed, regardless of the occurence of exceptions (CASSANDRA-10274)


3.0.0-beta2
 * Fix columns returned by AbstractBtreePartitions (CASSANDRA-10220)
 * Fix backward compatibility issue due to AbstractBounds serialization bug (CASSANDRA-9857)
 * Fix startup error when upgrading nodes (CASSANDRA-10136)
 * Base table PRIMARY KEY can be assumed to be NOT NULL in MV creation (CASSANDRA-10147)
 * Improve batchlog write patch (CASSANDRA-9673)
 * Re-apply MaterializedView updates on commitlog replay (CASSANDRA-10164)
 * Require AbstractType.isByteOrderComparable declaration in constructor (CASSANDRA-9901)
 * Avoid digest mismatch on upgrade to 3.0 (CASSANDRA-9554)
 * Fix Materialized View builder when adding multiple MVs (CASSANDRA-10156)
 * Choose better poolingOptions for protocol v4 in cassandra-stress (CASSANDRA-10182)
 * Fix LWW bug affecting Materialized Views (CASSANDRA-10197)
 * Ensures frozen sets and maps are always sorted (CASSANDRA-10162)
 * Don't deadlock when flushing CFS backed custom indexes (CASSANDRA-10181)
 * Fix double flushing of secondary index tables (CASSANDRA-10180)
 * Fix incorrect handling of range tombstones in thrift (CASSANDRA-10046)
 * Only use batchlog when paired materialized view replica is remote (CASSANDRA-10061)
 * Reuse TemporalRow when updating multiple MaterializedViews (CASSANDRA-10060)
 * Validate gc_grace_seconds for batchlog writes and MVs (CASSANDRA-9917)
 * Fix sstablerepairedset (CASSANDRA-10132)
Merged from 2.2:
 * Cancel transaction for sstables we wont redistribute index summary
   for (CASSANDRA-10270)
 * Retry snapshot deletion after compaction and gc on Windows (CASSANDRA-10222)
 * Fix failure to start with space in directory path on Windows (CASSANDRA-10239)
 * Fix repair hang when snapshot failed (CASSANDRA-10057)
 * Fall back to 1/4 commitlog volume for commitlog_total_space on small disks
   (CASSANDRA-10199)
Merged from 2.1:
 * Added configurable warning threshold for GC duration (CASSANDRA-8907)
 * Fix handling of streaming EOF (CASSANDRA-10206)
 * Only check KeyCache when it is enabled
 * Change streaming_socket_timeout_in_ms default to 1 hour (CASSANDRA-8611)
 * (cqlsh) update list of CQL keywords (CASSANDRA-9232)
 * Add nodetool gettraceprobability command (CASSANDRA-10234)
Merged from 2.0:
 * Fix rare race where older gossip states can be shadowed (CASSANDRA-10366)
 * Fix consolidating racks violating the RF contract (CASSANDRA-10238)
 * Disallow decommission when node is in drained state (CASSANDRA-8741)


2.2.1
 * Fix race during construction of commit log (CASSANDRA-10049)
 * Fix LeveledCompactionStrategyTest (CASSANDRA-9757)
 * Fix broken UnbufferedDataOutputStreamPlus.writeUTF (CASSANDRA-10203)
 * (cqlsh) default load-from-file encoding to utf-8 (CASSANDRA-9898)
 * Avoid returning Permission.NONE when failing to query users table (CASSANDRA-10168)
 * (cqlsh) add CLEAR command (CASSANDRA-10086)
 * Support string literals as Role names for compatibility (CASSANDRA-10135)
Merged from 2.1:
 * Only check KeyCache when it is enabled
 * Change streaming_socket_timeout_in_ms default to 1 hour (CASSANDRA-8611)
 * (cqlsh) update list of CQL keywords (CASSANDRA-9232)


3.0.0-beta1
 * Redesign secondary index API (CASSANDRA-9459, 7771, 9041)
 * Fix throwing ReadFailure instead of ReadTimeout on range queries (CASSANDRA-10125)
 * Rewrite hinted handoff (CASSANDRA-6230)
 * Fix query on static compact tables (CASSANDRA-10093)
 * Fix race during construction of commit log (CASSANDRA-10049)
 * Add option to only purge repaired tombstones (CASSANDRA-6434)
 * Change authorization handling for MVs (CASSANDRA-9927)
 * Add custom JMX enabled executor for UDF sandbox (CASSANDRA-10026)
 * Fix row deletion bug for Materialized Views (CASSANDRA-10014)
 * Support mixed-version clusters with Cassandra 2.1 and 2.2 (CASSANDRA-9704)
 * Fix multiple slices on RowSearchers (CASSANDRA-10002)
 * Fix bug in merging of collections (CASSANDRA-10001)
 * Optimize batchlog replay to avoid full scans (CASSANDRA-7237)
 * Repair improvements when using vnodes (CASSANDRA-5220)
 * Disable scripted UDFs by default (CASSANDRA-9889)
 * Bytecode inspection for Java-UDFs (CASSANDRA-9890)
 * Use byte to serialize MT hash length (CASSANDRA-9792)
 * Replace usage of Adler32 with CRC32 (CASSANDRA-8684)
 * Fix migration to new format from 2.1 SSTable (CASSANDRA-10006)
 * SequentialWriter should extend BufferedDataOutputStreamPlus (CASSANDRA-9500)
 * Use the same repairedAt timestamp within incremental repair session (CASSANDRA-9111)
Merged from 2.2:
 * Allow count(*) and count(1) to be use as normal aggregation (CASSANDRA-10114)
 * An NPE is thrown if the column name is unknown for an IN relation (CASSANDRA-10043)
 * Apply commit_failure_policy to more errors on startup (CASSANDRA-9749)
 * Fix histogram overflow exception (CASSANDRA-9973)
 * Route gossip messages over dedicated socket (CASSANDRA-9237)
 * Add checksum to saved cache files (CASSANDRA-9265)
 * Log warning when using an aggregate without partition key (CASSANDRA-9737)
Merged from 2.1:
 * (cqlsh) Allow encoding to be set through command line (CASSANDRA-10004)
 * Add new JMX methods to change local compaction strategy (CASSANDRA-9965)
 * Write hints for paxos commits (CASSANDRA-7342)
 * (cqlsh) Fix timestamps before 1970 on Windows, always
   use UTC for timestamp display (CASSANDRA-10000)
 * (cqlsh) Avoid overwriting new config file with old config
   when both exist (CASSANDRA-9777)
 * Release snapshot selfRef when doing snapshot repair (CASSANDRA-9998)
 * Cannot replace token does not exist - DN node removed as Fat Client (CASSANDRA-9871)
Merged from 2.0:
 * Don't cast expected bf size to an int (CASSANDRA-9959)
 * Make getFullyExpiredSSTables less expensive (CASSANDRA-9882)


3.0.0-alpha1
 * Implement proper sandboxing for UDFs (CASSANDRA-9402)
 * Simplify (and unify) cleanup of compaction leftovers (CASSANDRA-7066)
 * Allow extra schema definitions in cassandra-stress yaml (CASSANDRA-9850)
 * Metrics should use up to date nomenclature (CASSANDRA-9448)
 * Change CREATE/ALTER TABLE syntax for compression (CASSANDRA-8384)
 * Cleanup crc and adler code for java 8 (CASSANDRA-9650)
 * Storage engine refactor (CASSANDRA-8099, 9743, 9746, 9759, 9781, 9808, 9825,
   9848, 9705, 9859, 9867, 9874, 9828, 9801)
 * Update Guava to 18.0 (CASSANDRA-9653)
 * Bloom filter false positive ratio is not honoured (CASSANDRA-8413)
 * New option for cassandra-stress to leave a ratio of columns null (CASSANDRA-9522)
 * Change hinted_handoff_enabled yaml setting, JMX (CASSANDRA-9035)
 * Add algorithmic token allocation (CASSANDRA-7032)
 * Add nodetool command to replay batchlog (CASSANDRA-9547)
 * Make file buffer cache independent of paths being read (CASSANDRA-8897)
 * Remove deprecated legacy Hadoop code (CASSANDRA-9353)
 * Decommissioned nodes will not rejoin the cluster (CASSANDRA-8801)
 * Change gossip stabilization to use endpoit size (CASSANDRA-9401)
 * Change default garbage collector to G1 (CASSANDRA-7486)
 * Populate TokenMetadata early during startup (CASSANDRA-9317)
 * Undeprecate cache recentHitRate (CASSANDRA-6591)
 * Add support for selectively varint encoding fields (CASSANDRA-9499, 9865)
 * Materialized Views (CASSANDRA-6477)
Merged from 2.2:
 * Avoid grouping sstables for anticompaction with DTCS (CASSANDRA-9900)
 * UDF / UDA execution time in trace (CASSANDRA-9723)
 * Fix broken internode SSL (CASSANDRA-9884)
Merged from 2.1:
 * Add new JMX methods to change local compaction strategy (CASSANDRA-9965)
 * Fix handling of enable/disable autocompaction (CASSANDRA-9899)
 * Add consistency level to tracing ouput (CASSANDRA-9827)
 * Remove repair snapshot leftover on startup (CASSANDRA-7357)
 * Use random nodes for batch log when only 2 racks (CASSANDRA-8735)
 * Ensure atomicity inside thrift and stream session (CASSANDRA-7757)
 * Fix nodetool info error when the node is not joined (CASSANDRA-9031)
Merged from 2.0:
 * Log when messages are dropped due to cross_node_timeout (CASSANDRA-9793)
 * Don't track hotness when opening from snapshot for validation (CASSANDRA-9382)


2.2.0
 * Allow the selection of columns together with aggregates (CASSANDRA-9767)
 * Fix cqlsh copy methods and other windows specific issues (CASSANDRA-9795)
 * Don't wrap byte arrays in SequentialWriter (CASSANDRA-9797)
 * sum() and avg() functions missing for smallint and tinyint types (CASSANDRA-9671)
 * Revert CASSANDRA-9542 (allow native functions in UDA) (CASSANDRA-9771)
Merged from 2.1:
 * Fix MarshalException when upgrading superColumn family (CASSANDRA-9582)
 * Fix broken logging for "empty" flushes in Memtable (CASSANDRA-9837)
 * Handle corrupt files on startup (CASSANDRA-9686)
 * Fix clientutil jar and tests (CASSANDRA-9760)
 * (cqlsh) Allow the SSL protocol version to be specified through the
    config file or environment variables (CASSANDRA-9544)
Merged from 2.0:
 * Add tool to find why expired sstables are not getting dropped (CASSANDRA-10015)
 * Remove erroneous pending HH tasks from tpstats/jmx (CASSANDRA-9129)
 * Don't cast expected bf size to an int (CASSANDRA-9959)
 * checkForEndpointCollision fails for legitimate collisions (CASSANDRA-9765)
 * Complete CASSANDRA-8448 fix (CASSANDRA-9519)
 * Don't include auth credentials in debug log (CASSANDRA-9682)
 * Can't transition from write survey to normal mode (CASSANDRA-9740)
 * Scrub (recover) sstables even when -Index.db is missing (CASSANDRA-9591)
 * Fix growing pending background compaction (CASSANDRA-9662)


2.2.0-rc2
 * Re-enable memory-mapped I/O on Windows (CASSANDRA-9658)
 * Warn when an extra-large partition is compacted (CASSANDRA-9643)
 * (cqlsh) Allow setting the initial connection timeout (CASSANDRA-9601)
 * BulkLoader has --transport-factory option but does not use it (CASSANDRA-9675)
 * Allow JMX over SSL directly from nodetool (CASSANDRA-9090)
 * Update cqlsh for UDFs (CASSANDRA-7556)
 * Change Windows kernel default timer resolution (CASSANDRA-9634)
 * Deprected sstable2json and json2sstable (CASSANDRA-9618)
 * Allow native functions in user-defined aggregates (CASSANDRA-9542)
 * Don't repair system_distributed by default (CASSANDRA-9621)
 * Fix mixing min, max, and count aggregates for blob type (CASSANRA-9622)
 * Rename class for DATE type in Java driver (CASSANDRA-9563)
 * Duplicate compilation of UDFs on coordinator (CASSANDRA-9475)
 * Fix connection leak in CqlRecordWriter (CASSANDRA-9576)
 * Mlockall before opening system sstables & remove boot_without_jna option (CASSANDRA-9573)
 * Add functions to convert timeuuid to date or time, deprecate dateOf and unixTimestampOf (CASSANDRA-9229)
 * Make sure we cancel non-compacting sstables from LifecycleTransaction (CASSANDRA-9566)
 * Fix deprecated repair JMX API (CASSANDRA-9570)
 * Add logback metrics (CASSANDRA-9378)
 * Update and refactor ant test/test-compression to run the tests in parallel (CASSANDRA-9583)
 * Fix upgrading to new directory for secondary index (CASSANDRA-9687)
Merged from 2.1:
 * (cqlsh) Fix bad check for CQL compatibility when DESCRIBE'ing
   COMPACT STORAGE tables with no clustering columns
 * Eliminate strong self-reference chains in sstable ref tidiers (CASSANDRA-9656)
 * Ensure StreamSession uses canonical sstable reader instances (CASSANDRA-9700) 
 * Ensure memtable book keeping is not corrupted in the event we shrink usage (CASSANDRA-9681)
 * Update internal python driver for cqlsh (CASSANDRA-9064)
 * Fix IndexOutOfBoundsException when inserting tuple with too many
   elements using the string literal notation (CASSANDRA-9559)
 * Enable describe on indices (CASSANDRA-7814)
 * Fix incorrect result for IN queries where column not found (CASSANDRA-9540)
 * ColumnFamilyStore.selectAndReference may block during compaction (CASSANDRA-9637)
 * Fix bug in cardinality check when compacting (CASSANDRA-9580)
 * Fix memory leak in Ref due to ConcurrentLinkedQueue.remove() behaviour (CASSANDRA-9549)
 * Make rebuild only run one at a time (CASSANDRA-9119)
Merged from 2.0:
 * Avoid NPE in AuthSuccess#decode (CASSANDRA-9727)
 * Add listen_address to system.local (CASSANDRA-9603)
 * Bug fixes to resultset metadata construction (CASSANDRA-9636)
 * Fix setting 'durable_writes' in ALTER KEYSPACE (CASSANDRA-9560)
 * Avoids ballot clash in Paxos (CASSANDRA-9649)
 * Improve trace messages for RR (CASSANDRA-9479)
 * Fix suboptimal secondary index selection when restricted
   clustering column is also indexed (CASSANDRA-9631)
 * (cqlsh) Add min_threshold to DTCS option autocomplete (CASSANDRA-9385)
 * Fix error message when attempting to create an index on a column
   in a COMPACT STORAGE table with clustering columns (CASSANDRA-9527)
 * 'WITH WITH' in alter keyspace statements causes NPE (CASSANDRA-9565)
 * Expose some internals of SelectStatement for inspection (CASSANDRA-9532)
 * ArrivalWindow should use primitives (CASSANDRA-9496)
 * Periodically submit background compaction tasks (CASSANDRA-9592)
 * Set HAS_MORE_PAGES flag to false when PagingState is null (CASSANDRA-9571)


2.2.0-rc1
 * Compressed commit log should measure compressed space used (CASSANDRA-9095)
 * Fix comparison bug in CassandraRoleManager#collectRoles (CASSANDRA-9551)
 * Add tinyint,smallint,time,date support for UDFs (CASSANDRA-9400)
 * Deprecates SSTableSimpleWriter and SSTableSimpleUnsortedWriter (CASSANDRA-9546)
 * Empty INITCOND treated as null in aggregate (CASSANDRA-9457)
 * Remove use of Cell in Thrift MapReduce classes (CASSANDRA-8609)
 * Integrate pre-release Java Driver 2.2-rc1, custom build (CASSANDRA-9493)
 * Clean up gossiper logic for old versions (CASSANDRA-9370)
 * Fix custom payload coding/decoding to match the spec (CASSANDRA-9515)
 * ant test-all results incomplete when parsed (CASSANDRA-9463)
 * Disallow frozen<> types in function arguments and return types for
   clarity (CASSANDRA-9411)
 * Static Analysis to warn on unsafe use of Autocloseable instances (CASSANDRA-9431)
 * Update commitlog archiving examples now that commitlog segments are
   not recycled (CASSANDRA-9350)
 * Extend Transactional API to sstable lifecycle management (CASSANDRA-8568)
 * (cqlsh) Add support for native protocol 4 (CASSANDRA-9399)
 * Ensure that UDF and UDAs are keyspace-isolated (CASSANDRA-9409)
 * Revert CASSANDRA-7807 (tracing completion client notifications) (CASSANDRA-9429)
 * Add ability to stop compaction by ID (CASSANDRA-7207)
 * Let CassandraVersion handle SNAPSHOT version (CASSANDRA-9438)
Merged from 2.1:
 * (cqlsh) Fix using COPY through SOURCE or -f (CASSANDRA-9083)
 * Fix occasional lack of `system` keyspace in schema tables (CASSANDRA-8487)
 * Use ProtocolError code instead of ServerError code for native protocol
   error responses to unsupported protocol versions (CASSANDRA-9451)
 * Default commitlog_sync_batch_window_in_ms changed to 2ms (CASSANDRA-9504)
 * Fix empty partition assertion in unsorted sstable writing tools (CASSANDRA-9071)
 * Ensure truncate without snapshot cannot produce corrupt responses (CASSANDRA-9388) 
 * Consistent error message when a table mixes counter and non-counter
   columns (CASSANDRA-9492)
 * Avoid getting unreadable keys during anticompaction (CASSANDRA-9508)
 * (cqlsh) Better float precision by default (CASSANDRA-9224)
 * Improve estimated row count (CASSANDRA-9107)
 * Optimize range tombstone memory footprint (CASSANDRA-8603)
 * Use configured gcgs in anticompaction (CASSANDRA-9397)
Merged from 2.0:
 * Don't accumulate more range than necessary in RangeTombstone.Tracker (CASSANDRA-9486)
 * Add broadcast and rpc addresses to system.local (CASSANDRA-9436)
 * Always mark sstable suspect when corrupted (CASSANDRA-9478)
 * Add database users and permissions to CQL3 documentation (CASSANDRA-7558)
 * Allow JVM_OPTS to be passed to standalone tools (CASSANDRA-5969)
 * Fix bad condition in RangeTombstoneList (CASSANDRA-9485)
 * Fix potential StackOverflow when setting CrcCheckChance over JMX (CASSANDRA-9488)
 * Fix null static columns in pages after the first, paged reversed
   queries (CASSANDRA-8502)
 * Fix counting cache serialization in request metrics (CASSANDRA-9466)
 * Add option not to validate atoms during scrub (CASSANDRA-9406)


2.2.0-beta1
 * Introduce Transactional API for internal state changes (CASSANDRA-8984)
 * Add a flag in cassandra.yaml to enable UDFs (CASSANDRA-9404)
 * Better support of null for UDF (CASSANDRA-8374)
 * Use ecj instead of javassist for UDFs (CASSANDRA-8241)
 * faster async logback configuration for tests (CASSANDRA-9376)
 * Add `smallint` and `tinyint` data types (CASSANDRA-8951)
 * Avoid thrift schema creation when native driver is used in stress tool (CASSANDRA-9374)
 * Make Functions.declared thread-safe
 * Add client warnings to native protocol v4 (CASSANDRA-8930)
 * Allow roles cache to be invalidated (CASSANDRA-8967)
 * Upgrade Snappy (CASSANDRA-9063)
 * Don't start Thrift rpc by default (CASSANDRA-9319)
 * Only stream from unrepaired sstables with incremental repair (CASSANDRA-8267)
 * Aggregate UDFs allow SFUNC return type to differ from STYPE if FFUNC specified (CASSANDRA-9321)
 * Remove Thrift dependencies in bundled tools (CASSANDRA-8358)
 * Disable memory mapping of hsperfdata file for JVM statistics (CASSANDRA-9242)
 * Add pre-startup checks to detect potential incompatibilities (CASSANDRA-8049)
 * Distinguish between null and unset in protocol v4 (CASSANDRA-7304)
 * Add user/role permissions for user-defined functions (CASSANDRA-7557)
 * Allow cassandra config to be updated to restart daemon without unloading classes (CASSANDRA-9046)
 * Don't initialize compaction writer before checking if iter is empty (CASSANDRA-9117)
 * Don't execute any functions at prepare-time (CASSANDRA-9037)
 * Share file handles between all instances of a SegmentedFile (CASSANDRA-8893)
 * Make it possible to major compact LCS (CASSANDRA-7272)
 * Make FunctionExecutionException extend RequestExecutionException
   (CASSANDRA-9055)
 * Add support for SELECT JSON, INSERT JSON syntax and new toJson(), fromJson()
   functions (CASSANDRA-7970)
 * Optimise max purgeable timestamp calculation in compaction (CASSANDRA-8920)
 * Constrain internode message buffer sizes, and improve IO class hierarchy (CASSANDRA-8670) 
 * New tool added to validate all sstables in a node (CASSANDRA-5791)
 * Push notification when tracing completes for an operation (CASSANDRA-7807)
 * Delay "node up" and "node added" notifications until native protocol server is started (CASSANDRA-8236)
 * Compressed Commit Log (CASSANDRA-6809)
 * Optimise IntervalTree (CASSANDRA-8988)
 * Add a key-value payload for third party usage (CASSANDRA-8553, 9212)
 * Bump metrics-reporter-config dependency for metrics 3.0 (CASSANDRA-8149)
 * Partition intra-cluster message streams by size, not type (CASSANDRA-8789)
 * Add WriteFailureException to native protocol, notify coordinator of
   write failures (CASSANDRA-8592)
 * Convert SequentialWriter to nio (CASSANDRA-8709)
 * Add role based access control (CASSANDRA-7653, 8650, 7216, 8760, 8849, 8761, 8850)
 * Record client ip address in tracing sessions (CASSANDRA-8162)
 * Indicate partition key columns in response metadata for prepared
   statements (CASSANDRA-7660)
 * Merge UUIDType and TimeUUIDType parse logic (CASSANDRA-8759)
 * Avoid memory allocation when searching index summary (CASSANDRA-8793)
 * Optimise (Time)?UUIDType Comparisons (CASSANDRA-8730)
 * Make CRC32Ex into a separate maven dependency (CASSANDRA-8836)
 * Use preloaded jemalloc w/ Unsafe (CASSANDRA-8714, 9197)
 * Avoid accessing partitioner through StorageProxy (CASSANDRA-8244, 8268)
 * Upgrade Metrics library and remove depricated metrics (CASSANDRA-5657)
 * Serializing Row cache alternative, fully off heap (CASSANDRA-7438)
 * Duplicate rows returned when in clause has repeated values (CASSANDRA-6706)
 * Make CassandraException unchecked, extend RuntimeException (CASSANDRA-8560)
 * Support direct buffer decompression for reads (CASSANDRA-8464)
 * DirectByteBuffer compatible LZ4 methods (CASSANDRA-7039)
 * Group sstables for anticompaction correctly (CASSANDRA-8578)
 * Add ReadFailureException to native protocol, respond
   immediately when replicas encounter errors while handling
   a read request (CASSANDRA-7886)
 * Switch CommitLogSegment from RandomAccessFile to nio (CASSANDRA-8308)
 * Allow mixing token and partition key restrictions (CASSANDRA-7016)
 * Support index key/value entries on map collections (CASSANDRA-8473)
 * Modernize schema tables (CASSANDRA-8261)
 * Support for user-defined aggregation functions (CASSANDRA-8053)
 * Fix NPE in SelectStatement with empty IN values (CASSANDRA-8419)
 * Refactor SelectStatement, return IN results in natural order instead
   of IN value list order and ignore duplicate values in partition key IN restrictions (CASSANDRA-7981)
 * Support UDTs, tuples, and collections in user-defined
   functions (CASSANDRA-7563)
 * Fix aggregate fn results on empty selection, result column name,
   and cqlsh parsing (CASSANDRA-8229)
 * Mark sstables as repaired after full repair (CASSANDRA-7586)
 * Extend Descriptor to include a format value and refactor reader/writer
   APIs (CASSANDRA-7443)
 * Integrate JMH for microbenchmarks (CASSANDRA-8151)
 * Keep sstable levels when bootstrapping (CASSANDRA-7460)
 * Add Sigar library and perform basic OS settings check on startup (CASSANDRA-7838)
 * Support for aggregation functions (CASSANDRA-4914)
 * Remove cassandra-cli (CASSANDRA-7920)
 * Accept dollar quoted strings in CQL (CASSANDRA-7769)
 * Make assassinate a first class command (CASSANDRA-7935)
 * Support IN clause on any partition key column (CASSANDRA-7855)
 * Support IN clause on any clustering column (CASSANDRA-4762)
 * Improve compaction logging (CASSANDRA-7818)
 * Remove YamlFileNetworkTopologySnitch (CASSANDRA-7917)
 * Do anticompaction in groups (CASSANDRA-6851)
 * Support user-defined functions (CASSANDRA-7395, 7526, 7562, 7740, 7781, 7929,
   7924, 7812, 8063, 7813, 7708)
 * Permit configurable timestamps with cassandra-stress (CASSANDRA-7416)
 * Move sstable RandomAccessReader to nio2, which allows using the
   FILE_SHARE_DELETE flag on Windows (CASSANDRA-4050)
 * Remove CQL2 (CASSANDRA-5918)
 * Optimize fetching multiple cells by name (CASSANDRA-6933)
 * Allow compilation in java 8 (CASSANDRA-7028)
 * Make incremental repair default (CASSANDRA-7250)
 * Enable code coverage thru JaCoCo (CASSANDRA-7226)
 * Switch external naming of 'column families' to 'tables' (CASSANDRA-4369) 
 * Shorten SSTable path (CASSANDRA-6962)
 * Use unsafe mutations for most unit tests (CASSANDRA-6969)
 * Fix race condition during calculation of pending ranges (CASSANDRA-7390)
 * Fail on very large batch sizes (CASSANDRA-8011)
 * Improve concurrency of repair (CASSANDRA-6455, 8208, 9145)
 * Select optimal CRC32 implementation at runtime (CASSANDRA-8614)
 * Evaluate MurmurHash of Token once per query (CASSANDRA-7096)
 * Generalize progress reporting (CASSANDRA-8901)
 * Resumable bootstrap streaming (CASSANDRA-8838, CASSANDRA-8942)
 * Allow scrub for secondary index (CASSANDRA-5174)
 * Save repair data to system table (CASSANDRA-5839)
 * fix nodetool names that reference column families (CASSANDRA-8872)
 Merged from 2.1:
 * Warn on misuse of unlogged batches (CASSANDRA-9282)
 * Failure detector detects and ignores local pauses (CASSANDRA-9183)
 * Add utility class to support for rate limiting a given log statement (CASSANDRA-9029)
 * Add missing consistency levels to cassandra-stess (CASSANDRA-9361)
 * Fix commitlog getCompletedTasks to not increment (CASSANDRA-9339)
 * Fix for harmless exceptions logged as ERROR (CASSANDRA-8564)
 * Delete processed sstables in sstablesplit/sstableupgrade (CASSANDRA-8606)
 * Improve sstable exclusion from partition tombstones (CASSANDRA-9298)
 * Validate the indexed column rather than the cell's contents for 2i (CASSANDRA-9057)
 * Add support for top-k custom 2i queries (CASSANDRA-8717)
 * Fix error when dropping table during compaction (CASSANDRA-9251)
 * cassandra-stress supports validation operations over user profiles (CASSANDRA-8773)
 * Add support for rate limiting log messages (CASSANDRA-9029)
 * Log the partition key with tombstone warnings (CASSANDRA-8561)
 * Reduce runWithCompactionsDisabled poll interval to 1ms (CASSANDRA-9271)
 * Fix PITR commitlog replay (CASSANDRA-9195)
 * GCInspector logs very different times (CASSANDRA-9124)
 * Fix deleting from an empty list (CASSANDRA-9198)
 * Update tuple and collection types that use a user-defined type when that UDT
   is modified (CASSANDRA-9148, CASSANDRA-9192)
 * Use higher timeout for prepair and snapshot in repair (CASSANDRA-9261)
 * Fix anticompaction blocking ANTI_ENTROPY stage (CASSANDRA-9151)
 * Repair waits for anticompaction to finish (CASSANDRA-9097)
 * Fix streaming not holding ref when stream error (CASSANDRA-9295)
 * Fix canonical view returning early opened SSTables (CASSANDRA-9396)
Merged from 2.0:
 * (cqlsh) Add LOGIN command to switch users (CASSANDRA-7212)
 * Clone SliceQueryFilter in AbstractReadCommand implementations (CASSANDRA-8940)
 * Push correct protocol notification for DROP INDEX (CASSANDRA-9310)
 * token-generator - generated tokens too long (CASSANDRA-9300)
 * Fix counting of tombstones for TombstoneOverwhelmingException (CASSANDRA-9299)
 * Fix ReconnectableSnitch reconnecting to peers during upgrade (CASSANDRA-6702)
 * Include keyspace and table name in error log for collections over the size
   limit (CASSANDRA-9286)
 * Avoid potential overlap in LCS with single-partition sstables (CASSANDRA-9322)
 * Log warning message when a table is queried before the schema has fully
   propagated (CASSANDRA-9136)
 * Overload SecondaryIndex#indexes to accept the column definition (CASSANDRA-9314)
 * (cqlsh) Add SERIAL and LOCAL_SERIAL consistency levels (CASSANDRA-8051)
 * Fix index selection during rebuild with certain table layouts (CASSANDRA-9281)
 * Fix partition-level-delete-only workload accounting (CASSANDRA-9194)
 * Allow scrub to handle corrupted compressed chunks (CASSANDRA-9140)
 * Fix assertion error when resetlocalschema is run during repair (CASSANDRA-9249)
 * Disable single sstable tombstone compactions for DTCS by default (CASSANDRA-9234)
 * IncomingTcpConnection thread is not named (CASSANDRA-9262)
 * Close incoming connections when MessagingService is stopped (CASSANDRA-9238)
 * Fix streaming hang when retrying (CASSANDRA-9132)


2.1.5
 * Re-add deprecated cold_reads_to_omit param for backwards compat (CASSANDRA-9203)
 * Make anticompaction visible in compactionstats (CASSANDRA-9098)
 * Improve nodetool getendpoints documentation about the partition
   key parameter (CASSANDRA-6458)
 * Don't check other keyspaces for schema changes when an user-defined
   type is altered (CASSANDRA-9187)
 * Add generate-idea-files target to build.xml (CASSANDRA-9123)
 * Allow takeColumnFamilySnapshot to take a list of tables (CASSANDRA-8348)
 * Limit major sstable operations to their canonical representation (CASSANDRA-8669)
 * cqlsh: Add tests for INSERT and UPDATE tab completion (CASSANDRA-9125)
 * cqlsh: quote column names when needed in COPY FROM inserts (CASSANDRA-9080)
 * Do not load read meter for offline operations (CASSANDRA-9082)
 * cqlsh: Make CompositeType data readable (CASSANDRA-8919)
 * cqlsh: Fix display of triggers (CASSANDRA-9081)
 * Fix NullPointerException when deleting or setting an element by index on
   a null list collection (CASSANDRA-9077)
 * Buffer bloom filter serialization (CASSANDRA-9066)
 * Fix anti-compaction target bloom filter size (CASSANDRA-9060)
 * Make FROZEN and TUPLE unreserved keywords in CQL (CASSANDRA-9047)
 * Prevent AssertionError from SizeEstimatesRecorder (CASSANDRA-9034)
 * Avoid overwriting index summaries for sstables with an older format that
   does not support downsampling; rebuild summaries on startup when this
   is detected (CASSANDRA-8993)
 * Fix potential data loss in CompressedSequentialWriter (CASSANDRA-8949)
 * Make PasswordAuthenticator number of hashing rounds configurable (CASSANDRA-8085)
 * Fix AssertionError when binding nested collections in DELETE (CASSANDRA-8900)
 * Check for overlap with non-early sstables in LCS (CASSANDRA-8739)
 * Only calculate max purgable timestamp if we have to (CASSANDRA-8914)
 * (cqlsh) Greatly improve performance of COPY FROM (CASSANDRA-8225)
 * IndexSummary effectiveIndexInterval is now a guideline, not a rule (CASSANDRA-8993)
 * Use correct bounds for page cache eviction of compressed files (CASSANDRA-8746)
 * SSTableScanner enforces its bounds (CASSANDRA-8946)
 * Cleanup cell equality (CASSANDRA-8947)
 * Introduce intra-cluster message coalescing (CASSANDRA-8692)
 * DatabaseDescriptor throws NPE when rpc_interface is used (CASSANDRA-8839)
 * Don't check if an sstable is live for offline compactions (CASSANDRA-8841)
 * Don't set clientMode in SSTableLoader (CASSANDRA-8238)
 * Fix SSTableRewriter with disabled early open (CASSANDRA-8535)
 * Fix cassandra-stress so it respects the CL passed in user mode (CASSANDRA-8948)
 * Fix rare NPE in ColumnDefinition#hasIndexOption() (CASSANDRA-8786)
 * cassandra-stress reports per-operation statistics, plus misc (CASSANDRA-8769)
 * Add SimpleDate (cql date) and Time (cql time) types (CASSANDRA-7523)
 * Use long for key count in cfstats (CASSANDRA-8913)
 * Make SSTableRewriter.abort() more robust to failure (CASSANDRA-8832)
 * Remove cold_reads_to_omit from STCS (CASSANDRA-8860)
 * Make EstimatedHistogram#percentile() use ceil instead of floor (CASSANDRA-8883)
 * Fix top partitions reporting wrong cardinality (CASSANDRA-8834)
 * Fix rare NPE in KeyCacheSerializer (CASSANDRA-8067)
 * Pick sstables for validation as late as possible inc repairs (CASSANDRA-8366)
 * Fix commitlog getPendingTasks to not increment (CASSANDRA-8862)
 * Fix parallelism adjustment in range and secondary index queries
   when the first fetch does not satisfy the limit (CASSANDRA-8856)
 * Check if the filtered sstables is non-empty in STCS (CASSANDRA-8843)
 * Upgrade java-driver used for cassandra-stress (CASSANDRA-8842)
 * Fix CommitLog.forceRecycleAllSegments() memory access error (CASSANDRA-8812)
 * Improve assertions in Memory (CASSANDRA-8792)
 * Fix SSTableRewriter cleanup (CASSANDRA-8802)
 * Introduce SafeMemory for CompressionMetadata.Writer (CASSANDRA-8758)
 * 'nodetool info' prints exception against older node (CASSANDRA-8796)
 * Ensure SSTableReader.last corresponds exactly with the file end (CASSANDRA-8750)
 * Make SSTableWriter.openEarly more robust and obvious (CASSANDRA-8747)
 * Enforce SSTableReader.first/last (CASSANDRA-8744)
 * Cleanup SegmentedFile API (CASSANDRA-8749)
 * Avoid overlap with early compaction replacement (CASSANDRA-8683)
 * Safer Resource Management++ (CASSANDRA-8707)
 * Write partition size estimates into a system table (CASSANDRA-7688)
 * cqlsh: Fix keys() and full() collection indexes in DESCRIBE output
   (CASSANDRA-8154)
 * Show progress of streaming in nodetool netstats (CASSANDRA-8886)
 * IndexSummaryBuilder utilises offheap memory, and shares data between
   each IndexSummary opened from it (CASSANDRA-8757)
 * markCompacting only succeeds if the exact SSTableReader instances being 
   marked are in the live set (CASSANDRA-8689)
 * cassandra-stress support for varint (CASSANDRA-8882)
 * Fix Adler32 digest for compressed sstables (CASSANDRA-8778)
 * Add nodetool statushandoff/statusbackup (CASSANDRA-8912)
 * Use stdout for progress and stats in sstableloader (CASSANDRA-8982)
 * Correctly identify 2i datadir from older versions (CASSANDRA-9116)
Merged from 2.0:
 * Ignore gossip SYNs after shutdown (CASSANDRA-9238)
 * Avoid overflow when calculating max sstable size in LCS (CASSANDRA-9235)
 * Make sstable blacklisting work with compression (CASSANDRA-9138)
 * Do not attempt to rebuild indexes if no index accepts any column (CASSANDRA-9196)
 * Don't initiate snitch reconnection for dead states (CASSANDRA-7292)
 * Fix ArrayIndexOutOfBoundsException in CQLSSTableWriter (CASSANDRA-8978)
 * Add shutdown gossip state to prevent timeouts during rolling restarts (CASSANDRA-8336)
 * Fix running with java.net.preferIPv6Addresses=true (CASSANDRA-9137)
 * Fix failed bootstrap/replace attempts being persisted in system.peers (CASSANDRA-9180)
 * Flush system.IndexInfo after marking index built (CASSANDRA-9128)
 * Fix updates to min/max_compaction_threshold through cassandra-cli
   (CASSANDRA-8102)
 * Don't include tmp files when doing offline relevel (CASSANDRA-9088)
 * Use the proper CAS WriteType when finishing a previous round during Paxos
   preparation (CASSANDRA-8672)
 * Avoid race in cancelling compactions (CASSANDRA-9070)
 * More aggressive check for expired sstables in DTCS (CASSANDRA-8359)
 * Fix ignored index_interval change in ALTER TABLE statements (CASSANDRA-7976)
 * Do more aggressive compaction in old time windows in DTCS (CASSANDRA-8360)
 * java.lang.AssertionError when reading saved cache (CASSANDRA-8740)
 * "disk full" when running cleanup (CASSANDRA-9036)
 * Lower logging level from ERROR to DEBUG when a scheduled schema pull
   cannot be completed due to a node being down (CASSANDRA-9032)
 * Fix MOVED_NODE client event (CASSANDRA-8516)
 * Allow overriding MAX_OUTSTANDING_REPLAY_COUNT (CASSANDRA-7533)
 * Fix malformed JMX ObjectName containing IPv6 addresses (CASSANDRA-9027)
 * (cqlsh) Allow increasing CSV field size limit through
   cqlshrc config option (CASSANDRA-8934)
 * Stop logging range tombstones when exceeding the threshold
   (CASSANDRA-8559)
 * Fix NullPointerException when nodetool getendpoints is run
   against invalid keyspaces or tables (CASSANDRA-8950)
 * Allow specifying the tmp dir (CASSANDRA-7712)
 * Improve compaction estimated tasks estimation (CASSANDRA-8904)
 * Fix duplicate up/down messages sent to native clients (CASSANDRA-7816)
 * Expose commit log archive status via JMX (CASSANDRA-8734)
 * Provide better exceptions for invalid replication strategy parameters
   (CASSANDRA-8909)
 * Fix regression in mixed single and multi-column relation support for
   SELECT statements (CASSANDRA-8613)
 * Add ability to limit number of native connections (CASSANDRA-8086)
 * Fix CQLSSTableWriter throwing exception and spawning threads
   (CASSANDRA-8808)
 * Fix MT mismatch between empty and GC-able data (CASSANDRA-8979)
 * Fix incorrect validation when snapshotting single table (CASSANDRA-8056)
 * Add offline tool to relevel sstables (CASSANDRA-8301)
 * Preserve stream ID for more protocol errors (CASSANDRA-8848)
 * Fix combining token() function with multi-column relations on
   clustering columns (CASSANDRA-8797)
 * Make CFS.markReferenced() resistant to bad refcounting (CASSANDRA-8829)
 * Fix StreamTransferTask abort/complete bad refcounting (CASSANDRA-8815)
 * Fix AssertionError when querying a DESC clustering ordered
   table with ASC ordering and paging (CASSANDRA-8767)
 * AssertionError: "Memory was freed" when running cleanup (CASSANDRA-8716)
 * Make it possible to set max_sstable_age to fractional days (CASSANDRA-8406)
 * Fix some multi-column relations with indexes on some clustering
   columns (CASSANDRA-8275)
 * Fix memory leak in SSTableSimple*Writer and SSTableReader.validate()
   (CASSANDRA-8748)
 * Throw OOM if allocating memory fails to return a valid pointer (CASSANDRA-8726)
 * Fix SSTableSimpleUnsortedWriter ConcurrentModificationException (CASSANDRA-8619)
 * 'nodetool info' prints exception against older node (CASSANDRA-8796)
 * Ensure SSTableSimpleUnsortedWriter.close() terminates if
   disk writer has crashed (CASSANDRA-8807)


2.1.4
 * Bind JMX to localhost unless explicitly configured otherwise (CASSANDRA-9085)


2.1.3
 * Fix HSHA/offheap_objects corruption (CASSANDRA-8719)
 * Upgrade libthrift to 0.9.2 (CASSANDRA-8685)
 * Don't use the shared ref in sstableloader (CASSANDRA-8704)
 * Purge internal prepared statements if related tables or
   keyspaces are dropped (CASSANDRA-8693)
 * (cqlsh) Handle unicode BOM at start of files (CASSANDRA-8638)
 * Stop compactions before exiting offline tools (CASSANDRA-8623)
 * Update tools/stress/README.txt to match current behaviour (CASSANDRA-7933)
 * Fix schema from Thrift conversion with empty metadata (CASSANDRA-8695)
 * Safer Resource Management (CASSANDRA-7705)
 * Make sure we compact highly overlapping cold sstables with
   STCS (CASSANDRA-8635)
 * rpc_interface and listen_interface generate NPE on startup when specified
   interface doesn't exist (CASSANDRA-8677)
 * Fix ArrayIndexOutOfBoundsException in nodetool cfhistograms (CASSANDRA-8514)
 * Switch from yammer metrics for nodetool cf/proxy histograms (CASSANDRA-8662)
 * Make sure we don't add tmplink files to the compaction
   strategy (CASSANDRA-8580)
 * (cqlsh) Handle maps with blob keys (CASSANDRA-8372)
 * (cqlsh) Handle DynamicCompositeType schemas correctly (CASSANDRA-8563)
 * Duplicate rows returned when in clause has repeated values (CASSANDRA-6706)
 * Add tooling to detect hot partitions (CASSANDRA-7974)
 * Fix cassandra-stress user-mode truncation of partition generation (CASSANDRA-8608)
 * Only stream from unrepaired sstables during inc repair (CASSANDRA-8267)
 * Don't allow starting multiple inc repairs on the same sstables (CASSANDRA-8316)
 * Invalidate prepared BATCH statements when related tables
   or keyspaces are dropped (CASSANDRA-8652)
 * Fix missing results in secondary index queries on collections
   with ALLOW FILTERING (CASSANDRA-8421)
 * Expose EstimatedHistogram metrics for range slices (CASSANDRA-8627)
 * (cqlsh) Escape clqshrc passwords properly (CASSANDRA-8618)
 * Fix NPE when passing wrong argument in ALTER TABLE statement (CASSANDRA-8355)
 * Pig: Refactor and deprecate CqlStorage (CASSANDRA-8599)
 * Don't reuse the same cleanup strategy for all sstables (CASSANDRA-8537)
 * Fix case-sensitivity of index name on CREATE and DROP INDEX
   statements (CASSANDRA-8365)
 * Better detection/logging for corruption in compressed sstables (CASSANDRA-8192)
 * Use the correct repairedAt value when closing writer (CASSANDRA-8570)
 * (cqlsh) Handle a schema mismatch being detected on startup (CASSANDRA-8512)
 * Properly calculate expected write size during compaction (CASSANDRA-8532)
 * Invalidate affected prepared statements when a table's columns
   are altered (CASSANDRA-7910)
 * Stress - user defined writes should populate sequentally (CASSANDRA-8524)
 * Fix regression in SSTableRewriter causing some rows to become unreadable 
   during compaction (CASSANDRA-8429)
 * Run major compactions for repaired/unrepaired in parallel (CASSANDRA-8510)
 * (cqlsh) Fix compression options in DESCRIBE TABLE output when compression
   is disabled (CASSANDRA-8288)
 * (cqlsh) Fix DESCRIBE output after keyspaces are altered (CASSANDRA-7623)
 * Make sure we set lastCompactedKey correctly (CASSANDRA-8463)
 * (cqlsh) Fix output of CONSISTENCY command (CASSANDRA-8507)
 * (cqlsh) Fixed the handling of LIST statements (CASSANDRA-8370)
 * Make sstablescrub check leveled manifest again (CASSANDRA-8432)
 * Check first/last keys in sstable when giving out positions (CASSANDRA-8458)
 * Disable mmap on Windows (CASSANDRA-6993)
 * Add missing ConsistencyLevels to cassandra-stress (CASSANDRA-8253)
 * Add auth support to cassandra-stress (CASSANDRA-7985)
 * Fix ArrayIndexOutOfBoundsException when generating error message
   for some CQL syntax errors (CASSANDRA-8455)
 * Scale memtable slab allocation logarithmically (CASSANDRA-7882)
 * cassandra-stress simultaneous inserts over same seed (CASSANDRA-7964)
 * Reduce cassandra-stress sampling memory requirements (CASSANDRA-7926)
 * Ensure memtable flush cannot expire commit log entries from its future (CASSANDRA-8383)
 * Make read "defrag" async to reclaim memtables (CASSANDRA-8459)
 * Remove tmplink files for offline compactions (CASSANDRA-8321)
 * Reduce maxHintsInProgress (CASSANDRA-8415)
 * BTree updates may call provided update function twice (CASSANDRA-8018)
 * Release sstable references after anticompaction (CASSANDRA-8386)
 * Handle abort() in SSTableRewriter properly (CASSANDRA-8320)
 * Centralize shared executors (CASSANDRA-8055)
 * Fix filtering for CONTAINS (KEY) relations on frozen collection
   clustering columns when the query is restricted to a single
   partition (CASSANDRA-8203)
 * Do more aggressive entire-sstable TTL expiry checks (CASSANDRA-8243)
 * Add more log info if readMeter is null (CASSANDRA-8238)
 * add check of the system wall clock time at startup (CASSANDRA-8305)
 * Support for frozen collections (CASSANDRA-7859)
 * Fix overflow on histogram computation (CASSANDRA-8028)
 * Have paxos reuse the timestamp generation of normal queries (CASSANDRA-7801)
 * Fix incremental repair not remove parent session on remote (CASSANDRA-8291)
 * Improve JBOD disk utilization (CASSANDRA-7386)
 * Log failed host when preparing incremental repair (CASSANDRA-8228)
 * Force config client mode in CQLSSTableWriter (CASSANDRA-8281)
 * Fix sstableupgrade throws exception (CASSANDRA-8688)
 * Fix hang when repairing empty keyspace (CASSANDRA-8694)
Merged from 2.0:
 * Fix IllegalArgumentException in dynamic snitch (CASSANDRA-8448)
 * Add support for UPDATE ... IF EXISTS (CASSANDRA-8610)
 * Fix reversal of list prepends (CASSANDRA-8733)
 * Prevent non-zero default_time_to_live on tables with counters
   (CASSANDRA-8678)
 * Fix SSTableSimpleUnsortedWriter ConcurrentModificationException
   (CASSANDRA-8619)
 * Round up time deltas lower than 1ms in BulkLoader (CASSANDRA-8645)
 * Add batch remove iterator to ABSC (CASSANDRA-8414, 8666)
 * Round up time deltas lower than 1ms in BulkLoader (CASSANDRA-8645)
 * Fix isClientMode check in Keyspace (CASSANDRA-8687)
 * Use more efficient slice size for querying internal secondary
   index tables (CASSANDRA-8550)
 * Fix potentially returning deleted rows with range tombstone (CASSANDRA-8558)
 * Check for available disk space before starting a compaction (CASSANDRA-8562)
 * Fix DISTINCT queries with LIMITs or paging when some partitions
   contain only tombstones (CASSANDRA-8490)
 * Introduce background cache refreshing to permissions cache
   (CASSANDRA-8194)
 * Fix race condition in StreamTransferTask that could lead to
   infinite loops and premature sstable deletion (CASSANDRA-7704)
 * Add an extra version check to MigrationTask (CASSANDRA-8462)
 * Ensure SSTableWriter cleans up properly after failure (CASSANDRA-8499)
 * Increase bf true positive count on key cache hit (CASSANDRA-8525)
 * Move MeteredFlusher to its own thread (CASSANDRA-8485)
 * Fix non-distinct results in DISTNCT queries on static columns when
   paging is enabled (CASSANDRA-8087)
 * Move all hints related tasks to hints internal executor (CASSANDRA-8285)
 * Fix paging for multi-partition IN queries (CASSANDRA-8408)
 * Fix MOVED_NODE topology event never being emitted when a node
   moves its token (CASSANDRA-8373)
 * Fix validation of indexes in COMPACT tables (CASSANDRA-8156)
 * Avoid StackOverflowError when a large list of IN values
   is used for a clustering column (CASSANDRA-8410)
 * Fix NPE when writetime() or ttl() calls are wrapped by
   another function call (CASSANDRA-8451)
 * Fix NPE after dropping a keyspace (CASSANDRA-8332)
 * Fix error message on read repair timeouts (CASSANDRA-7947)
 * Default DTCS base_time_seconds changed to 60 (CASSANDRA-8417)
 * Refuse Paxos operation with more than one pending endpoint (CASSANDRA-8346, 8640)
 * Throw correct exception when trying to bind a keyspace or table
   name (CASSANDRA-6952)
 * Make HHOM.compact synchronized (CASSANDRA-8416)
 * cancel latency-sampling task when CF is dropped (CASSANDRA-8401)
 * don't block SocketThread for MessagingService (CASSANDRA-8188)
 * Increase quarantine delay on replacement (CASSANDRA-8260)
 * Expose off-heap memory usage stats (CASSANDRA-7897)
 * Ignore Paxos commits for truncated tables (CASSANDRA-7538)
 * Validate size of indexed column values (CASSANDRA-8280)
 * Make LCS split compaction results over all data directories (CASSANDRA-8329)
 * Fix some failing queries that use multi-column relations
   on COMPACT STORAGE tables (CASSANDRA-8264)
 * Fix InvalidRequestException with ORDER BY (CASSANDRA-8286)
 * Disable SSLv3 for POODLE (CASSANDRA-8265)
 * Fix millisecond timestamps in Tracing (CASSANDRA-8297)
 * Include keyspace name in error message when there are insufficient
   live nodes to stream from (CASSANDRA-8221)
 * Avoid overlap in L1 when L0 contains many nonoverlapping
   sstables (CASSANDRA-8211)
 * Improve PropertyFileSnitch logging (CASSANDRA-8183)
 * Add DC-aware sequential repair (CASSANDRA-8193)
 * Use live sstables in snapshot repair if possible (CASSANDRA-8312)
 * Fix hints serialized size calculation (CASSANDRA-8587)


2.1.2
 * (cqlsh) parse_for_table_meta errors out on queries with undefined
   grammars (CASSANDRA-8262)
 * (cqlsh) Fix SELECT ... TOKEN() function broken in C* 2.1.1 (CASSANDRA-8258)
 * Fix Cassandra crash when running on JDK8 update 40 (CASSANDRA-8209)
 * Optimize partitioner tokens (CASSANDRA-8230)
 * Improve compaction of repaired/unrepaired sstables (CASSANDRA-8004)
 * Make cache serializers pluggable (CASSANDRA-8096)
 * Fix issues with CONTAINS (KEY) queries on secondary indexes
   (CASSANDRA-8147)
 * Fix read-rate tracking of sstables for some queries (CASSANDRA-8239)
 * Fix default timestamp in QueryOptions (CASSANDRA-8246)
 * Set socket timeout when reading remote version (CASSANDRA-8188)
 * Refactor how we track live size (CASSANDRA-7852)
 * Make sure unfinished compaction files are removed (CASSANDRA-8124)
 * Fix shutdown when run as Windows service (CASSANDRA-8136)
 * Fix DESCRIBE TABLE with custom indexes (CASSANDRA-8031)
 * Fix race in RecoveryManagerTest (CASSANDRA-8176)
 * Avoid IllegalArgumentException while sorting sstables in
   IndexSummaryManager (CASSANDRA-8182)
 * Shutdown JVM on file descriptor exhaustion (CASSANDRA-7579)
 * Add 'die' policy for commit log and disk failure (CASSANDRA-7927)
 * Fix installing as service on Windows (CASSANDRA-8115)
 * Fix CREATE TABLE for CQL2 (CASSANDRA-8144)
 * Avoid boxing in ColumnStats min/max trackers (CASSANDRA-8109)
Merged from 2.0:
 * Correctly handle non-text column names in cql3 (CASSANDRA-8178)
 * Fix deletion for indexes on primary key columns (CASSANDRA-8206)
 * Add 'nodetool statusgossip' (CASSANDRA-8125)
 * Improve client notification that nodes are ready for requests (CASSANDRA-7510)
 * Handle negative timestamp in writetime method (CASSANDRA-8139)
 * Pig: Remove errant LIMIT clause in CqlNativeStorage (CASSANDRA-8166)
 * Throw ConfigurationException when hsha is used with the default
   rpc_max_threads setting of 'unlimited' (CASSANDRA-8116)
 * Allow concurrent writing of the same table in the same JVM using
   CQLSSTableWriter (CASSANDRA-7463)
 * Fix totalDiskSpaceUsed calculation (CASSANDRA-8205)


2.1.1
 * Fix spin loop in AtomicSortedColumns (CASSANDRA-7546)
 * Dont notify when replacing tmplink files (CASSANDRA-8157)
 * Fix validation with multiple CONTAINS clause (CASSANDRA-8131)
 * Fix validation of collections in TriggerExecutor (CASSANDRA-8146)
 * Fix IllegalArgumentException when a list of IN values containing tuples
   is passed as a single arg to a prepared statement with the v1 or v2
   protocol (CASSANDRA-8062)
 * Fix ClassCastException in DISTINCT query on static columns with
   query paging (CASSANDRA-8108)
 * Fix NPE on null nested UDT inside a set (CASSANDRA-8105)
 * Fix exception when querying secondary index on set items or map keys
   when some clustering columns are specified (CASSANDRA-8073)
 * Send proper error response when there is an error during native
   protocol message decode (CASSANDRA-8118)
 * Gossip should ignore generation numbers too far in the future (CASSANDRA-8113)
 * Fix NPE when creating a table with frozen sets, lists (CASSANDRA-8104)
 * Fix high memory use due to tracking reads on incrementally opened sstable
   readers (CASSANDRA-8066)
 * Fix EXECUTE request with skipMetadata=false returning no metadata
   (CASSANDRA-8054)
 * Allow concurrent use of CQLBulkOutputFormat (CASSANDRA-7776)
 * Shutdown JVM on OOM (CASSANDRA-7507)
 * Upgrade netty version and enable epoll event loop (CASSANDRA-7761)
 * Don't duplicate sstables smaller than split size when using
   the sstablesplitter tool (CASSANDRA-7616)
 * Avoid re-parsing already prepared statements (CASSANDRA-7923)
 * Fix some Thrift slice deletions and updates of COMPACT STORAGE
   tables with some clustering columns omitted (CASSANDRA-7990)
 * Fix filtering for CONTAINS on sets (CASSANDRA-8033)
 * Properly track added size (CASSANDRA-7239)
 * Allow compilation in java 8 (CASSANDRA-7208)
 * Fix Assertion error on RangeTombstoneList diff (CASSANDRA-8013)
 * Release references to overlapping sstables during compaction (CASSANDRA-7819)
 * Send notification when opening compaction results early (CASSANDRA-8034)
 * Make native server start block until properly bound (CASSANDRA-7885)
 * (cqlsh) Fix IPv6 support (CASSANDRA-7988)
 * Ignore fat clients when checking for endpoint collision (CASSANDRA-7939)
 * Make sstablerepairedset take a list of files (CASSANDRA-7995)
 * (cqlsh) Tab completeion for indexes on map keys (CASSANDRA-7972)
 * (cqlsh) Fix UDT field selection in select clause (CASSANDRA-7891)
 * Fix resource leak in event of corrupt sstable
 * (cqlsh) Add command line option for cqlshrc file path (CASSANDRA-7131)
 * Provide visibility into prepared statements churn (CASSANDRA-7921, CASSANDRA-7930)
 * Invalidate prepared statements when their keyspace or table is
   dropped (CASSANDRA-7566)
 * cassandra-stress: fix support for NetworkTopologyStrategy (CASSANDRA-7945)
 * Fix saving caches when a table is dropped (CASSANDRA-7784)
 * Add better error checking of new stress profile (CASSANDRA-7716)
 * Use ThreadLocalRandom and remove FBUtilities.threadLocalRandom (CASSANDRA-7934)
 * Prevent operator mistakes due to simultaneous bootstrap (CASSANDRA-7069)
 * cassandra-stress supports whitelist mode for node config (CASSANDRA-7658)
 * GCInspector more closely tracks GC; cassandra-stress and nodetool report it (CASSANDRA-7916)
 * nodetool won't output bogus ownership info without a keyspace (CASSANDRA-7173)
 * Add human readable option to nodetool commands (CASSANDRA-5433)
 * Don't try to set repairedAt on old sstables (CASSANDRA-7913)
 * Add metrics for tracking PreparedStatement use (CASSANDRA-7719)
 * (cqlsh) tab-completion for triggers (CASSANDRA-7824)
 * (cqlsh) Support for query paging (CASSANDRA-7514)
 * (cqlsh) Show progress of COPY operations (CASSANDRA-7789)
 * Add syntax to remove multiple elements from a map (CASSANDRA-6599)
 * Support non-equals conditions in lightweight transactions (CASSANDRA-6839)
 * Add IF [NOT] EXISTS to create/drop triggers (CASSANDRA-7606)
 * (cqlsh) Display the current logged-in user (CASSANDRA-7785)
 * (cqlsh) Don't ignore CTRL-C during COPY FROM execution (CASSANDRA-7815)
 * (cqlsh) Order UDTs according to cross-type dependencies in DESCRIBE
   output (CASSANDRA-7659)
 * (cqlsh) Fix handling of CAS statement results (CASSANDRA-7671)
 * (cqlsh) COPY TO/FROM improvements (CASSANDRA-7405)
 * Support list index operations with conditions (CASSANDRA-7499)
 * Add max live/tombstoned cells to nodetool cfstats output (CASSANDRA-7731)
 * Validate IPv6 wildcard addresses properly (CASSANDRA-7680)
 * (cqlsh) Error when tracing query (CASSANDRA-7613)
 * Avoid IOOBE when building SyntaxError message snippet (CASSANDRA-7569)
 * SSTableExport uses correct validator to create string representation of partition
   keys (CASSANDRA-7498)
 * Avoid NPEs when receiving type changes for an unknown keyspace (CASSANDRA-7689)
 * Add support for custom 2i validation (CASSANDRA-7575)
 * Pig support for hadoop CqlInputFormat (CASSANDRA-6454)
 * Add duration mode to cassandra-stress (CASSANDRA-7468)
 * Add listen_interface and rpc_interface options (CASSANDRA-7417)
 * Improve schema merge performance (CASSANDRA-7444)
 * Adjust MT depth based on # of partition validating (CASSANDRA-5263)
 * Optimise NativeCell comparisons (CASSANDRA-6755)
 * Configurable client timeout for cqlsh (CASSANDRA-7516)
 * Include snippet of CQL query near syntax error in messages (CASSANDRA-7111)
 * Make repair -pr work with -local (CASSANDRA-7450)
 * Fix error in sstableloader with -cph > 1 (CASSANDRA-8007)
 * Fix snapshot repair error on indexed tables (CASSANDRA-8020)
 * Do not exit nodetool repair when receiving JMX NOTIF_LOST (CASSANDRA-7909)
 * Stream to private IP when available (CASSANDRA-8084)
Merged from 2.0:
 * Reject conditions on DELETE unless full PK is given (CASSANDRA-6430)
 * Properly reject the token function DELETE (CASSANDRA-7747)
 * Force batchlog replay before decommissioning a node (CASSANDRA-7446)
 * Fix hint replay with many accumulated expired hints (CASSANDRA-6998)
 * Fix duplicate results in DISTINCT queries on static columns with query
   paging (CASSANDRA-8108)
 * Add DateTieredCompactionStrategy (CASSANDRA-6602)
 * Properly validate ascii and utf8 string literals in CQL queries (CASSANDRA-8101)
 * (cqlsh) Fix autocompletion for alter keyspace (CASSANDRA-8021)
 * Create backup directories for commitlog archiving during startup (CASSANDRA-8111)
 * Reduce totalBlockFor() for LOCAL_* consistency levels (CASSANDRA-8058)
 * Fix merging schemas with re-dropped keyspaces (CASSANDRA-7256)
 * Fix counters in supercolumns during live upgrades from 1.2 (CASSANDRA-7188)
 * Notify DT subscribers when a column family is truncated (CASSANDRA-8088)
 * Add sanity check of $JAVA on startup (CASSANDRA-7676)
 * Schedule fat client schema pull on join (CASSANDRA-7993)
 * Don't reset nodes' versions when closing IncomingTcpConnections
   (CASSANDRA-7734)
 * Record the real messaging version in all cases in OutboundTcpConnection
   (CASSANDRA-8057)
 * SSL does not work in cassandra-cli (CASSANDRA-7899)
 * Fix potential exception when using ReversedType in DynamicCompositeType
   (CASSANDRA-7898)
 * Better validation of collection values (CASSANDRA-7833)
 * Track min/max timestamps correctly (CASSANDRA-7969)
 * Fix possible overflow while sorting CL segments for replay (CASSANDRA-7992)
 * Increase nodetool Xmx (CASSANDRA-7956)
 * Archive any commitlog segments present at startup (CASSANDRA-6904)
 * CrcCheckChance should adjust based on live CFMetadata not 
   sstable metadata (CASSANDRA-7978)
 * token() should only accept columns in the partitioning
   key order (CASSANDRA-6075)
 * Add method to invalidate permission cache via JMX (CASSANDRA-7977)
 * Allow propagating multiple gossip states atomically (CASSANDRA-6125)
 * Log exceptions related to unclean native protocol client disconnects
   at DEBUG or INFO (CASSANDRA-7849)
 * Allow permissions cache to be set via JMX (CASSANDRA-7698)
 * Include schema_triggers CF in readable system resources (CASSANDRA-7967)
 * Fix RowIndexEntry to report correct serializedSize (CASSANDRA-7948)
 * Make CQLSSTableWriter sync within partitions (CASSANDRA-7360)
 * Potentially use non-local replicas in CqlConfigHelper (CASSANDRA-7906)
 * Explicitly disallow mixing multi-column and single-column
   relations on clustering columns (CASSANDRA-7711)
 * Better error message when condition is set on PK column (CASSANDRA-7804)
 * Don't send schema change responses and events for no-op DDL
   statements (CASSANDRA-7600)
 * (Hadoop) fix cluster initialisation for a split fetching (CASSANDRA-7774)
 * Throw InvalidRequestException when queries contain relations on entire
   collection columns (CASSANDRA-7506)
 * (cqlsh) enable CTRL-R history search with libedit (CASSANDRA-7577)
 * (Hadoop) allow ACFRW to limit nodes to local DC (CASSANDRA-7252)
 * (cqlsh) cqlsh should automatically disable tracing when selecting
   from system_traces (CASSANDRA-7641)
 * (Hadoop) Add CqlOutputFormat (CASSANDRA-6927)
 * Don't depend on cassandra config for nodetool ring (CASSANDRA-7508)
 * (cqlsh) Fix failing cqlsh formatting tests (CASSANDRA-7703)
 * Fix IncompatibleClassChangeError from hadoop2 (CASSANDRA-7229)
 * Add 'nodetool sethintedhandoffthrottlekb' (CASSANDRA-7635)
 * (cqlsh) Add tab-completion for CREATE/DROP USER IF [NOT] EXISTS (CASSANDRA-7611)
 * Catch errors when the JVM pulls the rug out from GCInspector (CASSANDRA-5345)
 * cqlsh fails when version number parts are not int (CASSANDRA-7524)
 * Fix NPE when table dropped during streaming (CASSANDRA-7946)
 * Fix wrong progress when streaming uncompressed (CASSANDRA-7878)
 * Fix possible infinite loop in creating repair range (CASSANDRA-7983)
 * Fix unit in nodetool for streaming throughput (CASSANDRA-7375)
Merged from 1.2:
 * Don't index tombstones (CASSANDRA-7828)
 * Improve PasswordAuthenticator default super user setup (CASSANDRA-7788)


2.1.0
 * (cqlsh) Removed "ALTER TYPE <name> RENAME TO <name>" from tab-completion
   (CASSANDRA-7895)
 * Fixed IllegalStateException in anticompaction (CASSANDRA-7892)
 * cqlsh: DESCRIBE support for frozen UDTs, tuples (CASSANDRA-7863)
 * Avoid exposing internal classes over JMX (CASSANDRA-7879)
 * Add null check for keys when freezing collection (CASSANDRA-7869)
 * Improve stress workload realism (CASSANDRA-7519)
Merged from 2.0:
 * Configure system.paxos with LeveledCompactionStrategy (CASSANDRA-7753)
 * Fix ALTER clustering column type from DateType to TimestampType when
   using DESC clustering order (CASSANRDA-7797)
 * Throw EOFException if we run out of chunks in compressed datafile
   (CASSANDRA-7664)
 * Fix PRSI handling of CQL3 row markers for row cleanup (CASSANDRA-7787)
 * Fix dropping collection when it's the last regular column (CASSANDRA-7744)
 * Make StreamReceiveTask thread safe and gc friendly (CASSANDRA-7795)
 * Validate empty cell names from counter updates (CASSANDRA-7798)
Merged from 1.2:
 * Don't allow compacted sstables to be marked as compacting (CASSANDRA-7145)
 * Track expired tombstones (CASSANDRA-7810)


2.1.0-rc7
 * Add frozen keyword and require UDT to be frozen (CASSANDRA-7857)
 * Track added sstable size correctly (CASSANDRA-7239)
 * (cqlsh) Fix case insensitivity (CASSANDRA-7834)
 * Fix failure to stream ranges when moving (CASSANDRA-7836)
 * Correctly remove tmplink files (CASSANDRA-7803)
 * (cqlsh) Fix column name formatting for functions, CAS operations,
   and UDT field selections (CASSANDRA-7806)
 * (cqlsh) Fix COPY FROM handling of null/empty primary key
   values (CASSANDRA-7792)
 * Fix ordering of static cells (CASSANDRA-7763)
Merged from 2.0:
 * Forbid re-adding dropped counter columns (CASSANDRA-7831)
 * Fix CFMetaData#isThriftCompatible() for PK-only tables (CASSANDRA-7832)
 * Always reject inequality on the partition key without token()
   (CASSANDRA-7722)
 * Always send Paxos commit to all replicas (CASSANDRA-7479)
 * Make disruptor_thrift_server invocation pool configurable (CASSANDRA-7594)
 * Make repair no-op when RF=1 (CASSANDRA-7864)


2.1.0-rc6
 * Fix OOM issue from netty caching over time (CASSANDRA-7743)
 * json2sstable couldn't import JSON for CQL table (CASSANDRA-7477)
 * Invalidate all caches on table drop (CASSANDRA-7561)
 * Skip strict endpoint selection for ranges if RF == nodes (CASSANRA-7765)
 * Fix Thrift range filtering without 2ary index lookups (CASSANDRA-7741)
 * Add tracing entries about concurrent range requests (CASSANDRA-7599)
 * (cqlsh) Fix DESCRIBE for NTS keyspaces (CASSANDRA-7729)
 * Remove netty buffer ref-counting (CASSANDRA-7735)
 * Pass mutated cf to index updater for use by PRSI (CASSANDRA-7742)
 * Include stress yaml example in release and deb (CASSANDRA-7717)
 * workaround for netty issue causing corrupted data off the wire (CASSANDRA-7695)
 * cqlsh DESC CLUSTER fails retrieving ring information (CASSANDRA-7687)
 * Fix binding null values inside UDT (CASSANDRA-7685)
 * Fix UDT field selection with empty fields (CASSANDRA-7670)
 * Bogus deserialization of static cells from sstable (CASSANDRA-7684)
 * Fix NPE on compaction leftover cleanup for dropped table (CASSANDRA-7770)
Merged from 2.0:
 * Fix race condition in StreamTransferTask that could lead to
   infinite loops and premature sstable deletion (CASSANDRA-7704)
 * (cqlsh) Wait up to 10 sec for a tracing session (CASSANDRA-7222)
 * Fix NPE in FileCacheService.sizeInBytes (CASSANDRA-7756)
 * Remove duplicates from StorageService.getJoiningNodes (CASSANDRA-7478)
 * Clone token map outside of hot gossip loops (CASSANDRA-7758)
 * Fix MS expiring map timeout for Paxos messages (CASSANDRA-7752)
 * Do not flush on truncate if durable_writes is false (CASSANDRA-7750)
 * Give CRR a default input_cql Statement (CASSANDRA-7226)
 * Better error message when adding a collection with the same name
   than a previously dropped one (CASSANDRA-6276)
 * Fix validation when adding static columns (CASSANDRA-7730)
 * (Thrift) fix range deletion of supercolumns (CASSANDRA-7733)
 * Fix potential AssertionError in RangeTombstoneList (CASSANDRA-7700)
 * Validate arguments of blobAs* functions (CASSANDRA-7707)
 * Fix potential AssertionError with 2ndary indexes (CASSANDRA-6612)
 * Avoid logging CompactionInterrupted at ERROR (CASSANDRA-7694)
 * Minor leak in sstable2jon (CASSANDRA-7709)
 * Add cassandra.auto_bootstrap system property (CASSANDRA-7650)
 * Update java driver (for hadoop) (CASSANDRA-7618)
 * Remove CqlPagingRecordReader/CqlPagingInputFormat (CASSANDRA-7570)
 * Support connecting to ipv6 jmx with nodetool (CASSANDRA-7669)


2.1.0-rc5
 * Reject counters inside user types (CASSANDRA-7672)
 * Switch to notification-based GCInspector (CASSANDRA-7638)
 * (cqlsh) Handle nulls in UDTs and tuples correctly (CASSANDRA-7656)
 * Don't use strict consistency when replacing (CASSANDRA-7568)
 * Fix min/max cell name collection on 2.0 SSTables with range
   tombstones (CASSANDRA-7593)
 * Tolerate min/max cell names of different lengths (CASSANDRA-7651)
 * Filter cached results correctly (CASSANDRA-7636)
 * Fix tracing on the new SEPExecutor (CASSANDRA-7644)
 * Remove shuffle and taketoken (CASSANDRA-7601)
 * Clean up Windows batch scripts (CASSANDRA-7619)
 * Fix native protocol drop user type notification (CASSANDRA-7571)
 * Give read access to system.schema_usertypes to all authenticated users
   (CASSANDRA-7578)
 * (cqlsh) Fix cqlsh display when zero rows are returned (CASSANDRA-7580)
 * Get java version correctly when JAVA_TOOL_OPTIONS is set (CASSANDRA-7572)
 * Fix NPE when dropping index from non-existent keyspace, AssertionError when
   dropping non-existent index with IF EXISTS (CASSANDRA-7590)
 * Fix sstablelevelresetter hang (CASSANDRA-7614)
 * (cqlsh) Fix deserialization of blobs (CASSANDRA-7603)
 * Use "keyspace updated" schema change message for UDT changes in v1 and
   v2 protocols (CASSANDRA-7617)
 * Fix tracing of range slices and secondary index lookups that are local
   to the coordinator (CASSANDRA-7599)
 * Set -Dcassandra.storagedir for all tool shell scripts (CASSANDRA-7587)
 * Don't swap max/min col names when mutating sstable metadata (CASSANDRA-7596)
 * (cqlsh) Correctly handle paged result sets (CASSANDRA-7625)
 * (cqlsh) Improve waiting for a trace to complete (CASSANDRA-7626)
 * Fix tracing of concurrent range slices and 2ary index queries (CASSANDRA-7626)
 * Fix scrub against collection type (CASSANDRA-7665)
Merged from 2.0:
 * Set gc_grace_seconds to seven days for system schema tables (CASSANDRA-7668)
 * SimpleSeedProvider no longer caches seeds forever (CASSANDRA-7663)
 * Always flush on truncate (CASSANDRA-7511)
 * Fix ReversedType(DateType) mapping to native protocol (CASSANDRA-7576)
 * Always merge ranges owned by a single node (CASSANDRA-6930)
 * Track max/min timestamps for range tombstones (CASSANDRA-7647)
 * Fix NPE when listing saved caches dir (CASSANDRA-7632)


2.1.0-rc4
 * Fix word count hadoop example (CASSANDRA-7200)
 * Updated memtable_cleanup_threshold and memtable_flush_writers defaults 
   (CASSANDRA-7551)
 * (Windows) fix startup when WMI memory query fails (CASSANDRA-7505)
 * Anti-compaction proceeds if any part of the repair failed (CASSANDRA-7521)
 * Add missing table name to DROP INDEX responses and notifications (CASSANDRA-7539)
 * Bump CQL version to 3.2.0 and update CQL documentation (CASSANDRA-7527)
 * Fix configuration error message when running nodetool ring (CASSANDRA-7508)
 * Support conditional updates, tuple type, and the v3 protocol in cqlsh (CASSANDRA-7509)
 * Handle queries on multiple secondary index types (CASSANDRA-7525)
 * Fix cqlsh authentication with v3 native protocol (CASSANDRA-7564)
 * Fix NPE when unknown prepared statement ID is used (CASSANDRA-7454)
Merged from 2.0:
 * (Windows) force range-based repair to non-sequential mode (CASSANDRA-7541)
 * Fix range merging when DES scores are zero (CASSANDRA-7535)
 * Warn when SSL certificates have expired (CASSANDRA-7528)
 * Fix error when doing reversed queries with static columns (CASSANDRA-7490)
Merged from 1.2:
 * Set correct stream ID on responses when non-Exception Throwables
   are thrown while handling native protocol messages (CASSANDRA-7470)


2.1.0-rc3
 * Consider expiry when reconciling otherwise equal cells (CASSANDRA-7403)
 * Introduce CQL support for stress tool (CASSANDRA-6146)
 * Fix ClassCastException processing expired messages (CASSANDRA-7496)
 * Fix prepared marker for collections inside UDT (CASSANDRA-7472)
 * Remove left-over populate_io_cache_on_flush and replicate_on_write
   uses (CASSANDRA-7493)
 * (Windows) handle spaces in path names (CASSANDRA-7451)
 * Ensure writes have completed after dropping a table, before recycling
   commit log segments (CASSANDRA-7437)
 * Remove left-over rows_per_partition_to_cache (CASSANDRA-7493)
 * Fix error when CONTAINS is used with a bind marker (CASSANDRA-7502)
 * Properly reject unknown UDT field (CASSANDRA-7484)
Merged from 2.0:
 * Fix CC#collectTimeOrderedData() tombstone optimisations (CASSANDRA-7394)
 * Support DISTINCT for static columns and fix behaviour when DISTINC is
   not use (CASSANDRA-7305).
 * Workaround JVM NPE on JMX bind failure (CASSANDRA-7254)
 * Fix race in FileCacheService RemovalListener (CASSANDRA-7278)
 * Fix inconsistent use of consistencyForCommit that allowed LOCAL_QUORUM
   operations to incorrect become full QUORUM (CASSANDRA-7345)
 * Properly handle unrecognized opcodes and flags (CASSANDRA-7440)
 * (Hadoop) close CqlRecordWriter clients when finished (CASSANDRA-7459)
 * Commit disk failure policy (CASSANDRA-7429)
 * Make sure high level sstables get compacted (CASSANDRA-7414)
 * Fix AssertionError when using empty clustering columns and static columns
   (CASSANDRA-7455)
 * Add option to disable STCS in L0 (CASSANDRA-6621)
 * Upgrade to snappy-java 1.0.5.2 (CASSANDRA-7476)


2.1.0-rc2
 * Fix heap size calculation for CompoundSparseCellName and 
   CompoundSparseCellName.WithCollection (CASSANDRA-7421)
 * Allow counter mutations in UNLOGGED batches (CASSANDRA-7351)
 * Modify reconcile logic to always pick a tombstone over a counter cell
   (CASSANDRA-7346)
 * Avoid incremental compaction on Windows (CASSANDRA-7365)
 * Fix exception when querying a composite-keyed table with a collection index
   (CASSANDRA-7372)
 * Use node's host id in place of counter ids (CASSANDRA-7366)
 * Fix error when doing reversed queries with static columns (CASSANDRA-7490)
 * Backport CASSANDRA-6747 (CASSANDRA-7560)
 * Track max/min timestamps for range tombstones (CASSANDRA-7647)
 * Fix NPE when listing saved caches dir (CASSANDRA-7632)
 * Fix sstableloader unable to connect encrypted node (CASSANDRA-7585)
Merged from 1.2:
 * Clone token map outside of hot gossip loops (CASSANDRA-7758)
 * Add stop method to EmbeddedCassandraService (CASSANDRA-7595)
 * Support connecting to ipv6 jmx with nodetool (CASSANDRA-7669)
 * Set gc_grace_seconds to seven days for system schema tables (CASSANDRA-7668)
 * SimpleSeedProvider no longer caches seeds forever (CASSANDRA-7663)
 * Set correct stream ID on responses when non-Exception Throwables
   are thrown while handling native protocol messages (CASSANDRA-7470)
 * Fix row size miscalculation in LazilyCompactedRow (CASSANDRA-7543)
 * Fix race in background compaction check (CASSANDRA-7745)
 * Don't clear out range tombstones during compaction (CASSANDRA-7808)


2.1.0-rc1
 * Revert flush directory (CASSANDRA-6357)
 * More efficient executor service for fast operations (CASSANDRA-4718)
 * Move less common tools into a new cassandra-tools package (CASSANDRA-7160)
 * Support more concurrent requests in native protocol (CASSANDRA-7231)
 * Add tab-completion to debian nodetool packaging (CASSANDRA-6421)
 * Change concurrent_compactors defaults (CASSANDRA-7139)
 * Add PowerShell Windows launch scripts (CASSANDRA-7001)
 * Make commitlog archive+restore more robust (CASSANDRA-6974)
 * Fix marking commitlogsegments clean (CASSANDRA-6959)
 * Add snapshot "manifest" describing files included (CASSANDRA-6326)
 * Parallel streaming for sstableloader (CASSANDRA-3668)
 * Fix bugs in supercolumns handling (CASSANDRA-7138)
 * Fix ClassClassException on composite dense tables (CASSANDRA-7112)
 * Cleanup and optimize collation and slice iterators (CASSANDRA-7107)
 * Upgrade NBHM lib (CASSANDRA-7128)
 * Optimize netty server (CASSANDRA-6861)
 * Fix repair hang when given CF does not exist (CASSANDRA-7189)
 * Allow c* to be shutdown in an embedded mode (CASSANDRA-5635)
 * Add server side batching to native transport (CASSANDRA-5663)
 * Make batchlog replay asynchronous (CASSANDRA-6134)
 * remove unused classes (CASSANDRA-7197)
 * Limit user types to the keyspace they are defined in (CASSANDRA-6643)
 * Add validate method to CollectionType (CASSANDRA-7208)
 * New serialization format for UDT values (CASSANDRA-7209, CASSANDRA-7261)
 * Fix nodetool netstats (CASSANDRA-7270)
 * Fix potential ClassCastException in HintedHandoffManager (CASSANDRA-7284)
 * Use prepared statements internally (CASSANDRA-6975)
 * Fix broken paging state with prepared statement (CASSANDRA-7120)
 * Fix IllegalArgumentException in CqlStorage (CASSANDRA-7287)
 * Allow nulls/non-existant fields in UDT (CASSANDRA-7206)
 * Add Thrift MultiSliceRequest (CASSANDRA-6757, CASSANDRA-7027)
 * Handle overlapping MultiSlices (CASSANDRA-7279)
 * Fix DataOutputTest on Windows (CASSANDRA-7265)
 * Embedded sets in user defined data-types are not updating (CASSANDRA-7267)
 * Add tuple type to CQL/native protocol (CASSANDRA-7248)
 * Fix CqlPagingRecordReader on tables with few rows (CASSANDRA-7322)
Merged from 2.0:
 * Copy compaction options to make sure they are reloaded (CASSANDRA-7290)
 * Add option to do more aggressive tombstone compactions (CASSANDRA-6563)
 * Don't try to compact already-compacting files in HHOM (CASSANDRA-7288)
 * Always reallocate buffers in HSHA (CASSANDRA-6285)
 * (Hadoop) support authentication in CqlRecordReader (CASSANDRA-7221)
 * (Hadoop) Close java driver Cluster in CQLRR.close (CASSANDRA-7228)
 * Warn when 'USING TIMESTAMP' is used on a CAS BATCH (CASSANDRA-7067)
 * return all cpu values from BackgroundActivityMonitor.readAndCompute (CASSANDRA-7183)
 * Correctly delete scheduled range xfers (CASSANDRA-7143)
 * return all cpu values from BackgroundActivityMonitor.readAndCompute (CASSANDRA-7183)  
 * reduce garbage creation in calculatePendingRanges (CASSANDRA-7191)
 * fix c* launch issues on Russian os's due to output of linux 'free' cmd (CASSANDRA-6162)
 * Fix disabling autocompaction (CASSANDRA-7187)
 * Fix potential NumberFormatException when deserializing IntegerType (CASSANDRA-7088)
 * cqlsh can't tab-complete disabling compaction (CASSANDRA-7185)
 * cqlsh: Accept and execute CQL statement(s) from command-line parameter (CASSANDRA-7172)
 * Fix IllegalStateException in CqlPagingRecordReader (CASSANDRA-7198)
 * Fix the InvertedIndex trigger example (CASSANDRA-7211)
 * Add --resolve-ip option to 'nodetool ring' (CASSANDRA-7210)
 * reduce garbage on codec flag deserialization (CASSANDRA-7244) 
 * Fix duplicated error messages on directory creation error at startup (CASSANDRA-5818)
 * Proper null handle for IF with map element access (CASSANDRA-7155)
 * Improve compaction visibility (CASSANDRA-7242)
 * Correctly delete scheduled range xfers (CASSANDRA-7143)
 * Make batchlog replica selection rack-aware (CASSANDRA-6551)
 * Fix CFMetaData#getColumnDefinitionFromColumnName() (CASSANDRA-7074)
 * Fix writetime/ttl functions for static columns (CASSANDRA-7081)
 * Suggest CTRL-C or semicolon after three blank lines in cqlsh (CASSANDRA-7142)
 * Fix 2ndary index queries with DESC clustering order (CASSANDRA-6950)
 * Invalid key cache entries on DROP (CASSANDRA-6525)
 * Fix flapping RecoveryManagerTest (CASSANDRA-7084)
 * Add missing iso8601 patterns for date strings (CASSANDRA-6973)
 * Support selecting multiple rows in a partition using IN (CASSANDRA-6875)
 * Add authentication support to shuffle (CASSANDRA-6484)
 * Swap local and global default read repair chances (CASSANDRA-7320)
 * Add conditional CREATE/DROP USER support (CASSANDRA-7264)
 * Cqlsh counts non-empty lines for "Blank lines" warning (CASSANDRA-7325)
Merged from 1.2:
 * Add Cloudstack snitch (CASSANDRA-7147)
 * Update system.peers correctly when relocating tokens (CASSANDRA-7126)
 * Add Google Compute Engine snitch (CASSANDRA-7132)
 * remove duplicate query for local tokens (CASSANDRA-7182)
 * exit CQLSH with error status code if script fails (CASSANDRA-6344)
 * Fix bug with some IN queries missig results (CASSANDRA-7105)
 * Fix availability validation for LOCAL_ONE CL (CASSANDRA-7319)
 * Hint streaming can cause decommission to fail (CASSANDRA-7219)


2.1.0-beta2
 * Increase default CL space to 8GB (CASSANDRA-7031)
 * Add range tombstones to read repair digests (CASSANDRA-6863)
 * Fix BTree.clear for large updates (CASSANDRA-6943)
 * Fail write instead of logging a warning when unable to append to CL
   (CASSANDRA-6764)
 * Eliminate possibility of CL segment appearing twice in active list 
   (CASSANDRA-6557)
 * Apply DONTNEED fadvise to commitlog segments (CASSANDRA-6759)
 * Switch CRC component to Adler and include it for compressed sstables 
   (CASSANDRA-4165)
 * Allow cassandra-stress to set compaction strategy options (CASSANDRA-6451)
 * Add broadcast_rpc_address option to cassandra.yaml (CASSANDRA-5899)
 * Auto reload GossipingPropertyFileSnitch config (CASSANDRA-5897)
 * Fix overflow of memtable_total_space_in_mb (CASSANDRA-6573)
 * Fix ABTC NPE and apply update function correctly (CASSANDRA-6692)
 * Allow nodetool to use a file or prompt for password (CASSANDRA-6660)
 * Fix AIOOBE when concurrently accessing ABSC (CASSANDRA-6742)
 * Fix assertion error in ALTER TYPE RENAME (CASSANDRA-6705)
 * Scrub should not always clear out repaired status (CASSANDRA-5351)
 * Improve handling of range tombstone for wide partitions (CASSANDRA-6446)
 * Fix ClassCastException for compact table with composites (CASSANDRA-6738)
 * Fix potentially repairing with wrong nodes (CASSANDRA-6808)
 * Change caching option syntax (CASSANDRA-6745)
 * Fix stress to do proper counter reads (CASSANDRA-6835)
 * Fix help message for stress counter_write (CASSANDRA-6824)
 * Fix stress smart Thrift client to pick servers correctly (CASSANDRA-6848)
 * Add logging levels (minimal, normal or verbose) to stress tool (CASSANDRA-6849)
 * Fix race condition in Batch CLE (CASSANDRA-6860)
 * Improve cleanup/scrub/upgradesstables failure handling (CASSANDRA-6774)
 * ByteBuffer write() methods for serializing sstables (CASSANDRA-6781)
 * Proper compare function for CollectionType (CASSANDRA-6783)
 * Update native server to Netty 4 (CASSANDRA-6236)
 * Fix off-by-one error in stress (CASSANDRA-6883)
 * Make OpOrder AutoCloseable (CASSANDRA-6901)
 * Remove sync repair JMX interface (CASSANDRA-6900)
 * Add multiple memory allocation options for memtables (CASSANDRA-6689, 6694)
 * Remove adjusted op rate from stress output (CASSANDRA-6921)
 * Add optimized CF.hasColumns() implementations (CASSANDRA-6941)
 * Serialize batchlog mutations with the version of the target node
   (CASSANDRA-6931)
 * Optimize CounterColumn#reconcile() (CASSANDRA-6953)
 * Properly remove 1.2 sstable support in 2.1 (CASSANDRA-6869)
 * Lock counter cells, not partitions (CASSANDRA-6880)
 * Track presence of legacy counter shards in sstables (CASSANDRA-6888)
 * Ensure safe resource cleanup when replacing sstables (CASSANDRA-6912)
 * Add failure handler to async callback (CASSANDRA-6747)
 * Fix AE when closing SSTable without releasing reference (CASSANDRA-7000)
 * Clean up IndexInfo on keyspace/table drops (CASSANDRA-6924)
 * Only snapshot relative SSTables when sequential repair (CASSANDRA-7024)
 * Require nodetool rebuild_index to specify index names (CASSANDRA-7038)
 * fix cassandra stress errors on reads with native protocol (CASSANDRA-7033)
 * Use OpOrder to guard sstable references for reads (CASSANDRA-6919)
 * Preemptive opening of compaction result (CASSANDRA-6916)
 * Multi-threaded scrub/cleanup/upgradesstables (CASSANDRA-5547)
 * Optimize cellname comparison (CASSANDRA-6934)
 * Native protocol v3 (CASSANDRA-6855)
 * Optimize Cell liveness checks and clean up Cell (CASSANDRA-7119)
 * Support consistent range movements (CASSANDRA-2434)
 * Display min timestamp in sstablemetadata viewer (CASSANDRA-6767)
Merged from 2.0:
 * Avoid race-prone second "scrub" of system keyspace (CASSANDRA-6797)
 * Pool CqlRecordWriter clients by inetaddress rather than Range
   (CASSANDRA-6665)
 * Fix compaction_history timestamps (CASSANDRA-6784)
 * Compare scores of full replica ordering in DES (CASSANDRA-6683)
 * fix CME in SessionInfo updateProgress affecting netstats (CASSANDRA-6577)
 * Allow repairing between specific replicas (CASSANDRA-6440)
 * Allow per-dc enabling of hints (CASSANDRA-6157)
 * Add compatibility for Hadoop 0.2.x (CASSANDRA-5201)
 * Fix EstimatedHistogram races (CASSANDRA-6682)
 * Failure detector correctly converts initial value to nanos (CASSANDRA-6658)
 * Add nodetool taketoken to relocate vnodes (CASSANDRA-4445)
 * Expose bulk loading progress over JMX (CASSANDRA-4757)
 * Correctly handle null with IF conditions and TTL (CASSANDRA-6623)
 * Account for range/row tombstones in tombstone drop
   time histogram (CASSANDRA-6522)
 * Stop CommitLogSegment.close() from calling sync() (CASSANDRA-6652)
 * Make commitlog failure handling configurable (CASSANDRA-6364)
 * Avoid overlaps in LCS (CASSANDRA-6688)
 * Improve support for paginating over composites (CASSANDRA-4851)
 * Fix count(*) queries in a mixed cluster (CASSANDRA-6707)
 * Improve repair tasks(snapshot, differencing) concurrency (CASSANDRA-6566)
 * Fix replaying pre-2.0 commit logs (CASSANDRA-6714)
 * Add static columns to CQL3 (CASSANDRA-6561)
 * Optimize single partition batch statements (CASSANDRA-6737)
 * Disallow post-query re-ordering when paging (CASSANDRA-6722)
 * Fix potential paging bug with deleted columns (CASSANDRA-6748)
 * Fix NPE on BulkLoader caused by losing StreamEvent (CASSANDRA-6636)
 * Fix truncating compression metadata (CASSANDRA-6791)
 * Add CMSClassUnloadingEnabled JVM option (CASSANDRA-6541)
 * Catch memtable flush exceptions during shutdown (CASSANDRA-6735)
 * Fix upgradesstables NPE for non-CF-based indexes (CASSANDRA-6645)
 * Fix UPDATE updating PRIMARY KEY columns implicitly (CASSANDRA-6782)
 * Fix IllegalArgumentException when updating from 1.2 with SuperColumns
   (CASSANDRA-6733)
 * FBUtilities.singleton() should use the CF comparator (CASSANDRA-6778)
 * Fix CQLSStableWriter.addRow(Map<String, Object>) (CASSANDRA-6526)
 * Fix HSHA server introducing corrupt data (CASSANDRA-6285)
 * Fix CAS conditions for COMPACT STORAGE tables (CASSANDRA-6813)
 * Starting threads in OutboundTcpConnectionPool constructor causes race conditions (CASSANDRA-7177)
 * Allow overriding cassandra-rackdc.properties file (CASSANDRA-7072)
 * Set JMX RMI port to 7199 (CASSANDRA-7087)
 * Use LOCAL_QUORUM for data reads at LOCAL_SERIAL (CASSANDRA-6939)
 * Log a warning for large batches (CASSANDRA-6487)
 * Put nodes in hibernate when join_ring is false (CASSANDRA-6961)
 * Avoid early loading of non-system keyspaces before compaction-leftovers 
   cleanup at startup (CASSANDRA-6913)
 * Restrict Windows to parallel repairs (CASSANDRA-6907)
 * (Hadoop) Allow manually specifying start/end tokens in CFIF (CASSANDRA-6436)
 * Fix NPE in MeteredFlusher (CASSANDRA-6820)
 * Fix race processing range scan responses (CASSANDRA-6820)
 * Allow deleting snapshots from dropped keyspaces (CASSANDRA-6821)
 * Add uuid() function (CASSANDRA-6473)
 * Omit tombstones from schema digests (CASSANDRA-6862)
 * Include correct consistencyLevel in LWT timeout (CASSANDRA-6884)
 * Lower chances for losing new SSTables during nodetool refresh and
   ColumnFamilyStore.loadNewSSTables (CASSANDRA-6514)
 * Add support for DELETE ... IF EXISTS to CQL3 (CASSANDRA-5708)
 * Update hadoop_cql3_word_count example (CASSANDRA-6793)
 * Fix handling of RejectedExecution in sync Thrift server (CASSANDRA-6788)
 * Log more information when exceeding tombstone_warn_threshold (CASSANDRA-6865)
 * Fix truncate to not abort due to unreachable fat clients (CASSANDRA-6864)
 * Fix schema concurrency exceptions (CASSANDRA-6841)
 * Fix leaking validator FH in StreamWriter (CASSANDRA-6832)
 * Fix saving triggers to schema (CASSANDRA-6789)
 * Fix trigger mutations when base mutation list is immutable (CASSANDRA-6790)
 * Fix accounting in FileCacheService to allow re-using RAR (CASSANDRA-6838)
 * Fix static counter columns (CASSANDRA-6827)
 * Restore expiring->deleted (cell) compaction optimization (CASSANDRA-6844)
 * Fix CompactionManager.needsCleanup (CASSANDRA-6845)
 * Correctly compare BooleanType values other than 0 and 1 (CASSANDRA-6779)
 * Read message id as string from earlier versions (CASSANDRA-6840)
 * Properly use the Paxos consistency for (non-protocol) batch (CASSANDRA-6837)
 * Add paranoid disk failure option (CASSANDRA-6646)
 * Improve PerRowSecondaryIndex performance (CASSANDRA-6876)
 * Extend triggers to support CAS updates (CASSANDRA-6882)
 * Static columns with IF NOT EXISTS don't always work as expected (CASSANDRA-6873)
 * Fix paging with SELECT DISTINCT (CASSANDRA-6857)
 * Fix UnsupportedOperationException on CAS timeout (CASSANDRA-6923)
 * Improve MeteredFlusher handling of MF-unaffected column families
   (CASSANDRA-6867)
 * Add CqlRecordReader using native pagination (CASSANDRA-6311)
 * Add QueryHandler interface (CASSANDRA-6659)
 * Track liveRatio per-memtable, not per-CF (CASSANDRA-6945)
 * Make sure upgradesstables keeps sstable level (CASSANDRA-6958)
 * Fix LIMIT with static columns (CASSANDRA-6956)
 * Fix clash with CQL column name in thrift validation (CASSANDRA-6892)
 * Fix error with super columns in mixed 1.2-2.0 clusters (CASSANDRA-6966)
 * Fix bad skip of sstables on slice query with composite start/finish (CASSANDRA-6825)
 * Fix unintended update with conditional statement (CASSANDRA-6893)
 * Fix map element access in IF (CASSANDRA-6914)
 * Avoid costly range calculations for range queries on system keyspaces
   (CASSANDRA-6906)
 * Fix SSTable not released if stream session fails (CASSANDRA-6818)
 * Avoid build failure due to ANTLR timeout (CASSANDRA-6991)
 * Queries on compact tables can return more rows that requested (CASSANDRA-7052)
 * USING TIMESTAMP for batches does not work (CASSANDRA-7053)
 * Fix performance regression from CASSANDRA-5614 (CASSANDRA-6949)
 * Ensure that batchlog and hint timeouts do not produce hints (CASSANDRA-7058)
 * Merge groupable mutations in TriggerExecutor#execute() (CASSANDRA-7047)
 * Plug holes in resource release when wiring up StreamSession (CASSANDRA-7073)
 * Re-add parameter columns to tracing session (CASSANDRA-6942)
 * Preserves CQL metadata when updating table from thrift (CASSANDRA-6831)
Merged from 1.2:
 * Fix nodetool display with vnodes (CASSANDRA-7082)
 * Add UNLOGGED, COUNTER options to BATCH documentation (CASSANDRA-6816)
 * add extra SSL cipher suites (CASSANDRA-6613)
 * fix nodetool getsstables for blob PK (CASSANDRA-6803)
 * Fix BatchlogManager#deleteBatch() use of millisecond timestamps
   (CASSANDRA-6822)
 * Continue assassinating even if the endpoint vanishes (CASSANDRA-6787)
 * Schedule schema pulls on change (CASSANDRA-6971)
 * Non-droppable verbs shouldn't be dropped from OTC (CASSANDRA-6980)
 * Shutdown batchlog executor in SS#drain() (CASSANDRA-7025)
 * Fix batchlog to account for CF truncation records (CASSANDRA-6999)
 * Fix CQLSH parsing of functions and BLOB literals (CASSANDRA-7018)
 * Properly load trustore in the native protocol (CASSANDRA-6847)
 * Always clean up references in SerializingCache (CASSANDRA-6994)
 * Don't shut MessagingService down when replacing a node (CASSANDRA-6476)
 * fix npe when doing -Dcassandra.fd_initial_value_ms (CASSANDRA-6751)


2.1.0-beta1
 * Add flush directory distinct from compaction directories (CASSANDRA-6357)
 * Require JNA by default (CASSANDRA-6575)
 * add listsnapshots command to nodetool (CASSANDRA-5742)
 * Introduce AtomicBTreeColumns (CASSANDRA-6271, 6692)
 * Multithreaded commitlog (CASSANDRA-3578)
 * allocate fixed index summary memory pool and resample cold index summaries 
   to use less memory (CASSANDRA-5519)
 * Removed multithreaded compaction (CASSANDRA-6142)
 * Parallelize fetching rows for low-cardinality indexes (CASSANDRA-1337)
 * change logging from log4j to logback (CASSANDRA-5883)
 * switch to LZ4 compression for internode communication (CASSANDRA-5887)
 * Stop using Thrift-generated Index* classes internally (CASSANDRA-5971)
 * Remove 1.2 network compatibility code (CASSANDRA-5960)
 * Remove leveled json manifest migration code (CASSANDRA-5996)
 * Remove CFDefinition (CASSANDRA-6253)
 * Use AtomicIntegerFieldUpdater in RefCountedMemory (CASSANDRA-6278)
 * User-defined types for CQL3 (CASSANDRA-5590)
 * Use of o.a.c.metrics in nodetool (CASSANDRA-5871, 6406)
 * Batch read from OTC's queue and cleanup (CASSANDRA-1632)
 * Secondary index support for collections (CASSANDRA-4511, 6383)
 * SSTable metadata(Stats.db) format change (CASSANDRA-6356)
 * Push composites support in the storage engine
   (CASSANDRA-5417, CASSANDRA-6520)
 * Add snapshot space used to cfstats (CASSANDRA-6231)
 * Add cardinality estimator for key count estimation (CASSANDRA-5906)
 * CF id is changed to be non-deterministic. Data dir/key cache are created
   uniquely for CF id (CASSANDRA-5202)
 * New counters implementation (CASSANDRA-6504)
 * Replace UnsortedColumns, EmptyColumns, TreeMapBackedSortedColumns with new
   ArrayBackedSortedColumns (CASSANDRA-6630, CASSANDRA-6662, CASSANDRA-6690)
 * Add option to use row cache with a given amount of rows (CASSANDRA-5357)
 * Avoid repairing already repaired data (CASSANDRA-5351)
 * Reject counter updates with USING TTL/TIMESTAMP (CASSANDRA-6649)
 * Replace index_interval with min/max_index_interval (CASSANDRA-6379)
 * Lift limitation that order by columns must be selected for IN queries (CASSANDRA-4911)


2.0.5
 * Reduce garbage generated by bloom filter lookups (CASSANDRA-6609)
 * Add ks.cf names to tombstone logging (CASSANDRA-6597)
 * Use LOCAL_QUORUM for LWT operations at LOCAL_SERIAL (CASSANDRA-6495)
 * Wait for gossip to settle before accepting client connections (CASSANDRA-4288)
 * Delete unfinished compaction incrementally (CASSANDRA-6086)
 * Allow specifying custom secondary index options in CQL3 (CASSANDRA-6480)
 * Improve replica pinning for cache efficiency in DES (CASSANDRA-6485)
 * Fix LOCAL_SERIAL from thrift (CASSANDRA-6584)
 * Don't special case received counts in CAS timeout exceptions (CASSANDRA-6595)
 * Add support for 2.1 global counter shards (CASSANDRA-6505)
 * Fix NPE when streaming connection is not yet established (CASSANDRA-6210)
 * Avoid rare duplicate read repair triggering (CASSANDRA-6606)
 * Fix paging discardFirst (CASSANDRA-6555)
 * Fix ArrayIndexOutOfBoundsException in 2ndary index query (CASSANDRA-6470)
 * Release sstables upon rebuilding 2i (CASSANDRA-6635)
 * Add AbstractCompactionStrategy.startup() method (CASSANDRA-6637)
 * SSTableScanner may skip rows during cleanup (CASSANDRA-6638)
 * sstables from stalled repair sessions can resurrect deleted data (CASSANDRA-6503)
 * Switch stress to use ITransportFactory (CASSANDRA-6641)
 * Fix IllegalArgumentException during prepare (CASSANDRA-6592)
 * Fix possible loss of 2ndary index entries during compaction (CASSANDRA-6517)
 * Fix direct Memory on architectures that do not support unaligned long access
   (CASSANDRA-6628)
 * Let scrub optionally skip broken counter partitions (CASSANDRA-5930)
Merged from 1.2:
 * fsync compression metadata (CASSANDRA-6531)
 * Validate CF existence on execution for prepared statement (CASSANDRA-6535)
 * Add ability to throttle batchlog replay (CASSANDRA-6550)
 * Fix executing LOCAL_QUORUM with SimpleStrategy (CASSANDRA-6545)
 * Avoid StackOverflow when using large IN queries (CASSANDRA-6567)
 * Nodetool upgradesstables includes secondary indexes (CASSANDRA-6598)
 * Paginate batchlog replay (CASSANDRA-6569)
 * skip blocking on streaming during drain (CASSANDRA-6603)
 * Improve error message when schema doesn't match loaded sstable (CASSANDRA-6262)
 * Add properties to adjust FD initial value and max interval (CASSANDRA-4375)
 * Fix preparing with batch and delete from collection (CASSANDRA-6607)
 * Fix ABSC reverse iterator's remove() method (CASSANDRA-6629)
 * Handle host ID conflicts properly (CASSANDRA-6615)
 * Move handling of migration event source to solve bootstrap race. (CASSANDRA-6648)
 * Make sure compaction throughput value doesn't overflow with int math (CASSANDRA-6647)


2.0.4
 * Allow removing snapshots of no-longer-existing CFs (CASSANDRA-6418)
 * add StorageService.stopDaemon() (CASSANDRA-4268)
 * add IRE for invalid CF supplied to get_count (CASSANDRA-5701)
 * add client encryption support to sstableloader (CASSANDRA-6378)
 * Fix accept() loop for SSL sockets post-shutdown (CASSANDRA-6468)
 * Fix size-tiered compaction in LCS L0 (CASSANDRA-6496)
 * Fix assertion failure in filterColdSSTables (CASSANDRA-6483)
 * Fix row tombstones in larger-than-memory compactions (CASSANDRA-6008)
 * Fix cleanup ClassCastException (CASSANDRA-6462)
 * Reduce gossip memory use by interning VersionedValue strings (CASSANDRA-6410)
 * Allow specifying datacenters to participate in a repair (CASSANDRA-6218)
 * Fix divide-by-zero in PCI (CASSANDRA-6403)
 * Fix setting last compacted key in the wrong level for LCS (CASSANDRA-6284)
 * Add millisecond precision formats to the timestamp parser (CASSANDRA-6395)
 * Expose a total memtable size metric for a CF (CASSANDRA-6391)
 * cqlsh: handle symlinks properly (CASSANDRA-6425)
 * Fix potential infinite loop when paging query with IN (CASSANDRA-6464)
 * Fix assertion error in AbstractQueryPager.discardFirst (CASSANDRA-6447)
 * Fix streaming older SSTable yields unnecessary tombstones (CASSANDRA-6527)
Merged from 1.2:
 * Improved error message on bad properties in DDL queries (CASSANDRA-6453)
 * Randomize batchlog candidates selection (CASSANDRA-6481)
 * Fix thundering herd on endpoint cache invalidation (CASSANDRA-6345, 6485)
 * Improve batchlog write performance with vnodes (CASSANDRA-6488)
 * cqlsh: quote single quotes in strings inside collections (CASSANDRA-6172)
 * Improve gossip performance for typical messages (CASSANDRA-6409)
 * Throw IRE if a prepared statement has more markers than supported 
   (CASSANDRA-5598)
 * Expose Thread metrics for the native protocol server (CASSANDRA-6234)
 * Change snapshot response message verb to INTERNAL to avoid dropping it 
   (CASSANDRA-6415)
 * Warn when collection read has > 65K elements (CASSANDRA-5428)
 * Fix cache persistence when both row and key cache are enabled 
   (CASSANDRA-6413)
 * (Hadoop) add describe_local_ring (CASSANDRA-6268)
 * Fix handling of concurrent directory creation failure (CASSANDRA-6459)
 * Allow executing CREATE statements multiple times (CASSANDRA-6471)
 * Don't send confusing info with timeouts (CASSANDRA-6491)
 * Don't resubmit counter mutation runnables internally (CASSANDRA-6427)
 * Don't drop local mutations without a hint (CASSANDRA-6510)
 * Don't allow null max_hint_window_in_ms (CASSANDRA-6419)
 * Validate SliceRange start and finish lengths (CASSANDRA-6521)


2.0.3
 * Fix FD leak on slice read path (CASSANDRA-6275)
 * Cancel read meter task when closing SSTR (CASSANDRA-6358)
 * free off-heap IndexSummary during bulk (CASSANDRA-6359)
 * Recover from IOException in accept() thread (CASSANDRA-6349)
 * Improve Gossip tolerance of abnormally slow tasks (CASSANDRA-6338)
 * Fix trying to hint timed out counter writes (CASSANDRA-6322)
 * Allow restoring specific columnfamilies from archived CL (CASSANDRA-4809)
 * Avoid flushing compaction_history after each operation (CASSANDRA-6287)
 * Fix repair assertion error when tombstones expire (CASSANDRA-6277)
 * Skip loading corrupt key cache (CASSANDRA-6260)
 * Fixes for compacting larger-than-memory rows (CASSANDRA-6274)
 * Compact hottest sstables first and optionally omit coldest from
   compaction entirely (CASSANDRA-6109)
 * Fix modifying column_metadata from thrift (CASSANDRA-6182)
 * cqlsh: fix LIST USERS output (CASSANDRA-6242)
 * Add IRequestSink interface (CASSANDRA-6248)
 * Update memtable size while flushing (CASSANDRA-6249)
 * Provide hooks around CQL2/CQL3 statement execution (CASSANDRA-6252)
 * Require Permission.SELECT for CAS updates (CASSANDRA-6247)
 * New CQL-aware SSTableWriter (CASSANDRA-5894)
 * Reject CAS operation when the protocol v1 is used (CASSANDRA-6270)
 * Correctly throw error when frame too large (CASSANDRA-5981)
 * Fix serialization bug in PagedRange with 2ndary indexes (CASSANDRA-6299)
 * Fix CQL3 table validation in Thrift (CASSANDRA-6140)
 * Fix bug missing results with IN clauses (CASSANDRA-6327)
 * Fix paging with reversed slices (CASSANDRA-6343)
 * Set minTimestamp correctly to be able to drop expired sstables (CASSANDRA-6337)
 * Support NaN and Infinity as float literals (CASSANDRA-6003)
 * Remove RF from nodetool ring output (CASSANDRA-6289)
 * Fix attempting to flush empty rows (CASSANDRA-6374)
 * Fix potential out of bounds exception when paging (CASSANDRA-6333)
Merged from 1.2:
 * Optimize FD phi calculation (CASSANDRA-6386)
 * Improve initial FD phi estimate when starting up (CASSANDRA-6385)
 * Don't list CQL3 table in CLI describe even if named explicitely 
   (CASSANDRA-5750)
 * Invalidate row cache when dropping CF (CASSANDRA-6351)
 * add non-jamm path for cached statements (CASSANDRA-6293)
 * add windows bat files for shell commands (CASSANDRA-6145)
 * Require logging in for Thrift CQL2/3 statement preparation (CASSANDRA-6254)
 * restrict max_num_tokens to 1536 (CASSANDRA-6267)
 * Nodetool gets default JMX port from cassandra-env.sh (CASSANDRA-6273)
 * make calculatePendingRanges asynchronous (CASSANDRA-6244)
 * Remove blocking flushes in gossip thread (CASSANDRA-6297)
 * Fix potential socket leak in connectionpool creation (CASSANDRA-6308)
 * Allow LOCAL_ONE/LOCAL_QUORUM to work with SimpleStrategy (CASSANDRA-6238)
 * cqlsh: handle 'null' as session duration (CASSANDRA-6317)
 * Fix json2sstable handling of range tombstones (CASSANDRA-6316)
 * Fix missing one row in reverse query (CASSANDRA-6330)
 * Fix reading expired row value from row cache (CASSANDRA-6325)
 * Fix AssertionError when doing set element deletion (CASSANDRA-6341)
 * Make CL code for the native protocol match the one in C* 2.0
   (CASSANDRA-6347)
 * Disallow altering CQL3 table from thrift (CASSANDRA-6370)
 * Fix size computation of prepared statement (CASSANDRA-6369)


2.0.2
 * Update FailureDetector to use nanontime (CASSANDRA-4925)
 * Fix FileCacheService regressions (CASSANDRA-6149)
 * Never return WriteTimeout for CL.ANY (CASSANDRA-6132)
 * Fix race conditions in bulk loader (CASSANDRA-6129)
 * Add configurable metrics reporting (CASSANDRA-4430)
 * drop queries exceeding a configurable number of tombstones (CASSANDRA-6117)
 * Track and persist sstable read activity (CASSANDRA-5515)
 * Fixes for speculative retry (CASSANDRA-5932, CASSANDRA-6194)
 * Improve memory usage of metadata min/max column names (CASSANDRA-6077)
 * Fix thrift validation refusing row markers on CQL3 tables (CASSANDRA-6081)
 * Fix insertion of collections with CAS (CASSANDRA-6069)
 * Correctly send metadata on SELECT COUNT (CASSANDRA-6080)
 * Track clients' remote addresses in ClientState (CASSANDRA-6070)
 * Create snapshot dir if it does not exist when migrating
   leveled manifest (CASSANDRA-6093)
 * make sequential nodetool repair the default (CASSANDRA-5950)
 * Add more hooks for compaction strategy implementations (CASSANDRA-6111)
 * Fix potential NPE on composite 2ndary indexes (CASSANDRA-6098)
 * Delete can potentially be skipped in batch (CASSANDRA-6115)
 * Allow alter keyspace on system_traces (CASSANDRA-6016)
 * Disallow empty column names in cql (CASSANDRA-6136)
 * Use Java7 file-handling APIs and fix file moving on Windows (CASSANDRA-5383)
 * Save compaction history to system keyspace (CASSANDRA-5078)
 * Fix NPE if StorageService.getOperationMode() is executed before full startup (CASSANDRA-6166)
 * CQL3: support pre-epoch longs for TimestampType (CASSANDRA-6212)
 * Add reloadtriggers command to nodetool (CASSANDRA-4949)
 * cqlsh: ignore empty 'value alias' in DESCRIBE (CASSANDRA-6139)
 * Fix sstable loader (CASSANDRA-6205)
 * Reject bootstrapping if the node already exists in gossip (CASSANDRA-5571)
 * Fix NPE while loading paxos state (CASSANDRA-6211)
 * cqlsh: add SHOW SESSION <tracing-session> command (CASSANDRA-6228)
Merged from 1.2:
 * (Hadoop) Require CFRR batchSize to be at least 2 (CASSANDRA-6114)
 * Add a warning for small LCS sstable size (CASSANDRA-6191)
 * Add ability to list specific KS/CF combinations in nodetool cfstats (CASSANDRA-4191)
 * Mark CF clean if a mutation raced the drop and got it marked dirty (CASSANDRA-5946)
 * Add a LOCAL_ONE consistency level (CASSANDRA-6202)
 * Limit CQL prepared statement cache by size instead of count (CASSANDRA-6107)
 * Tracing should log write failure rather than raw exceptions (CASSANDRA-6133)
 * lock access to TM.endpointToHostIdMap (CASSANDRA-6103)
 * Allow estimated memtable size to exceed slab allocator size (CASSANDRA-6078)
 * Start MeteredFlusher earlier to prevent OOM during CL replay (CASSANDRA-6087)
 * Avoid sending Truncate command to fat clients (CASSANDRA-6088)
 * Allow where clause conditions to be in parenthesis (CASSANDRA-6037)
 * Do not open non-ssl storage port if encryption option is all (CASSANDRA-3916)
 * Move batchlog replay to its own executor (CASSANDRA-6079)
 * Add tombstone debug threshold and histogram (CASSANDRA-6042, 6057)
 * Enable tcp keepalive on incoming connections (CASSANDRA-4053)
 * Fix fat client schema pull NPE (CASSANDRA-6089)
 * Fix memtable flushing for indexed tables (CASSANDRA-6112)
 * Fix skipping columns with multiple slices (CASSANDRA-6119)
 * Expose connected thrift + native client counts (CASSANDRA-5084)
 * Optimize auth setup (CASSANDRA-6122)
 * Trace index selection (CASSANDRA-6001)
 * Update sstablesPerReadHistogram to use biased sampling (CASSANDRA-6164)
 * Log UnknownColumnfamilyException when closing socket (CASSANDRA-5725)
 * Properly error out on CREATE INDEX for counters table (CASSANDRA-6160)
 * Handle JMX notification failure for repair (CASSANDRA-6097)
 * (Hadoop) Fetch no more than 128 splits in parallel (CASSANDRA-6169)
 * stress: add username/password authentication support (CASSANDRA-6068)
 * Fix indexed queries with row cache enabled on parent table (CASSANDRA-5732)
 * Fix compaction race during columnfamily drop (CASSANDRA-5957)
 * Fix validation of empty column names for compact tables (CASSANDRA-6152)
 * Skip replaying mutations that pass CRC but fail to deserialize (CASSANDRA-6183)
 * Rework token replacement to use replace_address (CASSANDRA-5916)
 * Fix altering column types (CASSANDRA-6185)
 * cqlsh: fix CREATE/ALTER WITH completion (CASSANDRA-6196)
 * add windows bat files for shell commands (CASSANDRA-6145)
 * Fix potential stack overflow during range tombstones insertion (CASSANDRA-6181)
 * (Hadoop) Make LOCAL_ONE the default consistency level (CASSANDRA-6214)


2.0.1
 * Fix bug that could allow reading deleted data temporarily (CASSANDRA-6025)
 * Improve memory use defaults (CASSANDRA-6059)
 * Make ThriftServer more easlly extensible (CASSANDRA-6058)
 * Remove Hadoop dependency from ITransportFactory (CASSANDRA-6062)
 * add file_cache_size_in_mb setting (CASSANDRA-5661)
 * Improve error message when yaml contains invalid properties (CASSANDRA-5958)
 * Improve leveled compaction's ability to find non-overlapping L0 compactions
   to work on concurrently (CASSANDRA-5921)
 * Notify indexer of columns shadowed by range tombstones (CASSANDRA-5614)
 * Log Merkle tree stats (CASSANDRA-2698)
 * Switch from crc32 to adler32 for compressed sstable checksums (CASSANDRA-5862)
 * Improve offheap memcpy performance (CASSANDRA-5884)
 * Use a range aware scanner for cleanup (CASSANDRA-2524)
 * Cleanup doesn't need to inspect sstables that contain only local data
   (CASSANDRA-5722)
 * Add ability for CQL3 to list partition keys (CASSANDRA-4536)
 * Improve native protocol serialization (CASSANDRA-5664)
 * Upgrade Thrift to 0.9.1 (CASSANDRA-5923)
 * Require superuser status for adding triggers (CASSANDRA-5963)
 * Make standalone scrubber handle old and new style leveled manifest
   (CASSANDRA-6005)
 * Fix paxos bugs (CASSANDRA-6012, 6013, 6023)
 * Fix paged ranges with multiple replicas (CASSANDRA-6004)
 * Fix potential AssertionError during tracing (CASSANDRA-6041)
 * Fix NPE in sstablesplit (CASSANDRA-6027)
 * Migrate pre-2.0 key/value/column aliases to system.schema_columns
   (CASSANDRA-6009)
 * Paging filter empty rows too agressively (CASSANDRA-6040)
 * Support variadic parameters for IN clauses (CASSANDRA-4210)
 * cqlsh: return the result of CAS writes (CASSANDRA-5796)
 * Fix validation of IN clauses with 2ndary indexes (CASSANDRA-6050)
 * Support named bind variables in CQL (CASSANDRA-6033)
Merged from 1.2:
 * Allow cache-keys-to-save to be set at runtime (CASSANDRA-5980)
 * Avoid second-guessing out-of-space state (CASSANDRA-5605)
 * Tuning knobs for dealing with large blobs and many CFs (CASSANDRA-5982)
 * (Hadoop) Fix CQLRW for thrift tables (CASSANDRA-6002)
 * Fix possible divide-by-zero in HHOM (CASSANDRA-5990)
 * Allow local batchlog writes for CL.ANY (CASSANDRA-5967)
 * Upgrade metrics-core to version 2.2.0 (CASSANDRA-5947)
 * Fix CqlRecordWriter with composite keys (CASSANDRA-5949)
 * Add snitch, schema version, cluster, partitioner to JMX (CASSANDRA-5881)
 * Allow disabling SlabAllocator (CASSANDRA-5935)
 * Make user-defined compaction JMX blocking (CASSANDRA-4952)
 * Fix streaming does not transfer wrapped range (CASSANDRA-5948)
 * Fix loading index summary containing empty key (CASSANDRA-5965)
 * Correctly handle limits in CompositesSearcher (CASSANDRA-5975)
 * Pig: handle CQL collections (CASSANDRA-5867)
 * Pass the updated cf to the PRSI index() method (CASSANDRA-5999)
 * Allow empty CQL3 batches (as no-op) (CASSANDRA-5994)
 * Support null in CQL3 functions (CASSANDRA-5910)
 * Replace the deprecated MapMaker with CacheLoader (CASSANDRA-6007)
 * Add SSTableDeletingNotification to DataTracker (CASSANDRA-6010)
 * Fix snapshots in use get deleted during snapshot repair (CASSANDRA-6011)
 * Move hints and exception count to o.a.c.metrics (CASSANDRA-6017)
 * Fix memory leak in snapshot repair (CASSANDRA-6047)
 * Fix sstable2sjon for CQL3 tables (CASSANDRA-5852)


2.0.0
 * Fix thrift validation when inserting into CQL3 tables (CASSANDRA-5138)
 * Fix periodic memtable flushing behavior with clean memtables (CASSANDRA-5931)
 * Fix dateOf() function for pre-2.0 timestamp columns (CASSANDRA-5928)
 * Fix SSTable unintentionally loads BF when opened for batch (CASSANDRA-5938)
 * Add stream session progress to JMX (CASSANDRA-4757)
 * Fix NPE during CAS operation (CASSANDRA-5925)
Merged from 1.2:
 * Fix getBloomFilterDiskSpaceUsed for AlwaysPresentFilter (CASSANDRA-5900)
 * Don't announce schema version until we've loaded the changes locally
   (CASSANDRA-5904)
 * Fix to support off heap bloom filters size greater than 2 GB (CASSANDRA-5903)
 * Properly handle parsing huge map and set literals (CASSANDRA-5893)


2.0.0-rc2
 * enable vnodes by default (CASSANDRA-5869)
 * fix CAS contention timeout (CASSANDRA-5830)
 * fix HsHa to respect max frame size (CASSANDRA-4573)
 * Fix (some) 2i on composite components omissions (CASSANDRA-5851)
 * cqlsh: add DESCRIBE FULL SCHEMA variant (CASSANDRA-5880)
Merged from 1.2:
 * Correctly validate sparse composite cells in scrub (CASSANDRA-5855)
 * Add KeyCacheHitRate metric to CF metrics (CASSANDRA-5868)
 * cqlsh: add support for multiline comments (CASSANDRA-5798)
 * Handle CQL3 SELECT duplicate IN restrictions on clustering columns
   (CASSANDRA-5856)


2.0.0-rc1
 * improve DecimalSerializer performance (CASSANDRA-5837)
 * fix potential spurious wakeup in AsyncOneResponse (CASSANDRA-5690)
 * fix schema-related trigger issues (CASSANDRA-5774)
 * Better validation when accessing CQL3 table from thrift (CASSANDRA-5138)
 * Fix assertion error during repair (CASSANDRA-5801)
 * Fix range tombstone bug (CASSANDRA-5805)
 * DC-local CAS (CASSANDRA-5797)
 * Add a native_protocol_version column to the system.local table (CASSANRDA-5819)
 * Use index_interval from cassandra.yaml when upgraded (CASSANDRA-5822)
 * Fix buffer underflow on socket close (CASSANDRA-5792)
Merged from 1.2:
 * Fix reading DeletionTime from 1.1-format sstables (CASSANDRA-5814)
 * cqlsh: add collections support to COPY (CASSANDRA-5698)
 * retry important messages for any IOException (CASSANDRA-5804)
 * Allow empty IN relations in SELECT/UPDATE/DELETE statements (CASSANDRA-5626)
 * cqlsh: fix crashing on Windows due to libedit detection (CASSANDRA-5812)
 * fix bulk-loading compressed sstables (CASSANDRA-5820)
 * (Hadoop) fix quoting in CqlPagingRecordReader and CqlRecordWriter 
   (CASSANDRA-5824)
 * update default LCS sstable size to 160MB (CASSANDRA-5727)
 * Allow compacting 2Is via nodetool (CASSANDRA-5670)
 * Hex-encode non-String keys in OPP (CASSANDRA-5793)
 * nodetool history logging (CASSANDRA-5823)
 * (Hadoop) fix support for Thrift tables in CqlPagingRecordReader 
   (CASSANDRA-5752)
 * add "all time blocked" to StatusLogger output (CASSANDRA-5825)
 * Future-proof inter-major-version schema migrations (CASSANDRA-5845)
 * (Hadoop) add CqlPagingRecordReader support for ReversedType in Thrift table
   (CASSANDRA-5718)
 * Add -no-snapshot option to scrub (CASSANDRA-5891)
 * Fix to support off heap bloom filters size greater than 2 GB (CASSANDRA-5903)
 * Properly handle parsing huge map and set literals (CASSANDRA-5893)
 * Fix LCS L0 compaction may overlap in L1 (CASSANDRA-5907)
 * New sstablesplit tool to split large sstables offline (CASSANDRA-4766)
 * Fix potential deadlock in native protocol server (CASSANDRA-5926)
 * Disallow incompatible type change in CQL3 (CASSANDRA-5882)
Merged from 1.1:
 * Correctly validate sparse composite cells in scrub (CASSANDRA-5855)


2.0.0-beta2
 * Replace countPendingHints with Hints Created metric (CASSANDRA-5746)
 * Allow nodetool with no args, and with help to run without a server (CASSANDRA-5734)
 * Cleanup AbstractType/TypeSerializer classes (CASSANDRA-5744)
 * Remove unimplemented cli option schema-mwt (CASSANDRA-5754)
 * Support range tombstones in thrift (CASSANDRA-5435)
 * Normalize table-manipulating CQL3 statements' class names (CASSANDRA-5759)
 * cqlsh: add missing table options to DESCRIBE output (CASSANDRA-5749)
 * Fix assertion error during repair (CASSANDRA-5757)
 * Fix bulkloader (CASSANDRA-5542)
 * Add LZ4 compression to the native protocol (CASSANDRA-5765)
 * Fix bugs in the native protocol v2 (CASSANDRA-5770)
 * CAS on 'primary key only' table (CASSANDRA-5715)
 * Support streaming SSTables of old versions (CASSANDRA-5772)
 * Always respect protocol version in native protocol (CASSANDRA-5778)
 * Fix ConcurrentModificationException during streaming (CASSANDRA-5782)
 * Update deletion timestamp in Commit#updatesWithPaxosTime (CASSANDRA-5787)
 * Thrift cas() method crashes if input columns are not sorted (CASSANDRA-5786)
 * Order columns names correctly when querying for CAS (CASSANDRA-5788)
 * Fix streaming retry (CASSANDRA-5775)
Merged from 1.2:
 * if no seeds can be a reached a node won't start in a ring by itself (CASSANDRA-5768)
 * add cassandra.unsafesystem property (CASSANDRA-5704)
 * (Hadoop) quote identifiers in CqlPagingRecordReader (CASSANDRA-5763)
 * Add replace_node functionality for vnodes (CASSANDRA-5337)
 * Add timeout events to query traces (CASSANDRA-5520)
 * Fix serialization of the LEFT gossip value (CASSANDRA-5696)
 * Pig: support for cql3 tables (CASSANDRA-5234)
 * Fix skipping range tombstones with reverse queries (CASSANDRA-5712)
 * Expire entries out of ThriftSessionManager (CASSANDRA-5719)
 * Don't keep ancestor information in memory (CASSANDRA-5342)
 * Expose native protocol server status in nodetool info (CASSANDRA-5735)
 * Fix pathetic performance of range tombstones (CASSANDRA-5677)
 * Fix querying with an empty (impossible) range (CASSANDRA-5573)
 * cqlsh: handle CUSTOM 2i in DESCRIBE output (CASSANDRA-5760)
 * Fix minor bug in Range.intersects(Bound) (CASSANDRA-5771)
 * cqlsh: handle disabled compression in DESCRIBE output (CASSANDRA-5766)
 * Ensure all UP events are notified on the native protocol (CASSANDRA-5769)
 * Fix formatting of sstable2json with multiple -k arguments (CASSANDRA-5781)
 * Don't rely on row marker for queries in general to hide lost markers
   after TTL expires (CASSANDRA-5762)
 * Sort nodetool help output (CASSANDRA-5776)
 * Fix column expiring during 2 phases compaction (CASSANDRA-5799)
 * now() is being rejected in INSERTs when inside collections (CASSANDRA-5795)


2.0.0-beta1
 * Add support for indexing clustered columns (CASSANDRA-5125)
 * Removed on-heap row cache (CASSANDRA-5348)
 * use nanotime consistently for node-local timeouts (CASSANDRA-5581)
 * Avoid unnecessary second pass on name-based queries (CASSANDRA-5577)
 * Experimental triggers (CASSANDRA-1311)
 * JEMalloc support for off-heap allocation (CASSANDRA-3997)
 * Single-pass compaction (CASSANDRA-4180)
 * Removed token range bisection (CASSANDRA-5518)
 * Removed compatibility with pre-1.2.5 sstables and network messages
   (CASSANDRA-5511)
 * removed PBSPredictor (CASSANDRA-5455)
 * CAS support (CASSANDRA-5062, 5441, 5442, 5443, 5619, 5667)
 * Leveled compaction performs size-tiered compactions in L0 
   (CASSANDRA-5371, 5439)
 * Add yaml network topology snitch for mixed ec2/other envs (CASSANDRA-5339)
 * Log when a node is down longer than the hint window (CASSANDRA-4554)
 * Optimize tombstone creation for ExpiringColumns (CASSANDRA-4917)
 * Improve LeveledScanner work estimation (CASSANDRA-5250, 5407)
 * Replace compaction lock with runWithCompactionsDisabled (CASSANDRA-3430)
 * Change Message IDs to ints (CASSANDRA-5307)
 * Move sstable level information into the Stats component, removing the
   need for a separate Manifest file (CASSANDRA-4872)
 * avoid serializing to byte[] on commitlog append (CASSANDRA-5199)
 * make index_interval configurable per columnfamily (CASSANDRA-3961, CASSANDRA-5650)
 * add default_time_to_live (CASSANDRA-3974)
 * add memtable_flush_period_in_ms (CASSANDRA-4237)
 * replace supercolumns internally by composites (CASSANDRA-3237, 5123)
 * upgrade thrift to 0.9.0 (CASSANDRA-3719)
 * drop unnecessary keyspace parameter from user-defined compaction API 
   (CASSANDRA-5139)
 * more robust solution to incomplete compactions + counters (CASSANDRA-5151)
 * Change order of directory searching for c*.in.sh (CASSANDRA-3983)
 * Add tool to reset SSTable compaction level for LCS (CASSANDRA-5271)
 * Allow custom configuration loader (CASSANDRA-5045)
 * Remove memory emergency pressure valve logic (CASSANDRA-3534)
 * Reduce request latency with eager retry (CASSANDRA-4705)
 * cqlsh: Remove ASSUME command (CASSANDRA-5331)
 * Rebuild BF when loading sstables if bloom_filter_fp_chance
   has changed since compaction (CASSANDRA-5015)
 * remove row-level bloom filters (CASSANDRA-4885)
 * Change Kernel Page Cache skipping into row preheating (disabled by default)
   (CASSANDRA-4937)
 * Improve repair by deciding on a gcBefore before sending
   out TreeRequests (CASSANDRA-4932)
 * Add an official way to disable compactions (CASSANDRA-5074)
 * Reenable ALTER TABLE DROP with new semantics (CASSANDRA-3919)
 * Add binary protocol versioning (CASSANDRA-5436)
 * Swap THshaServer for TThreadedSelectorServer (CASSANDRA-5530)
 * Add alias support to SELECT statement (CASSANDRA-5075)
 * Don't create empty RowMutations in CommitLogReplayer (CASSANDRA-5541)
 * Use range tombstones when dropping cfs/columns from schema (CASSANDRA-5579)
 * cqlsh: drop CQL2/CQL3-beta support (CASSANDRA-5585)
 * Track max/min column names in sstables to be able to optimize slice
   queries (CASSANDRA-5514, CASSANDRA-5595, CASSANDRA-5600)
 * Binary protocol: allow batching already prepared statements (CASSANDRA-4693)
 * Allow preparing timestamp, ttl and limit in CQL3 queries (CASSANDRA-4450)
 * Support native link w/o JNA in Java7 (CASSANDRA-3734)
 * Use SASL authentication in binary protocol v2 (CASSANDRA-5545)
 * Replace Thrift HsHa with LMAX Disruptor based implementation (CASSANDRA-5582)
 * cqlsh: Add row count to SELECT output (CASSANDRA-5636)
 * Include a timestamp with all read commands to determine column expiration
   (CASSANDRA-5149)
 * Streaming 2.0 (CASSANDRA-5286, 5699)
 * Conditional create/drop ks/table/index statements in CQL3 (CASSANDRA-2737)
 * more pre-table creation property validation (CASSANDRA-5693)
 * Redesign repair messages (CASSANDRA-5426)
 * Fix ALTER RENAME post-5125 (CASSANDRA-5702)
 * Disallow renaming a 2ndary indexed column (CASSANDRA-5705)
 * Rename Table to Keyspace (CASSANDRA-5613)
 * Ensure changing column_index_size_in_kb on different nodes don't corrupt the
   sstable (CASSANDRA-5454)
 * Move resultset type information into prepare, not execute (CASSANDRA-5649)
 * Auto paging in binary protocol (CASSANDRA-4415, 5714)
 * Don't tie client side use of AbstractType to JDBC (CASSANDRA-4495)
 * Adds new TimestampType to replace DateType (CASSANDRA-5723, CASSANDRA-5729)
Merged from 1.2:
 * make starting native protocol server idempotent (CASSANDRA-5728)
 * Fix loading key cache when a saved entry is no longer valid (CASSANDRA-5706)
 * Fix serialization of the LEFT gossip value (CASSANDRA-5696)
 * cqlsh: Don't show 'null' in place of empty values (CASSANDRA-5675)
 * Race condition in detecting version on a mixed 1.1/1.2 cluster
   (CASSANDRA-5692)
 * Fix skipping range tombstones with reverse queries (CASSANDRA-5712)
 * Expire entries out of ThriftSessionManager (CASSANRDA-5719)
 * Don't keep ancestor information in memory (CASSANDRA-5342)
 * cqlsh: fix handling of semicolons inside BATCH queries (CASSANDRA-5697)


1.2.6
 * Fix tracing when operation completes before all responses arrive 
   (CASSANDRA-5668)
 * Fix cross-DC mutation forwarding (CASSANDRA-5632)
 * Reduce SSTableLoader memory usage (CASSANDRA-5555)
 * Scale hinted_handoff_throttle_in_kb to cluster size (CASSANDRA-5272)
 * (Hadoop) Add CQL3 input/output formats (CASSANDRA-4421, 5622)
 * (Hadoop) Fix InputKeyRange in CFIF (CASSANDRA-5536)
 * Fix dealing with ridiculously large max sstable sizes in LCS (CASSANDRA-5589)
 * Ignore pre-truncate hints (CASSANDRA-4655)
 * Move System.exit on OOM into a separate thread (CASSANDRA-5273)
 * Write row markers when serializing schema (CASSANDRA-5572)
 * Check only SSTables for the requested range when streaming (CASSANDRA-5569)
 * Improve batchlog replay behavior and hint ttl handling (CASSANDRA-5314)
 * Exclude localTimestamp from validation for tombstones (CASSANDRA-5398)
 * cqlsh: add custom prompt support (CASSANDRA-5539)
 * Reuse prepared statements in hot auth queries (CASSANDRA-5594)
 * cqlsh: add vertical output option (see EXPAND) (CASSANDRA-5597)
 * Add a rate limit option to stress (CASSANDRA-5004)
 * have BulkLoader ignore snapshots directories (CASSANDRA-5587) 
 * fix SnitchProperties logging context (CASSANDRA-5602)
 * Expose whether jna is enabled and memory is locked via JMX (CASSANDRA-5508)
 * cqlsh: fix COPY FROM with ReversedType (CASSANDRA-5610)
 * Allow creating CUSTOM indexes on collections (CASSANDRA-5615)
 * Evaluate now() function at execution time (CASSANDRA-5616)
 * Expose detailed read repair metrics (CASSANDRA-5618)
 * Correct blob literal + ReversedType parsing (CASSANDRA-5629)
 * Allow GPFS to prefer the internal IP like EC2MRS (CASSANDRA-5630)
 * fix help text for -tspw cassandra-cli (CASSANDRA-5643)
 * don't throw away initial causes exceptions for internode encryption issues 
   (CASSANDRA-5644)
 * Fix message spelling errors for cql select statements (CASSANDRA-5647)
 * Suppress custom exceptions thru jmx (CASSANDRA-5652)
 * Update CREATE CUSTOM INDEX syntax (CASSANDRA-5639)
 * Fix PermissionDetails.equals() method (CASSANDRA-5655)
 * Never allow partition key ranges in CQL3 without token() (CASSANDRA-5666)
 * Gossiper incorrectly drops AppState for an upgrading node (CASSANDRA-5660)
 * Connection thrashing during multi-region ec2 during upgrade, due to 
   messaging version (CASSANDRA-5669)
 * Avoid over reconnecting in EC2MRS (CASSANDRA-5678)
 * Fix ReadResponseSerializer.serializedSize() for digest reads (CASSANDRA-5476)
 * allow sstable2json on 2i CFs (CASSANDRA-5694)
Merged from 1.1:
 * Remove buggy thrift max message length option (CASSANDRA-5529)
 * Fix NPE in Pig's widerow mode (CASSANDRA-5488)
 * Add split size parameter to Pig and disable split combination (CASSANDRA-5544)


1.2.5
 * make BytesToken.toString only return hex bytes (CASSANDRA-5566)
 * Ensure that submitBackground enqueues at least one task (CASSANDRA-5554)
 * fix 2i updates with identical values and timestamps (CASSANDRA-5540)
 * fix compaction throttling bursty-ness (CASSANDRA-4316)
 * reduce memory consumption of IndexSummary (CASSANDRA-5506)
 * remove per-row column name bloom filters (CASSANDRA-5492)
 * Include fatal errors in trace events (CASSANDRA-5447)
 * Ensure that PerRowSecondaryIndex is notified of row-level deletes
   (CASSANDRA-5445)
 * Allow empty blob literals in CQL3 (CASSANDRA-5452)
 * Fix streaming RangeTombstones at column index boundary (CASSANDRA-5418)
 * Fix preparing statements when current keyspace is not set (CASSANDRA-5468)
 * Fix SemanticVersion.isSupportedBy minor/patch handling (CASSANDRA-5496)
 * Don't provide oldCfId for post-1.1 system cfs (CASSANDRA-5490)
 * Fix primary range ignores replication strategy (CASSANDRA-5424)
 * Fix shutdown of binary protocol server (CASSANDRA-5507)
 * Fix repair -snapshot not working (CASSANDRA-5512)
 * Set isRunning flag later in binary protocol server (CASSANDRA-5467)
 * Fix use of CQL3 functions with descending clustering order (CASSANDRA-5472)
 * Disallow renaming columns one at a time for thrift table in CQL3
   (CASSANDRA-5531)
 * cqlsh: add CLUSTERING ORDER BY support to DESCRIBE (CASSANDRA-5528)
 * Add custom secondary index support to CQL3 (CASSANDRA-5484)
 * Fix repair hanging silently on unexpected error (CASSANDRA-5229)
 * Fix Ec2Snitch regression introduced by CASSANDRA-5171 (CASSANDRA-5432)
 * Add nodetool enablebackup/disablebackup (CASSANDRA-5556)
 * cqlsh: fix DESCRIBE after case insensitive USE (CASSANDRA-5567)
Merged from 1.1
 * Add retry mechanism to OTC for non-droppable_verbs (CASSANDRA-5393)
 * Use allocator information to improve memtable memory usage estimate
   (CASSANDRA-5497)
 * Fix trying to load deleted row into row cache on startup (CASSANDRA-4463)
 * fsync leveled manifest to avoid corruption (CASSANDRA-5535)
 * Fix Bound intersection computation (CASSANDRA-5551)
 * sstablescrub now respects max memory size in cassandra.in.sh (CASSANDRA-5562)


1.2.4
 * Ensure that PerRowSecondaryIndex updates see the most recent values
   (CASSANDRA-5397)
 * avoid duplicate index entries ind PrecompactedRow and 
   ParallelCompactionIterable (CASSANDRA-5395)
 * remove the index entry on oldColumn when new column is a tombstone 
   (CASSANDRA-5395)
 * Change default stream throughput from 400 to 200 mbps (CASSANDRA-5036)
 * Gossiper logs DOWN for symmetry with UP (CASSANDRA-5187)
 * Fix mixing prepared statements between keyspaces (CASSANDRA-5352)
 * Fix consistency level during bootstrap - strike 3 (CASSANDRA-5354)
 * Fix transposed arguments in AlreadyExistsException (CASSANDRA-5362)
 * Improve asynchronous hint delivery (CASSANDRA-5179)
 * Fix Guava dependency version (12.0 -> 13.0.1) for Maven (CASSANDRA-5364)
 * Validate that provided CQL3 collection value are < 64K (CASSANDRA-5355)
 * Make upgradeSSTable skip current version sstables by default (CASSANDRA-5366)
 * Optimize min/max timestamp collection (CASSANDRA-5373)
 * Invalid streamId in cql binary protocol when using invalid CL 
   (CASSANDRA-5164)
 * Fix validation for IN where clauses with collections (CASSANDRA-5376)
 * Copy resultSet on count query to avoid ConcurrentModificationException 
   (CASSANDRA-5382)
 * Correctly typecheck in CQL3 even with ReversedType (CASSANDRA-5386)
 * Fix streaming compressed files when using encryption (CASSANDRA-5391)
 * cassandra-all 1.2.0 pom missing netty dependency (CASSANDRA-5392)
 * Fix writetime/ttl functions on null values (CASSANDRA-5341)
 * Fix NPE during cql3 select with token() (CASSANDRA-5404)
 * IndexHelper.skipBloomFilters won't skip non-SHA filters (CASSANDRA-5385)
 * cqlsh: Print maps ordered by key, sort sets (CASSANDRA-5413)
 * Add null syntax support in CQL3 for inserts (CASSANDRA-3783)
 * Allow unauthenticated set_keyspace() calls (CASSANDRA-5423)
 * Fix potential incremental backups race (CASSANDRA-5410)
 * Fix prepared BATCH statements with batch-level timestamps (CASSANDRA-5415)
 * Allow overriding superuser setup delay (CASSANDRA-5430)
 * cassandra-shuffle with JMX usernames and passwords (CASSANDRA-5431)
Merged from 1.1:
 * cli: Quote ks and cf names in schema output when needed (CASSANDRA-5052)
 * Fix bad default for min/max timestamp in SSTableMetadata (CASSANDRA-5372)
 * Fix cf name extraction from manifest in Directories.migrateFile() 
   (CASSANDRA-5242)
 * Support pluggable internode authentication (CASSANDRA-5401)


1.2.3
 * add check for sstable overlap within a level on startup (CASSANDRA-5327)
 * replace ipv6 colons in jmx object names (CASSANDRA-5298, 5328)
 * Avoid allocating SSTableBoundedScanner during repair when the range does 
   not intersect the sstable (CASSANDRA-5249)
 * Don't lowercase property map keys (this breaks NTS) (CASSANDRA-5292)
 * Fix composite comparator with super columns (CASSANDRA-5287)
 * Fix insufficient validation of UPDATE queries against counter cfs
   (CASSANDRA-5300)
 * Fix PropertyFileSnitch default DC/Rack behavior (CASSANDRA-5285)
 * Handle null values when executing prepared statement (CASSANDRA-5081)
 * Add netty to pom dependencies (CASSANDRA-5181)
 * Include type arguments in Thrift CQLPreparedResult (CASSANDRA-5311)
 * Fix compaction not removing columns when bf_fp_ratio is 1 (CASSANDRA-5182)
 * cli: Warn about missing CQL3 tables in schema descriptions (CASSANDRA-5309)
 * Re-enable unknown option in replication/compaction strategies option for
   backward compatibility (CASSANDRA-4795)
 * Add binary protocol support to stress (CASSANDRA-4993)
 * cqlsh: Fix COPY FROM value quoting and null handling (CASSANDRA-5305)
 * Fix repair -pr for vnodes (CASSANDRA-5329)
 * Relax CL for auth queries for non-default users (CASSANDRA-5310)
 * Fix AssertionError during repair (CASSANDRA-5245)
 * Don't announce migrations to pre-1.2 nodes (CASSANDRA-5334)
Merged from 1.1:
 * Update offline scrub for 1.0 -> 1.1 directory structure (CASSANDRA-5195)
 * add tmp flag to Descriptor hashcode (CASSANDRA-4021)
 * fix logging of "Found table data in data directories" when only system tables
   are present (CASSANDRA-5289)
 * cli: Add JMX authentication support (CASSANDRA-5080)
 * nodetool: ability to repair specific range (CASSANDRA-5280)
 * Fix possible assertion triggered in SliceFromReadCommand (CASSANDRA-5284)
 * cqlsh: Add inet type support on Windows (ipv4-only) (CASSANDRA-4801)
 * Fix race when initializing ColumnFamilyStore (CASSANDRA-5350)
 * Add UseTLAB JVM flag (CASSANDRA-5361)


1.2.2
 * fix potential for multiple concurrent compactions of the same sstables
   (CASSANDRA-5256)
 * avoid no-op caching of byte[] on commitlog append (CASSANDRA-5199)
 * fix symlinks under data dir not working (CASSANDRA-5185)
 * fix bug in compact storage metadata handling (CASSANDRA-5189)
 * Validate login for USE queries (CASSANDRA-5207)
 * cli: remove default username and password (CASSANDRA-5208)
 * configure populate_io_cache_on_flush per-CF (CASSANDRA-4694)
 * allow configuration of internode socket buffer (CASSANDRA-3378)
 * Make sstable directory picking blacklist-aware again (CASSANDRA-5193)
 * Correctly expire gossip states for edge cases (CASSANDRA-5216)
 * Improve handling of directory creation failures (CASSANDRA-5196)
 * Expose secondary indicies to the rest of nodetool (CASSANDRA-4464)
 * Binary protocol: avoid sending notification for 0.0.0.0 (CASSANDRA-5227)
 * add UseCondCardMark XX jvm settings on jdk 1.7 (CASSANDRA-4366)
 * CQL3 refactor to allow conversion function (CASSANDRA-5226)
 * Fix drop of sstables in some circumstance (CASSANDRA-5232)
 * Implement caching of authorization results (CASSANDRA-4295)
 * Add support for LZ4 compression (CASSANDRA-5038)
 * Fix missing columns in wide rows queries (CASSANDRA-5225)
 * Simplify auth setup and make system_auth ks alterable (CASSANDRA-5112)
 * Stop compactions from hanging during bootstrap (CASSANDRA-5244)
 * fix compressed streaming sending extra chunk (CASSANDRA-5105)
 * Add CQL3-based implementations of IAuthenticator and IAuthorizer
   (CASSANDRA-4898)
 * Fix timestamp-based tomstone removal logic (CASSANDRA-5248)
 * cli: Add JMX authentication support (CASSANDRA-5080)
 * Fix forceFlush behavior (CASSANDRA-5241)
 * cqlsh: Add username autocompletion (CASSANDRA-5231)
 * Fix CQL3 composite partition key error (CASSANDRA-5240)
 * Allow IN clause on last clustering key (CASSANDRA-5230)
Merged from 1.1:
 * fix start key/end token validation for wide row iteration (CASSANDRA-5168)
 * add ConfigHelper support for Thrift frame and max message sizes (CASSANDRA-5188)
 * fix nodetool repair not fail on node down (CASSANDRA-5203)
 * always collect tombstone hints (CASSANDRA-5068)
 * Fix error when sourcing file in cqlsh (CASSANDRA-5235)


1.2.1
 * stream undelivered hints on decommission (CASSANDRA-5128)
 * GossipingPropertyFileSnitch loads saved dc/rack info if needed (CASSANDRA-5133)
 * drain should flush system CFs too (CASSANDRA-4446)
 * add inter_dc_tcp_nodelay setting (CASSANDRA-5148)
 * re-allow wrapping ranges for start_token/end_token range pairitspwng (CASSANDRA-5106)
 * fix validation compaction of empty rows (CASSANDRA-5136)
 * nodetool methods to enable/disable hint storage/delivery (CASSANDRA-4750)
 * disallow bloom filter false positive chance of 0 (CASSANDRA-5013)
 * add threadpool size adjustment methods to JMXEnabledThreadPoolExecutor and 
   CompactionManagerMBean (CASSANDRA-5044)
 * fix hinting for dropped local writes (CASSANDRA-4753)
 * off-heap cache doesn't need mutable column container (CASSANDRA-5057)
 * apply disk_failure_policy to bad disks on initial directory creation 
   (CASSANDRA-4847)
 * Optimize name-based queries to use ArrayBackedSortedColumns (CASSANDRA-5043)
 * Fall back to old manifest if most recent is unparseable (CASSANDRA-5041)
 * pool [Compressed]RandomAccessReader objects on the partitioned read path
   (CASSANDRA-4942)
 * Add debug logging to list filenames processed by Directories.migrateFile 
   method (CASSANDRA-4939)
 * Expose black-listed directories via JMX (CASSANDRA-4848)
 * Log compaction merge counts (CASSANDRA-4894)
 * Minimize byte array allocation by AbstractData{Input,Output} (CASSANDRA-5090)
 * Add SSL support for the binary protocol (CASSANDRA-5031)
 * Allow non-schema system ks modification for shuffle to work (CASSANDRA-5097)
 * cqlsh: Add default limit to SELECT statements (CASSANDRA-4972)
 * cqlsh: fix DESCRIBE for 1.1 cfs in CQL3 (CASSANDRA-5101)
 * Correctly gossip with nodes >= 1.1.7 (CASSANDRA-5102)
 * Ensure CL guarantees on digest mismatch (CASSANDRA-5113)
 * Validate correctly selects on composite partition key (CASSANDRA-5122)
 * Fix exception when adding collection (CASSANDRA-5117)
 * Handle states for non-vnode clusters correctly (CASSANDRA-5127)
 * Refuse unrecognized replication and compaction strategy options (CASSANDRA-4795)
 * Pick the correct value validator in sstable2json for cql3 tables (CASSANDRA-5134)
 * Validate login for describe_keyspace, describe_keyspaces and set_keyspace
   (CASSANDRA-5144)
 * Fix inserting empty maps (CASSANDRA-5141)
 * Don't remove tokens from System table for node we know (CASSANDRA-5121)
 * fix streaming progress report for compresed files (CASSANDRA-5130)
 * Coverage analysis for low-CL queries (CASSANDRA-4858)
 * Stop interpreting dates as valid timeUUID value (CASSANDRA-4936)
 * Adds E notation for floating point numbers (CASSANDRA-4927)
 * Detect (and warn) unintentional use of the cql2 thrift methods when cql3 was
   intended (CASSANDRA-5172)
 * cli: Quote ks and cf names in schema output when needed (CASSANDRA-5052)
 * Fix cf name extraction from manifest in Directories.migrateFile() (CASSANDRA-5242)
 * Replace mistaken usage of commons-logging with slf4j (CASSANDRA-5464)
 * Ensure Jackson dependency matches lib (CASSANDRA-5126)
 * Expose droppable tombstone ratio stats over JMX (CASSANDRA-5159)
Merged from 1.1:
 * Simplify CompressedRandomAccessReader to work around JDK FD bug (CASSANDRA-5088)
 * Improve handling a changing target throttle rate mid-compaction (CASSANDRA-5087)
 * Pig: correctly decode row keys in widerow mode (CASSANDRA-5098)
 * nodetool repair command now prints progress (CASSANDRA-4767)
 * fix user defined compaction to run against 1.1 data directory (CASSANDRA-5118)
 * Fix CQL3 BATCH authorization caching (CASSANDRA-5145)
 * fix get_count returns incorrect value with TTL (CASSANDRA-5099)
 * better handling for mid-compaction failure (CASSANDRA-5137)
 * convert default marshallers list to map for better readability (CASSANDRA-5109)
 * fix ConcurrentModificationException in getBootstrapSource (CASSANDRA-5170)
 * fix sstable maxtimestamp for row deletes and pre-1.1.1 sstables (CASSANDRA-5153)
 * Fix thread growth on node removal (CASSANDRA-5175)
 * Make Ec2Region's datacenter name configurable (CASSANDRA-5155)


1.2.0
 * Disallow counters in collections (CASSANDRA-5082)
 * cqlsh: add unit tests (CASSANDRA-3920)
 * fix default bloom_filter_fp_chance for LeveledCompactionStrategy (CASSANDRA-5093)
Merged from 1.1:
 * add validation for get_range_slices with start_key and end_token (CASSANDRA-5089)


1.2.0-rc2
 * fix nodetool ownership display with vnodes (CASSANDRA-5065)
 * cqlsh: add DESCRIBE KEYSPACES command (CASSANDRA-5060)
 * Fix potential infinite loop when reloading CFS (CASSANDRA-5064)
 * Fix SimpleAuthorizer example (CASSANDRA-5072)
 * cqlsh: force CL.ONE for tracing and system.schema* queries (CASSANDRA-5070)
 * Includes cassandra-shuffle in the debian package (CASSANDRA-5058)
Merged from 1.1:
 * fix multithreaded compaction deadlock (CASSANDRA-4492)
 * fix temporarily missing schema after upgrade from pre-1.1.5 (CASSANDRA-5061)
 * Fix ALTER TABLE overriding compression options with defaults
   (CASSANDRA-4996, 5066)
 * fix specifying and altering crc_check_chance (CASSANDRA-5053)
 * fix Murmur3Partitioner ownership% calculation (CASSANDRA-5076)
 * Don't expire columns sooner than they should in 2ndary indexes (CASSANDRA-5079)


1.2-rc1
 * rename rpc_timeout settings to request_timeout (CASSANDRA-5027)
 * add BF with 0.1 FP to LCS by default (CASSANDRA-5029)
 * Fix preparing insert queries (CASSANDRA-5016)
 * Fix preparing queries with counter increment (CASSANDRA-5022)
 * Fix preparing updates with collections (CASSANDRA-5017)
 * Don't generate UUID based on other node address (CASSANDRA-5002)
 * Fix message when trying to alter a clustering key type (CASSANDRA-5012)
 * Update IAuthenticator to match the new IAuthorizer (CASSANDRA-5003)
 * Fix inserting only a key in CQL3 (CASSANDRA-5040)
 * Fix CQL3 token() function when used with strings (CASSANDRA-5050)
Merged from 1.1:
 * reduce log spam from invalid counter shards (CASSANDRA-5026)
 * Improve schema propagation performance (CASSANDRA-5025)
 * Fix for IndexHelper.IndexFor throws OOB Exception (CASSANDRA-5030)
 * cqlsh: make it possible to describe thrift CFs (CASSANDRA-4827)
 * cqlsh: fix timestamp formatting on some platforms (CASSANDRA-5046)


1.2-beta3
 * make consistency level configurable in cqlsh (CASSANDRA-4829)
 * fix cqlsh rendering of blob fields (CASSANDRA-4970)
 * fix cqlsh DESCRIBE command (CASSANDRA-4913)
 * save truncation position in system table (CASSANDRA-4906)
 * Move CompressionMetadata off-heap (CASSANDRA-4937)
 * allow CLI to GET cql3 columnfamily data (CASSANDRA-4924)
 * Fix rare race condition in getExpireTimeForEndpoint (CASSANDRA-4402)
 * acquire references to overlapping sstables during compaction so bloom filter
   doesn't get free'd prematurely (CASSANDRA-4934)
 * Don't share slice query filter in CQL3 SelectStatement (CASSANDRA-4928)
 * Separate tracing from Log4J (CASSANDRA-4861)
 * Exclude gcable tombstones from merkle-tree computation (CASSANDRA-4905)
 * Better printing of AbstractBounds for tracing (CASSANDRA-4931)
 * Optimize mostRecentTombstone check in CC.collectAllData (CASSANDRA-4883)
 * Change stream session ID to UUID to avoid collision from same node (CASSANDRA-4813)
 * Use Stats.db when bulk loading if present (CASSANDRA-4957)
 * Skip repair on system_trace and keyspaces with RF=1 (CASSANDRA-4956)
 * (cql3) Remove arbitrary SELECT limit (CASSANDRA-4918)
 * Correctly handle prepared operation on collections (CASSANDRA-4945)
 * Fix CQL3 LIMIT (CASSANDRA-4877)
 * Fix Stress for CQL3 (CASSANDRA-4979)
 * Remove cassandra specific exceptions from JMX interface (CASSANDRA-4893)
 * (CQL3) Force using ALLOW FILTERING on potentially inefficient queries (CASSANDRA-4915)
 * (cql3) Fix adding column when the table has collections (CASSANDRA-4982)
 * (cql3) Fix allowing collections with compact storage (CASSANDRA-4990)
 * (cql3) Refuse ttl/writetime function on collections (CASSANDRA-4992)
 * Replace IAuthority with new IAuthorizer (CASSANDRA-4874)
 * clqsh: fix KEY pseudocolumn escaping when describing Thrift tables
   in CQL3 mode (CASSANDRA-4955)
 * add basic authentication support for Pig CassandraStorage (CASSANDRA-3042)
 * fix CQL2 ALTER TABLE compaction_strategy_class altering (CASSANDRA-4965)
Merged from 1.1:
 * Fall back to old describe_splits if d_s_ex is not available (CASSANDRA-4803)
 * Improve error reporting when streaming ranges fail (CASSANDRA-5009)
 * Fix cqlsh timestamp formatting of timezone info (CASSANDRA-4746)
 * Fix assertion failure with leveled compaction (CASSANDRA-4799)
 * Check for null end_token in get_range_slice (CASSANDRA-4804)
 * Remove all remnants of removed nodes (CASSANDRA-4840)
 * Add aut-reloading of the log4j file in debian package (CASSANDRA-4855)
 * Fix estimated row cache entry size (CASSANDRA-4860)
 * reset getRangeSlice filter after finishing a row for get_paged_slice
   (CASSANDRA-4919)
 * expunge row cache post-truncate (CASSANDRA-4940)
 * Allow static CF definition with compact storage (CASSANDRA-4910)
 * Fix endless loop/compaction of schema_* CFs due to broken timestamps (CASSANDRA-4880)
 * Fix 'wrong class type' assertion in CounterColumn (CASSANDRA-4976)


1.2-beta2
 * fp rate of 1.0 disables BF entirely; LCS defaults to 1.0 (CASSANDRA-4876)
 * off-heap bloom filters for row keys (CASSANDRA_4865)
 * add extension point for sstable components (CASSANDRA-4049)
 * improve tracing output (CASSANDRA-4852, 4862)
 * make TRACE verb droppable (CASSANDRA-4672)
 * fix BulkLoader recognition of CQL3 columnfamilies (CASSANDRA-4755)
 * Sort commitlog segments for replay by id instead of mtime (CASSANDRA-4793)
 * Make hint delivery asynchronous (CASSANDRA-4761)
 * Pluggable Thrift transport factories for CLI and cqlsh (CASSANDRA-4609, 4610)
 * cassandra-cli: allow Double value type to be inserted to a column (CASSANDRA-4661)
 * Add ability to use custom TServerFactory implementations (CASSANDRA-4608)
 * optimize batchlog flushing to skip successful batches (CASSANDRA-4667)
 * include metadata for system keyspace itself in schema tables (CASSANDRA-4416)
 * add check to PropertyFileSnitch to verify presence of location for
   local node (CASSANDRA-4728)
 * add PBSPredictor consistency modeler (CASSANDRA-4261)
 * remove vestiges of Thrift unframed mode (CASSANDRA-4729)
 * optimize single-row PK lookups (CASSANDRA-4710)
 * adjust blockFor calculation to account for pending ranges due to node 
   movement (CASSANDRA-833)
 * Change CQL version to 3.0.0 and stop accepting 3.0.0-beta1 (CASSANDRA-4649)
 * (CQL3) Make prepared statement global instead of per connection 
   (CASSANDRA-4449)
 * Fix scrubbing of CQL3 created tables (CASSANDRA-4685)
 * (CQL3) Fix validation when using counter and regular columns in the same 
   table (CASSANDRA-4706)
 * Fix bug starting Cassandra with simple authentication (CASSANDRA-4648)
 * Add support for batchlog in CQL3 (CASSANDRA-4545, 4738)
 * Add support for multiple column family outputs in CFOF (CASSANDRA-4208)
 * Support repairing only the local DC nodes (CASSANDRA-4747)
 * Use rpc_address for binary protocol and change default port (CASSANDRA-4751)
 * Fix use of collections in prepared statements (CASSANDRA-4739)
 * Store more information into peers table (CASSANDRA-4351, 4814)
 * Configurable bucket size for size tiered compaction (CASSANDRA-4704)
 * Run leveled compaction in parallel (CASSANDRA-4310)
 * Fix potential NPE during CFS reload (CASSANDRA-4786)
 * Composite indexes may miss results (CASSANDRA-4796)
 * Move consistency level to the protocol level (CASSANDRA-4734, 4824)
 * Fix Subcolumn slice ends not respected (CASSANDRA-4826)
 * Fix Assertion error in cql3 select (CASSANDRA-4783)
 * Fix list prepend logic (CQL3) (CASSANDRA-4835)
 * Add booleans as literals in CQL3 (CASSANDRA-4776)
 * Allow renaming PK columns in CQL3 (CASSANDRA-4822)
 * Fix binary protocol NEW_NODE event (CASSANDRA-4679)
 * Fix potential infinite loop in tombstone compaction (CASSANDRA-4781)
 * Remove system tables accounting from schema (CASSANDRA-4850)
 * (cql3) Force provided columns in clustering key order in 
   'CLUSTERING ORDER BY' (CASSANDRA-4881)
 * Fix composite index bug (CASSANDRA-4884)
 * Fix short read protection for CQL3 (CASSANDRA-4882)
 * Add tracing support to the binary protocol (CASSANDRA-4699)
 * (cql3) Don't allow prepared marker inside collections (CASSANDRA-4890)
 * Re-allow order by on non-selected columns (CASSANDRA-4645)
 * Bug when composite index is created in a table having collections (CASSANDRA-4909)
 * log index scan subject in CompositesSearcher (CASSANDRA-4904)
Merged from 1.1:
 * add get[Row|Key]CacheEntries to CacheServiceMBean (CASSANDRA-4859)
 * fix get_paged_slice to wrap to next row correctly (CASSANDRA-4816)
 * fix indexing empty column values (CASSANDRA-4832)
 * allow JdbcDate to compose null Date objects (CASSANDRA-4830)
 * fix possible stackoverflow when compacting 1000s of sstables
   (CASSANDRA-4765)
 * fix wrong leveled compaction progress calculation (CASSANDRA-4807)
 * add a close() method to CRAR to prevent leaking file descriptors (CASSANDRA-4820)
 * fix potential infinite loop in get_count (CASSANDRA-4833)
 * fix compositeType.{get/from}String methods (CASSANDRA-4842)
 * (CQL) fix CREATE COLUMNFAMILY permissions check (CASSANDRA-4864)
 * Fix DynamicCompositeType same type comparison (CASSANDRA-4711)
 * Fix duplicate SSTable reference when stream session failed (CASSANDRA-3306)
 * Allow static CF definition with compact storage (CASSANDRA-4910)
 * Fix endless loop/compaction of schema_* CFs due to broken timestamps (CASSANDRA-4880)
 * Fix 'wrong class type' assertion in CounterColumn (CASSANDRA-4976)


1.2-beta1
 * add atomic_batch_mutate (CASSANDRA-4542, -4635)
 * increase default max_hint_window_in_ms to 3h (CASSANDRA-4632)
 * include message initiation time to replicas so they can more
   accurately drop timed-out requests (CASSANDRA-2858)
 * fix clientutil.jar dependencies (CASSANDRA-4566)
 * optimize WriteResponse (CASSANDRA-4548)
 * new metrics (CASSANDRA-4009)
 * redesign KEYS indexes to avoid read-before-write (CASSANDRA-2897)
 * debug tracing (CASSANDRA-1123)
 * parallelize row cache loading (CASSANDRA-4282)
 * Make compaction, flush JBOD-aware (CASSANDRA-4292)
 * run local range scans on the read stage (CASSANDRA-3687)
 * clean up ioexceptions (CASSANDRA-2116)
 * add disk_failure_policy (CASSANDRA-2118)
 * Introduce new json format with row level deletion (CASSANDRA-4054)
 * remove redundant "name" column from schema_keyspaces (CASSANDRA-4433)
 * improve "nodetool ring" handling of multi-dc clusters (CASSANDRA-3047)
 * update NTS calculateNaturalEndpoints to be O(N log N) (CASSANDRA-3881)
 * split up rpc timeout by operation type (CASSANDRA-2819)
 * rewrite key cache save/load to use only sequential i/o (CASSANDRA-3762)
 * update MS protocol with a version handshake + broadcast address id
   (CASSANDRA-4311)
 * multithreaded hint replay (CASSANDRA-4189)
 * add inter-node message compression (CASSANDRA-3127)
 * remove COPP (CASSANDRA-2479)
 * Track tombstone expiration and compact when tombstone content is
   higher than a configurable threshold, default 20% (CASSANDRA-3442, 4234)
 * update MurmurHash to version 3 (CASSANDRA-2975)
 * (CLI) track elapsed time for `delete' operation (CASSANDRA-4060)
 * (CLI) jline version is bumped to 1.0 to properly  support
   'delete' key function (CASSANDRA-4132)
 * Save IndexSummary into new SSTable 'Summary' component (CASSANDRA-2392, 4289)
 * Add support for range tombstones (CASSANDRA-3708)
 * Improve MessagingService efficiency (CASSANDRA-3617)
 * Avoid ID conflicts from concurrent schema changes (CASSANDRA-3794)
 * Set thrift HSHA server thread limit to unlimited by default (CASSANDRA-4277)
 * Avoids double serialization of CF id in RowMutation messages
   (CASSANDRA-4293)
 * stream compressed sstables directly with java nio (CASSANDRA-4297)
 * Support multiple ranges in SliceQueryFilter (CASSANDRA-3885)
 * Add column metadata to system column families (CASSANDRA-4018)
 * (cql3) Always use composite types by default (CASSANDRA-4329)
 * (cql3) Add support for set, map and list (CASSANDRA-3647)
 * Validate date type correctly (CASSANDRA-4441)
 * (cql3) Allow definitions with only a PK (CASSANDRA-4361)
 * (cql3) Add support for row key composites (CASSANDRA-4179)
 * improve DynamicEndpointSnitch by using reservoir sampling (CASSANDRA-4038)
 * (cql3) Add support for 2ndary indexes (CASSANDRA-3680)
 * (cql3) fix defining more than one PK to be invalid (CASSANDRA-4477)
 * remove schema agreement checking from all external APIs (Thrift, CQL and CQL3) (CASSANDRA-4487)
 * add Murmur3Partitioner and make it default for new installations (CASSANDRA-3772, 4621)
 * (cql3) update pseudo-map syntax to use map syntax (CASSANDRA-4497)
 * Finer grained exceptions hierarchy and provides error code with exceptions (CASSANDRA-3979)
 * Adds events push to binary protocol (CASSANDRA-4480)
 * Rewrite nodetool help (CASSANDRA-2293)
 * Make CQL3 the default for CQL (CASSANDRA-4640)
 * update stress tool to be able to use CQL3 (CASSANDRA-4406)
 * Accept all thrift update on CQL3 cf but don't expose their metadata (CASSANDRA-4377)
 * Replace Throttle with Guava's RateLimiter for HintedHandOff (CASSANDRA-4541)
 * fix counter add/get using CQL2 and CQL3 in stress tool (CASSANDRA-4633)
 * Add sstable count per level to cfstats (CASSANDRA-4537)
 * (cql3) Add ALTER KEYSPACE statement (CASSANDRA-4611)
 * (cql3) Allow defining default consistency levels (CASSANDRA-4448)
 * (cql3) Fix queries using LIMIT missing results (CASSANDRA-4579)
 * fix cross-version gossip messaging (CASSANDRA-4576)
 * added inet data type (CASSANDRA-4627)


1.1.6
 * Wait for writes on synchronous read digest mismatch (CASSANDRA-4792)
 * fix commitlog replay for nanotime-infected sstables (CASSANDRA-4782)
 * preflight check ttl for maximum of 20 years (CASSANDRA-4771)
 * (Pig) fix widerow input with single column rows (CASSANDRA-4789)
 * Fix HH to compact with correct gcBefore, which avoids wiping out
   undelivered hints (CASSANDRA-4772)
 * LCS will merge up to 32 L0 sstables as intended (CASSANDRA-4778)
 * NTS will default unconfigured DC replicas to zero (CASSANDRA-4675)
 * use default consistency level in counter validation if none is
   explicitly provide (CASSANDRA-4700)
 * Improve IAuthority interface by introducing fine-grained
   access permissions and grant/revoke commands (CASSANDRA-4490, 4644)
 * fix assumption error in CLI when updating/describing keyspace 
   (CASSANDRA-4322)
 * Adds offline sstablescrub to debian packaging (CASSANDRA-4642)
 * Automatic fixing of overlapping leveled sstables (CASSANDRA-4644)
 * fix error when using ORDER BY with extended selections (CASSANDRA-4689)
 * (CQL3) Fix validation for IN queries for non-PK cols (CASSANDRA-4709)
 * fix re-created keyspace disappering after 1.1.5 upgrade 
   (CASSANDRA-4698, 4752)
 * (CLI) display elapsed time in 2 fraction digits (CASSANDRA-3460)
 * add authentication support to sstableloader (CASSANDRA-4712)
 * Fix CQL3 'is reversed' logic (CASSANDRA-4716, 4759)
 * (CQL3) Don't return ReversedType in result set metadata (CASSANDRA-4717)
 * Backport adding AlterKeyspace statement (CASSANDRA-4611)
 * (CQL3) Correcty accept upper-case data types (CASSANDRA-4770)
 * Add binary protocol events for schema changes (CASSANDRA-4684)
Merged from 1.0:
 * Switch from NBHM to CHM in MessagingService's callback map, which
   prevents OOM in long-running instances (CASSANDRA-4708)


1.1.5
 * add SecondaryIndex.reload API (CASSANDRA-4581)
 * use millis + atomicint for commitlog segment creation instead of
   nanotime, which has issues under some hypervisors (CASSANDRA-4601)
 * fix FD leak in slice queries (CASSANDRA-4571)
 * avoid recursion in leveled compaction (CASSANDRA-4587)
 * increase stack size under Java7 to 180K
 * Log(info) schema changes (CASSANDRA-4547)
 * Change nodetool setcachecapcity to manipulate global caches (CASSANDRA-4563)
 * (cql3) fix setting compaction strategy (CASSANDRA-4597)
 * fix broken system.schema_* timestamps on system startup (CASSANDRA-4561)
 * fix wrong skip of cache saving (CASSANDRA-4533)
 * Avoid NPE when lost+found is in data dir (CASSANDRA-4572)
 * Respect five-minute flush moratorium after initial CL replay (CASSANDRA-4474)
 * Adds ntp as recommended in debian packaging (CASSANDRA-4606)
 * Configurable transport in CF Record{Reader|Writer} (CASSANDRA-4558)
 * (cql3) fix potential NPE with both equal and unequal restriction (CASSANDRA-4532)
 * (cql3) improves ORDER BY validation (CASSANDRA-4624)
 * Fix potential deadlock during counter writes (CASSANDRA-4578)
 * Fix cql error with ORDER BY when using IN (CASSANDRA-4612)
Merged from 1.0:
 * increase Xss to 160k to accomodate latest 1.6 JVMs (CASSANDRA-4602)
 * fix toString of hint destination tokens (CASSANDRA-4568)
 * Fix multiple values for CurrentLocal NodeID (CASSANDRA-4626)


1.1.4
 * fix offline scrub to catch >= out of order rows (CASSANDRA-4411)
 * fix cassandra-env.sh on RHEL and other non-dash-based systems 
   (CASSANDRA-4494)
Merged from 1.0:
 * (Hadoop) fix setting key length for old-style mapred api (CASSANDRA-4534)
 * (Hadoop) fix iterating through a resultset consisting entirely
   of tombstoned rows (CASSANDRA-4466)


1.1.3
 * (cqlsh) add COPY TO (CASSANDRA-4434)
 * munmap commitlog segments before rename (CASSANDRA-4337)
 * (JMX) rename getRangeKeySample to sampleKeyRange to avoid returning
   multi-MB results as an attribute (CASSANDRA-4452)
 * flush based on data size, not throughput; overwritten columns no 
   longer artificially inflate liveRatio (CASSANDRA-4399)
 * update default commitlog segment size to 32MB and total commitlog
   size to 32/1024 MB for 32/64 bit JVMs, respectively (CASSANDRA-4422)
 * avoid using global partitioner to estimate ranges in index sstables
   (CASSANDRA-4403)
 * restore pre-CASSANDRA-3862 approach to removing expired tombstones
   from row cache during compaction (CASSANDRA-4364)
 * (stress) support for CQL prepared statements (CASSANDRA-3633)
 * Correctly catch exception when Snappy cannot be loaded (CASSANDRA-4400)
 * (cql3) Support ORDER BY when IN condition is given in WHERE clause (CASSANDRA-4327)
 * (cql3) delete "component_index" column on DROP TABLE call (CASSANDRA-4420)
 * change nanoTime() to currentTimeInMillis() in schema related code (CASSANDRA-4432)
 * add a token generation tool (CASSANDRA-3709)
 * Fix LCS bug with sstable containing only 1 row (CASSANDRA-4411)
 * fix "Can't Modify Index Name" problem on CF update (CASSANDRA-4439)
 * Fix assertion error in getOverlappingSSTables during repair (CASSANDRA-4456)
 * fix nodetool's setcompactionthreshold command (CASSANDRA-4455)
 * Ensure compacted files are never used, to avoid counter overcount (CASSANDRA-4436)
Merged from 1.0:
 * Push the validation of secondary index values to the SecondaryIndexManager (CASSANDRA-4240)
 * allow dropping columns shadowed by not-yet-expired supercolumn or row
   tombstones in PrecompactedRow (CASSANDRA-4396)


1.1.2
 * Fix cleanup not deleting index entries (CASSANDRA-4379)
 * Use correct partitioner when saving + loading caches (CASSANDRA-4331)
 * Check schema before trying to export sstable (CASSANDRA-2760)
 * Raise a meaningful exception instead of NPE when PFS encounters
   an unconfigured node + no default (CASSANDRA-4349)
 * fix bug in sstable blacklisting with LCS (CASSANDRA-4343)
 * LCS no longer promotes tiny sstables out of L0 (CASSANDRA-4341)
 * skip tombstones during hint replay (CASSANDRA-4320)
 * fix NPE in compactionstats (CASSANDRA-4318)
 * enforce 1m min keycache for auto (CASSANDRA-4306)
 * Have DeletedColumn.isMFD always return true (CASSANDRA-4307)
 * (cql3) exeption message for ORDER BY constraints said primary filter can be
    an IN clause, which is misleading (CASSANDRA-4319)
 * (cql3) Reject (not yet supported) creation of 2ndardy indexes on tables with
   composite primary keys (CASSANDRA-4328)
 * Set JVM stack size to 160k for java 7 (CASSANDRA-4275)
 * cqlsh: add COPY command to load data from CSV flat files (CASSANDRA-4012)
 * CFMetaData.fromThrift to throw ConfigurationException upon error (CASSANDRA-4353)
 * Use CF comparator to sort indexed columns in SecondaryIndexManager
   (CASSANDRA-4365)
 * add strategy_options to the KSMetaData.toString() output (CASSANDRA-4248)
 * (cql3) fix range queries containing unqueried results (CASSANDRA-4372)
 * (cql3) allow updating column_alias types (CASSANDRA-4041)
 * (cql3) Fix deletion bug (CASSANDRA-4193)
 * Fix computation of overlapping sstable for leveled compaction (CASSANDRA-4321)
 * Improve scrub and allow to run it offline (CASSANDRA-4321)
 * Fix assertionError in StorageService.bulkLoad (CASSANDRA-4368)
 * (cqlsh) add option to authenticate to a keyspace at startup (CASSANDRA-4108)
 * (cqlsh) fix ASSUME functionality (CASSANDRA-4352)
 * Fix ColumnFamilyRecordReader to not return progress > 100% (CASSANDRA-3942)
Merged from 1.0:
 * Set gc_grace on index CF to 0 (CASSANDRA-4314)


1.1.1
 * add populate_io_cache_on_flush option (CASSANDRA-2635)
 * allow larger cache capacities than 2GB (CASSANDRA-4150)
 * add getsstables command to nodetool (CASSANDRA-4199)
 * apply parent CF compaction settings to secondary index CFs (CASSANDRA-4280)
 * preserve commitlog size cap when recycling segments at startup
   (CASSANDRA-4201)
 * (Hadoop) fix split generation regression (CASSANDRA-4259)
 * ignore min/max compactions settings in LCS, while preserving
   behavior that min=max=0 disables autocompaction (CASSANDRA-4233)
 * log number of rows read from saved cache (CASSANDRA-4249)
 * calculate exact size required for cleanup operations (CASSANDRA-1404)
 * avoid blocking additional writes during flush when the commitlog
   gets behind temporarily (CASSANDRA-1991)
 * enable caching on index CFs based on data CF cache setting (CASSANDRA-4197)
 * warn on invalid replication strategy creation options (CASSANDRA-4046)
 * remove [Freeable]Memory finalizers (CASSANDRA-4222)
 * include tombstone size in ColumnFamily.size, which can prevent OOM
   during sudden mass delete operations by yielding a nonzero liveRatio
   (CASSANDRA-3741)
 * Open 1 sstableScanner per level for leveled compaction (CASSANDRA-4142)
 * Optimize reads when row deletion timestamps allow us to restrict
   the set of sstables we check (CASSANDRA-4116)
 * add support for commitlog archiving and point-in-time recovery
   (CASSANDRA-3690)
 * avoid generating redundant compaction tasks during streaming
   (CASSANDRA-4174)
 * add -cf option to nodetool snapshot, and takeColumnFamilySnapshot to
   StorageService mbean (CASSANDRA-556)
 * optimize cleanup to drop entire sstables where possible (CASSANDRA-4079)
 * optimize truncate when autosnapshot is disabled (CASSANDRA-4153)
 * update caches to use byte[] keys to reduce memory overhead (CASSANDRA-3966)
 * add column limit to cli (CASSANDRA-3012, 4098)
 * clean up and optimize DataOutputBuffer, used by CQL compression and
   CompositeType (CASSANDRA-4072)
 * optimize commitlog checksumming (CASSANDRA-3610)
 * identify and blacklist corrupted SSTables from future compactions 
   (CASSANDRA-2261)
 * Move CfDef and KsDef validation out of thrift (CASSANDRA-4037)
 * Expose API to repair a user provided range (CASSANDRA-3912)
 * Add way to force the cassandra-cli to refresh its schema (CASSANDRA-4052)
 * Avoid having replicate on write tasks stacking up at CL.ONE (CASSANDRA-2889)
 * (cql3) Backwards compatibility for composite comparators in non-cql3-aware
   clients (CASSANDRA-4093)
 * (cql3) Fix order by for reversed queries (CASSANDRA-4160)
 * (cql3) Add ReversedType support (CASSANDRA-4004)
 * (cql3) Add timeuuid type (CASSANDRA-4194)
 * (cql3) Minor fixes (CASSANDRA-4185)
 * (cql3) Fix prepared statement in BATCH (CASSANDRA-4202)
 * (cql3) Reduce the list of reserved keywords (CASSANDRA-4186)
 * (cql3) Move max/min compaction thresholds to compaction strategy options
   (CASSANDRA-4187)
 * Fix exception during move when localhost is the only source (CASSANDRA-4200)
 * (cql3) Allow paging through non-ordered partitioner results (CASSANDRA-3771)
 * (cql3) Fix drop index (CASSANDRA-4192)
 * (cql3) Don't return range ghosts anymore (CASSANDRA-3982)
 * fix re-creating Keyspaces/ColumnFamilies with the same name as dropped
   ones (CASSANDRA-4219)
 * fix SecondaryIndex LeveledManifest save upon snapshot (CASSANDRA-4230)
 * fix missing arrayOffset in FBUtilities.hash (CASSANDRA-4250)
 * (cql3) Add name of parameters in CqlResultSet (CASSANDRA-4242)
 * (cql3) Correctly validate order by queries (CASSANDRA-4246)
 * rename stress to cassandra-stress for saner packaging (CASSANDRA-4256)
 * Fix exception on colum metadata with non-string comparator (CASSANDRA-4269)
 * Check for unknown/invalid compression options (CASSANDRA-4266)
 * (cql3) Adds simple access to column timestamp and ttl (CASSANDRA-4217)
 * (cql3) Fix range queries with secondary indexes (CASSANDRA-4257)
 * Better error messages from improper input in cli (CASSANDRA-3865)
 * Try to stop all compaction upon Keyspace or ColumnFamily drop (CASSANDRA-4221)
 * (cql3) Allow keyspace properties to contain hyphens (CASSANDRA-4278)
 * (cql3) Correctly validate keyspace access in create table (CASSANDRA-4296)
 * Avoid deadlock in migration stage (CASSANDRA-3882)
 * Take supercolumn names and deletion info into account in memtable throughput
   (CASSANDRA-4264)
 * Add back backward compatibility for old style replication factor (CASSANDRA-4294)
 * Preserve compatibility with pre-1.1 index queries (CASSANDRA-4262)
Merged from 1.0:
 * Fix super columns bug where cache is not updated (CASSANDRA-4190)
 * fix maxTimestamp to include row tombstones (CASSANDRA-4116)
 * (CLI) properly handle quotes in create/update keyspace commands (CASSANDRA-4129)
 * Avoids possible deadlock during bootstrap (CASSANDRA-4159)
 * fix stress tool that hangs forever on timeout or error (CASSANDRA-4128)
 * stress tool to return appropriate exit code on failure (CASSANDRA-4188)
 * fix compaction NPE when out of disk space and assertions disabled
   (CASSANDRA-3985)
 * synchronize LCS getEstimatedTasks to avoid CME (CASSANDRA-4255)
 * ensure unique streaming session id's (CASSANDRA-4223)
 * kick off background compaction when min/max thresholds change 
   (CASSANDRA-4279)
 * improve ability of STCS.getBuckets to deal with 100s of 1000s of
   sstables, such as when convertinb back from LCS (CASSANDRA-4287)
 * Oversize integer in CQL throws NumberFormatException (CASSANDRA-4291)
 * fix 1.0.x node join to mixed version cluster, other nodes >= 1.1 (CASSANDRA-4195)
 * Fix LCS splitting sstable base on uncompressed size (CASSANDRA-4419)
 * Push the validation of secondary index values to the SecondaryIndexManager (CASSANDRA-4240)
 * Don't purge columns during upgradesstables (CASSANDRA-4462)
 * Make cqlsh work with piping (CASSANDRA-4113)
 * Validate arguments for nodetool decommission (CASSANDRA-4061)
 * Report thrift status in nodetool info (CASSANDRA-4010)


1.1.0-final
 * average a reduced liveRatio estimate with the previous one (CASSANDRA-4065)
 * Allow KS and CF names up to 48 characters (CASSANDRA-4157)
 * fix stress build (CASSANDRA-4140)
 * add time remaining estimate to nodetool compactionstats (CASSANDRA-4167)
 * (cql) fix NPE in cql3 ALTER TABLE (CASSANDRA-4163)
 * (cql) Add support for CL.TWO and CL.THREE in CQL (CASSANDRA-4156)
 * (cql) Fix type in CQL3 ALTER TABLE preventing update (CASSANDRA-4170)
 * (cql) Throw invalid exception from CQL3 on obsolete options (CASSANDRA-4171)
 * (cqlsh) fix recognizing uppercase SELECT keyword (CASSANDRA-4161)
 * Pig: wide row support (CASSANDRA-3909)
Merged from 1.0:
 * avoid streaming empty files with bulk loader if sstablewriter errors out
   (CASSANDRA-3946)


1.1-rc1
 * Include stress tool in binary builds (CASSANDRA-4103)
 * (Hadoop) fix wide row iteration when last row read was deleted
   (CASSANDRA-4154)
 * fix read_repair_chance to really default to 0.1 in the cli (CASSANDRA-4114)
 * Adds caching and bloomFilterFpChange to CQL options (CASSANDRA-4042)
 * Adds posibility to autoconfigure size of the KeyCache (CASSANDRA-4087)
 * fix KEYS index from skipping results (CASSANDRA-3996)
 * Remove sliced_buffer_size_in_kb dead option (CASSANDRA-4076)
 * make loadNewSStable preserve sstable version (CASSANDRA-4077)
 * Respect 1.0 cache settings as much as possible when upgrading 
   (CASSANDRA-4088)
 * relax path length requirement for sstable files when upgrading on 
   non-Windows platforms (CASSANDRA-4110)
 * fix terminination of the stress.java when errors were encountered
   (CASSANDRA-4128)
 * Move CfDef and KsDef validation out of thrift (CASSANDRA-4037)
 * Fix get_paged_slice (CASSANDRA-4136)
 * CQL3: Support slice with exclusive start and stop (CASSANDRA-3785)
Merged from 1.0:
 * support PropertyFileSnitch in bulk loader (CASSANDRA-4145)
 * add auto_snapshot option allowing disabling snapshot before drop/truncate
   (CASSANDRA-3710)
 * allow short snitch names (CASSANDRA-4130)


1.1-beta2
 * rename loaded sstables to avoid conflicts with local snapshots
   (CASSANDRA-3967)
 * start hint replay as soon as FD notifies that the target is back up
   (CASSANDRA-3958)
 * avoid unproductive deserializing of cached rows during compaction
   (CASSANDRA-3921)
 * fix concurrency issues with CQL keyspace creation (CASSANDRA-3903)
 * Show Effective Owership via Nodetool ring <keyspace> (CASSANDRA-3412)
 * Update ORDER BY syntax for CQL3 (CASSANDRA-3925)
 * Fix BulkRecordWriter to not throw NPE if reducer gets no map data from Hadoop (CASSANDRA-3944)
 * Fix bug with counters in super columns (CASSANDRA-3821)
 * Remove deprecated merge_shard_chance (CASSANDRA-3940)
 * add a convenient way to reset a node's schema (CASSANDRA-2963)
 * fix for intermittent SchemaDisagreementException (CASSANDRA-3884)
 * CLI `list <CF>` to limit number of columns and their order (CASSANDRA-3012)
 * ignore deprecated KsDef/CfDef/ColumnDef fields in native schema (CASSANDRA-3963)
 * CLI to report when unsupported column_metadata pair was given (CASSANDRA-3959)
 * reincarnate removed and deprecated KsDef/CfDef attributes (CASSANDRA-3953)
 * Fix race between writes and read for cache (CASSANDRA-3862)
 * perform static initialization of StorageProxy on start-up (CASSANDRA-3797)
 * support trickling fsync() on writes (CASSANDRA-3950)
 * expose counters for unavailable/timeout exceptions given to thrift clients (CASSANDRA-3671)
 * avoid quadratic startup time in LeveledManifest (CASSANDRA-3952)
 * Add type information to new schema_ columnfamilies and remove thrift
   serialization for schema (CASSANDRA-3792)
 * add missing column validator options to the CLI help (CASSANDRA-3926)
 * skip reading saved key cache if CF's caching strategy is NONE or ROWS_ONLY (CASSANDRA-3954)
 * Unify migration code (CASSANDRA-4017)
Merged from 1.0:
 * cqlsh: guess correct version of Python for Arch Linux (CASSANDRA-4090)
 * (CLI) properly handle quotes in create/update keyspace commands (CASSANDRA-4129)
 * Avoids possible deadlock during bootstrap (CASSANDRA-4159)
 * fix stress tool that hangs forever on timeout or error (CASSANDRA-4128)
 * Fix super columns bug where cache is not updated (CASSANDRA-4190)
 * stress tool to return appropriate exit code on failure (CASSANDRA-4188)


1.0.9
 * improve index sampling performance (CASSANDRA-4023)
 * always compact away deleted hints immediately after handoff (CASSANDRA-3955)
 * delete hints from dropped ColumnFamilies on handoff instead of
   erroring out (CASSANDRA-3975)
 * add CompositeType ref to the CLI doc for create/update column family (CASSANDRA-3980)
 * Pig: support Counter ColumnFamilies (CASSANDRA-3973)
 * Pig: Composite column support (CASSANDRA-3684)
 * Avoid NPE during repair when a keyspace has no CFs (CASSANDRA-3988)
 * Fix division-by-zero error on get_slice (CASSANDRA-4000)
 * don't change manifest level for cleanup, scrub, and upgradesstables
   operations under LeveledCompactionStrategy (CASSANDRA-3989, 4112)
 * fix race leading to super columns assertion failure (CASSANDRA-3957)
 * fix NPE on invalid CQL delete command (CASSANDRA-3755)
 * allow custom types in CLI's assume command (CASSANDRA-4081)
 * fix totalBytes count for parallel compactions (CASSANDRA-3758)
 * fix intermittent NPE in get_slice (CASSANDRA-4095)
 * remove unnecessary asserts in native code interfaces (CASSANDRA-4096)
 * Validate blank keys in CQL to avoid assertion errors (CASSANDRA-3612)
 * cqlsh: fix bad decoding of some column names (CASSANDRA-4003)
 * cqlsh: fix incorrect padding with unicode chars (CASSANDRA-4033)
 * Fix EC2 snitch incorrectly reporting region (CASSANDRA-4026)
 * Shut down thrift during decommission (CASSANDRA-4086)
 * Expose nodetool cfhistograms for 2ndary indexes (CASSANDRA-4063)
Merged from 0.8:
 * Fix ConcurrentModificationException in gossiper (CASSANDRA-4019)


1.1-beta1
 * (cqlsh)
   + add SOURCE and CAPTURE commands, and --file option (CASSANDRA-3479)
   + add ALTER COLUMNFAMILY WITH (CASSANDRA-3523)
   + bundle Python dependencies with Cassandra (CASSANDRA-3507)
   + added to Debian package (CASSANDRA-3458)
   + display byte data instead of erroring out on decode failure 
     (CASSANDRA-3874)
 * add nodetool rebuild_index (CASSANDRA-3583)
 * add nodetool rangekeysample (CASSANDRA-2917)
 * Fix streaming too much data during move operations (CASSANDRA-3639)
 * Nodetool and CLI connect to localhost by default (CASSANDRA-3568)
 * Reduce memory used by primary index sample (CASSANDRA-3743)
 * (Hadoop) separate input/output configurations (CASSANDRA-3197, 3765)
 * avoid returning internal Cassandra classes over JMX (CASSANDRA-2805)
 * add row-level isolation via SnapTree (CASSANDRA-2893)
 * Optimize key count estimation when opening sstable on startup
   (CASSANDRA-2988)
 * multi-dc replication optimization supporting CL > ONE (CASSANDRA-3577)
 * add command to stop compactions (CASSANDRA-1740, 3566, 3582)
 * multithreaded streaming (CASSANDRA-3494)
 * removed in-tree redhat spec (CASSANDRA-3567)
 * "defragment" rows for name-based queries under STCS, again (CASSANDRA-2503)
 * Recycle commitlog segments for improved performance 
   (CASSANDRA-3411, 3543, 3557, 3615)
 * update size-tiered compaction to prioritize small tiers (CASSANDRA-2407)
 * add message expiration logic to OutboundTcpConnection (CASSANDRA-3005)
 * off-heap cache to use sun.misc.Unsafe instead of JNA (CASSANDRA-3271)
 * EACH_QUORUM is only supported for writes (CASSANDRA-3272)
 * replace compactionlock use in schema migration by checking CFS.isValid
   (CASSANDRA-3116)
 * recognize that "SELECT first ... *" isn't really "SELECT *" (CASSANDRA-3445)
 * Use faster bytes comparison (CASSANDRA-3434)
 * Bulk loader is no longer a fat client, (HADOOP) bulk load output format
   (CASSANDRA-3045)
 * (Hadoop) add support for KeyRange.filter
 * remove assumption that keys and token are in bijection
   (CASSANDRA-1034, 3574, 3604)
 * always remove endpoints from delevery queue in HH (CASSANDRA-3546)
 * fix race between cf flush and its 2ndary indexes flush (CASSANDRA-3547)
 * fix potential race in AES when a repair fails (CASSANDRA-3548)
 * Remove columns shadowed by a deleted container even when we cannot purge
   (CASSANDRA-3538)
 * Improve memtable slice iteration performance (CASSANDRA-3545)
 * more efficient allocation of small bloom filters (CASSANDRA-3618)
 * Use separate writer thread in SSTableSimpleUnsortedWriter (CASSANDRA-3619)
 * fsync the directory after new sstable or commitlog segment are created (CASSANDRA-3250)
 * fix minor issues reported by FindBugs (CASSANDRA-3658)
 * global key/row caches (CASSANDRA-3143, 3849)
 * optimize memtable iteration during range scan (CASSANDRA-3638)
 * introduce 'crc_check_chance' in CompressionParameters to support
   a checksum percentage checking chance similarly to read-repair (CASSANDRA-3611)
 * a way to deactivate global key/row cache on per-CF basis (CASSANDRA-3667)
 * fix LeveledCompactionStrategy broken because of generation pre-allocation
   in LeveledManifest (CASSANDRA-3691)
 * finer-grained control over data directories (CASSANDRA-2749)
 * Fix ClassCastException during hinted handoff (CASSANDRA-3694)
 * Upgrade Thrift to 0.7 (CASSANDRA-3213)
 * Make stress.java insert operation to use microseconds (CASSANDRA-3725)
 * Allows (internally) doing a range query with a limit of columns instead of
   rows (CASSANDRA-3742)
 * Allow rangeSlice queries to be start/end inclusive/exclusive (CASSANDRA-3749)
 * Fix BulkLoader to support new SSTable layout and add stream
   throttling to prevent an NPE when there is no yaml config (CASSANDRA-3752)
 * Allow concurrent schema migrations (CASSANDRA-1391, 3832)
 * Add SnapshotCommand to trigger snapshot on remote node (CASSANDRA-3721)
 * Make CFMetaData conversions to/from thrift/native schema inverses
   (CASSANDRA_3559)
 * Add initial code for CQL 3.0-beta (CASSANDRA-2474, 3781, 3753)
 * Add wide row support for ColumnFamilyInputFormat (CASSANDRA-3264)
 * Allow extending CompositeType comparator (CASSANDRA-3657)
 * Avoids over-paging during get_count (CASSANDRA-3798)
 * Add new command to rebuild a node without (repair) merkle tree calculations
   (CASSANDRA-3483, 3922)
 * respect not only row cache capacity but caching mode when
   trying to read data (CASSANDRA-3812)
 * fix system tests (CASSANDRA-3827)
 * CQL support for altering row key type in ALTER TABLE (CASSANDRA-3781)
 * turn compression on by default (CASSANDRA-3871)
 * make hexToBytes refuse invalid input (CASSANDRA-2851)
 * Make secondary indexes CF inherit compression and compaction from their
   parent CF (CASSANDRA-3877)
 * Finish cleanup up tombstone purge code (CASSANDRA-3872)
 * Avoid NPE on aboarted stream-out sessions (CASSANDRA-3904)
 * BulkRecordWriter throws NPE for counter columns (CASSANDRA-3906)
 * Support compression using BulkWriter (CASSANDRA-3907)


1.0.8
 * fix race between cleanup and flush on secondary index CFSes (CASSANDRA-3712)
 * avoid including non-queried nodes in rangeslice read repair
   (CASSANDRA-3843)
 * Only snapshot CF being compacted for snapshot_before_compaction 
   (CASSANDRA-3803)
 * Log active compactions in StatusLogger (CASSANDRA-3703)
 * Compute more accurate compaction score per level (CASSANDRA-3790)
 * Return InvalidRequest when using a keyspace that doesn't exist
   (CASSANDRA-3764)
 * disallow user modification of System keyspace (CASSANDRA-3738)
 * allow using sstable2json on secondary index data (CASSANDRA-3738)
 * (cqlsh) add DESCRIBE COLUMNFAMILIES (CASSANDRA-3586)
 * (cqlsh) format blobs correctly and use colors to improve output
   readability (CASSANDRA-3726)
 * synchronize BiMap of bootstrapping tokens (CASSANDRA-3417)
 * show index options in CLI (CASSANDRA-3809)
 * add optional socket timeout for streaming (CASSANDRA-3838)
 * fix truncate not to leave behind non-CFS backed secondary indexes
   (CASSANDRA-3844)
 * make CLI `show schema` to use output stream directly instead
   of StringBuilder (CASSANDRA-3842)
 * remove the wait on hint future during write (CASSANDRA-3870)
 * (cqlsh) ignore missing CfDef opts (CASSANDRA-3933)
 * (cqlsh) look for cqlshlib relative to realpath (CASSANDRA-3767)
 * Fix short read protection (CASSANDRA-3934)
 * Make sure infered and actual schema match (CASSANDRA-3371)
 * Fix NPE during HH delivery (CASSANDRA-3677)
 * Don't put boostrapping node in 'hibernate' status (CASSANDRA-3737)
 * Fix double quotes in windows bat files (CASSANDRA-3744)
 * Fix bad validator lookup (CASSANDRA-3789)
 * Fix soft reset in EC2MultiRegionSnitch (CASSANDRA-3835)
 * Don't leave zombie connections with THSHA thrift server (CASSANDRA-3867)
 * (cqlsh) fix deserialization of data (CASSANDRA-3874)
 * Fix removetoken force causing an inconsistent state (CASSANDRA-3876)
 * Fix ahndling of some types with Pig (CASSANDRA-3886)
 * Don't allow to drop the system keyspace (CASSANDRA-3759)
 * Make Pig deletes disabled by default and configurable (CASSANDRA-3628)
Merged from 0.8:
 * (Pig) fix CassandraStorage to use correct comparator in Super ColumnFamily
   case (CASSANDRA-3251)
 * fix thread safety issues in commitlog replay, primarily affecting
   systems with many (100s) of CF definitions (CASSANDRA-3751)
 * Fix relevant tombstone ignored with super columns (CASSANDRA-3875)


1.0.7
 * fix regression in HH page size calculation (CASSANDRA-3624)
 * retry failed stream on IOException (CASSANDRA-3686)
 * allow configuring bloom_filter_fp_chance (CASSANDRA-3497)
 * attempt hint delivery every ten minutes, or when failure detector
   notifies us that a node is back up, whichever comes first.  hint
   handoff throttle delay default changed to 1ms, from 50 (CASSANDRA-3554)
 * add nodetool setstreamthroughput (CASSANDRA-3571)
 * fix assertion when dropping a columnfamily with no sstables (CASSANDRA-3614)
 * more efficient allocation of small bloom filters (CASSANDRA-3618)
 * CLibrary.createHardLinkWithExec() to check for errors (CASSANDRA-3101)
 * Avoid creating empty and non cleaned writer during compaction (CASSANDRA-3616)
 * stop thrift service in shutdown hook so we can quiesce MessagingService
   (CASSANDRA-3335)
 * (CQL) compaction_strategy_options and compression_parameters for
   CREATE COLUMNFAMILY statement (CASSANDRA-3374)
 * Reset min/max compaction threshold when creating size tiered compaction
   strategy (CASSANDRA-3666)
 * Don't ignore IOException during compaction (CASSANDRA-3655)
 * Fix assertion error for CF with gc_grace=0 (CASSANDRA-3579)
 * Shutdown ParallelCompaction reducer executor after use (CASSANDRA-3711)
 * Avoid < 0 value for pending tasks in leveled compaction (CASSANDRA-3693)
 * (Hadoop) Support TimeUUID in Pig CassandraStorage (CASSANDRA-3327)
 * Check schema is ready before continuing boostrapping (CASSANDRA-3629)
 * Catch overflows during parsing of chunk_length_kb (CASSANDRA-3644)
 * Improve stream protocol mismatch errors (CASSANDRA-3652)
 * Avoid multiple thread doing HH to the same target (CASSANDRA-3681)
 * Add JMX property for rp_timeout_in_ms (CASSANDRA-2940)
 * Allow DynamicCompositeType to compare component of different types
   (CASSANDRA-3625)
 * Flush non-cfs backed secondary indexes (CASSANDRA-3659)
 * Secondary Indexes should report memory consumption (CASSANDRA-3155)
 * fix for SelectStatement start/end key are not set correctly
   when a key alias is involved (CASSANDRA-3700)
 * fix CLI `show schema` command insert of an extra comma in
   column_metadata (CASSANDRA-3714)
Merged from 0.8:
 * avoid logging (harmless) exception when GC takes < 1ms (CASSANDRA-3656)
 * prevent new nodes from thinking down nodes are up forever (CASSANDRA-3626)
 * use correct list of replicas for LOCAL_QUORUM reads when read repair
   is disabled (CASSANDRA-3696)
 * block on flush before compacting hints (may prevent OOM) (CASSANDRA-3733)


1.0.6
 * (CQL) fix cqlsh support for replicate_on_write (CASSANDRA-3596)
 * fix adding to leveled manifest after streaming (CASSANDRA-3536)
 * filter out unavailable cipher suites when using encryption (CASSANDRA-3178)
 * (HADOOP) add old-style api support for CFIF and CFRR (CASSANDRA-2799)
 * Support TimeUUIDType column names in Stress.java tool (CASSANDRA-3541)
 * (CQL) INSERT/UPDATE/DELETE/TRUNCATE commands should allow CF names to
   be qualified by keyspace (CASSANDRA-3419)
 * always remove endpoints from delevery queue in HH (CASSANDRA-3546)
 * fix race between cf flush and its 2ndary indexes flush (CASSANDRA-3547)
 * fix potential race in AES when a repair fails (CASSANDRA-3548)
 * fix default value validation usage in CLI SET command (CASSANDRA-3553)
 * Optimize componentsFor method for compaction and startup time
   (CASSANDRA-3532)
 * (CQL) Proper ColumnFamily metadata validation on CREATE COLUMNFAMILY 
   (CASSANDRA-3565)
 * fix compression "chunk_length_kb" option to set correct kb value for 
   thrift/avro (CASSANDRA-3558)
 * fix missing response during range slice repair (CASSANDRA-3551)
 * 'describe ring' moved from CLI to nodetool and available through JMX (CASSANDRA-3220)
 * add back partitioner to sstable metadata (CASSANDRA-3540)
 * fix NPE in get_count for counters (CASSANDRA-3601)
Merged from 0.8:
 * remove invalid assertion that table was opened before dropping it
   (CASSANDRA-3580)
 * range and index scans now only send requests to enough replicas to
   satisfy requested CL + RR (CASSANDRA-3598)
 * use cannonical host for local node in nodetool info (CASSANDRA-3556)
 * remove nonlocal DC write optimization since it only worked with
   CL.ONE or CL.LOCAL_QUORUM (CASSANDRA-3577, 3585)
 * detect misuses of CounterColumnType (CASSANDRA-3422)
 * turn off string interning in json2sstable, take 2 (CASSANDRA-2189)
 * validate compression parameters on add/update of the ColumnFamily 
   (CASSANDRA-3573)
 * Check for 0.0.0.0 is incorrect in CFIF (CASSANDRA-3584)
 * Increase vm.max_map_count in debian packaging (CASSANDRA-3563)
 * gossiper will never add itself to saved endpoints (CASSANDRA-3485)


1.0.5
 * revert CASSANDRA-3407 (see CASSANDRA-3540)
 * fix assertion error while forwarding writes to local nodes (CASSANDRA-3539)


1.0.4
 * fix self-hinting of timed out read repair updates and make hinted handoff
   less prone to OOMing a coordinator (CASSANDRA-3440)
 * expose bloom filter sizes via JMX (CASSANDRA-3495)
 * enforce RP tokens 0..2**127 (CASSANDRA-3501)
 * canonicalize paths exposed through JMX (CASSANDRA-3504)
 * fix "liveSize" stat when sstables are removed (CASSANDRA-3496)
 * add bloom filter FP rates to nodetool cfstats (CASSANDRA-3347)
 * record partitioner in sstable metadata component (CASSANDRA-3407)
 * add new upgradesstables nodetool command (CASSANDRA-3406)
 * skip --debug requirement to see common exceptions in CLI (CASSANDRA-3508)
 * fix incorrect query results due to invalid max timestamp (CASSANDRA-3510)
 * make sstableloader recognize compressed sstables (CASSANDRA-3521)
 * avoids race in OutboundTcpConnection in multi-DC setups (CASSANDRA-3530)
 * use SETLOCAL in cassandra.bat (CASSANDRA-3506)
 * fix ConcurrentModificationException in Table.all() (CASSANDRA-3529)
Merged from 0.8:
 * fix concurrence issue in the FailureDetector (CASSANDRA-3519)
 * fix array out of bounds error in counter shard removal (CASSANDRA-3514)
 * avoid dropping tombstones when they might still be needed to shadow
   data in a different sstable (CASSANDRA-2786)


1.0.3
 * revert name-based query defragmentation aka CASSANDRA-2503 (CASSANDRA-3491)
 * fix invalidate-related test failures (CASSANDRA-3437)
 * add next-gen cqlsh to bin/ (CASSANDRA-3188, 3131, 3493)
 * (CQL) fix handling of rows with no columns (CASSANDRA-3424, 3473)
 * fix querying supercolumns by name returning only a subset of
   subcolumns or old subcolumn versions (CASSANDRA-3446)
 * automatically compute sha1 sum for uncompressed data files (CASSANDRA-3456)
 * fix reading metadata/statistics component for version < h (CASSANDRA-3474)
 * add sstable forward-compatibility (CASSANDRA-3478)
 * report compression ratio in CFSMBean (CASSANDRA-3393)
 * fix incorrect size exception during streaming of counters (CASSANDRA-3481)
 * (CQL) fix for counter decrement syntax (CASSANDRA-3418)
 * Fix race introduced by CASSANDRA-2503 (CASSANDRA-3482)
 * Fix incomplete deletion of delivered hints (CASSANDRA-3466)
 * Avoid rescheduling compactions when no compaction was executed 
   (CASSANDRA-3484)
 * fix handling of the chunk_length_kb compression options (CASSANDRA-3492)
Merged from 0.8:
 * fix updating CF row_cache_provider (CASSANDRA-3414)
 * CFMetaData.convertToThrift method to set RowCacheProvider (CASSANDRA-3405)
 * acquire compactionlock during truncate (CASSANDRA-3399)
 * fix displaying cfdef entries for super columnfamilies (CASSANDRA-3415)
 * Make counter shard merging thread safe (CASSANDRA-3178)
 * Revert CASSANDRA-2855
 * Fix bug preventing the use of efficient cross-DC writes (CASSANDRA-3472)
 * `describe ring` command for CLI (CASSANDRA-3220)
 * (Hadoop) skip empty rows when entire row is requested, redux (CASSANDRA-2855)


1.0.2
 * "defragment" rows for name-based queries under STCS (CASSANDRA-2503)
 * Add timing information to cassandra-cli GET/SET/LIST queries (CASSANDRA-3326)
 * Only create one CompressionMetadata object per sstable (CASSANDRA-3427)
 * cleanup usage of StorageService.setMode() (CASSANDRA-3388)
 * Avoid large array allocation for compressed chunk offsets (CASSANDRA-3432)
 * fix DecimalType bytebuffer marshalling (CASSANDRA-3421)
 * fix bug that caused first column in per row indexes to be ignored 
   (CASSANDRA-3441)
 * add JMX call to clean (failed) repair sessions (CASSANDRA-3316)
 * fix sstableloader reference acquisition bug (CASSANDRA-3438)
 * fix estimated row size regression (CASSANDRA-3451)
 * make sure we don't return more columns than asked (CASSANDRA-3303, 3395)
Merged from 0.8:
 * acquire compactionlock during truncate (CASSANDRA-3399)
 * fix displaying cfdef entries for super columnfamilies (CASSANDRA-3415)


1.0.1
 * acquire references during index build to prevent delete problems
   on Windows (CASSANDRA-3314)
 * describe_ring should include datacenter/topology information (CASSANDRA-2882)
 * Thrift sockets are not properly buffered (CASSANDRA-3261)
 * performance improvement for bytebufferutil compare function (CASSANDRA-3286)
 * add system.versions ColumnFamily (CASSANDRA-3140)
 * reduce network copies (CASSANDRA-3333, 3373)
 * limit nodetool to 32MB of heap (CASSANDRA-3124)
 * (CQL) update parser to accept "timestamp" instead of "date" (CASSANDRA-3149)
 * Fix CLI `show schema` to include "compression_options" (CASSANDRA-3368)
 * Snapshot to include manifest under LeveledCompactionStrategy (CASSANDRA-3359)
 * (CQL) SELECT query should allow CF name to be qualified by keyspace (CASSANDRA-3130)
 * (CQL) Fix internal application error specifying 'using consistency ...'
   in lower case (CASSANDRA-3366)
 * fix Deflate compression when compression actually makes the data bigger
   (CASSANDRA-3370)
 * optimize UUIDGen to avoid lock contention on InetAddress.getLocalHost 
   (CASSANDRA-3387)
 * tolerate index being dropped mid-mutation (CASSANDRA-3334, 3313)
 * CompactionManager is now responsible for checking for new candidates
   post-task execution, enabling more consistent leveled compaction 
   (CASSANDRA-3391)
 * Cache HSHA threads (CASSANDRA-3372)
 * use CF/KS names as snapshot prefix for drop + truncate operations
   (CASSANDRA-2997)
 * Break bloom filters up to avoid heap fragmentation (CASSANDRA-2466)
 * fix cassandra hanging on jsvc stop (CASSANDRA-3302)
 * Avoid leveled compaction getting blocked on errors (CASSANDRA-3408)
 * Make reloading the compaction strategy safe (CASSANDRA-3409)
 * ignore 0.8 hints even if compaction begins before we try to purge
   them (CASSANDRA-3385)
 * remove procrun (bin\daemon) from Cassandra source tree and 
   artifacts (CASSANDRA-3331)
 * make cassandra compile under JDK7 (CASSANDRA-3275)
 * remove dependency of clientutil.jar to FBUtilities (CASSANDRA-3299)
 * avoid truncation errors by using long math on long values (CASSANDRA-3364)
 * avoid clock drift on some Windows machine (CASSANDRA-3375)
 * display cache provider in cli 'describe keyspace' command (CASSANDRA-3384)
 * fix incomplete topology information in describe_ring (CASSANDRA-3403)
 * expire dead gossip states based on time (CASSANDRA-2961)
 * improve CompactionTask extensibility (CASSANDRA-3330)
 * Allow one leveled compaction task to kick off another (CASSANDRA-3363)
 * allow encryption only between datacenters (CASSANDRA-2802)
Merged from 0.8:
 * fix truncate allowing data to be replayed post-restart (CASSANDRA-3297)
 * make iwriter final in IndexWriter to avoid NPE (CASSANDRA-2863)
 * (CQL) update grammar to require key clause in DELETE statement
   (CASSANDRA-3349)
 * (CQL) allow numeric keyspace names in USE statement (CASSANDRA-3350)
 * (Hadoop) skip empty rows when slicing the entire row (CASSANDRA-2855)
 * Fix handling of tombstone by SSTableExport/Import (CASSANDRA-3357)
 * fix ColumnIndexer to use long offsets (CASSANDRA-3358)
 * Improved CLI exceptions (CASSANDRA-3312)
 * Fix handling of tombstone by SSTableExport/Import (CASSANDRA-3357)
 * Only count compaction as active (for throttling) when they have
   successfully acquired the compaction lock (CASSANDRA-3344)
 * Display CLI version string on startup (CASSANDRA-3196)
 * (Hadoop) make CFIF try rpc_address or fallback to listen_address
   (CASSANDRA-3214)
 * (Hadoop) accept comma delimited lists of initial thrift connections
   (CASSANDRA-3185)
 * ColumnFamily min_compaction_threshold should be >= 2 (CASSANDRA-3342)
 * (Pig) add 0.8+ types and key validation type in schema (CASSANDRA-3280)
 * Fix completely removing column metadata using CLI (CASSANDRA-3126)
 * CLI `describe cluster;` output should be on separate lines for separate versions
   (CASSANDRA-3170)
 * fix changing durable_writes keyspace option during CF creation
   (CASSANDRA-3292)
 * avoid locking on update when no indexes are involved (CASSANDRA-3386)
 * fix assertionError during repair with ordered partitioners (CASSANDRA-3369)
 * correctly serialize key_validation_class for avro (CASSANDRA-3391)
 * don't expire counter tombstone after streaming (CASSANDRA-3394)
 * prevent nodes that failed to join from hanging around forever 
   (CASSANDRA-3351)
 * remove incorrect optimization from slice read path (CASSANDRA-3390)
 * Fix race in AntiEntropyService (CASSANDRA-3400)


1.0.0-final
 * close scrubbed sstable fd before deleting it (CASSANDRA-3318)
 * fix bug preventing obsolete commitlog segments from being removed
   (CASSANDRA-3269)
 * tolerate whitespace in seed CDL (CASSANDRA-3263)
 * Change default heap thresholds to max(min(1/2 ram, 1G), min(1/4 ram, 8GB))
   (CASSANDRA-3295)
 * Fix broken CompressedRandomAccessReaderTest (CASSANDRA-3298)
 * (CQL) fix type information returned for wildcard queries (CASSANDRA-3311)
 * add estimated tasks to LeveledCompactionStrategy (CASSANDRA-3322)
 * avoid including compaction cache-warming in keycache stats (CASSANDRA-3325)
 * run compaction and hinted handoff threads at MIN_PRIORITY (CASSANDRA-3308)
 * default hsha thrift server to cpu core count in rpc pool (CASSANDRA-3329)
 * add bin\daemon to binary tarball for Windows service (CASSANDRA-3331)
 * Fix places where uncompressed size of sstables was use in place of the
   compressed one (CASSANDRA-3338)
 * Fix hsha thrift server (CASSANDRA-3346)
 * Make sure repair only stream needed sstables (CASSANDRA-3345)


1.0.0-rc2
 * Log a meaningful warning when a node receives a message for a repair session
   that doesn't exist anymore (CASSANDRA-3256)
 * test for NUMA policy support as well as numactl presence (CASSANDRA-3245)
 * Fix FD leak when internode encryption is enabled (CASSANDRA-3257)
 * Remove incorrect assertion in mergeIterator (CASSANDRA-3260)
 * FBUtilities.hexToBytes(String) to throw NumberFormatException when string
   contains non-hex characters (CASSANDRA-3231)
 * Keep SimpleSnitch proximity ordering unchanged from what the Strategy
   generates, as intended (CASSANDRA-3262)
 * remove Scrub from compactionstats when finished (CASSANDRA-3255)
 * fix counter entry in jdbc TypesMap (CASSANDRA-3268)
 * fix full queue scenario for ParallelCompactionIterator (CASSANDRA-3270)
 * fix bootstrap process (CASSANDRA-3285)
 * don't try delivering hints if when there isn't any (CASSANDRA-3176)
 * CLI documentation change for ColumnFamily `compression_options` (CASSANDRA-3282)
 * ignore any CF ids sent by client for adding CF/KS (CASSANDRA-3288)
 * remove obsolete hints on first startup (CASSANDRA-3291)
 * use correct ISortedColumns for time-optimized reads (CASSANDRA-3289)
 * Evict gossip state immediately when a token is taken over by a new IP 
   (CASSANDRA-3259)


1.0.0-rc1
 * Update CQL to generate microsecond timestamps by default (CASSANDRA-3227)
 * Fix counting CFMetadata towards Memtable liveRatio (CASSANDRA-3023)
 * Kill server on wrapped OOME such as from FileChannel.map (CASSANDRA-3201)
 * remove unnecessary copy when adding to row cache (CASSANDRA-3223)
 * Log message when a full repair operation completes (CASSANDRA-3207)
 * Fix streamOutSession keeping sstables references forever if the remote end
   dies (CASSANDRA-3216)
 * Remove dynamic_snitch boolean from example configuration (defaulting to 
   true) and set default badness threshold to 0.1 (CASSANDRA-3229)
 * Base choice of random or "balanced" token on bootstrap on whether
   schema definitions were found (CASSANDRA-3219)
 * Fixes for LeveledCompactionStrategy score computation, prioritization,
   scheduling, and performance (CASSANDRA-3224, 3234)
 * parallelize sstable open at server startup (CASSANDRA-2988)
 * fix handling of exceptions writing to OutboundTcpConnection (CASSANDRA-3235)
 * Allow using quotes in "USE <keyspace>;" CLI command (CASSANDRA-3208)
 * Don't allow any cache loading exceptions to halt startup (CASSANDRA-3218)
 * Fix sstableloader --ignores option (CASSANDRA-3247)
 * File descriptor limit increased in packaging (CASSANDRA-3206)
 * Fix deadlock in commit log during flush (CASSANDRA-3253) 


1.0.0-beta1
 * removed binarymemtable (CASSANDRA-2692)
 * add commitlog_total_space_in_mb to prevent fragmented logs (CASSANDRA-2427)
 * removed commitlog_rotation_threshold_in_mb configuration (CASSANDRA-2771)
 * make AbstractBounds.normalize de-overlapp overlapping ranges (CASSANDRA-2641)
 * replace CollatingIterator, ReducingIterator with MergeIterator 
   (CASSANDRA-2062)
 * Fixed the ability to set compaction strategy in cli using create column 
   family command (CASSANDRA-2778)
 * clean up tmp files after failed compaction (CASSANDRA-2468)
 * restrict repair streaming to specific columnfamilies (CASSANDRA-2280)
 * don't bother persisting columns shadowed by a row tombstone (CASSANDRA-2589)
 * reset CF and SC deletion times after gc_grace (CASSANDRA-2317)
 * optimize away seek when compacting wide rows (CASSANDRA-2879)
 * single-pass streaming (CASSANDRA-2677, 2906, 2916, 3003)
 * use reference counting for deleting sstables instead of relying on GC
   (CASSANDRA-2521, 3179)
 * store hints as serialized mutations instead of pointers to data row
   (CASSANDRA-2045)
 * store hints in the coordinator node instead of in the closest replica 
   (CASSANDRA-2914)
 * add row_cache_keys_to_save CF option (CASSANDRA-1966)
 * check column family validity in nodetool repair (CASSANDRA-2933)
 * use lazy initialization instead of class initialization in NodeId
   (CASSANDRA-2953)
 * add paging to get_count (CASSANDRA-2894)
 * fix "short reads" in [multi]get (CASSANDRA-2643, 3157, 3192)
 * add optional compression for sstables (CASSANDRA-47, 2994, 3001, 3128)
 * add scheduler JMX metrics (CASSANDRA-2962)
 * add block level checksum for compressed data (CASSANDRA-1717)
 * make column family backed column map pluggable and introduce unsynchronized
   ArrayList backed one to speedup reads (CASSANDRA-2843, 3165, 3205)
 * refactoring of the secondary index api (CASSANDRA-2982)
 * make CL > ONE reads wait for digest reconciliation before returning
   (CASSANDRA-2494)
 * fix missing logging for some exceptions (CASSANDRA-2061)
 * refactor and optimize ColumnFamilyStore.files(...) and Descriptor.fromFilename(String)
   and few other places responsible for work with SSTable files (CASSANDRA-3040)
 * Stop reading from sstables once we know we have the most recent columns,
   for query-by-name requests (CASSANDRA-2498)
 * Add query-by-column mode to stress.java (CASSANDRA-3064)
 * Add "install" command to cassandra.bat (CASSANDRA-292)
 * clean up KSMetadata, CFMetadata from unnecessary
   Thrift<->Avro conversion methods (CASSANDRA-3032)
 * Add timeouts to client request schedulers (CASSANDRA-3079, 3096)
 * Cli to use hashes rather than array of hashes for strategy options (CASSANDRA-3081)
 * LeveledCompactionStrategy (CASSANDRA-1608, 3085, 3110, 3087, 3145, 3154, 3182)
 * Improvements of the CLI `describe` command (CASSANDRA-2630)
 * reduce window where dropped CF sstables may not be deleted (CASSANDRA-2942)
 * Expose gossip/FD info to JMX (CASSANDRA-2806)
 * Fix streaming over SSL when compressed SSTable involved (CASSANDRA-3051)
 * Add support for pluggable secondary index implementations (CASSANDRA-3078)
 * remove compaction_thread_priority setting (CASSANDRA-3104)
 * generate hints for replicas that timeout, not just replicas that are known
   to be down before starting (CASSANDRA-2034)
 * Add throttling for internode streaming (CASSANDRA-3080)
 * make the repair of a range repair all replica (CASSANDRA-2610, 3194)
 * expose the ability to repair the first range (as returned by the
   partitioner) of a node (CASSANDRA-2606)
 * Streams Compression (CASSANDRA-3015)
 * add ability to use multiple threads during a single compaction
   (CASSANDRA-2901)
 * make AbstractBounds.normalize support overlapping ranges (CASSANDRA-2641)
 * fix of the CQL count() behavior (CASSANDRA-3068)
 * use TreeMap backed column families for the SSTable simple writers
   (CASSANDRA-3148)
 * fix inconsistency of the CLI syntax when {} should be used instead of [{}]
   (CASSANDRA-3119)
 * rename CQL type names to match expected SQL behavior (CASSANDRA-3149, 3031)
 * Arena-based allocation for memtables (CASSANDRA-2252, 3162, 3163, 3168)
 * Default RR chance to 0.1 (CASSANDRA-3169)
 * Add RowLevel support to secondary index API (CASSANDRA-3147)
 * Make SerializingCacheProvider the default if JNA is available (CASSANDRA-3183)
 * Fix backwards compatibilty for CQL memtable properties (CASSANDRA-3190)
 * Add five-minute delay before starting compactions on a restarted server
   (CASSANDRA-3181)
 * Reduce copies done for intra-host messages (CASSANDRA-1788, 3144)
 * support of compaction strategy option for stress.java (CASSANDRA-3204)
 * make memtable throughput and column count thresholds no-ops (CASSANDRA-2449)
 * Return schema information along with the resultSet in CQL (CASSANDRA-2734)
 * Add new DecimalType (CASSANDRA-2883)
 * Fix assertion error in RowRepairResolver (CASSANDRA-3156)
 * Reduce unnecessary high buffer sizes (CASSANDRA-3171)
 * Pluggable compaction strategy (CASSANDRA-1610)
 * Add new broadcast_address config option (CASSANDRA-2491)


0.8.7
 * Kill server on wrapped OOME such as from FileChannel.map (CASSANDRA-3201)
 * Allow using quotes in "USE <keyspace>;" CLI command (CASSANDRA-3208)
 * Log message when a full repair operation completes (CASSANDRA-3207)
 * Don't allow any cache loading exceptions to halt startup (CASSANDRA-3218)
 * Fix sstableloader --ignores option (CASSANDRA-3247)
 * File descriptor limit increased in packaging (CASSANDRA-3206)
 * Log a meaningfull warning when a node receive a message for a repair session
   that doesn't exist anymore (CASSANDRA-3256)
 * Fix FD leak when internode encryption is enabled (CASSANDRA-3257)
 * FBUtilities.hexToBytes(String) to throw NumberFormatException when string
   contains non-hex characters (CASSANDRA-3231)
 * Keep SimpleSnitch proximity ordering unchanged from what the Strategy
   generates, as intended (CASSANDRA-3262)
 * remove Scrub from compactionstats when finished (CASSANDRA-3255)
 * Fix tool .bat files when CASSANDRA_HOME contains spaces (CASSANDRA-3258)
 * Force flush of status table when removing/updating token (CASSANDRA-3243)
 * Evict gossip state immediately when a token is taken over by a new IP (CASSANDRA-3259)
 * Fix bug where the failure detector can take too long to mark a host
   down (CASSANDRA-3273)
 * (Hadoop) allow wrapping ranges in queries (CASSANDRA-3137)
 * (Hadoop) check all interfaces for a match with split location
   before falling back to random replica (CASSANDRA-3211)
 * (Hadoop) Make Pig storage handle implements LoadMetadata (CASSANDRA-2777)
 * (Hadoop) Fix exception during PIG 'dump' (CASSANDRA-2810)
 * Fix stress COUNTER_GET option (CASSANDRA-3301)
 * Fix missing fields in CLI `show schema` output (CASSANDRA-3304)
 * Nodetool no longer leaks threads and closes JMX connections (CASSANDRA-3309)
 * fix truncate allowing data to be replayed post-restart (CASSANDRA-3297)
 * Move SimpleAuthority and SimpleAuthenticator to examples (CASSANDRA-2922)
 * Fix handling of tombstone by SSTableExport/Import (CASSANDRA-3357)
 * Fix transposition in cfHistograms (CASSANDRA-3222)
 * Allow using number as DC name when creating keyspace in CQL (CASSANDRA-3239)
 * Force flush of system table after updating/removing a token (CASSANDRA-3243)


0.8.6
 * revert CASSANDRA-2388
 * change TokenRange.endpoints back to listen/broadcast address to match
   pre-1777 behavior, and add TokenRange.rpc_endpoints instead (CASSANDRA-3187)
 * avoid trying to watch cassandra-topology.properties when loaded from jar
   (CASSANDRA-3138)
 * prevent users from creating keyspaces with LocalStrategy replication
   (CASSANDRA-3139)
 * fix CLI `show schema;` to output correct keyspace definition statement
   (CASSANDRA-3129)
 * CustomTThreadPoolServer to log TTransportException at DEBUG level
   (CASSANDRA-3142)
 * allow topology sort to work with non-unique rack names between 
   datacenters (CASSANDRA-3152)
 * Improve caching of same-version Messages on digest and repair paths
   (CASSANDRA-3158)
 * Randomize choice of first replica for counter increment (CASSANDRA-2890)
 * Fix using read_repair_chance instead of merge_shard_change (CASSANDRA-3202)
 * Avoid streaming data to nodes that already have it, on move as well as
   decommission (CASSANDRA-3041)
 * Fix divide by zero error in GCInspector (CASSANDRA-3164)
 * allow quoting of the ColumnFamily name in CLI `create column family`
   statement (CASSANDRA-3195)
 * Fix rolling upgrade from 0.7 to 0.8 problem (CASSANDRA-3166)
 * Accomodate missing encryption_options in IncomingTcpConnection.stream
   (CASSANDRA-3212)


0.8.5
 * fix NPE when encryption_options is unspecified (CASSANDRA-3007)
 * include column name in validation failure exceptions (CASSANDRA-2849)
 * make sure truncate clears out the commitlog so replay won't re-
   populate with truncated data (CASSANDRA-2950)
 * fix NPE when debug logging is enabled and dropped CF is present
   in a commitlog segment (CASSANDRA-3021)
 * fix cassandra.bat when CASSANDRA_HOME contains spaces (CASSANDRA-2952)
 * fix to SSTableSimpleUnsortedWriter bufferSize calculation (CASSANDRA-3027)
 * make cleanup and normal compaction able to skip empty rows
   (rows containing nothing but expired tombstones) (CASSANDRA-3039)
 * work around native memory leak in com.sun.management.GarbageCollectorMXBean
   (CASSANDRA-2868)
 * validate that column names in column_metadata are not equal to key_alias
   on create/update of the ColumnFamily and CQL 'ALTER' statement (CASSANDRA-3036)
 * return an InvalidRequestException if an indexed column is assigned
   a value larger than 64KB (CASSANDRA-3057)
 * fix of numeric-only and string column names handling in CLI "drop index" 
   (CASSANDRA-3054)
 * prune index scan resultset back to original request for lazy
   resultset expansion case (CASSANDRA-2964)
 * (Hadoop) fail jobs when Cassandra node has failed but TaskTracker
   has not (CASSANDRA-2388)
 * fix dynamic snitch ignoring nodes when read_repair_chance is zero
   (CASSANDRA-2662)
 * avoid retaining references to dropped CFS objects in 
   CompactionManager.estimatedCompactions (CASSANDRA-2708)
 * expose rpc timeouts per host in MessagingServiceMBean (CASSANDRA-2941)
 * avoid including cwd in classpath for deb and rpm packages (CASSANDRA-2881)
 * remove gossip state when a new IP takes over a token (CASSANDRA-3071)
 * allow sstable2json to work on index sstable files (CASSANDRA-3059)
 * always hint counters (CASSANDRA-3099)
 * fix log4j initialization in EmbeddedCassandraService (CASSANDRA-2857)
 * remove gossip state when a new IP takes over a token (CASSANDRA-3071)
 * work around native memory leak in com.sun.management.GarbageCollectorMXBean
    (CASSANDRA-2868)
 * fix UnavailableException with writes at CL.EACH_QUORM (CASSANDRA-3084)
 * fix parsing of the Keyspace and ColumnFamily names in numeric
   and string representations in CLI (CASSANDRA-3075)
 * fix corner cases in Range.differenceToFetch (CASSANDRA-3084)
 * fix ip address String representation in the ring cache (CASSANDRA-3044)
 * fix ring cache compatibility when mixing pre-0.8.4 nodes with post-
   in the same cluster (CASSANDRA-3023)
 * make repair report failure when a node participating dies (instead of
   hanging forever) (CASSANDRA-2433)
 * fix handling of the empty byte buffer by ReversedType (CASSANDRA-3111)
 * Add validation that Keyspace names are case-insensitively unique (CASSANDRA-3066)
 * catch invalid key_validation_class before instantiating UpdateColumnFamily (CASSANDRA-3102)
 * make Range and Bounds objects client-safe (CASSANDRA-3108)
 * optionally skip log4j configuration (CASSANDRA-3061)
 * bundle sstableloader with the debian package (CASSANDRA-3113)
 * don't try to build secondary indexes when there is none (CASSANDRA-3123)
 * improve SSTableSimpleUnsortedWriter speed for large rows (CASSANDRA-3122)
 * handle keyspace arguments correctly in nodetool snapshot (CASSANDRA-3038)
 * Fix SSTableImportTest on windows (CASSANDRA-3043)
 * expose compactionThroughputMbPerSec through JMX (CASSANDRA-3117)
 * log keyspace and CF of large rows being compacted


0.8.4
 * change TokenRing.endpoints to be a list of rpc addresses instead of 
   listen/broadcast addresses (CASSANDRA-1777)
 * include files-to-be-streamed in StreamInSession.getSources (CASSANDRA-2972)
 * use JAVA env var in cassandra-env.sh (CASSANDRA-2785, 2992)
 * avoid doing read for no-op replicate-on-write at CL=1 (CASSANDRA-2892)
 * refuse counter write for CL.ANY (CASSANDRA-2990)
 * switch back to only logging recent dropped messages (CASSANDRA-3004)
 * always deserialize RowMutation for counters (CASSANDRA-3006)
 * ignore saved replication_factor strategy_option for NTS (CASSANDRA-3011)
 * make sure pre-truncate CL segments are discarded (CASSANDRA-2950)


0.8.3
 * add ability to drop local reads/writes that are going to timeout
   (CASSANDRA-2943)
 * revamp token removal process, keep gossip states for 3 days (CASSANDRA-2496)
 * don't accept extra args for 0-arg nodetool commands (CASSANDRA-2740)
 * log unavailableexception details at debug level (CASSANDRA-2856)
 * expose data_dir though jmx (CASSANDRA-2770)
 * don't include tmp files as sstable when create cfs (CASSANDRA-2929)
 * log Java classpath on startup (CASSANDRA-2895)
 * keep gossipped version in sync with actual on migration coordinator 
   (CASSANDRA-2946)
 * use lazy initialization instead of class initialization in NodeId
   (CASSANDRA-2953)
 * check column family validity in nodetool repair (CASSANDRA-2933)
 * speedup bytes to hex conversions dramatically (CASSANDRA-2850)
 * Flush memtables on shutdown when durable writes are disabled 
   (CASSANDRA-2958)
 * improved POSIX compatibility of start scripts (CASsANDRA-2965)
 * add counter support to Hadoop InputFormat (CASSANDRA-2981)
 * fix bug where dirty commitlog segments were removed (and avoid keeping 
   segments with no post-flush activity permanently dirty) (CASSANDRA-2829)
 * fix throwing exception with batch mutation of counter super columns
   (CASSANDRA-2949)
 * ignore system tables during repair (CASSANDRA-2979)
 * throw exception when NTS is given replication_factor as an option
   (CASSANDRA-2960)
 * fix assertion error during compaction of counter CFs (CASSANDRA-2968)
 * avoid trying to create index names, when no index exists (CASSANDRA-2867)
 * don't sample the system table when choosing a bootstrap token
   (CASSANDRA-2825)
 * gossiper notifies of local state changes (CASSANDRA-2948)
 * add asynchronous and half-sync/half-async (hsha) thrift servers 
   (CASSANDRA-1405)
 * fix potential use of free'd native memory in SerializingCache 
   (CASSANDRA-2951)
 * prune index scan resultset back to original request for lazy
   resultset expansion case (CASSANDRA-2964)
 * (Hadoop) fail jobs when Cassandra node has failed but TaskTracker
    has not (CASSANDRA-2388)


0.8.2
 * CQL: 
   - include only one row per unique key for IN queries (CASSANDRA-2717)
   - respect client timestamp on full row deletions (CASSANDRA-2912)
 * improve thread-safety in StreamOutSession (CASSANDRA-2792)
 * allow deleting a row and updating indexed columns in it in the
   same mutation (CASSANDRA-2773)
 * Expose number of threads blocked on submitting memtable to flush
   in JMX (CASSANDRA-2817)
 * add ability to return "endpoints" to nodetool (CASSANDRA-2776)
 * Add support for multiple (comma-delimited) coordinator addresses
   to ColumnFamilyInputFormat (CASSANDRA-2807)
 * fix potential NPE while scheduling read repair for range slice
   (CASSANDRA-2823)
 * Fix race in SystemTable.getCurrentLocalNodeId (CASSANDRA-2824)
 * Correctly set default for replicate_on_write (CASSANDRA-2835)
 * improve nodetool compactionstats formatting (CASSANDRA-2844)
 * fix index-building status display (CASSANDRA-2853)
 * fix CLI perpetuating obsolete KsDef.replication_factor (CASSANDRA-2846)
 * improve cli treatment of multiline comments (CASSANDRA-2852)
 * handle row tombstones correctly in EchoedRow (CASSANDRA-2786)
 * add MessagingService.get[Recently]DroppedMessages and
   StorageService.getExceptionCount (CASSANDRA-2804)
 * fix possibility of spurious UnavailableException for LOCAL_QUORUM
   reads with dynamic snitch + read repair disabled (CASSANDRA-2870)
 * add ant-optional as dependence for the debian package (CASSANDRA-2164)
 * add option to specify limit for get_slice in the CLI (CASSANDRA-2646)
 * decrease HH page size (CASSANDRA-2832)
 * reset cli keyspace after dropping the current one (CASSANDRA-2763)
 * add KeyRange option to Hadoop inputformat (CASSANDRA-1125)
 * fix protocol versioning (CASSANDRA-2818, 2860)
 * support spaces in path to log4j configuration (CASSANDRA-2383)
 * avoid including inferred types in CF update (CASSANDRA-2809)
 * fix JMX bulkload call (CASSANDRA-2908)
 * fix updating KS with durable_writes=false (CASSANDRA-2907)
 * add simplified facade to SSTableWriter for bulk loading use
   (CASSANDRA-2911)
 * fix re-using index CF sstable names after drop/recreate (CASSANDRA-2872)
 * prepend CF to default index names (CASSANDRA-2903)
 * fix hint replay (CASSANDRA-2928)
 * Properly synchronize repair's merkle tree computation (CASSANDRA-2816)


0.8.1
 * CQL:
   - support for insert, delete in BATCH (CASSANDRA-2537)
   - support for IN to SELECT, UPDATE (CASSANDRA-2553)
   - timestamp support for INSERT, UPDATE, and BATCH (CASSANDRA-2555)
   - TTL support (CASSANDRA-2476)
   - counter support (CASSANDRA-2473)
   - ALTER COLUMNFAMILY (CASSANDRA-1709)
   - DROP INDEX (CASSANDRA-2617)
   - add SCHEMA/TABLE as aliases for KS/CF (CASSANDRA-2743)
   - server handles wait-for-schema-agreement (CASSANDRA-2756)
   - key alias support (CASSANDRA-2480)
 * add support for comparator parameters and a generic ReverseType
   (CASSANDRA-2355)
 * add CompositeType and DynamicCompositeType (CASSANDRA-2231)
 * optimize batches containing multiple updates to the same row
   (CASSANDRA-2583)
 * adjust hinted handoff page size to avoid OOM with large columns 
   (CASSANDRA-2652)
 * mark BRAF buffer invalid post-flush so we don't re-flush partial
   buffers again, especially on CL writes (CASSANDRA-2660)
 * add DROP INDEX support to CLI (CASSANDRA-2616)
 * don't perform HH to client-mode [storageproxy] nodes (CASSANDRA-2668)
 * Improve forceDeserialize/getCompactedRow encapsulation (CASSANDRA-2659)
 * Don't write CounterUpdateColumn to disk in tests (CASSANDRA-2650)
 * Add sstable bulk loading utility (CASSANDRA-1278)
 * avoid replaying hints to dropped columnfamilies (CASSANDRA-2685)
 * add placeholders for missing rows in range query pseudo-RR (CASSANDRA-2680)
 * remove no-op HHOM.renameHints (CASSANDRA-2693)
 * clone super columns to avoid modifying them during flush (CASSANDRA-2675)
 * allow writes to bypass the commitlog for certain keyspaces (CASSANDRA-2683)
 * avoid NPE when bypassing commitlog during memtable flush (CASSANDRA-2781)
 * Added support for making bootstrap retry if nodes flap (CASSANDRA-2644)
 * Added statusthrift to nodetool to report if thrift server is running (CASSANDRA-2722)
 * Fixed rows being cached if they do not exist (CASSANDRA-2723)
 * Support passing tableName and cfName to RowCacheProviders (CASSANDRA-2702)
 * close scrub file handles (CASSANDRA-2669)
 * throttle migration replay (CASSANDRA-2714)
 * optimize column serializer creation (CASSANDRA-2716)
 * Added support for making bootstrap retry if nodes flap (CASSANDRA-2644)
 * Added statusthrift to nodetool to report if thrift server is running
   (CASSANDRA-2722)
 * Fixed rows being cached if they do not exist (CASSANDRA-2723)
 * fix truncate/compaction race (CASSANDRA-2673)
 * workaround large resultsets causing large allocation retention
   by nio sockets (CASSANDRA-2654)
 * fix nodetool ring use with Ec2Snitch (CASSANDRA-2733)
 * fix removing columns and subcolumns that are supressed by a row or
   supercolumn tombstone during replica resolution (CASSANDRA-2590)
 * support sstable2json against snapshot sstables (CASSANDRA-2386)
 * remove active-pull schema requests (CASSANDRA-2715)
 * avoid marking entire list of sstables as actively being compacted
   in multithreaded compaction (CASSANDRA-2765)
 * seek back after deserializing a row to update cache with (CASSANDRA-2752)
 * avoid skipping rows in scrub for counter column family (CASSANDRA-2759)
 * fix ConcurrentModificationException in repair when dealing with 0.7 node
   (CASSANDRA-2767)
 * use threadsafe collections for StreamInSession (CASSANDRA-2766)
 * avoid infinite loop when creating merkle tree (CASSANDRA-2758)
 * avoids unmarking compacting sstable prematurely in cleanup (CASSANDRA-2769)
 * fix NPE when the commit log is bypassed (CASSANDRA-2718)
 * don't throw an exception in SS.isRPCServerRunning (CASSANDRA-2721)
 * make stress.jar executable (CASSANDRA-2744)
 * add daemon mode to java stress (CASSANDRA-2267)
 * expose the DC and rack of a node through JMX and nodetool ring (CASSANDRA-2531)
 * fix cache mbean getSize (CASSANDRA-2781)
 * Add Date, Float, Double, and Boolean types (CASSANDRA-2530)
 * Add startup flag to renew counter node id (CASSANDRA-2788)
 * add jamm agent to cassandra.bat (CASSANDRA-2787)
 * fix repair hanging if a neighbor has nothing to send (CASSANDRA-2797)
 * purge tombstone even if row is in only one sstable (CASSANDRA-2801)
 * Fix wrong purge of deleted cf during compaction (CASSANDRA-2786)
 * fix race that could result in Hadoop writer failing to throw an
   exception encountered after close() (CASSANDRA-2755)
 * fix scan wrongly throwing assertion error (CASSANDRA-2653)
 * Always use even distribution for merkle tree with RandomPartitionner
   (CASSANDRA-2841)
 * fix describeOwnership for OPP (CASSANDRA-2800)
 * ensure that string tokens do not contain commas (CASSANDRA-2762)


0.8.0-final
 * fix CQL grammar warning and cqlsh regression from CASSANDRA-2622
 * add ant generate-cql-html target (CASSANDRA-2526)
 * update CQL consistency levels (CASSANDRA-2566)
 * debian packaging fixes (CASSANDRA-2481, 2647)
 * fix UUIDType, IntegerType for direct buffers (CASSANDRA-2682, 2684)
 * switch to native Thrift for Hadoop map/reduce (CASSANDRA-2667)
 * fix StackOverflowError when building from eclipse (CASSANDRA-2687)
 * only provide replication_factor to strategy_options "help" for
   SimpleStrategy, OldNetworkTopologyStrategy (CASSANDRA-2678, 2713)
 * fix exception adding validators to non-string columns (CASSANDRA-2696)
 * avoid instantiating DatabaseDescriptor in JDBC (CASSANDRA-2694)
 * fix potential stack overflow during compaction (CASSANDRA-2626)
 * clone super columns to avoid modifying them during flush (CASSANDRA-2675)
 * reset underlying iterator in EchoedRow constructor (CASSANDRA-2653)


0.8.0-rc1
 * faster flushes and compaction from fixing excessively pessimistic 
   rebuffering in BRAF (CASSANDRA-2581)
 * fix returning null column values in the python cql driver (CASSANDRA-2593)
 * fix merkle tree splitting exiting early (CASSANDRA-2605)
 * snapshot_before_compaction directory name fix (CASSANDRA-2598)
 * Disable compaction throttling during bootstrap (CASSANDRA-2612) 
 * fix CQL treatment of > and < operators in range slices (CASSANDRA-2592)
 * fix potential double-application of counter updates on commitlog replay
   by moving replay position from header to sstable metadata (CASSANDRA-2419)
 * JDBC CQL driver exposes getColumn for access to timestamp
 * JDBC ResultSetMetadata properties added to AbstractType
 * r/m clustertool (CASSANDRA-2607)
 * add support for presenting row key as a column in CQL result sets 
   (CASSANDRA-2622)
 * Don't allow {LOCAL|EACH}_QUORUM unless strategy is NTS (CASSANDRA-2627)
 * validate keyspace strategy_options during CQL create (CASSANDRA-2624)
 * fix empty Result with secondary index when limit=1 (CASSANDRA-2628)
 * Fix regression where bootstrapping a node with no schema fails
   (CASSANDRA-2625)
 * Allow removing LocationInfo sstables (CASSANDRA-2632)
 * avoid attempting to replay mutations from dropped keyspaces (CASSANDRA-2631)
 * avoid using cached position of a key when GT is requested (CASSANDRA-2633)
 * fix counting bloom filter true positives (CASSANDRA-2637)
 * initialize local ep state prior to gossip startup if needed (CASSANDRA-2638)
 * fix counter increment lost after restart (CASSANDRA-2642)
 * add quote-escaping via backslash to CLI (CASSANDRA-2623)
 * fix pig example script (CASSANDRA-2487)
 * fix dynamic snitch race in adding latencies (CASSANDRA-2618)
 * Start/stop cassandra after more important services such as mdadm in
   debian packaging (CASSANDRA-2481)


0.8.0-beta2
 * fix NPE compacting index CFs (CASSANDRA-2528)
 * Remove checking all column families on startup for compaction candidates 
   (CASSANDRA-2444)
 * validate CQL create keyspace options (CASSANDRA-2525)
 * fix nodetool setcompactionthroughput (CASSANDRA-2550)
 * move	gossip heartbeat back to its own thread (CASSANDRA-2554)
 * validate cql TRUNCATE columnfamily before truncating (CASSANDRA-2570)
 * fix batch_mutate for mixed standard-counter mutations (CASSANDRA-2457)
 * disallow making schema changes to system keyspace (CASSANDRA-2563)
 * fix sending mutation messages multiple times (CASSANDRA-2557)
 * fix incorrect use of NBHM.size in ReadCallback that could cause
   reads to time out even when responses were received (CASSANDRA-2552)
 * trigger read repair correctly for LOCAL_QUORUM reads (CASSANDRA-2556)
 * Allow configuring the number of compaction thread (CASSANDRA-2558)
 * forceUserDefinedCompaction will attempt to compact what it is given
   even if the pessimistic estimate is that there is not enough disk space;
   automatic compactions will only compact 2 or more sstables (CASSANDRA-2575)
 * refuse to apply migrations with older timestamps than the current 
   schema (CASSANDRA-2536)
 * remove unframed Thrift transport option
 * include indexes in snapshots (CASSANDRA-2596)
 * improve ignoring of obsolete mutations in index maintenance (CASSANDRA-2401)
 * recognize attempt to drop just the index while leaving the column
   definition alone (CASSANDRA-2619)
  

0.8.0-beta1
 * remove Avro RPC support (CASSANDRA-926)
 * support for columns that act as incr/decr counters 
   (CASSANDRA-1072, 1937, 1944, 1936, 2101, 2093, 2288, 2105, 2384, 2236, 2342,
   2454)
 * CQL (CASSANDRA-1703, 1704, 1705, 1706, 1707, 1708, 1710, 1711, 1940, 
   2124, 2302, 2277, 2493)
 * avoid double RowMutation serialization on write path (CASSANDRA-1800)
 * make NetworkTopologyStrategy the default (CASSANDRA-1960)
 * configurable internode encryption (CASSANDRA-1567, 2152)
 * human readable column names in sstable2json output (CASSANDRA-1933)
 * change default JMX port to 7199 (CASSANDRA-2027)
 * backwards compatible internal messaging (CASSANDRA-1015)
 * atomic switch of memtables and sstables (CASSANDRA-2284)
 * add pluggable SeedProvider (CASSANDRA-1669)
 * Fix clustertool to not throw exception when calling get_endpoints (CASSANDRA-2437)
 * upgrade to thrift 0.6 (CASSANDRA-2412) 
 * repair works on a token range instead of full ring (CASSANDRA-2324)
 * purge tombstones from row cache (CASSANDRA-2305)
 * push replication_factor into strategy_options (CASSANDRA-1263)
 * give snapshots the same name on each node (CASSANDRA-1791)
 * remove "nodetool loadbalance" (CASSANDRA-2448)
 * multithreaded compaction (CASSANDRA-2191)
 * compaction throttling (CASSANDRA-2156)
 * add key type information and alias (CASSANDRA-2311, 2396)
 * cli no longer divides read_repair_chance by 100 (CASSANDRA-2458)
 * made CompactionInfo.getTaskType return an enum (CASSANDRA-2482)
 * add a server-wide cap on measured memtable memory usage and aggressively
   flush to keep under that threshold (CASSANDRA-2006)
 * add unified UUIDType (CASSANDRA-2233)
 * add off-heap row cache support (CASSANDRA-1969)


0.7.5
 * improvements/fixes to PIG driver (CASSANDRA-1618, CASSANDRA-2387,
   CASSANDRA-2465, CASSANDRA-2484)
 * validate index names (CASSANDRA-1761)
 * reduce contention on Table.flusherLock (CASSANDRA-1954)
 * try harder to detect failures during streaming, cleaning up temporary
   files more reliably (CASSANDRA-2088)
 * shut down server for OOM on a Thrift thread (CASSANDRA-2269)
 * fix tombstone handling in repair and sstable2json (CASSANDRA-2279)
 * preserve version when streaming data from old sstables (CASSANDRA-2283)
 * don't start repair if a neighboring node is marked as dead (CASSANDRA-2290)
 * purge tombstones from row cache (CASSANDRA-2305)
 * Avoid seeking when sstable2json exports the entire file (CASSANDRA-2318)
 * clear Built flag in system table when dropping an index (CASSANDRA-2320)
 * don't allow arbitrary argument for stress.java (CASSANDRA-2323)
 * validate values for index predicates in get_indexed_slice (CASSANDRA-2328)
 * queue secondary indexes for flush before the parent (CASSANDRA-2330)
 * allow job configuration to set the CL used in Hadoop jobs (CASSANDRA-2331)
 * add memtable_flush_queue_size defaulting to 4 (CASSANDRA-2333)
 * Allow overriding of initial_token, storage_port and rpc_port from system
   properties (CASSANDRA-2343)
 * fix comparator used for non-indexed secondary expressions in index scan
   (CASSANDRA-2347)
 * ensure size calculation and write phase of large-row compaction use
   the same threshold for TTL expiration (CASSANDRA-2349)
 * fix race when iterating CFs during add/drop (CASSANDRA-2350)
 * add ConsistencyLevel command to CLI (CASSANDRA-2354)
 * allow negative numbers in the cli (CASSANDRA-2358)
 * hard code serialVersionUID for tokens class (CASSANDRA-2361)
 * fix potential infinite loop in ByteBufferUtil.inputStream (CASSANDRA-2365)
 * fix encoding bugs in HintedHandoffManager, SystemTable when default
   charset is not UTF8 (CASSANDRA-2367)
 * avoids having removed node reappearing in Gossip (CASSANDRA-2371)
 * fix incorrect truncation of long to int when reading columns via block
   index (CASSANDRA-2376)
 * fix NPE during stream session (CASSANDRA-2377)
 * fix race condition that could leave orphaned data files when dropping CF or
   KS (CASSANDRA-2381)
 * fsync statistics component on write (CASSANDRA-2382)
 * fix duplicate results from CFS.scan (CASSANDRA-2406)
 * add IntegerType to CLI help (CASSANDRA-2414)
 * avoid caching token-only decoratedkeys (CASSANDRA-2416)
 * convert mmap assertion to if/throw so scrub can catch it (CASSANDRA-2417)
 * don't overwrite gc log (CASSANDR-2418)
 * invalidate row cache for streamed row to avoid inconsitencies
   (CASSANDRA-2420)
 * avoid copies in range/index scans (CASSANDRA-2425)
 * make sure we don't wipe data during cleanup if the node has not join
   the ring (CASSANDRA-2428)
 * Try harder to close files after compaction (CASSANDRA-2431)
 * re-set bootstrapped flag after move finishes (CASSANDRA-2435)
 * display validation_class in CLI 'describe keyspace' (CASSANDRA-2442)
 * make cleanup compactions cleanup the row cache (CASSANDRA-2451)
 * add column fields validation to scrub (CASSANDRA-2460)
 * use 64KB flush buffer instead of in_memory_compaction_limit (CASSANDRA-2463)
 * fix backslash substitutions in CLI (CASSANDRA-2492)
 * disable cache saving for system CFS (CASSANDRA-2502)
 * fixes for verifying destination availability under hinted conditions
   so UE can be thrown intead of timing out (CASSANDRA-2514)
 * fix update of validation class in column metadata (CASSANDRA-2512)
 * support LOCAL_QUORUM, EACH_QUORUM CLs outside of NTS (CASSANDRA-2516)
 * preserve version when streaming data from old sstables (CASSANDRA-2283)
 * fix backslash substitutions in CLI (CASSANDRA-2492)
 * count a row deletion as one operation towards memtable threshold 
   (CASSANDRA-2519)
 * support LOCAL_QUORUM, EACH_QUORUM CLs outside of NTS (CASSANDRA-2516)


0.7.4
 * add nodetool join command (CASSANDRA-2160)
 * fix secondary indexes on pre-existing or streamed data (CASSANDRA-2244)
 * initialize endpoint in gossiper earlier (CASSANDRA-2228)
 * add ability to write to Cassandra from Pig (CASSANDRA-1828)
 * add rpc_[min|max]_threads (CASSANDRA-2176)
 * add CL.TWO, CL.THREE (CASSANDRA-2013)
 * avoid exporting an un-requested row in sstable2json, when exporting 
   a key that does not exist (CASSANDRA-2168)
 * add incremental_backups option (CASSANDRA-1872)
 * add configurable row limit to Pig loadfunc (CASSANDRA-2276)
 * validate column values in batches as well as single-Column inserts
   (CASSANDRA-2259)
 * move sample schema from cassandra.yaml to schema-sample.txt,
   a cli scripts (CASSANDRA-2007)
 * avoid writing empty rows when scrubbing tombstoned rows (CASSANDRA-2296)
 * fix assertion error in range and index scans for CL < ALL
   (CASSANDRA-2282)
 * fix commitlog replay when flush position refers to data that didn't
   get synced before server died (CASSANDRA-2285)
 * fix fd leak in sstable2json with non-mmap'd i/o (CASSANDRA-2304)
 * reduce memory use during streaming of multiple sstables (CASSANDRA-2301)
 * purge tombstoned rows from cache after GCGraceSeconds (CASSANDRA-2305)
 * allow zero replicas in a NTS datacenter (CASSANDRA-1924)
 * make range queries respect snitch for local replicas (CASSANDRA-2286)
 * fix HH delivery when column index is larger than 2GB (CASSANDRA-2297)
 * make 2ary indexes use parent CF flush thresholds during initial build
   (CASSANDRA-2294)
 * update memtable_throughput to be a long (CASSANDRA-2158)


0.7.3
 * Keep endpoint state until aVeryLongTime (CASSANDRA-2115)
 * lower-latency read repair (CASSANDRA-2069)
 * add hinted_handoff_throttle_delay_in_ms option (CASSANDRA-2161)
 * fixes for cache save/load (CASSANDRA-2172, -2174)
 * Handle whole-row deletions in CFOutputFormat (CASSANDRA-2014)
 * Make memtable_flush_writers flush in parallel (CASSANDRA-2178)
 * Add compaction_preheat_key_cache option (CASSANDRA-2175)
 * refactor stress.py to have only one copy of the format string 
   used for creating row keys (CASSANDRA-2108)
 * validate index names for \w+ (CASSANDRA-2196)
 * Fix Cassandra cli to respect timeout if schema does not settle 
   (CASSANDRA-2187)
 * fix for compaction and cleanup writing old-format data into new-version 
   sstable (CASSANDRA-2211, -2216)
 * add nodetool scrub (CASSANDRA-2217, -2240)
 * fix sstable2json large-row pagination (CASSANDRA-2188)
 * fix EOFing on requests for the last bytes in a file (CASSANDRA-2213)
 * fix BufferedRandomAccessFile bugs (CASSANDRA-2218, -2241)
 * check for memtable flush_after_mins exceeded every 10s (CASSANDRA-2183)
 * fix cache saving on Windows (CASSANDRA-2207)
 * add validateSchemaAgreement call + synchronization to schema
   modification operations (CASSANDRA-2222)
 * fix for reversed slice queries on large rows (CASSANDRA-2212)
 * fat clients were writing local data (CASSANDRA-2223)
 * set DEFAULT_MEMTABLE_LIFETIME_IN_MINS to 24h
 * improve detection and cleanup of partially-written sstables 
   (CASSANDRA-2206)
 * fix supercolumn de/serialization when subcolumn comparator is different
   from supercolumn's (CASSANDRA-2104)
 * fix starting up on Windows when CASSANDRA_HOME contains whitespace
   (CASSANDRA-2237)
 * add [get|set][row|key]cacheSavePeriod to JMX (CASSANDRA-2100)
 * fix Hadoop ColumnFamilyOutputFormat dropping of mutations
   when batch fills up (CASSANDRA-2255)
 * move file deletions off of scheduledtasks executor (CASSANDRA-2253)


0.7.2
 * copy DecoratedKey.key when inserting into caches to avoid retaining
   a reference to the underlying buffer (CASSANDRA-2102)
 * format subcolumn names with subcomparator (CASSANDRA-2136)
 * fix column bloom filter deserialization (CASSANDRA-2165)


0.7.1
 * refactor MessageDigest creation code. (CASSANDRA-2107)
 * buffer network stack to avoid inefficient small TCP messages while avoiding
   the nagle/delayed ack problem (CASSANDRA-1896)
 * check log4j configuration for changes every 10s (CASSANDRA-1525, 1907)
 * more-efficient cross-DC replication (CASSANDRA-1530, -2051, -2138)
 * avoid polluting page cache with commitlog or sstable writes
   and seq scan operations (CASSANDRA-1470)
 * add RMI authentication options to nodetool (CASSANDRA-1921)
 * make snitches configurable at runtime (CASSANDRA-1374)
 * retry hadoop split requests on connection failure (CASSANDRA-1927)
 * implement describeOwnership for BOP, COPP (CASSANDRA-1928)
 * make read repair behave as expected for ConsistencyLevel > ONE
   (CASSANDRA-982, 2038)
 * distributed test harness (CASSANDRA-1859, 1964)
 * reduce flush lock contention (CASSANDRA-1930)
 * optimize supercolumn deserialization (CASSANDRA-1891)
 * fix CFMetaData.apply to only compare objects of the same class 
   (CASSANDRA-1962)
 * allow specifying specific SSTables to compact from JMX (CASSANDRA-1963)
 * fix race condition in MessagingService.targets (CASSANDRA-1959, 2094, 2081)
 * refuse to open sstables from a future version (CASSANDRA-1935)
 * zero-copy reads (CASSANDRA-1714)
 * fix copy bounds for word Text in wordcount demo (CASSANDRA-1993)
 * fixes for contrib/javautils (CASSANDRA-1979)
 * check more frequently for memtable expiration (CASSANDRA-2000)
 * fix writing SSTable column count statistics (CASSANDRA-1976)
 * fix streaming of multiple CFs during bootstrap (CASSANDRA-1992)
 * explicitly set JVM GC new generation size with -Xmn (CASSANDRA-1968)
 * add short options for CLI flags (CASSANDRA-1565)
 * make keyspace argument to "describe keyspace" in CLI optional
   when authenticated to keyspace already (CASSANDRA-2029)
 * added option to specify -Dcassandra.join_ring=false on startup
   to allow "warm spare" nodes or performing JMX maintenance before
   joining the ring (CASSANDRA-526)
 * log migrations at INFO (CASSANDRA-2028)
 * add CLI verbose option in file mode (CASSANDRA-2030)
 * add single-line "--" comments to CLI (CASSANDRA-2032)
 * message serialization tests (CASSANDRA-1923)
 * switch from ivy to maven-ant-tasks (CASSANDRA-2017)
 * CLI attempts to block for new schema to propagate (CASSANDRA-2044)
 * fix potential overflow in nodetool cfstats (CASSANDRA-2057)
 * add JVM shutdownhook to sync commitlog (CASSANDRA-1919)
 * allow nodes to be up without being part of  normal traffic (CASSANDRA-1951)
 * fix CLI "show keyspaces" with null options on NTS (CASSANDRA-2049)
 * fix possible ByteBuffer race conditions (CASSANDRA-2066)
 * reduce garbage generated by MessagingService to prevent load spikes
   (CASSANDRA-2058)
 * fix math in RandomPartitioner.describeOwnership (CASSANDRA-2071)
 * fix deletion of sstable non-data components (CASSANDRA-2059)
 * avoid blocking gossip while deleting handoff hints (CASSANDRA-2073)
 * ignore messages from newer versions, keep track of nodes in gossip 
   regardless of version (CASSANDRA-1970)
 * cache writing moved to CompactionManager to reduce i/o contention and
   updated to use non-cache-polluting writes (CASSANDRA-2053)
 * page through large rows when exporting to JSON (CASSANDRA-2041)
 * add flush_largest_memtables_at and reduce_cache_sizes_at options
   (CASSANDRA-2142)
 * add cli 'describe cluster' command (CASSANDRA-2127)
 * add cli support for setting username/password at 'connect' command 
   (CASSANDRA-2111)
 * add -D option to Stress.java to allow reading hosts from a file 
   (CASSANDRA-2149)
 * bound hints CF throughput between 32M and 256M (CASSANDRA-2148)
 * continue starting when invalid saved cache entries are encountered
   (CASSANDRA-2076)
 * add max_hint_window_in_ms option (CASSANDRA-1459)


0.7.0-final
 * fix offsets to ByteBuffer.get (CASSANDRA-1939)


0.7.0-rc4
 * fix cli crash after backgrounding (CASSANDRA-1875)
 * count timeouts in storageproxy latencies, and include latency 
   histograms in StorageProxyMBean (CASSANDRA-1893)
 * fix CLI get recognition of supercolumns (CASSANDRA-1899)
 * enable keepalive on intra-cluster sockets (CASSANDRA-1766)
 * count timeouts towards dynamicsnitch latencies (CASSANDRA-1905)
 * Expose index-building status in JMX + cli schema description
   (CASSANDRA-1871)
 * allow [LOCAL|EACH]_QUORUM to be used with non-NetworkTopology 
   replication Strategies
 * increased amount of index locks for faster commitlog replay
 * collect secondary index tombstones immediately (CASSANDRA-1914)
 * revert commitlog changes from #1780 (CASSANDRA-1917)
 * change RandomPartitioner min token to -1 to avoid collision w/
   tokens on actual nodes (CASSANDRA-1901)
 * examine the right nibble when validating TimeUUID (CASSANDRA-1910)
 * include secondary indexes in cleanup (CASSANDRA-1916)
 * CFS.scrubDataDirectories should also cleanup invalid secondary indexes
   (CASSANDRA-1904)
 * ability to disable/enable gossip on nodes to force them down
   (CASSANDRA-1108)


0.7.0-rc3
 * expose getNaturalEndpoints in StorageServiceMBean taking byte[]
   key; RMI cannot serialize ByteBuffer (CASSANDRA-1833)
 * infer org.apache.cassandra.locator for replication strategy classes
   when not otherwise specified
 * validation that generates less garbage (CASSANDRA-1814)
 * add TTL support to CLI (CASSANDRA-1838)
 * cli defaults to bytestype for subcomparator when creating
   column families (CASSANDRA-1835)
 * unregister index MBeans when index is dropped (CASSANDRA-1843)
 * make ByteBufferUtil.clone thread-safe (CASSANDRA-1847)
 * change exception for read requests during bootstrap from 
   InvalidRequest to Unavailable (CASSANDRA-1862)
 * respect row-level tombstones post-flush in range scans
   (CASSANDRA-1837)
 * ReadResponseResolver check digests against each other (CASSANDRA-1830)
 * return InvalidRequest when remove of subcolumn without supercolumn
   is requested (CASSANDRA-1866)
 * flush before repair (CASSANDRA-1748)
 * SSTableExport validates key order (CASSANDRA-1884)
 * large row support for SSTableExport (CASSANDRA-1867)
 * Re-cache hot keys post-compaction without hitting disk (CASSANDRA-1878)
 * manage read repair in coordinator instead of data source, to
   provide latency information to dynamic snitch (CASSANDRA-1873)


0.7.0-rc2
 * fix live-column-count of slice ranges including tombstoned supercolumn 
   with live subcolumn (CASSANDRA-1591)
 * rename o.a.c.internal.AntientropyStage -> AntiEntropyStage,
   o.a.c.request.Request_responseStage -> RequestResponseStage,
   o.a.c.internal.Internal_responseStage -> InternalResponseStage
 * add AbstractType.fromString (CASSANDRA-1767)
 * require index_type to be present when specifying index_name
   on ColumnDef (CASSANDRA-1759)
 * fix add/remove index bugs in CFMetadata (CASSANDRA-1768)
 * rebuild Strategy during system_update_keyspace (CASSANDRA-1762)
 * cli updates prompt to ... in continuation lines (CASSANDRA-1770)
 * support multiple Mutations per key in hadoop ColumnFamilyOutputFormat
   (CASSANDRA-1774)
 * improvements to Debian init script (CASSANDRA-1772)
 * use local classloader to check for version.properties (CASSANDRA-1778)
 * Validate that column names in column_metadata are valid for the
   defined comparator, and decode properly in cli (CASSANDRA-1773)
 * use cross-platform newlines in cli (CASSANDRA-1786)
 * add ExpiringColumn support to sstable import/export (CASSANDRA-1754)
 * add flush for each append to periodic commitlog mode; added
   periodic_without_flush option to disable this (CASSANDRA-1780)
 * close file handle used for post-flush truncate (CASSANDRA-1790)
 * various code cleanup (CASSANDRA-1793, -1794, -1795)
 * fix range queries against wrapped range (CASSANDRA-1781)
 * fix consistencylevel calculations for NetworkTopologyStrategy
   (CASSANDRA-1804)
 * cli support index type enum names (CASSANDRA-1810)
 * improved validation of column_metadata (CASSANDRA-1813)
 * reads at ConsistencyLevel > 1 throw UnavailableException
   immediately if insufficient live nodes exist (CASSANDRA-1803)
 * copy bytebuffers for local writes to avoid retaining the entire
   Thrift frame (CASSANDRA-1801)
 * fix NPE adding index to column w/o prior metadata (CASSANDRA-1764)
 * reduce fat client timeout (CASSANDRA-1730)
 * fix botched merge of CASSANDRA-1316


0.7.0-rc1
 * fix compaction and flush races with schema updates (CASSANDRA-1715)
 * add clustertool, config-converter, sstablekeys, and schematool 
   Windows .bat files (CASSANDRA-1723)
 * reject range queries received during bootstrap (CASSANDRA-1739)
 * fix wrapping-range queries on non-minimum token (CASSANDRA-1700)
 * add nodetool cfhistogram (CASSANDRA-1698)
 * limit repaired ranges to what the nodes have in common (CASSANDRA-1674)
 * index scan treats missing columns as not matching secondary
   expressions (CASSANDRA-1745)
 * Fix misuse of DataOutputBuffer.getData in AntiEntropyService
   (CASSANDRA-1729)
 * detect and warn when obsolete version of JNA is present (CASSANDRA-1760)
 * reduce fat client timeout (CASSANDRA-1730)
 * cleanup smallest CFs first to increase free temp space for larger ones
   (CASSANDRA-1811)
 * Update windows .bat files to work outside of main Cassandra
   directory (CASSANDRA-1713)
 * fix read repair regression from 0.6.7 (CASSANDRA-1727)
 * more-efficient read repair (CASSANDRA-1719)
 * fix hinted handoff replay (CASSANDRA-1656)
 * log type of dropped messages (CASSANDRA-1677)
 * upgrade to SLF4J 1.6.1
 * fix ByteBuffer bug in ExpiringColumn.updateDigest (CASSANDRA-1679)
 * fix IntegerType.getString (CASSANDRA-1681)
 * make -Djava.net.preferIPv4Stack=true the default (CASSANDRA-628)
 * add INTERNAL_RESPONSE verb to differentiate from responses related
   to client requests (CASSANDRA-1685)
 * log tpstats when dropping messages (CASSANDRA-1660)
 * include unreachable nodes in describeSchemaVersions (CASSANDRA-1678)
 * Avoid dropping messages off the client request path (CASSANDRA-1676)
 * fix jna errno reporting (CASSANDRA-1694)
 * add friendlier error for UnknownHostException on startup (CASSANDRA-1697)
 * include jna dependency in RPM package (CASSANDRA-1690)
 * add --skip-keys option to stress.py (CASSANDRA-1696)
 * improve cli handling of non-string keys and column names 
   (CASSANDRA-1701, -1693)
 * r/m extra subcomparator line in cli keyspaces output (CASSANDRA-1712)
 * add read repair chance to cli "show keyspaces"
 * upgrade to ConcurrentLinkedHashMap 1.1 (CASSANDRA-975)
 * fix index scan routing (CASSANDRA-1722)
 * fix tombstoning of supercolumns in range queries (CASSANDRA-1734)
 * clear endpoint cache after updating keyspace metadata (CASSANDRA-1741)
 * fix wrapping-range queries on non-minimum token (CASSANDRA-1700)
 * truncate includes secondary indexes (CASSANDRA-1747)
 * retain reference to PendingFile sstables (CASSANDRA-1749)
 * fix sstableimport regression (CASSANDRA-1753)
 * fix for bootstrap when no non-system tables are defined (CASSANDRA-1732)
 * handle replica unavailability in index scan (CASSANDRA-1755)
 * fix service initialization order deadlock (CASSANDRA-1756)
 * multi-line cli commands (CASSANDRA-1742)
 * fix race between snapshot and compaction (CASSANDRA-1736)
 * add listEndpointsPendingHints, deleteHintsForEndpoint JMX methods 
   (CASSANDRA-1551)


0.7.0-beta3
 * add strategy options to describe_keyspace output (CASSANDRA-1560)
 * log warning when using randomly generated token (CASSANDRA-1552)
 * re-organize JMX into .db, .net, .internal, .request (CASSANDRA-1217)
 * allow nodes to change IPs between restarts (CASSANDRA-1518)
 * remember ring state between restarts by default (CASSANDRA-1518)
 * flush index built flag so we can read it before log replay (CASSANDRA-1541)
 * lock row cache updates to prevent race condition (CASSANDRA-1293)
 * remove assertion causing rare (and harmless) error messages in
   commitlog (CASSANDRA-1330)
 * fix moving nodes with no keyspaces defined (CASSANDRA-1574)
 * fix unbootstrap when no data is present in a transfer range (CASSANDRA-1573)
 * take advantage of AVRO-495 to simplify our avro IDL (CASSANDRA-1436)
 * extend authorization hierarchy to column family (CASSANDRA-1554)
 * deletion support in secondary indexes (CASSANDRA-1571)
 * meaningful error message for invalid replication strategy class 
   (CASSANDRA-1566)
 * allow keyspace creation with RF > N (CASSANDRA-1428)
 * improve cli error handling (CASSANDRA-1580)
 * add cache save/load ability (CASSANDRA-1417, 1606, 1647)
 * add StorageService.getDrainProgress (CASSANDRA-1588)
 * Disallow bootstrap to an in-use token (CASSANDRA-1561)
 * Allow dynamic secondary index creation and destruction (CASSANDRA-1532)
 * log auto-guessed memtable thresholds (CASSANDRA-1595)
 * add ColumnDef support to cli (CASSANDRA-1583)
 * reduce index sample time by 75% (CASSANDRA-1572)
 * add cli support for column, strategy metadata (CASSANDRA-1578, 1612)
 * add cli support for schema modification (CASSANDRA-1584)
 * delete temp files on failed compactions (CASSANDRA-1596)
 * avoid blocking for dead nodes during removetoken (CASSANDRA-1605)
 * remove ConsistencyLevel.ZERO (CASSANDRA-1607)
 * expose in-progress compaction type in jmx (CASSANDRA-1586)
 * removed IClock & related classes from internals (CASSANDRA-1502)
 * fix removing tokens from SystemTable on decommission and removetoken
   (CASSANDRA-1609)
 * include CF metadata in cli 'show keyspaces' (CASSANDRA-1613)
 * switch from Properties to HashMap in PropertyFileSnitch to
   avoid synchronization bottleneck (CASSANDRA-1481)
 * PropertyFileSnitch configuration file renamed to 
   cassandra-topology.properties
 * add cli support for get_range_slices (CASSANDRA-1088, CASSANDRA-1619)
 * Make memtable flush thresholds per-CF instead of global 
   (CASSANDRA-1007, 1637)
 * add cli support for binary data without CfDef hints (CASSANDRA-1603)
 * fix building SSTable statistics post-stream (CASSANDRA-1620)
 * fix potential infinite loop in 2ary index queries (CASSANDRA-1623)
 * allow creating NTS keyspaces with no replicas configured (CASSANDRA-1626)
 * add jmx histogram of sstables accessed per read (CASSANDRA-1624)
 * remove system_rename_column_family and system_rename_keyspace from the
   client API until races can be fixed (CASSANDRA-1630, CASSANDRA-1585)
 * add cli sanity tests (CASSANDRA-1582)
 * update GC settings in cassandra.bat (CASSANDRA-1636)
 * cli support for index queries (CASSANDRA-1635)
 * cli support for updating schema memtable settings (CASSANDRA-1634)
 * cli --file option (CASSANDRA-1616)
 * reduce automatically chosen memtable sizes by 50% (CASSANDRA-1641)
 * move endpoint cache from snitch to strategy (CASSANDRA-1643)
 * fix commitlog recovery deleting the newly-created segment as well as
   the old ones (CASSANDRA-1644)
 * upgrade to Thrift 0.5 (CASSANDRA-1367)
 * renamed CL.DCQUORUM to LOCAL_QUORUM and DCQUORUMSYNC to EACH_QUORUM
 * cli truncate support (CASSANDRA-1653)
 * update GC settings in cassandra.bat (CASSANDRA-1636)
 * avoid logging when a node's ip/token is gossipped back to it (CASSANDRA-1666)


0.7-beta2
 * always use UTF-8 for hint keys (CASSANDRA-1439)
 * remove cassandra.yaml dependency from Hadoop and Pig (CASSADRA-1322)
 * expose CfDef metadata in describe_keyspaces (CASSANDRA-1363)
 * restore use of mmap_index_only option (CASSANDRA-1241)
 * dropping a keyspace with no column families generated an error 
   (CASSANDRA-1378)
 * rename RackAwareStrategy to OldNetworkTopologyStrategy, RackUnawareStrategy 
   to SimpleStrategy, DatacenterShardStrategy to NetworkTopologyStrategy,
   AbstractRackAwareSnitch to AbstractNetworkTopologySnitch (CASSANDRA-1392)
 * merge StorageProxy.mutate, mutateBlocking (CASSANDRA-1396)
 * faster UUIDType, LongType comparisons (CASSANDRA-1386, 1393)
 * fix setting read_repair_chance from CLI addColumnFamily (CASSANDRA-1399)
 * fix updates to indexed columns (CASSANDRA-1373)
 * fix race condition leaving to FileNotFoundException (CASSANDRA-1382)
 * fix sharded lock hash on index write path (CASSANDRA-1402)
 * add support for GT/E, LT/E in subordinate index clauses (CASSANDRA-1401)
 * cfId counter got out of sync when CFs were added (CASSANDRA-1403)
 * less chatty schema updates (CASSANDRA-1389)
 * rename column family mbeans. 'type' will now include either 
   'IndexColumnFamilies' or 'ColumnFamilies' depending on the CFS type.
   (CASSANDRA-1385)
 * disallow invalid keyspace and column family names. This includes name that
   matches a '^\w+' regex. (CASSANDRA-1377)
 * use JNA, if present, to take snapshots (CASSANDRA-1371)
 * truncate hints if starting 0.7 for the first time (CASSANDRA-1414)
 * fix FD leak in single-row slicepredicate queries (CASSANDRA-1416)
 * allow index expressions against columns that are not part of the 
   SlicePredicate (CASSANDRA-1410)
 * config-converter properly handles snitches and framed support 
   (CASSANDRA-1420)
 * remove keyspace argument from multiget_count (CASSANDRA-1422)
 * allow specifying cassandra.yaml location as (local or remote) URL
   (CASSANDRA-1126)
 * fix using DynamicEndpointSnitch with NetworkTopologyStrategy
   (CASSANDRA-1429)
 * Add CfDef.default_validation_class (CASSANDRA-891)
 * fix EstimatedHistogram.max (CASSANDRA-1413)
 * quorum read optimization (CASSANDRA-1622)
 * handle zero-length (or missing) rows during HH paging (CASSANDRA-1432)
 * include secondary indexes during schema migrations (CASSANDRA-1406)
 * fix commitlog header race during schema change (CASSANDRA-1435)
 * fix ColumnFamilyStoreMBeanIterator to use new type name (CASSANDRA-1433)
 * correct filename generated by xml->yaml converter (CASSANDRA-1419)
 * add CMSInitiatingOccupancyFraction=75 and UseCMSInitiatingOccupancyOnly
   to default JVM options
 * decrease jvm heap for cassandra-cli (CASSANDRA-1446)
 * ability to modify keyspaces and column family definitions on a live cluster
   (CASSANDRA-1285)
 * support for Hadoop Streaming [non-jvm map/reduce via stdin/out]
   (CASSANDRA-1368)
 * Move persistent sstable stats from the system table to an sstable component
   (CASSANDRA-1430)
 * remove failed bootstrap attempt from pending ranges when gossip times
   it out after 1h (CASSANDRA-1463)
 * eager-create tcp connections to other cluster members (CASSANDRA-1465)
 * enumerate stages and derive stage from message type instead of 
   transmitting separately (CASSANDRA-1465)
 * apply reversed flag during collation from different data sources
   (CASSANDRA-1450)
 * make failure to remove commitlog segment non-fatal (CASSANDRA-1348)
 * correct ordering of drain operations so CL.recover is no longer 
   necessary (CASSANDRA-1408)
 * removed keyspace from describe_splits method (CASSANDRA-1425)
 * rename check_schema_agreement to describe_schema_versions
   (CASSANDRA-1478)
 * fix QUORUM calculation for RF > 3 (CASSANDRA-1487)
 * remove tombstones during non-major compactions when bloom filter
   verifies that row does not exist in other sstables (CASSANDRA-1074)
 * nodes that coordinated a loadbalance in the past could not be seen by
   newly added nodes (CASSANDRA-1467)
 * exposed endpoint states (gossip details) via jmx (CASSANDRA-1467)
 * ensure that compacted sstables are not included when new readers are
   instantiated (CASSANDRA-1477)
 * by default, calculate heap size and memtable thresholds at runtime (CASSANDRA-1469)
 * fix races dealing with adding/dropping keyspaces and column families in
   rapid succession (CASSANDRA-1477)
 * clean up of Streaming system (CASSANDRA-1503, 1504, 1506)
 * add options to configure Thrift socket keepalive and buffer sizes (CASSANDRA-1426)
 * make contrib CassandraServiceDataCleaner recursive (CASSANDRA-1509)
 * min, max compaction threshold are configurable and persistent 
   per-ColumnFamily (CASSANDRA-1468)
 * fix replaying the last mutation in a commitlog unnecessarily 
   (CASSANDRA-1512)
 * invoke getDefaultUncaughtExceptionHandler from DTPE with the original
   exception rather than the ExecutionException wrapper (CASSANDRA-1226)
 * remove Clock from the Thrift (and Avro) API (CASSANDRA-1501)
 * Close intra-node sockets when connection is broken (CASSANDRA-1528)
 * RPM packaging spec file (CASSANDRA-786)
 * weighted request scheduler (CASSANDRA-1485)
 * treat expired columns as deleted (CASSANDRA-1539)
 * make IndexInterval configurable (CASSANDRA-1488)
 * add describe_snitch to Thrift API (CASSANDRA-1490)
 * MD5 authenticator compares plain text submitted password with MD5'd
   saved property, instead of vice versa (CASSANDRA-1447)
 * JMX MessagingService pending and completed counts (CASSANDRA-1533)
 * fix race condition processing repair responses (CASSANDRA-1511)
 * make repair blocking (CASSANDRA-1511)
 * create EndpointSnitchInfo and MBean to expose rack and DC (CASSANDRA-1491)
 * added option to contrib/word_count to output results back to Cassandra
   (CASSANDRA-1342)
 * rewrite Hadoop ColumnFamilyRecordWriter to pool connections, retry to
   multiple Cassandra nodes, and smooth impact on the Cassandra cluster
   by using smaller batch sizes (CASSANDRA-1434)
 * fix setting gc_grace_seconds via CLI (CASSANDRA-1549)
 * support TTL'd index values (CASSANDRA-1536)
 * make removetoken work like decommission (CASSANDRA-1216)
 * make cli comparator-aware and improve quote rules (CASSANDRA-1523,-1524)
 * make nodetool compact and cleanup blocking (CASSANDRA-1449)
 * add memtable, cache information to GCInspector logs (CASSANDRA-1558)
 * enable/disable HintedHandoff via JMX (CASSANDRA-1550)
 * Ignore stray files in the commit log directory (CASSANDRA-1547)
 * Disallow bootstrap to an in-use token (CASSANDRA-1561)


0.7-beta1
 * sstable versioning (CASSANDRA-389)
 * switched to slf4j logging (CASSANDRA-625)
 * add (optional) expiration time for column (CASSANDRA-699)
 * access levels for authentication/authorization (CASSANDRA-900)
 * add ReadRepairChance to CF definition (CASSANDRA-930)
 * fix heisenbug in system tests, especially common on OS X (CASSANDRA-944)
 * convert to byte[] keys internally and all public APIs (CASSANDRA-767)
 * ability to alter schema definitions on a live cluster (CASSANDRA-44)
 * renamed configuration file to cassandra.xml, and log4j.properties to
   log4j-server.properties, which must now be loaded from
   the classpath (which is how our scripts in bin/ have always done it)
   (CASSANDRA-971)
 * change get_count to require a SlicePredicate. create multi_get_count
   (CASSANDRA-744)
 * re-organized endpointsnitch implementations and added SimpleSnitch
   (CASSANDRA-994)
 * Added preload_row_cache option (CASSANDRA-946)
 * add CRC to commitlog header (CASSANDRA-999)
 * removed deprecated batch_insert and get_range_slice methods (CASSANDRA-1065)
 * add truncate thrift method (CASSANDRA-531)
 * http mini-interface using mx4j (CASSANDRA-1068)
 * optimize away copy of sliced row on memtable read path (CASSANDRA-1046)
 * replace constant-size 2GB mmaped segments and special casing for index 
   entries spanning segment boundaries, with SegmentedFile that computes 
   segments that always contain entire entries/rows (CASSANDRA-1117)
 * avoid reading large rows into memory during compaction (CASSANDRA-16)
 * added hadoop OutputFormat (CASSANDRA-1101)
 * efficient Streaming (no more anticompaction) (CASSANDRA-579)
 * split commitlog header into separate file and add size checksum to
   mutations (CASSANDRA-1179)
 * avoid allocating a new byte[] for each mutation on replay (CASSANDRA-1219)
 * revise HH schema to be per-endpoint (CASSANDRA-1142)
 * add joining/leaving status to nodetool ring (CASSANDRA-1115)
 * allow multiple repair sessions per node (CASSANDRA-1190)
 * optimize away MessagingService for local range queries (CASSANDRA-1261)
 * make framed transport the default so malformed requests can't OOM the 
   server (CASSANDRA-475)
 * significantly faster reads from row cache (CASSANDRA-1267)
 * take advantage of row cache during range queries (CASSANDRA-1302)
 * make GCGraceSeconds a per-ColumnFamily value (CASSANDRA-1276)
 * keep persistent row size and column count statistics (CASSANDRA-1155)
 * add IntegerType (CASSANDRA-1282)
 * page within a single row during hinted handoff (CASSANDRA-1327)
 * push DatacenterShardStrategy configuration into keyspace definition,
   eliminating datacenter.properties. (CASSANDRA-1066)
 * optimize forward slices starting with '' and single-index-block name 
   queries by skipping the column index (CASSANDRA-1338)
 * streaming refactor (CASSANDRA-1189)
 * faster comparison for UUID types (CASSANDRA-1043)
 * secondary index support (CASSANDRA-749 and subtasks)
 * make compaction buckets deterministic (CASSANDRA-1265)


0.6.6
 * Allow using DynamicEndpointSnitch with RackAwareStrategy (CASSANDRA-1429)
 * remove the remaining vestiges of the unfinished DatacenterShardStrategy 
   (replaced by NetworkTopologyStrategy in 0.7)
   

0.6.5
 * fix key ordering in range query results with RandomPartitioner
   and ConsistencyLevel > ONE (CASSANDRA-1145)
 * fix for range query starting with the wrong token range (CASSANDRA-1042)
 * page within a single row during hinted handoff (CASSANDRA-1327)
 * fix compilation on non-sun JDKs (CASSANDRA-1061)
 * remove String.trim() call on row keys in batch mutations (CASSANDRA-1235)
 * Log summary of dropped messages instead of spamming log (CASSANDRA-1284)
 * add dynamic endpoint snitch (CASSANDRA-981)
 * fix streaming for keyspaces with hyphens in their name (CASSANDRA-1377)
 * fix errors in hard-coded bloom filter optKPerBucket by computing it
   algorithmically (CASSANDRA-1220
 * remove message deserialization stage, and uncap read/write stages
   so slow reads/writes don't block gossip processing (CASSANDRA-1358)
 * add jmx port configuration to Debian package (CASSANDRA-1202)
 * use mlockall via JNA, if present, to prevent Linux from swapping
   out parts of the JVM (CASSANDRA-1214)


0.6.4
 * avoid queuing multiple hint deliveries for the same endpoint
   (CASSANDRA-1229)
 * better performance for and stricter checking of UTF8 column names
   (CASSANDRA-1232)
 * extend option to lower compaction priority to hinted handoff
   as well (CASSANDRA-1260)
 * log errors in gossip instead of re-throwing (CASSANDRA-1289)
 * avoid aborting commitlog replay prematurely if a flushed-but-
   not-removed commitlog segment is encountered (CASSANDRA-1297)
 * fix duplicate rows being read during mapreduce (CASSANDRA-1142)
 * failure detection wasn't closing command sockets (CASSANDRA-1221)
 * cassandra-cli.bat works on windows (CASSANDRA-1236)
 * pre-emptively drop requests that cannot be processed within RPCTimeout
   (CASSANDRA-685)
 * add ack to Binary write verb and update CassandraBulkLoader
   to wait for acks for each row (CASSANDRA-1093)
 * added describe_partitioner Thrift method (CASSANDRA-1047)
 * Hadoop jobs no longer require the Cassandra storage-conf.xml
   (CASSANDRA-1280, CASSANDRA-1047)
 * log thread pool stats when GC is excessive (CASSANDRA-1275)
 * remove gossip message size limit (CASSANDRA-1138)
 * parallelize local and remote reads during multiget, and respect snitch 
   when determining whether to do local read for CL.ONE (CASSANDRA-1317)
 * fix read repair to use requested consistency level on digest mismatch,
   rather than assuming QUORUM (CASSANDRA-1316)
 * process digest mismatch re-reads in parallel (CASSANDRA-1323)
 * switch hints CF comparator to BytesType (CASSANDRA-1274)


0.6.3
 * retry to make streaming connections up to 8 times. (CASSANDRA-1019)
 * reject describe_ring() calls on invalid keyspaces (CASSANDRA-1111)
 * fix cache size calculation for size of 100% (CASSANDRA-1129)
 * fix cache capacity only being recalculated once (CASSANDRA-1129)
 * remove hourly scan of all hints on the off chance that the gossiper
   missed a status change; instead, expose deliverHintsToEndpoint to JMX
   so it can be done manually, if necessary (CASSANDRA-1141)
 * don't reject reads at CL.ALL (CASSANDRA-1152)
 * reject deletions to supercolumns in CFs containing only standard
   columns (CASSANDRA-1139)
 * avoid preserving login information after client disconnects
   (CASSANDRA-1057)
 * prefer sun jdk to openjdk in debian init script (CASSANDRA-1174)
 * detect partioner config changes between restarts and fail fast 
   (CASSANDRA-1146)
 * use generation time to resolve node token reassignment disagreements
   (CASSANDRA-1118)
 * restructure the startup ordering of Gossiper and MessageService to avoid
   timing anomalies (CASSANDRA-1160)
 * detect incomplete commit log hearders (CASSANDRA-1119)
 * force anti-entropy service to stream files on the stream stage to avoid
   sending streams out of order (CASSANDRA-1169)
 * remove inactive stream managers after AES streams files (CASSANDRA-1169)
 * allow removing entire row through batch_mutate Deletion (CASSANDRA-1027)
 * add JMX metrics for row-level bloom filter false positives (CASSANDRA-1212)
 * added a redhat init script to contrib (CASSANDRA-1201)
 * use midpoint when bootstrapping a new machine into range with not
   much data yet instead of random token (CASSANDRA-1112)
 * kill server on OOM in executor stage as well as Thrift (CASSANDRA-1226)
 * remove opportunistic repairs, when two machines with overlapping replica
   responsibilities happen to finish major compactions of the same CF near
   the same time.  repairs are now fully manual (CASSANDRA-1190)
 * add ability to lower compaction priority (default is no change from 0.6.2)
   (CASSANDRA-1181)


0.6.2
 * fix contrib/word_count build. (CASSANDRA-992)
 * split CommitLogExecutorService into BatchCommitLogExecutorService and 
   PeriodicCommitLogExecutorService (CASSANDRA-1014)
 * add latency histograms to CFSMBean (CASSANDRA-1024)
 * make resolving timestamp ties deterministic by using value bytes
   as a tiebreaker (CASSANDRA-1039)
 * Add option to turn off Hinted Handoff (CASSANDRA-894)
 * fix windows startup (CASSANDRA-948)
 * make concurrent_reads, concurrent_writes configurable at runtime via JMX
   (CASSANDRA-1060)
 * disable GCInspector on non-Sun JVMs (CASSANDRA-1061)
 * fix tombstone handling in sstable rows with no other data (CASSANDRA-1063)
 * fix size of row in spanned index entries (CASSANDRA-1056)
 * install json2sstable, sstable2json, and sstablekeys to Debian package
 * StreamingService.StreamDestinations wouldn't empty itself after streaming
   finished (CASSANDRA-1076)
 * added Collections.shuffle(splits) before returning the splits in 
   ColumnFamilyInputFormat (CASSANDRA-1096)
 * do not recalculate cache capacity post-compaction if it's been manually 
   modified (CASSANDRA-1079)
 * better defaults for flush sorter + writer executor queue sizes
   (CASSANDRA-1100)
 * windows scripts for SSTableImport/Export (CASSANDRA-1051)
 * windows script for nodetool (CASSANDRA-1113)
 * expose PhiConvictThreshold (CASSANDRA-1053)
 * make repair of RF==1 a no-op (CASSANDRA-1090)
 * improve default JVM GC options (CASSANDRA-1014)
 * fix SlicePredicate serialization inside Hadoop jobs (CASSANDRA-1049)
 * close Thrift sockets in Hadoop ColumnFamilyRecordReader (CASSANDRA-1081)


0.6.1
 * fix NPE in sstable2json when no excluded keys are given (CASSANDRA-934)
 * keep the replica set constant throughout the read repair process
   (CASSANDRA-937)
 * allow querying getAllRanges with empty token list (CASSANDRA-933)
 * fix command line arguments inversion in clustertool (CASSANDRA-942)
 * fix race condition that could trigger a false-positive assertion
   during post-flush discard of old commitlog segments (CASSANDRA-936)
 * fix neighbor calculation for anti-entropy repair (CASSANDRA-924)
 * perform repair even for small entropy differences (CASSANDRA-924)
 * Use hostnames in CFInputFormat to allow Hadoop's naive string-based
   locality comparisons to work (CASSANDRA-955)
 * cache read-only BufferedRandomAccessFile length to avoid
   3 system calls per invocation (CASSANDRA-950)
 * nodes with IPv6 (and no IPv4) addresses could not join cluster
   (CASSANDRA-969)
 * Retrieve the correct number of undeleted columns, if any, from
   a supercolumn in a row that had been deleted previously (CASSANDRA-920)
 * fix index scans that cross the 2GB mmap boundaries for both mmap
   and standard i/o modes (CASSANDRA-866)
 * expose drain via nodetool (CASSANDRA-978)


0.6.0-RC1
 * JMX drain to flush memtables and run through commit log (CASSANDRA-880)
 * Bootstrapping can skip ranges under the right conditions (CASSANDRA-902)
 * fix merging row versions in range_slice for CL > ONE (CASSANDRA-884)
 * default write ConsistencyLeven chaned from ZERO to ONE
 * fix for index entries spanning mmap buffer boundaries (CASSANDRA-857)
 * use lexical comparison if time part of TimeUUIDs are the same 
   (CASSANDRA-907)
 * bound read, mutation, and response stages to fix possible OOM
   during log replay (CASSANDRA-885)
 * Use microseconds-since-epoch (UTC) in cli, instead of milliseconds
 * Treat batch_mutate Deletion with null supercolumn as "apply this predicate 
   to top level supercolumns" (CASSANDRA-834)
 * Streaming destination nodes do not update their JMX status (CASSANDRA-916)
 * Fix internal RPC timeout calculation (CASSANDRA-911)
 * Added Pig loadfunc to contrib/pig (CASSANDRA-910)


0.6.0-beta3
 * fix compaction bucketing bug (CASSANDRA-814)
 * update windows batch file (CASSANDRA-824)
 * deprecate KeysCachedFraction configuration directive in favor
   of KeysCached; move to unified-per-CF key cache (CASSANDRA-801)
 * add invalidateRowCache to ColumnFamilyStoreMBean (CASSANDRA-761)
 * send Handoff hints to natural locations to reduce load on
   remaining nodes in a failure scenario (CASSANDRA-822)
 * Add RowWarningThresholdInMB configuration option to warn before very 
   large rows get big enough to threaten node stability, and -x option to
   be able to remove them with sstable2json if the warning is unheeded
   until it's too late (CASSANDRA-843)
 * Add logging of GC activity (CASSANDRA-813)
 * fix ConcurrentModificationException in commitlog discard (CASSANDRA-853)
 * Fix hardcoded row count in Hadoop RecordReader (CASSANDRA-837)
 * Add a jmx status to the streaming service and change several DEBUG
   messages to INFO (CASSANDRA-845)
 * fix classpath in cassandra-cli.bat for Windows (CASSANDRA-858)
 * allow re-specifying host, port to cassandra-cli if invalid ones
   are first tried (CASSANDRA-867)
 * fix race condition handling rpc timeout in the coordinator
   (CASSANDRA-864)
 * Remove CalloutLocation and StagingFileDirectory from storage-conf files 
   since those settings are no longer used (CASSANDRA-878)
 * Parse a long from RowWarningThresholdInMB instead of an int (CASSANDRA-882)
 * Remove obsolete ControlPort code from DatabaseDescriptor (CASSANDRA-886)
 * move skipBytes side effect out of assert (CASSANDRA-899)
 * add "double getLoad" to StorageServiceMBean (CASSANDRA-898)
 * track row stats per CF at compaction time (CASSANDRA-870)
 * disallow CommitLogDirectory matching a DataFileDirectory (CASSANDRA-888)
 * default key cache size is 200k entries, changed from 10% (CASSANDRA-863)
 * add -Dcassandra-foreground=yes to cassandra.bat
 * exit if cluster name is changed unexpectedly (CASSANDRA-769)


0.6.0-beta1/beta2
 * add batch_mutate thrift command, deprecating batch_insert (CASSANDRA-336)
 * remove get_key_range Thrift API, deprecated in 0.5 (CASSANDRA-710)
 * add optional login() Thrift call for authentication (CASSANDRA-547)
 * support fat clients using gossiper and StorageProxy to perform
   replication in-process [jvm-only] (CASSANDRA-535)
 * support mmapped I/O for reads, on by default on 64bit JVMs 
   (CASSANDRA-408, CASSANDRA-669)
 * improve insert concurrency, particularly during Hinted Handoff
   (CASSANDRA-658)
 * faster network code (CASSANDRA-675)
 * stress.py moved to contrib (CASSANDRA-635)
 * row caching [must be explicitly enabled per-CF in config] (CASSANDRA-678)
 * present a useful measure of compaction progress in JMX (CASSANDRA-599)
 * add bin/sstablekeys (CASSNADRA-679)
 * add ConsistencyLevel.ANY (CASSANDRA-687)
 * make removetoken remove nodes from gossip entirely (CASSANDRA-644)
 * add ability to set cache sizes at runtime (CASSANDRA-708)
 * report latency and cache hit rate statistics with lifetime totals
   instead of average over the last minute (CASSANDRA-702)
 * support get_range_slice for RandomPartitioner (CASSANDRA-745)
 * per-keyspace replication factory and replication strategy (CASSANDRA-620)
 * track latency in microseconds (CASSANDRA-733)
 * add describe_ Thrift methods, deprecating get_string_property and 
   get_string_list_property
 * jmx interface for tracking operation mode and streams in general.
   (CASSANDRA-709)
 * keep memtables in sorted order to improve range query performance
   (CASSANDRA-799)
 * use while loop instead of recursion when trimming sstables compaction list 
   to avoid blowing stack in pathological cases (CASSANDRA-804)
 * basic Hadoop map/reduce support (CASSANDRA-342)


0.5.1
 * ensure all files for an sstable are streamed to the same directory.
   (CASSANDRA-716)
 * more accurate load estimate for bootstrapping (CASSANDRA-762)
 * tolerate dead or unavailable bootstrap target on write (CASSANDRA-731)
 * allow larger numbers of keys (> 140M) in a sstable bloom filter
   (CASSANDRA-790)
 * include jvm argument improvements from CASSANDRA-504 in debian package
 * change streaming chunk size to 32MB to accomodate Windows XP limitations
   (was 64MB) (CASSANDRA-795)
 * fix get_range_slice returning results in the wrong order (CASSANDRA-781)
 

0.5.0 final
 * avoid attempting to delete temporary bootstrap files twice (CASSANDRA-681)
 * fix bogus NaN in nodeprobe cfstats output (CASSANDRA-646)
 * provide a policy for dealing with single thread executors w/ a full queue
   (CASSANDRA-694)
 * optimize inner read in MessagingService, vastly improving multiple-node
   performance (CASSANDRA-675)
 * wait for table flush before streaming data back to a bootstrapping node.
   (CASSANDRA-696)
 * keep track of bootstrapping sources by table so that bootstrapping doesn't 
   give the indication of finishing early (CASSANDRA-673)


0.5.0 RC3
 * commit the correct version of the patch for CASSANDRA-663


0.5.0 RC2 (unreleased)
 * fix bugs in converting get_range_slice results to Thrift 
   (CASSANDRA-647, CASSANDRA-649)
 * expose java.util.concurrent.TimeoutException in StorageProxy methods
   (CASSANDRA-600)
 * TcpConnectionManager was holding on to disconnected connections, 
   giving the false indication they were being used. (CASSANDRA-651)
 * Remove duplicated write. (CASSANDRA-662)
 * Abort bootstrap if IP is already in the token ring (CASSANDRA-663)
 * increase default commitlog sync period, and wait for last sync to 
   finish before submitting another (CASSANDRA-668)


0.5.0 RC1
 * Fix potential NPE in get_range_slice (CASSANDRA-623)
 * add CRC32 to commitlog entries (CASSANDRA-605)
 * fix data streaming on windows (CASSANDRA-630)
 * GC compacted sstables after cleanup and compaction (CASSANDRA-621)
 * Speed up anti-entropy validation (CASSANDRA-629)
 * Fix anti-entropy assertion error (CASSANDRA-639)
 * Fix pending range conflicts when bootstapping or moving
   multiple nodes at once (CASSANDRA-603)
 * Handle obsolete gossip related to node movement in the case where
   one or more nodes is down when the movement occurs (CASSANDRA-572)
 * Include dead nodes in gossip to avoid a variety of problems
   and fix HH to removed nodes (CASSANDRA-634)
 * return an InvalidRequestException for mal-formed SlicePredicates
   (CASSANDRA-643)
 * fix bug determining closest neighbor for use in multiple datacenters
   (CASSANDRA-648)
 * Vast improvements in anticompaction speed (CASSANDRA-607)
 * Speed up log replay and writes by avoiding redundant serializations
   (CASSANDRA-652)


0.5.0 beta 2
 * Bootstrap improvements (several tickets)
 * add nodeprobe repair anti-entropy feature (CASSANDRA-193, CASSANDRA-520)
 * fix possibility of partition when many nodes restart at once
   in clusters with multiple seeds (CASSANDRA-150)
 * fix NPE in get_range_slice when no data is found (CASSANDRA-578)
 * fix potential NPE in hinted handoff (CASSANDRA-585)
 * fix cleanup of local "system" keyspace (CASSANDRA-576)
 * improve computation of cluster load balance (CASSANDRA-554)
 * added super column read/write, column count, and column/row delete to
   cassandra-cli (CASSANDRA-567, CASSANDRA-594)
 * fix returning live subcolumns of deleted supercolumns (CASSANDRA-583)
 * respect JAVA_HOME in bin/ scripts (several tickets)
 * add StorageService.initClient for fat clients on the JVM (CASSANDRA-535)
   (see contrib/client_only for an example of use)
 * make consistency_level functional in get_range_slice (CASSANDRA-568)
 * optimize key deserialization for RandomPartitioner (CASSANDRA-581)
 * avoid GCing tombstones except on major compaction (CASSANDRA-604)
 * increase failure conviction threshold, resulting in less nodes
   incorrectly (and temporarily) marked as down (CASSANDRA-610)
 * respect memtable thresholds during log replay (CASSANDRA-609)
 * support ConsistencyLevel.ALL on read (CASSANDRA-584)
 * add nodeprobe removetoken command (CASSANDRA-564)


0.5.0 beta
 * Allow multiple simultaneous flushes, improving flush throughput 
   on multicore systems (CASSANDRA-401)
 * Split up locks to improve write and read throughput on multicore systems
   (CASSANDRA-444, CASSANDRA-414)
 * More efficient use of memory during compaction (CASSANDRA-436)
 * autobootstrap option: when enabled, all non-seed nodes will attempt
   to bootstrap when started, until bootstrap successfully
   completes. -b option is removed.  (CASSANDRA-438)
 * Unless a token is manually specified in the configuration xml,
   a bootstraping node will use a token that gives it half the
   keys from the most-heavily-loaded node in the cluster,
   instead of generating a random token. 
   (CASSANDRA-385, CASSANDRA-517)
 * Miscellaneous bootstrap fixes (several tickets)
 * Ability to change a node's token even after it has data on it
   (CASSANDRA-541)
 * Ability to decommission a live node from the ring (CASSANDRA-435)
 * Semi-automatic loadbalancing via nodeprobe (CASSANDRA-192)
 * Add ability to set compaction thresholds at runtime via
   JMX / nodeprobe.  (CASSANDRA-465)
 * Add "comment" field to ColumnFamily definition. (CASSANDRA-481)
 * Additional JMX metrics (CASSANDRA-482)
 * JSON based export and import tools (several tickets)
 * Hinted Handoff fixes (several tickets)
 * Add key cache to improve read performance (CASSANDRA-423)
 * Simplified construction of custom ReplicationStrategy classes
   (CASSANDRA-497)
 * Graphical application (Swing) for ring integrity verification and 
   visualization was added to contrib (CASSANDRA-252)
 * Add DCQUORUM, DCQUORUMSYNC consistency levels and corresponding
   ReplicationStrategy / EndpointSnitch classes.  Experimental.
   (CASSANDRA-492)
 * Web client interface added to contrib (CASSANDRA-457)
 * More-efficient flush for Random, CollatedOPP partitioners 
   for normal writes (CASSANDRA-446) and bulk load (CASSANDRA-420)
 * Add MemtableFlushAfterMinutes, a global replacement for the old 
   per-CF FlushPeriodInMinutes setting (CASSANDRA-463)
 * optimizations to slice reading (CASSANDRA-350) and supercolumn
   queries (CASSANDRA-510)
 * force binding to given listenaddress for nodes with multiple
   interfaces (CASSANDRA-546)
 * stress.py benchmarking tool improvements (several tickets)
 * optimized replica placement code (CASSANDRA-525)
 * faster log replay on restart (CASSANDRA-539, CASSANDRA-540)
 * optimized local-node writes (CASSANDRA-558)
 * added get_range_slice, deprecating get_key_range (CASSANDRA-344)
 * expose TimedOutException to thrift (CASSANDRA-563)
 

0.4.2
 * Add validation disallowing null keys (CASSANDRA-486)
 * Fix race conditions in TCPConnectionManager (CASSANDRA-487)
 * Fix using non-utf8-aware comparison as a sanity check.
   (CASSANDRA-493)
 * Improve default garbage collector options (CASSANDRA-504)
 * Add "nodeprobe flush" (CASSANDRA-505)
 * remove NotFoundException from get_slice throws list (CASSANDRA-518)
 * fix get (not get_slice) of entire supercolumn (CASSANDRA-508)
 * fix null token during bootstrap (CASSANDRA-501)


0.4.1
 * Fix FlushPeriod columnfamily configuration regression
   (CASSANDRA-455)
 * Fix long column name support (CASSANDRA-460)
 * Fix for serializing a row that only contains tombstones
   (CASSANDRA-458)
 * Fix for discarding unneeded commitlog segments (CASSANDRA-459)
 * Add SnapshotBeforeCompaction configuration option (CASSANDRA-426)
 * Fix compaction abort under insufficient disk space (CASSANDRA-473)
 * Fix reading subcolumn slice from tombstoned CF (CASSANDRA-484)
 * Fix race condition in RVH causing occasional NPE (CASSANDRA-478)


0.4.0
 * fix get_key_range problems when a node is down (CASSANDRA-440)
   and add UnavailableException to more Thrift methods
 * Add example EndPointSnitch contrib code (several tickets)


0.4.0 RC2
 * fix SSTable generation clash during compaction (CASSANDRA-418)
 * reject method calls with null parameters (CASSANDRA-308)
 * properly order ranges in nodeprobe output (CASSANDRA-421)
 * fix logging of certain errors on executor threads (CASSANDRA-425)


0.4.0 RC1
 * Bootstrap feature is live; use -b on startup (several tickets)
 * Added multiget api (CASSANDRA-70)
 * fix Deadlock with SelectorManager.doProcess and TcpConnection.write
   (CASSANDRA-392)
 * remove key cache b/c of concurrency bugs in third-party
   CLHM library (CASSANDRA-405)
 * update non-major compaction logic to use two threshold values
   (CASSANDRA-407)
 * add periodic / batch commitlog sync modes (several tickets)
 * inline BatchMutation into batch_insert params (CASSANDRA-403)
 * allow setting the logging level at runtime via mbean (CASSANDRA-402)
 * change default comparator to BytesType (CASSANDRA-400)
 * add forwards-compatible ConsistencyLevel parameter to get_key_range
   (CASSANDRA-322)
 * r/m special case of blocking for local destination when writing with 
   ConsistencyLevel.ZERO (CASSANDRA-399)
 * Fixes to make BinaryMemtable [bulk load interface] useful (CASSANDRA-337);
   see contrib/bmt_example for an example of using it.
 * More JMX properties added (several tickets)
 * Thrift changes (several tickets)
    - Merged _super get methods with the normal ones; return values
      are now of ColumnOrSuperColumn.
    - Similarly, merged batch_insert_super into batch_insert.



0.4.0 beta
 * On-disk data format has changed to allow billions of keys/rows per
   node instead of only millions
 * Multi-keyspace support
 * Scan all sstables for all queries to avoid situations where
   different types of operation on the same ColumnFamily could
   disagree on what data was present
 * Snapshot support via JMX
 * Thrift API has changed a _lot_:
    - removed time-sorted CFs; instead, user-defined comparators
      may be defined on the column names, which are now byte arrays.
      Default comparators are provided for UTF8, Bytes, Ascii, Long (i64),
      and UUID types.
    - removed colon-delimited strings in thrift api in favor of explicit
      structs such as ColumnPath, ColumnParent, etc.  Also normalized
      thrift struct and argument naming.
    - Added columnFamily argument to get_key_range.
    - Change signature of get_slice to accept starting and ending
      columns as well as an offset.  (This allows use of indexes.)
      Added "ascending" flag to allow reasonably-efficient reverse
      scans as well.  Removed get_slice_by_range as redundant.
    - get_key_range operates on one CF at a time
    - changed `block` boolean on insert methods to ConsistencyLevel enum,
      with options of NONE, ONE, QUORUM, and ALL.
    - added similar consistency_level parameter to read methods
    - column-name-set slice with no names given now returns zero columns
      instead of all of them.  ("all" can run your server out of memory.
      use a range-based slice with a high max column count instead.)
 * Removed the web interface. Node information can now be obtained by 
   using the newly introduced nodeprobe utility.
 * More JMX stats
 * Remove magic values from internals (e.g. special key to indicate
   when to flush memtables)
 * Rename configuration "table" to "keyspace"
 * Moved to crash-only design; no more shutdown (just kill the process)
 * Lots of bug fixes

Full list of issues resolved in 0.4 is at https://issues.apache.org/jira/secure/IssueNavigator.jspa?reset=true&&pid=12310865&fixfor=12313862&resolution=1&sorter/field=issuekey&sorter/order=DESC


0.3.0 RC3
 * Fix potential deadlock under load in TCPConnection.
   (CASSANDRA-220)


0.3.0 RC2
 * Fix possible data loss when server is stopped after replaying
   log but before new inserts force memtable flush.
   (CASSANDRA-204)
 * Added BUGS file


0.3.0 RC1
 * Range queries on keys, including user-defined key collation
 * Remove support
 * Workarounds for a weird bug in JDK select/register that seems
   particularly common on VM environments. Cassandra should deploy
   fine on EC2 now
 * Much improved infrastructure: the beginnings of a decent test suite
   ("ant test" for unit tests; "nosetests" for system tests), code
   coverage reporting, etc.
 * Expanded node status reporting via JMX
 * Improved error reporting/logging on both server and client
 * Reduced memory footprint in default configuration
 * Combined blocking and non-blocking versions of insert APIs
 * Added FlushPeriodInMinutes configuration parameter to force
   flushing of infrequently-updated ColumnFamilies<|MERGE_RESOLUTION|>--- conflicted
+++ resolved
@@ -1,4 +1,3 @@
-<<<<<<< HEAD
 3.10
  * "SELECT * FROM foo LIMIT ;" does not error out (CASSANDRA-12154)
  * Define executeLocally() at the ReadQuery Level (CASSANDRA-12474)
@@ -48,11 +47,8 @@
  * Remove compaction Severity from DynamicEndpointSnitch (CASSANDRA-11738)
  * Restore resumable hints delivery (CASSANDRA-11960)
 Merged from 3.0:
-=======
-3.0.9
  * Disk failure policy should not be invoked on out of space (CASSANDRA-12385)
  * Calculate last compacted key on startup (CASSANDRA-6216)
->>>>>>> 8bd62994
  * Add schema to snapshot manifest, add USING TIMESTAMP clause to ALTER TABLE statements (CASSANDRA-7190)
 
 
