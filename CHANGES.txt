--- conflicted
+++ resolved
@@ -38,11 +38,8 @@
  * Correct log message for statistics of offheap memtable flush (CASSANDRA-12776)
  * Explicitly set locale for string validation (CASSANDRA-12541,CASSANDRA-12542,CASSANDRA-12543,CASSANDRA-12545)
 Merged from 2.2:
-<<<<<<< HEAD
+ * Fail repair if participant dies during sync or anticompaction (CASSANDRA-12901)
  * Fix CommitLogSegmentManagerTest (CASSANDRA-12283)
-=======
- * Fail repair if participant dies during sync or anticompaction (CASSANDRA-12901)
->>>>>>> 14f36fce
  * cqlsh COPY: unprotected pk values before converting them if not using prepared statements (CASSANDRA-12863)
  * Fix Util.spinAssertEquals (CASSANDRA-12283)
  * Fix potential NPE for compactionstats (CASSANDRA-12462)
