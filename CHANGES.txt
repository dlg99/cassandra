--- conflicted
+++ resolved
@@ -1,4 +1,3 @@
-<<<<<<< HEAD
 1.2.1
  * fix hinting for dropped local writes (CASSANDRA-4753)
  * off-heap cache doesn't need mutable column container (CASSANDRA-5057)
@@ -13,10 +12,10 @@
  * Expose black-listed directories via JMX (CASSANDRA-4848)
  * Log compaction merge counts (CASSANDRA-4894)
 
-=======
+
 1.2.0
  * Disallow counters in collections (CASSANDRA-5082)
->>>>>>> 986893e4
+
 
 1.2.0-rc2
  * fix nodetool ownership display with vnodes (CASSANDRA-5065)
