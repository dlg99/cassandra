--- conflicted
+++ resolved
@@ -1,4 +1,3 @@
-<<<<<<< HEAD
 2.1.4
  * Fix CommitLog.forceRecycleAllSegments() memory access error (CASSANDRA-8812)
  * Improve assertions in Memory (CASSANDRA-8792)
@@ -15,11 +14,8 @@
  * cqlsh: Fix keys() and full() collection indexes in DESCRIBE output
    (CASSANDRA-8154)
 Merged from 2.0:
-=======
-2.0.13:
  * Fix combining token() function with multi-column relations on
    clustering columns (CASSANDRA-8797)
->>>>>>> ee160a97
  * Make CFS.markReferenced() resistant to bad refcounting (CASSANDRA-8829)
  * Fix StreamTransferTask abort/complete bad refcounting (CASSANDRA-8815)
  * Fix AssertionError when querying a DESC clustering ordered
