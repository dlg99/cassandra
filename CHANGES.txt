--- conflicted
+++ resolved
@@ -131,13 +131,9 @@
  * Duplicate the buffer before passing it to analyser in SASI operation (CASSANDRA-13512)
  * Properly evict pstmts from prepared statements cache (CASSANDRA-13641)
 Merged from 3.0:
-<<<<<<< HEAD
-=======
  * Change repair midpoint logging for tiny ranges (CASSANDRA-13603)
  * Better handle corrupt final commitlog segment (CASSANDRA-11995)
  * StreamingHistogram is not thread safe (CASSANDRA-13756)
- * Fix MV timestamp issues (CASSANDRA-11500)
->>>>>>> dcef7c7e
  * Better tolerate improperly formatted bcrypt hashes (CASSANDRA-13626)
  * Fix race condition in read command serialization (CASSANDRA-13363)
  * Don't skip corrupted sstables on startup (CASSANDRA-13620)
