--- conflicted
+++ resolved
@@ -1,9 +1,4 @@
 4.0
-<<<<<<< HEAD
-=======
- * Make PartitionUpdate and Mutation immutable (CASSANDRA-13867)
- * Fix CommitLogReplayer exception for CDC data (CASSANDRA-14066)
->>>>>>> 7a29d22e
  * Fix cassandra-stress startup failure (CASSANDRA-14106)
  * Fix trivial log format error (CASSANDRA-14015)
  * Allow sstabledump to do a json object per partition (CASSANDRA-13848)
