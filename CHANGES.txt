--- conflicted
+++ resolved
@@ -1,4 +1,3 @@
-<<<<<<< HEAD
 2.1.4
  * Buffer bloom filter serialization (CASSANDRA-9066)
  * Fix anti-compaction target bloom filter size (CASSANDRA-9060)
@@ -65,12 +64,7 @@
  * Add nodetool statushandoff/statusbackup (CASSANDRA-8912)
  * Use stdout for progress and stats in sstableloader (CASSANDRA-8982)
 Merged from 2.0:
-=======
-2.0.14:
  * More aggressive check for expired sstables in DTCS (CASSANDRA-8359)
- * Don't set clientMode to true when bulk-loading sstables to avoid
-   a NullPointerException (CASSANDRA-8238)
->>>>>>> 3d0c4e78
  * Fix ignored index_interval change in ALTER TABLE statements (CASSANDRA-7976)
  * Do more aggressive compaction in old time windows in DTCS (CASSANDRA-8360)
  * java.lang.AssertionError when reading saved cache (CASSANDRA-8740)
