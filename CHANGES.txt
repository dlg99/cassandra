--- conflicted
+++ resolved
@@ -20,11 +20,7 @@
  * Fix NPE in StreamTransferTask.createMessageForRetry() (CASSANDRA-7323)
  * Make StreamSession#closeSession() idempotent (CASSANDRA-7262)
  * Fix infinite loop on exception while streaming (CASSANDRA-7330)
-<<<<<<< HEAD
-=======
- * Reference sstables before populating key cache (CASSANDRA-7234)
  * Account for range tombstones in min/max column names (CASSANDRA-7235)
->>>>>>> 303ff22d
 Merged from 1.2:
  * cqlsh: ignore .cassandra permission errors (CASSANDRA-7266)
  * Errors in FlushRunnable may leave threads hung (CASSANDRA-7275)
