--- conflicted
+++ resolved
@@ -1,4 +1,3 @@
-<<<<<<< HEAD
 3.4
  * Add LIKE support to CQL3 (CASSANDRA-11067)
  * Generic Java UDF types (CASSANDRA-10819)
@@ -16,10 +15,7 @@
  * Add nodetool gettimeout and settimeout commands (CASSANDRA-10953)
  * Add 3.0 metadata to sstablemetadata output (CASSANDRA-10838)
 Merged from 3.0:
-=======
-3.0.4
  * Configurie BatchlogManager to stop delayed tasks on shutdown (CASSANDRA-11062)
->>>>>>> 0a1cfaac
  * Hadoop integration is incompatible with Cassandra Driver 3.0.0 (CASSANDRA-11001)
 Merged from 2.2.6
  * (cqlsh) Support utf-8/cp65001 encoding on Windows (CASSANDRA-11030)
