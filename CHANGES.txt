--- conflicted
+++ resolved
@@ -1,12 +1,8 @@
-<<<<<<< HEAD
 DSE 5.2.0
  * For TWCS, flush to separate sstables based on write time (APOLLO-42)
  * Cleanup maven dependencies and download sources on maven ant tasks (APOLLO-302)
 Merged from 4.0:
-=======
-4.0
  * Speed-up start-up sequence by avoiding un-needed flushes (CASSANDRA-13031)
->>>>>>> 30e1392d
  * Use Caffeine (W-TinyLFU) for on-heap caches (CASSANDRA-10855)
  * Thrift removal (CASSANDRA-11115)
  * Remove pre-3.0 compatibility code for 4.0 (CASSANDRA-12716)
@@ -15,7 +11,6 @@
  * Update bundled cqlsh python driver to 3.7.0 (CASSANDRA-12736)
  * Reject invalid replication settings when creating or altering a keyspace (CASSANDRA-12681)
  * Clean up the SSTableReader#getScanner API wrt removal of RateLimiter (CASSANDRA-12422)
-<<<<<<< HEAD
 
 
 DSE 5.1.0
@@ -46,8 +41,6 @@
 
 
 3.12
-=======
->>>>>>> 30e1392d
  * Use new token allocation for non bootstrap case as well (CASSANDRA-13080)
  * Avoid byte-array copy when key cache is disabled (CASSANDRA-13084)
  * More fixes to the TokenAllocator (CASSANDRA-12990)
@@ -68,10 +61,7 @@
  * Tables in system_distributed should not use gcgs of 0 (CASSANDRA-12954)
 
 3.10
-<<<<<<< HEAD
-=======
  * Remove ALTER TYPE support (CASSANDRA-12443)
->>>>>>> 30e1392d
  * Fix TestHintedHandoff.hintedhandoff_decom_test (CASSANDRA-13058)
  * Fixed query monitoring for range queries (CASSANDRA-13050)
  * Remove outboundBindAny configuration property (CASSANDRA-12673)
@@ -185,10 +175,6 @@
  * Properly record CAS contention (CASSANDRA-12626)
 Merged from 3.0:
  * Replace empty strings with null values if they cannot be converted (CASSANDRA-12794)
-<<<<<<< HEAD
-=======
- * Remove support for non-JavaScript UDFs (CASSANDRA-12883)
->>>>>>> 30e1392d
  * Fix deserialization of 2.x DeletedCells (CASSANDRA-12620)
  * Add parent repair session id to anticompaction log message (CASSANDRA-12186)
  * Improve contention handling on failure to acquire MV lock for streaming and hints (CASSANDRA-12905)
@@ -256,19 +242,13 @@
 Merged from 2.2:
  * Fix race causing infinite loop if Thrift server is stopped before it starts listening (CASSANDRA-12856)
  * CompactionTasks now correctly drops sstables out of compaction when not enough disk space is available (CASSANDRA-12979)
-<<<<<<< HEAD
  * Remove support for non-JavaScript UDFs (CASSANDRA-12883)
-=======
->>>>>>> 30e1392d
  * Fix DynamicEndpointSnitch noop in multi-datacenter situations (CASSANDRA-13074)
  * cqlsh copy-from: encode column names to avoid primary key parsing errors (CASSANDRA-12909)
  * Temporarily fix bug that creates commit log when running offline tools (CASSANDRA-8616)
  * Reduce granuality of OpOrder.Group during index build (CASSANDRA-12796)
  * Test bind parameters and unset parameters in InsertUpdateIfConditionTest (CASSANDRA-12980)
-<<<<<<< HEAD
  * Do not specify local address on outgoing connection when listen_on_broadcast_address is set (CASSANDRA-12673)
-=======
->>>>>>> 30e1392d
  * Use saved tokens when setting local tokens on StorageService.joinRing (CASSANDRA-12935)
  * cqlsh: fix DESC TYPES errors (CASSANDRA-12914)
  * Fix leak on skipped SSTables in sstableupgrade (CASSANDRA-12899)
