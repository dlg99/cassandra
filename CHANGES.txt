--- conflicted
+++ resolved
@@ -1,11 +1,7 @@
-<<<<<<< HEAD
 3.11.15
  * Fix Splitter sometimes creating more splits than requested (CASSANDRA-18013)
 Merged from 3.0:
-=======
-3.0.29
  * Suppress CVE-2021-37533 (CASSANDRA-18146)
->>>>>>> e0e63f44
  * Add to the IntelliJ Git Window issue navigation links to Cassandra's Jira (CASSANDRA-18126)
  * Avoid anticompaction mixing data from two different time windows with TWCS (CASSANDRA-17970)
  * Do not spam the logs with MigrationCoordinator not being able to pull schemas (CASSANDRA-18096)
