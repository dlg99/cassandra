--- conflicted
+++ resolved
@@ -1,9 +1,6 @@
 4.0
-<<<<<<< HEAD
-=======
  * Cleanup isIncremental/repairedAt usage (CASSANDRA-13430)
  * Change protocol to allow sending key space independent of query string (CASSANDRA-10145)
->>>>>>> 9308159b
  * Make gc_log and gc_warn settable at runtime (CASSANDRA-12661)
  * Take number of files in L0 in account when estimating remaining compaction tasks (CASSANDRA-13354)
  * Skip building views during base table streams on range movements (CASSANDRA-13065)
