DSE 5.0.6
 * Disable preemptive sstable opening if sstable_preemptive_open_interval_in_mb <= 0,
   and warn about high GC pressure for values below 4 (APOLLO-386)
 * Filter out duplicate sstables when performing snapshots to avoid
   duplicate hardlink errors (APOLLO-290)
 * Prevent duplicate SyncUtil.force() in SeqentialWriter on close (APOLLO-351)
 * Always log flush errors. (APOLLO-227)
 * Perform repair sync sequentially to avoid overloading coordinator (APOLLO-216)
 * Add repaired percentage metric (Backport CASSANDRA-11503)
Merged from 3.0.X
 * Use keyspace replication settings on system.size_estimates table (CASSANDRA-9639)
 * Add vm.max_map_count StartupCheck (CASSANDRA-13008)
 * Hint related logging should include the IP address of the destination in addition to 
   host ID (CASSANDRA-13205)
 * Reloading logback.xml does not work (CASSANDRA-13173)
 * Lightweight transactions temporarily fail after upgrade from 2.1 to 3.0 (CASSANDRA-13109)
 * Duplicate rows after upgrading from 2.1.16 to 3.0.10/3.9 (CASSANDRA-13125)
 * Fix UPDATE queries with empty IN restrictions (CASSANDRA-13152)
 * Abort or retry on failed hints delivery (CASSANDRA-13124)
 * Fix handling of partition with partition-level deletion plus
   live rows in sstabledump (CASSANDRA-13177)
 * Provide user workaround when system_schema.columns does not contain entries
   for a table that's in system_schema.tables (CASSANDRA-13180)
 * Dump threads when unit tests time out (CASSANDRA-13117)
 * Better error when modifying function permissions without explicit keyspace (CASSANDRA-12925)
 * Indexer is not correctly invoked when building indexes over sstables (CASSANDRA-13075)
 * Read repair is not blocking repair to finish in foreground repair (CASSANDRA-13115)
 * Stress daemon help is incorrect (CASSANDRA-12563)
 * Remove ALTER TYPE support (CASSANDRA-12443)
 * Fix assertion for certain legacy range tombstone pattern (CASSANDRA-12203)
 * Set javac encoding to utf-8 (CASSANDRA-11077)
 * Replace empty strings with null values if they cannot be converted (CASSANDRA-12794)
 * Fixed flacky SSTableRewriterTest: check file counts before calling validateCFS (CASSANDRA-12348)
 * Fix deserialization of 2.x DeletedCells (CASSANDRA-12620)
 * Add parent repair session id to anticompaction log message (CASSANDRA-12186)
 * Improve contention handling on failure to acquire MV lock for streaming and hints (CASSANDRA-12905)
 * Fix DELETE and UPDATE queries with empty IN restrictions (CASSANDRA-12829)
 * Mark MVs as built after successful bootstrap (CASSANDRA-12984)
Merged from 2.2:
 * Fix race causing infinite loop if Thrift server is stopped before it starts listening (CASSANDRA-12856)
 * CompactionTasks now correctly drops sstables out of compaction when not enough disk space is available (CASSANDRA-12979)
 * Remove support for non-JavaScript UDFs (CASSANDRA-12883)
 * cqlsh copy-from: encode column names to avoid primary key parsing errors (CASSANDRA-12909)
 * Temporarily fix bug that creates commit log when running offline tools (CASSANDRA-8616)
Merged from 2.1:
 * Fix Thread Leak in OutboundTcpConnection (CASSANDRA-13204)
 * Coalescing strategy can enter infinite loop (CASSANDRA-13159)
 * Upgrade netty version to fix memory leak with client encryption (CASSANDRA-13114)
 * cqlsh copy-from: sort user type fields in csv (CASSANDRA-12959)
 * cqlsh copy-from: sort user type fields in csv (CASSANDRA-12959)

DSE 5.0.5
 * Backport CASSANDRA-10134 Always perform collision check before joining ring (CASSANDRA-10134)
 * Backport CASSANDRA-12461 (Add pre- and post-shutdown hooks to Storage Service) (APOLLO-48)
Merged from 3.0.X
 * Estimated TS drop-time histogram updated with Cell.NO_DELETION_TIME (CASSANDRA-13040)
 * Nodetool compactionstats fails with NullPointerException (CASSANDRA-13021)
 * Thread local pools never cleaned up (CASSANDRA-13033)
 * Set RPC_READY to false when draining or if a node is marked as shutdown (CASSANDRA-12781)
 * Make sure sstables only get committed when it's safe to discard commit log records (CASSANDRA-12956)
 * Reject default_time_to_live option when creating or altering MVs (CASSANDRA-12868)
 * Nodetool should use a more sane max heap size (CASSANDRA-12739)
 * LocalToken ensures token values are cloned on heap (CASSANDRA-12651)
 * AnticompactionRequestSerializer serializedSize is incorrect (CASSANDRA-12934)
 * Prevent reloading of logback.xml from UDF sandbox (CASSANDRA-12535)
 * Reenable HeapPool (CASSANDRA-12900)
Merged from 2.2:
 * Coalescing strategy sleeps too much and shouldn't be enabled by default (CASSANDRA-13090)
 * Fix negative mean latency metric (CASSANDRA-12876)
 * Use only one file pointer when creating commitlog segments (CASSANDRA-12539)
 * Fix speculative retry bugs (CASSANDRA-13009)
 * Fix handling of nulls and unsets in IN conditions (CASSANDRA-12981)
 * Fix race causing infinite loop if Thrift server is stopped before it starts listening (CASSANDRA-12856)
 * CompactionTasks now correctly drops sstables out of compaction when not enough disk space is available (CASSANDRA-12979)
 * Remove support for non-JavaScript UDFs (CASSANDRA-12883)
 * Fix DynamicEndpointSnitch noop in multi-datacenter situations (CASSANDRA-13074)
 * cqlsh copy-from: encode column names to avoid primary key parsing errors (CASSANDRA-12909)
 * Temporarily fix bug that creates commit log when running offline tools (CASSANDRA-8616)
 * Reduce granuality of OpOrder.Group during index build (CASSANDRA-12796)
 * Test bind parameters and unset parameters in InsertUpdateIfConditionTest (CASSANDRA-12980)
 * Do not specify local address on outgoing connection when listen_on_broadcast_address is set (CASSANDRA-12673)
 * Use saved tokens when setting local tokens on StorageService.joinRing (CASSANDRA-12935)
 * cqlsh: fix DESC TYPES errors (CASSANDRA-12914)
 * Fix leak on skipped SSTables in sstableupgrade (CASSANDRA-12899)
 * Avoid blocking gossip during pending range calculation (CASSANDRA-12281)
<<<<<<< HEAD
 * Fix purgeability of tombstones with max timestamp (CASSANDRA-12792)
 * Fail repair if participant dies during sync or anticompaction (CASSANDRA-12901)
=======
Merged from 2.1:
 * Use portable stderr for java error in startup (CASSANDRA-13211)
 * Fix Thread Leak in OutboundTcpConnection (CASSANDRA-13204)
 * Coalescing strategy can enter infinite loop (CASSANDRA-13159)
 * Upgrade netty version to fix memory leak with client encryption (CASSANDRA-13114)
 * cqlsh copy-from: sort user type fields in csv (CASSANDRA-12959)

>>>>>>> 338226e0


DSE 5.0.4
 * Wait for remaining tasks to finish on RepairJob after task failure (APOLLO-87)
 * Allow the prepared statement cache size to be changed. (APOLLO-50)
Merged from 3.0.X
 * Disallow offheap_buffers memtable allocation (CASSANDRA-11039)
 * Fix CommitLogSegmentManagerTest (CASSANDRA-12283)
 * Pass root cause to CorruptBlockException when uncompression failed (CASSANDRA-12889)
 * Fix partition count log during compaction (CASSANDRA-12184)
 * Batch with multiple conditional updates for the same partition causes AssertionError (CASSANDRA-12867)
 * Make AbstractReplicationStrategy extendable from outside its package (CASSANDRA-12788)
 * Fix CommitLogTest.testDeleteIfNotDirty (CASSANDRA-12854)
 * Don't tell users to turn off consistent rangemovements during rebuild. (CASSANDRA-12296)
 * Avoid deadlock due to materialized view lock contention (CASSANDRA-12689)
 * Fix for KeyCacheCqlTest flakiness (CASSANDRA-12801)
 * Include SSTable filename in compacting large row message (CASSANDRA-12384)
 * Fix potential socket leak (CASSANDRA-12329, CASSANDRA-12330)
 * Fix ViewTest.testCompaction (CASSANDRA-12789)
 * Improve avg aggregate functions (CASSANDRA-12417)
 * Preserve quoted reserved keyword column names in MV creation (CASSANDRA-11803)
 * nodetool stopdaemon errors out (CASSANDRA-12646)
 * Split materialized view mutations on build to prevent OOM (CASSANDRA-12268)
 * mx4j does not work in 3.0.8 (CASSANDRA-12274)
 * Abort cqlsh copy-from in case of no answer after prolonged period of time (CASSANDRA-12740)
 * Avoid sstable corrupt exception due to dropped static column (CASSANDRA-12582)
 * Make stress use client mode to avoid checking commit log size on startup (CASSANDRA-12478)
 * Fix exceptions with new vnode allocation (CASSANDRA-12715)
 * Unify drain and shutdown processes (CASSANDRA-12509)
 * Fix NPE in ComponentOfSlice.isEQ() (CASSANDRA-12706)
 * Fix failure in LogTransactionTest (CASSANDRA-12632)
 * Fix potentially incomplete non-frozen UDT values when querying with the
   full primary key specified (CASSANDRA-12605)
 * Skip writing MV mutations to commitlog on mutation.applyUnsafe() (CASSANDRA-11670)
 * Establish consistent distinction between non-existing partition and NULL value for LWTs on static columns (CASSANDRA-12060)
 * Extend ColumnIdentifier.internedInstances key to include the type that generated the byte buffer (CASSANDRA-12516)
 * Backport CASSANDRA-10756 (race condition in NativeTransportService shutdown) (CASSANDRA-12472)
 * If CF has no clustering columns, any row cache is full partition cache (CASSANDRA-12499)
 * Correct log message for statistics of offheap memtable flush (CASSANDRA-12776)
 * Explicitly set locale for string validation (CASSANDRA-12541,CASSANDRA-12542,CASSANDRA-12543,CASSANDRA-12545)
Merged from 2.2:
 * Fix CommitLogSegmentManagerTest (CASSANDRA-12283)
 * cqlsh COPY: unprotected pk values before converting them if not using prepared statements (CASSANDRA-12863)
 * Fix Util.spinAssertEquals (CASSANDRA-12283)
 * Fix potential NPE for compactionstats (CASSANDRA-12462)
 * Prepare legacy authenticate statement if credentials table initialised after node startup (CASSANDRA-12813)
 * Change cassandra.wait_for_tracing_events_timeout_secs default to 0 (CASSANDRA-12754)
 * Clean up permissions when a UDA is dropped (CASSANDRA-12720)
 * Limit colUpdateTimeDelta histogram updates to reasonable deltas (CASSANDRA-11117)
 * Fix leak errors and execution rejected exceptions when draining (CASSANDRA-12457)
 * Fix merkle tree depth calculation (CASSANDRA-12580)
 * Make Collections deserialization more robust (CASSANDRA-12618)
 * Better handle invalid system roles table (CASSANDRA-12700)
 * Fix exceptions when enabling gossip on nodes that haven't joined the ring (CASSANDRA-12253)
 * Fix authentication problem when invoking cqlsh copy from a SOURCE command (CASSANDRA-12642)
 * Decrement pending range calculator jobs counter in finally block
  (CASSANDRA-12554)
 * Split consistent range movement flag correction (CASSANDRA-12786)
Merged from 2.1:
 * Add system property to set the max number of native transport requests in queue (CASSANDRA-11363)
 * Don't skip sstables based on maxLocalDeletionTime (CASSANDRA-12765)


3.0.9
 * Handle composite prefixes with final EOC=0 as in 2.x and refactor LegacyLayout.decodeBound (CASSANDRA-12423)
 * Fix paging for 2.x to 3.x upgrades (CASSANDRA-11195)
 * select_distinct_with_deletions_test failing on non-vnode environments (CASSANDRA-11126)
 * Stack Overflow returned to queries while upgrading (CASSANDRA-12527)
 * Fix legacy regex for temporary files from 2.2 (CASSANDRA-12565)
 * Add option to state current gc_grace_seconds to tools/bin/sstablemetadata (CASSANDRA-12208)
 * Fix file system race condition that may cause LogAwareFileLister to fail to classify files (CASSANDRA-11889)
 * Fix file handle leaks due to simultaneous compaction/repair and
   listing snapshots, calculating snapshot sizes, or making schema
   changes (CASSANDRA-11594)
 * Fix nodetool repair exits with 0 for some errors (CASSANDRA-12508)
 * Do not shut down BatchlogManager twice during drain (CASSANDRA-12504)
 * Disk failure policy should not be invoked on out of space (CASSANDRA-12385)
 * Calculate last compacted key on startup (CASSANDRA-6216)
 * Add schema to snapshot manifest, add USING TIMESTAMP clause to ALTER TABLE statements (CASSANDRA-7190)
 * Fix clean interval not sent to commit log for empty memtable flush (CASSANDRA-12436)
 * Fix potential resource leak in RMIServerSocketFactoryImpl (CASSANDRA-12331)
 * Backport CASSANDRA-12002 (CASSANDRA-12177)
 * Make sure compaction stats are updated when compaction is interrupted (CASSANDRA-12100)
 * Fix potential bad messaging service message for paged range reads
   within mixed-version 3.x clusters (CASSANDRA-12249)
 * Change commitlog and sstables to track dirty and clean intervals (CASSANDRA-11828)
 * NullPointerException during compaction on table with static columns (CASSANDRA-12336)
 * Fixed ConcurrentModificationException when reading metrics in GraphiteReporter (CASSANDRA-11823)
 * Fix upgrade of super columns on thrift (CASSANDRA-12335)
 * Fixed flacky BlacklistingCompactionsTest, switched to fixed size types and increased corruption size (CASSANDRA-12359)
 * Rerun ReplicationAwareTokenAllocatorTest on failure to avoid flakiness (CASSANDRA-12277)
 * Exception when computing read-repair for range tombstones (CASSANDRA-12263)
 * Lost counter writes in compact table and static columns (CASSANDRA-12219)
 * AssertionError with MVs on updating a row that isn't indexed due to a null value (CASSANDRA-12247)
 * Disable RR and speculative retry with EACH_QUORUM reads (CASSANDRA-11980)
 * Add option to override compaction space check (CASSANDRA-12180)
 * Faster startup by only scanning each directory for temporary files once (CASSANDRA-12114)
 * Respond with v1/v2 protocol header when responding to driver that attempts
   to connect with too low of a protocol version (CASSANDRA-11464)
 * NullPointerExpception when reading/compacting table (CASSANDRA-11988)
 * Fix problem with undeleteable rows on upgrade to new sstable format (CASSANDRA-12144)
 * Fix paging logic for deleted partitions with static columns (CASSANDRA-12107)
 * Wait until the message is being send to decide which serializer must be used (CASSANDRA-11393)
 * Fix migration of static thrift column names with non-text comparators (CASSANDRA-12147)
 * Fix upgrading sparse tables that are incorrectly marked as dense (CASSANDRA-11315)
 * Fix reverse queries ignoring range tombstones (CASSANDRA-11733)
 * Avoid potential race when rebuilding CFMetaData (CASSANDRA-12098)
 * Avoid missing sstables when getting the canonical sstables (CASSANDRA-11996)
 * Always select the live sstables when getting sstables in bounds (CASSANDRA-11944)
 * Fix column ordering of results with static columns for Thrift requests in
   a mixed 2.x/3.x cluster, also fix potential non-resolved duplication of
   those static columns in query results (CASSANDRA-12123)
 * Avoid digest mismatch with empty but static rows (CASSANDRA-12090)
 * Fix EOF exception when altering column type (CASSANDRA-11820)
 * Fix JsonTransformer output of partition with deletion info (CASSANDRA-12418)
 * Fix NPE in SSTableLoader when specifying partial directory path (CASSANDRA-12609)
Merged from 2.2:
 * Add local address entry in PropertyFileSnitch (CASSANDRA-11332)
 * cqlshlib tests: increase default execute timeout (CASSANDRA-12481)
 * Forward writes to replacement node when replace_address != broadcast_address (CASSANDRA-8523)
 * Enable repair -pr and -local together (fix regression of CASSANDRA-7450) (CASSANDRA-12522)
 * Fail repair on non-existing table (CASSANDRA-12279)
 * cqlsh copy: fix missing counter values (CASSANDRA-12476)
 * Move migration tasks to non-periodic queue, assure flush executor shutdown after non-periodic executor (CASSANDRA-12251)
 * cqlsh copy: fixed possible race in initializing feeding thread (CASSANDRA-11701)
 * Only set broadcast_rpc_address on Ec2MultiRegionSnitch if it's not set (CASSANDRA-11357)
 * Update StorageProxy range metrics for timeouts, failures and unavailables (CASSANDRA-9507)
 * Add Sigar to classes included in clientutil.jar (CASSANDRA-11635)
 * Add decay to histograms and timers used for metrics (CASSANDRA-11752)
 * Fix hanging stream session (CASSANDRA-10992)
 * Fix INSERT JSON, fromJson() support of smallint, tinyint types (CASSANDRA-12371)
 * Restore JVM metric export for metric reporters (CASSANDRA-12312)
 * Release sstables of failed stream sessions only when outgoing transfers are finished (CASSANDRA-11345)
 * Wait for tracing events before returning response and query at same consistency level client side (CASSANDRA-11465)
 * cqlsh copyutil should get host metadata by connected address (CASSANDRA-11979)
 * Fixed cqlshlib.test.remove_test_db (CASSANDRA-12214)
 * Synchronize ThriftServer::stop() (CASSANDRA-12105)
 * Use dedicated thread for JMX notifications (CASSANDRA-12146)
 * Improve streaming synchronization and fault tolerance (CASSANDRA-11414)
 * MemoryUtil.getShort() should return an unsigned short also for architectures not supporting unaligned memory accesses (CASSANDRA-11973)
Merged from 2.1:
 * Fix queries with empty ByteBuffer values in clustering column restrictions (CASSANDRA-12127)
 * Disable passing control to post-flush after flush failure to prevent data loss (CASSANDRA-11828)
 * Allow STCS-in-L0 compactions to reduce scope with LCS (CASSANDRA-12040)
 * cannot use cql since upgrading python to 2.7.11+ (CASSANDRA-11850)
 * Fix filtering on clustering columns when 2i is used (CASSANDRA-11907)


3.0.8
 * Fix potential race in schema during new table creation (CASSANDRA-12083)
 * cqlsh: fix error handling in rare COPY FROM failure scenario (CASSANDRA-12070)
 * Disable autocompaction during drain (CASSANDRA-11878)
 * Add a metrics timer to MemtablePool and use it to track time spent blocked on memory in MemtableAllocator (CASSANDRA-11327)
 * Fix upgrading schema with super columns with non-text subcomparators (CASSANDRA-12023)
 * Add TimeWindowCompactionStrategy (CASSANDRA-9666)
Merged from 2.2:
 * Allow nodetool info to run with readonly JMX access (CASSANDRA-11755)
 * Validate bloom_filter_fp_chance against lowest supported
   value when the table is created (CASSANDRA-11920)
 * Don't send erroneous NEW_NODE notifications on restart (CASSANDRA-11038)
 * StorageService shutdown hook should use a volatile variable (CASSANDRA-11984)
Merged from 2.1:
 * Avoid stalling paxos when the paxos state expires (CASSANDRA-12043)
 * Remove finished incoming streaming connections from MessagingService (CASSANDRA-11854)
 * Don't try to get sstables for non-repairing column families (CASSANDRA-12077)
 * Avoid marking too many sstables as repaired (CASSANDRA-11696)
 * Prevent select statements with clustering key > 64k (CASSANDRA-11882)
 * Fix clock skew corrupting other nodes with paxos (CASSANDRA-11991)
 * Remove distinction between non-existing static columns and existing but null in LWTs (CASSANDRA-9842)
 * Cache local ranges when calculating repair neighbors (CASSANDRA-11934)
 * Allow LWT operation on static column with only partition keys (CASSANDRA-10532)
 * Create interval tree over canonical sstables to avoid missing sstables during streaming (CASSANDRA-11886)
 * cqlsh COPY FROM: shutdown parent cluster after forking, to avoid corrupting SSL connections (CASSANDRA-11749)


3.0.7
 * Fix legacy serialization of Thrift-generated non-compound range tombstones
   when communicating with 2.x nodes (CASSANDRA-11930)
 * Fix Directories instantiations where CFS.initialDirectories should be used (CASSANDRA-11849)
 * Avoid referencing DatabaseDescriptor in AbstractType (CASSANDRA-11912)
 * Fix sstables not being protected from removal during index build (CASSANDRA-11905)
 * cqlsh: Suppress stack trace from Read/WriteFailures (CASSANDRA-11032)
 * Remove unneeded code to repair index summaries that have
   been improperly down-sampled (CASSANDRA-11127)
 * Avoid WriteTimeoutExceptions during commit log replay due to materialized
   view lock contention (CASSANDRA-11891)
 * Prevent OOM failures on SSTable corruption, improve tests for corruption detection (CASSANDRA-9530)
 * Use CFS.initialDirectories when clearing snapshots (CASSANDRA-11705)
 * Allow compaction strategies to disable early open (CASSANDRA-11754)
 * Refactor Materialized View code (CASSANDRA-11475)
 * Update Java Driver (CASSANDRA-11615)
Merged from 2.2:
 * Persist local metadata earlier in startup sequence (CASSANDRA-11742)
 * Run CommitLog tests with different compression settings (CASSANDRA-9039)
 * cqlsh: fix tab completion for case-sensitive identifiers (CASSANDRA-11664)
 * Avoid showing estimated key as -1 in tablestats (CASSANDRA-11587)
 * Fix possible race condition in CommitLog.recover (CASSANDRA-11743)
 * Enable client encryption in sstableloader with cli options (CASSANDRA-11708)
 * Possible memory leak in NIODataInputStream (CASSANDRA-11867)
 * Add seconds to cqlsh tracing session duration (CASSANDRA-11753)
 * Prohibit Reversed Counter type as part of the PK (CASSANDRA-9395)
Merged from 2.1:
 * cqlsh: apply current keyspace to source command (CASSANDRA-11152)
 * Backport CASSANDRA-11578 (CASSANDRA-11750)
 * Clear out parent repair session if repair coordinator dies (CASSANDRA-11824)
 * Set default streaming_socket_timeout_in_ms to 24 hours (CASSANDRA-11840)
 * Do not consider local node a valid source during replace (CASSANDRA-11848)
 * Add message dropped tasks to nodetool netstats (CASSANDRA-11855)
 * Avoid holding SSTableReaders for duration of incremental repair (CASSANDRA-11739)


3.0.6
 * Disallow creating view with a static column (CASSANDRA-11602)
 * Reduce the amount of object allocations caused by the getFunctions methods (CASSANDRA-11593)
 * Potential error replaying commitlog with smallint/tinyint/date/time types (CASSANDRA-11618)
 * Fix queries with filtering on counter columns (CASSANDRA-11629)
 * Improve tombstone printing in sstabledump (CASSANDRA-11655)
 * Fix paging for range queries where all clustering columns are specified (CASSANDRA-11669)
 * Don't require HEAP_NEW_SIZE to be set when using G1 (CASSANDRA-11600)
 * Fix sstabledump not showing cells after tombstone marker (CASSANDRA-11654)
 * Ignore all LocalStrategy keyspaces for streaming and other related
   operations (CASSANDRA-11627)
 * Ensure columnfilter covers indexed columns for thrift 2i queries (CASSANDRA-11523)
 * Only open one sstable scanner per sstable (CASSANDRA-11412)
 * Option to specify ProtocolVersion in cassandra-stress (CASSANDRA-11410)
 * ArithmeticException in avgFunctionForDecimal (CASSANDRA-11485)
 * LogAwareFileLister should only use OLD sstable files in current folder to determine disk consistency (CASSANDRA-11470)
 * Notify indexers of expired rows during compaction (CASSANDRA-11329)
 * Properly respond with ProtocolError when a v1/v2 native protocol
   header is received (CASSANDRA-11464)
 * Validate that num_tokens and initial_token are consistent with one another (CASSANDRA-10120)
Merged from 2.2:
 * Fix commit log replay after out-of-order flush completion (CASSANDRA-9669)
 * cqlsh: correctly handle non-ascii chars in error messages (CASSANDRA-11626)
 * Exit JVM if JMX server fails to startup (CASSANDRA-11540)
 * Produce a heap dump when exiting on OOM (CASSANDRA-9861)
 * Restore ability to filter on clustering columns when using a 2i (CASSANDRA-11510)
 * JSON datetime formatting needs timezone (CASSANDRA-11137)
 * Fix is_dense recalculation for Thrift-updated tables (CASSANDRA-11502)
 * Remove unnescessary file existence check during anticompaction (CASSANDRA-11660)
 * Add missing files to debian packages (CASSANDRA-11642)
 * Avoid calling Iterables::concat in loops during ModificationStatement::getFunctions (CASSANDRA-11621)
 * cqlsh: COPY FROM should use regular inserts for single statement batches and
   report errors correctly if workers processes crash on initialization (CASSANDRA-11474)
 * Always close cluster with connection in CqlRecordWriter (CASSANDRA-11553)
 * Allow only DISTINCT queries with partition keys restrictions (CASSANDRA-11339)
 * CqlConfigHelper no longer requires both a keystore and truststore to work (CASSANDRA-11532)
 * Make deprecated repair methods backward-compatible with previous notification service (CASSANDRA-11430)
 * IncomingStreamingConnection version check message wrong (CASSANDRA-11462)
Merged from 2.1:
 * Support mlockall on IBM POWER arch (CASSANDRA-11576)
 * Add option to disable use of severity in DynamicEndpointSnitch (CASSANDRA-11737)
 * cqlsh COPY FROM fails for null values with non-prepared statements (CASSANDRA-11631)
 * Make cython optional in pylib/setup.py (CASSANDRA-11630)
 * Change order of directory searching for cassandra.in.sh to favor local one (CASSANDRA-11628)
 * cqlsh COPY FROM fails with []{} chars in UDT/tuple fields/values (CASSANDRA-11633)
 * clqsh: COPY FROM throws TypeError with Cython extensions enabled (CASSANDRA-11574)
 * cqlsh: COPY FROM ignores NULL values in conversion (CASSANDRA-11549)
 * Validate levels when building LeveledScanner to avoid overlaps with orphaned sstables (CASSANDRA-9935)


3.0.5
 * Fix rare NPE on schema upgrade from 2.x to 3.x (CASSANDRA-10943)
 * Improve backoff policy for cqlsh COPY FROM (CASSANDRA-11320)
 * Improve IF NOT EXISTS check in CREATE INDEX (CASSANDRA-11131)
 * Upgrade ohc to 0.4.3
 * Enable SO_REUSEADDR for JMX RMI server sockets (CASSANDRA-11093)
 * Allocate merkletrees with the correct size (CASSANDRA-11390)
 * Support streaming pre-3.0 sstables (CASSANDRA-10990)
 * Add backpressure to compressed commit log (CASSANDRA-10971)
 * SSTableExport supports secondary index tables (CASSANDRA-11330)
 * Fix sstabledump to include missing info in debug output (CASSANDRA-11321)
 * Establish and implement canonical bulk reading workload(s) (CASSANDRA-10331)
 * Fix paging for IN queries on tables without clustering columns (CASSANDRA-11208)
 * Remove recursive call from CompositesSearcher (CASSANDRA-11304)
 * Fix filtering on non-primary key columns for queries without index (CASSANDRA-6377)
 * Fix sstableloader fail when using materialized view (CASSANDRA-11275)
Merged from 2.2:
 * DatabaseDescriptor should log stacktrace in case of Eception during seed provider creation (CASSANDRA-11312)
 * Use canonical path for directory in SSTable descriptor (CASSANDRA-10587)
 * Add cassandra-stress keystore option (CASSANDRA-9325)
 * Dont mark sstables as repairing with sub range repairs (CASSANDRA-11451)
 * Notify when sstables change after cancelling compaction (CASSANDRA-11373)
 * cqlsh: COPY FROM should check that explicit column names are valid (CASSANDRA-11333)
 * Add -Dcassandra.start_gossip startup option (CASSANDRA-10809)
 * Fix UTF8Validator.validate() for modified UTF-8 (CASSANDRA-10748)
 * Clarify that now() function is calculated on the coordinator node in CQL documentation (CASSANDRA-10900)
 * Fix bloom filter sizing with LCS (CASSANDRA-11344)
 * (cqlsh) Fix error when result is 0 rows with EXPAND ON (CASSANDRA-11092)
 * Add missing newline at end of bin/cqlsh (CASSANDRA-11325)
 * Fix AE in nodetool cfstats (backport CASSANDRA-10859) (CASSANDRA-11297)
 * Unresolved hostname leads to replace being ignored (CASSANDRA-11210)
 * Only log yaml config once, at startup (CASSANDRA-11217)
 * Reference leak with parallel repairs on the same table (CASSANDRA-11215)
Merged from 2.1:
 * Add a -j parameter to scrub/cleanup/upgradesstables to state how
   many threads to use (CASSANDRA-11179)
 * Backport CASSANDRA-10679 (CASSANDRA-9598)
 * InvalidateKeys should have a weak ref to key cache (CASSANDRA-11176)
 * COPY FROM on large datasets: fix progress report and debug performance (CASSANDRA-11053)

3.0.4
 * Preserve order for preferred SSL cipher suites (CASSANDRA-11164)
 * MV should only query complex columns included in the view (CASSANDRA-11069)
 * Failed aggregate creation breaks server permanently (CASSANDRA-11064)
 * Add sstabledump tool (CASSANDRA-7464)
 * Introduce backpressure for hints (CASSANDRA-10972)
 * Fix ClusteringPrefix not being able to read tombstone range boundaries (CASSANDRA-11158)
 * Prevent logging in sandboxed state (CASSANDRA-11033)
 * Disallow drop/alter operations of UDTs used by UDAs (CASSANDRA-10721)
 * Add query time validation method on Index (CASSANDRA-11043)
 * Avoid potential AssertionError in mixed version cluster (CASSANDRA-11128)
 * Properly handle hinted handoff after topology changes (CASSANDRA-5902)
 * AssertionError when listing sstable files on inconsistent disk state (CASSANDRA-11156)
 * Fix wrong rack counting and invalid conditions check for TokenAllocation
   (CASSANDRA-11139)
 * Avoid creating empty hint files (CASSANDRA-11090)
 * Fix leak detection strong reference loop using weak reference (CASSANDRA-11120)
 * Configurie BatchlogManager to stop delayed tasks on shutdown (CASSANDRA-11062)
 * Hadoop integration is incompatible with Cassandra Driver 3.0.0 (CASSANDRA-11001)
 * Add dropped_columns to the list of schema table so it gets handled
   properly (CASSANDRA-11050)
 * Fix NPE when using forceRepairRangeAsync without DC (CASSANDRA-11239)
Merged from 2.2:
 * Range.compareTo() violates the contract of Comparable (CASSANDRA-11216)
 * Avoid NPE when serializing ErrorMessage with null message (CASSANDRA-11167)
 * Replacing an aggregate with a new version doesn't reset INITCOND (CASSANDRA-10840)
 * (cqlsh) cqlsh cannot be called through symlink (CASSANDRA-11037)
 * fix ohc and java-driver pom dependencies in build.xml (CASSANDRA-10793)
 * Protect from keyspace dropped during repair (CASSANDRA-11065)
 * Handle adding fields to a UDT in SELECT JSON and toJson() (CASSANDRA-11146)
 * Better error message for cleanup (CASSANDRA-10991)
 * cqlsh pg-style-strings broken if line ends with ';' (CASSANDRA-11123)
 * Always persist upsampled index summaries (CASSANDRA-10512)
 * (cqlsh) Fix inconsistent auto-complete (CASSANDRA-10733)
 * Make SELECT JSON and toJson() threadsafe (CASSANDRA-11048)
 * Fix SELECT on tuple relations for mixed ASC/DESC clustering order (CASSANDRA-7281)
 * Use cloned TokenMetadata in size estimates to avoid race against membership check
   (CASSANDRA-10736)
 * (cqlsh) Support utf-8/cp65001 encoding on Windows (CASSANDRA-11030)
 * Fix paging on DISTINCT queries repeats result when first row in partition changes
   (CASSANDRA-10010)
 * cqlsh: change default encoding to UTF-8 (CASSANDRA-11124)
Merged from 2.1:
 * Checking if an unlogged batch is local is inefficient (CASSANDRA-11529)
 * Fix out-of-space error treatment in memtable flushing (CASSANDRA-11448).
 * Don't do defragmentation if reading from repaired sstables (CASSANDRA-10342)
 * Fix streaming_socket_timeout_in_ms not enforced (CASSANDRA-11286)
 * Avoid dropping message too quickly due to missing unit conversion (CASSANDRA-11302)
 * Don't remove FailureDetector history on removeEndpoint (CASSANDRA-10371)
 * Only notify if repair status changed (CASSANDRA-11172)
 * Use logback setting for 'cassandra -v' command (CASSANDRA-10767)
 * Fix sstableloader to unthrottle streaming by default (CASSANDRA-9714)
 * Fix incorrect warning in 'nodetool status' (CASSANDRA-10176)
 * Properly release sstable ref when doing offline scrub (CASSANDRA-10697)
 * Improve nodetool status performance for large cluster (CASSANDRA-7238)
 * Gossiper#isEnabled is not thread safe (CASSANDRA-11116)
 * Avoid major compaction mixing repaired and unrepaired sstables in DTCS (CASSANDRA-11113)
 * Make it clear what DTCS timestamp_resolution is used for (CASSANDRA-11041)
 * (cqlsh) Support timezone conversion using pytz (CASSANDRA-10397)
 * (cqlsh) Display milliseconds when datetime overflows (CASSANDRA-10625)


3.0.3
 * Remove double initialization of newly added tables (CASSANDRA-11027)
 * Filter keys searcher results by target range (CASSANDRA-11104)
 * Fix deserialization of legacy read commands (CASSANDRA-11087)
 * Fix incorrect computation of deletion time in sstable metadata (CASSANDRA-11102)
 * Avoid memory leak when collecting sstable metadata (CASSANDRA-11026)
 * Mutations do not block for completion under view lock contention (CASSANDRA-10779)
 * Invalidate legacy schema tables when unloading them (CASSANDRA-11071)
 * (cqlsh) handle INSERT and UPDATE statements with LWT conditions correctly
   (CASSANDRA-11003)
 * Fix DISTINCT queries in mixed version clusters (CASSANDRA-10762)
 * Migrate build status for indexes along with legacy schema (CASSANDRA-11046)
 * Ensure SSTables for legacy KEYS indexes can be read (CASSANDRA-11045)
 * Added support for IBM zSystems architecture (CASSANDRA-11054)
 * Update CQL documentation (CASSANDRA-10899)
 * Check the column name, not cell name, for dropped columns when reading
   legacy sstables (CASSANDRA-11018)
 * Don't attempt to index clustering values of static rows (CASSANDRA-11021)
 * Remove checksum files after replaying hints (CASSANDRA-10947)
 * Support passing base table metadata to custom 2i validation (CASSANDRA-10924)
 * Ensure stale index entries are purged during reads (CASSANDRA-11013)
 * Fix AssertionError when removing from list using UPDATE (CASSANDRA-10954)
 * Fix UnsupportedOperationException when reading old sstable with range
   tombstone (CASSANDRA-10743)
 * MV should use the maximum timestamp of the primary key (CASSANDRA-10910)
 * Fix potential assertion error during compaction (CASSANDRA-10944)
 * Fix counting of received sstables in streaming (CASSANDRA-10949)
 * Implement hints compression (CASSANDRA-9428)
 * Fix potential assertion error when reading static columns (CASSANDRA-10903)
 * Avoid NoSuchElementException when executing empty batch (CASSANDRA-10711)
 * Avoid building PartitionUpdate in toString (CASSANDRA-10897)
 * Reduce heap spent when receiving many SSTables (CASSANDRA-10797)
 * Add back support for 3rd party auth providers to bulk loader (CASSANDRA-10873)
 * Eliminate the dependency on jgrapht for UDT resolution (CASSANDRA-10653)
 * (Hadoop) Close Clusters and Sessions in Hadoop Input/Output classes (CASSANDRA-10837)
 * Fix sstableloader not working with upper case keyspace name (CASSANDRA-10806)
Merged from 2.2:
 * maxPurgeableTimestamp needs to check memtables too (CASSANDRA-9949)
 * Apply change to compaction throughput in real time (CASSANDRA-10025)
 * Fix potential NPE on ORDER BY queries with IN (CASSANDRA-10955)
 * Start L0 STCS-compactions even if there is a L0 -> L1 compaction
   going (CASSANDRA-10979)
 * Make UUID LSB unique per process (CASSANDRA-7925)
 * Avoid NPE when performing sstable tasks (scrub etc.) (CASSANDRA-10980)
 * Make sure client gets tombstone overwhelmed warning (CASSANDRA-9465)
 * Fix error streaming section more than 2GB (CASSANDRA-10961)
 * (cqlsh) Also apply --connect-timeout to control connection
   timeout (CASSANDRA-10959)
 * Histogram buckets exposed in jmx are sorted incorrectly (CASSANDRA-10975)
 * Enable GC logging by default (CASSANDRA-10140)
 * Optimize pending range computation (CASSANDRA-9258)
 * Skip commit log and saved cache directories in SSTable version startup check (CASSANDRA-10902)
 * drop/alter user should be case sensitive (CASSANDRA-10817)
 * jemalloc detection fails due to quoting issues in regexv (CASSANDRA-10946)
 * (cqlsh) show correct column names for empty result sets (CASSANDRA-9813)
 * Add new types to Stress (CASSANDRA-9556)
 * Add property to allow listening on broadcast interface (CASSANDRA-9748)
 * Fix regression in split size on CqlInputFormat (CASSANDRA-10835)
 * Better handling of SSL connection errors inter-node (CASSANDRA-10816)
 * Disable reloading of GossipingPropertyFileSnitch (CASSANDRA-9474)
 * Verify tables in pseudo-system keyspaces at startup (CASSANDRA-10761)
 * (cqlsh) encode input correctly when saving history
Merged from 2.1:
 * test_bulk_round_trip_blogposts is failing occasionally (CASSANDRA-10938)
 * Fix isJoined return true only after becoming cluster member (CASANDRA-11007)
 * Fix bad gossip generation seen in long-running clusters (CASSANDRA-10969)
 * Avoid NPE when incremental repair fails (CASSANDRA-10909)
 * Unmark sstables compacting once they are done in cleanup/scrub/upgradesstables (CASSANDRA-10829)
 * Allow simultaneous bootstrapping with strict consistency when no vnodes are used (CASSANDRA-11005)
 * Log a message when major compaction does not result in a single file (CASSANDRA-10847)
 * (cqlsh) fix cqlsh_copy_tests when vnodes are disabled (CASSANDRA-10997)
 * (cqlsh) Add request timeout option to cqlsh (CASSANDRA-10686)
 * Avoid AssertionError while submitting hint with LWT (CASSANDRA-10477)
 * If CompactionMetadata is not in stats file, use index summary instead (CASSANDRA-10676)
 * Retry sending gossip syn multiple times during shadow round (CASSANDRA-8072)
 * Fix pending range calculation during moves (CASSANDRA-10887)
 * Sane default (200Mbps) for inter-DC streaming througput (CASSANDRA-8708)
 * Match cassandra-loader options in COPY FROM (CASSANDRA-9303)
 * Fix binding to any address in CqlBulkRecordWriter (CASSANDRA-9309)
 * cqlsh fails to decode utf-8 characters for text typed columns (CASSANDRA-10875)
 * Log error when stream session fails (CASSANDRA-9294)
 * Fix bugs in commit log archiving startup behavior (CASSANDRA-10593)
 * (cqlsh) further optimise COPY FROM (CASSANDRA-9302)
 * Allow CREATE TABLE WITH ID (CASSANDRA-9179)
 * Make Stress compiles within eclipse (CASSANDRA-10807)
 * Cassandra Daemon should print JVM arguments (CASSANDRA-10764)
 * Allow cancellation of index summary redistribution (CASSANDRA-8805)


3.0.2
 * Fix upgrade data loss due to range tombstone deleting more data than then should
   (CASSANDRA-10822)


3.0.1
 * Avoid MV race during node decommission (CASSANDRA-10674)
 * Disable reloading of GossipingPropertyFileSnitch (CASSANDRA-9474)
 * Handle single-column deletions correction in materialized views
   when the column is part of the view primary key (CASSANDRA-10796)
 * Fix issue with datadir migration on upgrade (CASSANDRA-10788)
 * Fix bug with range tombstones on reverse queries and test coverage for
   AbstractBTreePartition (CASSANDRA-10059)
 * Remove 64k limit on collection elements (CASSANDRA-10374)
 * Remove unclear Indexer.indexes() method (CASSANDRA-10690)
 * Fix NPE on stream read error (CASSANDRA-10771)
 * Normalize cqlsh DESC output (CASSANDRA-10431)
 * Rejects partition range deletions when columns are specified (CASSANDRA-10739)
 * Fix error when saving cached key for old format sstable (CASSANDRA-10778)
 * Invalidate prepared statements on DROP INDEX (CASSANDRA-10758)
 * Fix SELECT statement with IN restrictions on partition key,
   ORDER BY and LIMIT (CASSANDRA-10729)
 * Improve stress performance over 1k threads (CASSANDRA-7217)
 * Wait for migration responses to complete before bootstrapping (CASSANDRA-10731)
 * Unable to create a function with argument of type Inet (CASSANDRA-10741)
 * Fix backward incompatibiliy in CqlInputFormat (CASSANDRA-10717)
 * Correctly preserve deletion info on updated rows when notifying indexers
   of single-row deletions (CASSANDRA-10694)
 * Notify indexers of partition delete during cleanup (CASSANDRA-10685)
 * Keep the file open in trySkipCache (CASSANDRA-10669)
 * Updated trigger example (CASSANDRA-10257)
Merged from 2.2:
 * Verify tables in pseudo-system keyspaces at startup (CASSANDRA-10761)
 * Fix IllegalArgumentException in DataOutputBuffer.reallocate for large buffers (CASSANDRA-10592)
 * Show CQL help in cqlsh in web browser (CASSANDRA-7225)
 * Serialize on disk the proper SSTable compression ratio (CASSANDRA-10775)
 * Reject index queries while the index is building (CASSANDRA-8505)
 * CQL.textile syntax incorrectly includes optional keyspace for aggregate SFUNC and FINALFUNC (CASSANDRA-10747)
 * Fix JSON update with prepared statements (CASSANDRA-10631)
 * Don't do anticompaction after subrange repair (CASSANDRA-10422)
 * Fix SimpleDateType type compatibility (CASSANDRA-10027)
 * (Hadoop) fix splits calculation (CASSANDRA-10640)
 * (Hadoop) ensure that Cluster instances are always closed (CASSANDRA-10058)
Merged from 2.1:
 * Fix Stress profile parsing on Windows (CASSANDRA-10808)
 * Fix incremental repair hang when replica is down (CASSANDRA-10288)
 * Optimize the way we check if a token is repaired in anticompaction (CASSANDRA-10768)
 * Add proper error handling to stream receiver (CASSANDRA-10774)
 * Warn or fail when changing cluster topology live (CASSANDRA-10243)
 * Status command in debian/ubuntu init script doesn't work (CASSANDRA-10213)
 * Some DROP ... IF EXISTS incorrectly result in exceptions on non-existing KS (CASSANDRA-10658)
 * DeletionTime.compareTo wrong in rare cases (CASSANDRA-10749)
 * Force encoding when computing statement ids (CASSANDRA-10755)
 * Properly reject counters as map keys (CASSANDRA-10760)
 * Fix the sstable-needs-cleanup check (CASSANDRA-10740)
 * (cqlsh) Print column names before COPY operation (CASSANDRA-8935)
 * Fix CompressedInputStream for proper cleanup (CASSANDRA-10012)
 * (cqlsh) Support counters in COPY commands (CASSANDRA-9043)
 * Try next replica if not possible to connect to primary replica on
   ColumnFamilyRecordReader (CASSANDRA-2388)
 * Limit window size in DTCS (CASSANDRA-10280)
 * sstableloader does not use MAX_HEAP_SIZE env parameter (CASSANDRA-10188)
 * (cqlsh) Improve COPY TO performance and error handling (CASSANDRA-9304)
 * Create compression chunk for sending file only (CASSANDRA-10680)
 * Forbid compact clustering column type changes in ALTER TABLE (CASSANDRA-8879)
 * Reject incremental repair with subrange repair (CASSANDRA-10422)
 * Add a nodetool command to refresh size_estimates (CASSANDRA-9579)
 * Invalidate cache after stream receive task is completed (CASSANDRA-10341)
 * Reject counter writes in CQLSSTableWriter (CASSANDRA-10258)
 * Remove superfluous COUNTER_MUTATION stage mapping (CASSANDRA-10605)


3.0
 * Fix AssertionError while flushing memtable due to materialized views
   incorrectly inserting empty rows (CASSANDRA-10614)
 * Store UDA initcond as CQL literal in the schema table, instead of a blob (CASSANDRA-10650)
 * Don't use -1 for the position of partition key in schema (CASSANDRA-10491)
 * Fix distinct queries in mixed version cluster (CASSANDRA-10573)
 * Skip sstable on clustering in names query (CASSANDRA-10571)
 * Remove value skipping as it breaks read-repair (CASSANDRA-10655)
 * Fix bootstrapping with MVs (CASSANDRA-10621)
 * Make sure EACH_QUORUM reads are using NTS (CASSANDRA-10584)
 * Fix MV replica filtering for non-NetworkTopologyStrategy (CASSANDRA-10634)
 * (Hadoop) fix CIF describeSplits() not handling 0 size estimates (CASSANDRA-10600)
 * Fix reading of legacy sstables (CASSANDRA-10590)
 * Use CQL type names in schema metadata tables (CASSANDRA-10365)
 * Guard batchlog replay against integer division by zero (CASSANDRA-9223)
 * Fix bug when adding a column to thrift with the same name than a primary key (CASSANDRA-10608)
 * Add client address argument to IAuthenticator::newSaslNegotiator (CASSANDRA-8068)
 * Fix implementation of LegacyLayout.LegacyBoundComparator (CASSANDRA-10602)
 * Don't use 'names query' read path for counters (CASSANDRA-10572)
 * Fix backward compatibility for counters (CASSANDRA-10470)
 * Remove memory_allocator paramter from cassandra.yaml (CASSANDRA-10581,10628)
 * Execute the metadata reload task of all registered indexes on CFS::reload (CASSANDRA-10604)
 * Fix thrift cas operations with defined columns (CASSANDRA-10576)
 * Fix PartitionUpdate.operationCount()for updates with static column operations (CASSANDRA-10606)
 * Fix thrift get() queries with defined columns (CASSANDRA-10586)
 * Fix marking of indexes as built and removed (CASSANDRA-10601)
 * Skip initialization of non-registered 2i instances, remove Index::getIndexName (CASSANDRA-10595)
 * Fix batches on multiple tables (CASSANDRA-10554)
 * Ensure compaction options are validated when updating KeyspaceMetadata (CASSANDRA-10569)
 * Flatten Iterator Transformation Hierarchy (CASSANDRA-9975)
 * Remove token generator (CASSANDRA-5261)
 * RolesCache should not be created for any authenticator that does not requireAuthentication (CASSANDRA-10562)
 * Fix LogTransaction checking only a single directory for files (CASSANDRA-10421)
 * Fix handling of range tombstones when reading old format sstables (CASSANDRA-10360)
 * Aggregate with Initial Condition fails with C* 3.0 (CASSANDRA-10367)
Merged from 2.2:
 * (cqlsh) show partial trace if incomplete after max_trace_wait (CASSANDRA-7645)
 * Use most up-to-date version of schema for system tables (CASSANDRA-10652)
 * Deprecate memory_allocator in cassandra.yaml (CASSANDRA-10581,10628)
 * Expose phi values from failure detector via JMX and tweak debug
   and trace logging (CASSANDRA-9526)
 * Fix IllegalArgumentException in DataOutputBuffer.reallocate for large buffers (CASSANDRA-10592)
Merged from 2.1:
 * Shutdown compaction in drain to prevent leak (CASSANDRA-10079)
 * (cqlsh) fix COPY using wrong variable name for time_format (CASSANDRA-10633)
 * Do not run SizeEstimatesRecorder if a node is not a member of the ring (CASSANDRA-9912)
 * Improve handling of dead nodes in gossip (CASSANDRA-10298)
 * Fix logback-tools.xml incorrectly configured for outputing to System.err
   (CASSANDRA-9937)
 * Fix streaming to catch exception so retry not fail (CASSANDRA-10557)
 * Add validation method to PerRowSecondaryIndex (CASSANDRA-10092)
 * Support encrypted and plain traffic on the same port (CASSANDRA-10559)
 * Do STCS in DTCS windows (CASSANDRA-10276)
 * Avoid repetition of JVM_OPTS in debian package (CASSANDRA-10251)
 * Fix potential NPE from handling result of SIM.highestSelectivityIndex (CASSANDRA-10550)
 * Fix paging issues with partitions containing only static columns data (CASSANDRA-10381)
 * Fix conditions on static columns (CASSANDRA-10264)
 * AssertionError: attempted to delete non-existing file CommitLog (CASSANDRA-10377)
 * Fix sorting for queries with an IN condition on partition key columns (CASSANDRA-10363)


3.0-rc2
 * Fix SELECT DISTINCT queries between 2.2.2 nodes and 3.0 nodes (CASSANDRA-10473)
 * Remove circular references in SegmentedFile (CASSANDRA-10543)
 * Ensure validation of indexed values only occurs once per-partition (CASSANDRA-10536)
 * Fix handling of static columns for range tombstones in thrift (CASSANDRA-10174)
 * Support empty ColumnFilter for backward compatility on empty IN (CASSANDRA-10471)
 * Remove Pig support (CASSANDRA-10542)
 * Fix LogFile throws Exception when assertion is disabled (CASSANDRA-10522)
 * Revert CASSANDRA-7486, make CMS default GC, move GC config to
   conf/jvm.options (CASSANDRA-10403)
 * Fix TeeingAppender causing some logs to be truncated/empty (CASSANDRA-10447)
 * Allow EACH_QUORUM for reads (CASSANDRA-9602)
 * Fix potential ClassCastException while upgrading (CASSANDRA-10468)
 * Fix NPE in MVs on update (CASSANDRA-10503)
 * Only include modified cell data in indexing deltas (CASSANDRA-10438)
 * Do not load keyspace when creating sstable writer (CASSANDRA-10443)
 * If node is not yet gossiping write all MV updates to batchlog only (CASSANDRA-10413)
 * Re-populate token metadata after commit log recovery (CASSANDRA-10293)
 * Provide additional metrics for materialized views (CASSANDRA-10323)
 * Flush system schema tables after local schema changes (CASSANDRA-10429)
Merged from 2.2:
 * Reduce contention getting instances of CompositeType (CASSANDRA-10433)
 * Fix the regression when using LIMIT with aggregates (CASSANDRA-10487)
 * Avoid NoClassDefFoundError during DataDescriptor initialization on windows (CASSANDRA-10412)
 * Preserve case of quoted Role & User names (CASSANDRA-10394)
 * cqlsh pg-style-strings broken (CASSANDRA-10484)
 * cqlsh prompt includes name of keyspace after failed `use` statement (CASSANDRA-10369)
Merged from 2.1:
 * (cqlsh) Distinguish negative and positive infinity in output (CASSANDRA-10523)
 * (cqlsh) allow custom time_format for COPY TO (CASSANDRA-8970)
 * Don't allow startup if the node's rack has changed (CASSANDRA-10242)
 * (cqlsh) show partial trace if incomplete after max_trace_wait (CASSANDRA-7645)
 * Allow LOCAL_JMX to be easily overridden (CASSANDRA-10275)
 * Mark nodes as dead even if they've already left (CASSANDRA-10205)


3.0.0-rc1
 * Fix mixed version read request compatibility for compact static tables
   (CASSANDRA-10373)
 * Fix paging of DISTINCT with static and IN (CASSANDRA-10354)
 * Allow MATERIALIZED VIEW's SELECT statement to restrict primary key
   columns (CASSANDRA-9664)
 * Move crc_check_chance out of compression options (CASSANDRA-9839)
 * Fix descending iteration past end of BTreeSearchIterator (CASSANDRA-10301)
 * Transfer hints to a different node on decommission (CASSANDRA-10198)
 * Check partition keys for CAS operations during stmt validation (CASSANDRA-10338)
 * Add custom query expressions to SELECT (CASSANDRA-10217)
 * Fix minor bugs in MV handling (CASSANDRA-10362)
 * Allow custom indexes with 0,1 or multiple target columns (CASSANDRA-10124)
 * Improve MV schema representation (CASSANDRA-9921)
 * Add flag to enable/disable coordinator batchlog for MV writes (CASSANDRA-10230)
 * Update cqlsh COPY for new internal driver serialization interface (CASSANDRA-10318)
 * Give index implementations more control over rebuild operations (CASSANDRA-10312)
 * Update index file format (CASSANDRA-10314)
 * Add "shadowable" row tombstones to deal with mv timestamp issues (CASSANDRA-10261)
 * CFS.loadNewSSTables() broken for pre-3.0 sstables
 * Cache selected index in read command to reduce lookups (CASSANDRA-10215)
 * Small optimizations of sstable index serialization (CASSANDRA-10232)
 * Support for both encrypted and unencrypted native transport connections (CASSANDRA-9590)
Merged from 2.2:
 * Configurable page size in cqlsh (CASSANDRA-9855)
 * Defer default role manager setup until all nodes are on 2.2+ (CASSANDRA-9761)
 * Handle missing RoleManager in config after upgrade to 2.2 (CASSANDRA-10209)
Merged from 2.1:
 * Bulk Loader API could not tolerate even node failure (CASSANDRA-10347)
 * Avoid misleading pushed notifications when multiple nodes
   share an rpc_address (CASSANDRA-10052)
 * Fix dropping undroppable when message queue is full (CASSANDRA-10113)
 * Fix potential ClassCastException during paging (CASSANDRA-10352)
 * Prevent ALTER TYPE from creating circular references (CASSANDRA-10339)
 * Fix cache handling of 2i and base tables (CASSANDRA-10155, 10359)
 * Fix NPE in nodetool compactionhistory (CASSANDRA-9758)
 * (Pig) support BulkOutputFormat as a URL parameter (CASSANDRA-7410)
 * BATCH statement is broken in cqlsh (CASSANDRA-10272)
 * (cqlsh) Make cqlsh PEP8 Compliant (CASSANDRA-10066)
 * (cqlsh) Fix error when starting cqlsh with --debug (CASSANDRA-10282)
 * Scrub, Cleanup and Upgrade do not unmark compacting until all operations
   have completed, regardless of the occurence of exceptions (CASSANDRA-10274)


3.0.0-beta2
 * Fix columns returned by AbstractBtreePartitions (CASSANDRA-10220)
 * Fix backward compatibility issue due to AbstractBounds serialization bug (CASSANDRA-9857)
 * Fix startup error when upgrading nodes (CASSANDRA-10136)
 * Base table PRIMARY KEY can be assumed to be NOT NULL in MV creation (CASSANDRA-10147)
 * Improve batchlog write patch (CASSANDRA-9673)
 * Re-apply MaterializedView updates on commitlog replay (CASSANDRA-10164)
 * Require AbstractType.isByteOrderComparable declaration in constructor (CASSANDRA-9901)
 * Avoid digest mismatch on upgrade to 3.0 (CASSANDRA-9554)
 * Fix Materialized View builder when adding multiple MVs (CASSANDRA-10156)
 * Choose better poolingOptions for protocol v4 in cassandra-stress (CASSANDRA-10182)
 * Fix LWW bug affecting Materialized Views (CASSANDRA-10197)
 * Ensures frozen sets and maps are always sorted (CASSANDRA-10162)
 * Don't deadlock when flushing CFS backed custom indexes (CASSANDRA-10181)
 * Fix double flushing of secondary index tables (CASSANDRA-10180)
 * Fix incorrect handling of range tombstones in thrift (CASSANDRA-10046)
 * Only use batchlog when paired materialized view replica is remote (CASSANDRA-10061)
 * Reuse TemporalRow when updating multiple MaterializedViews (CASSANDRA-10060)
 * Validate gc_grace_seconds for batchlog writes and MVs (CASSANDRA-9917)
 * Fix sstablerepairedset (CASSANDRA-10132)
Merged from 2.2:
 * Cancel transaction for sstables we wont redistribute index summary
   for (CASSANDRA-10270)
 * Retry snapshot deletion after compaction and gc on Windows (CASSANDRA-10222)
 * Fix failure to start with space in directory path on Windows (CASSANDRA-10239)
 * Fix repair hang when snapshot failed (CASSANDRA-10057)
 * Fall back to 1/4 commitlog volume for commitlog_total_space on small disks
   (CASSANDRA-10199)
Merged from 2.1:
 * Added configurable warning threshold for GC duration (CASSANDRA-8907)
 * Fix handling of streaming EOF (CASSANDRA-10206)
 * Only check KeyCache when it is enabled
 * Change streaming_socket_timeout_in_ms default to 1 hour (CASSANDRA-8611)
 * (cqlsh) update list of CQL keywords (CASSANDRA-9232)
 * Add nodetool gettraceprobability command (CASSANDRA-10234)
Merged from 2.0:
 * Fix rare race where older gossip states can be shadowed (CASSANDRA-10366)
 * Fix consolidating racks violating the RF contract (CASSANDRA-10238)
 * Disallow decommission when node is in drained state (CASSANDRA-8741)


2.2.1
 * Fix race during construction of commit log (CASSANDRA-10049)
 * Fix LeveledCompactionStrategyTest (CASSANDRA-9757)
 * Fix broken UnbufferedDataOutputStreamPlus.writeUTF (CASSANDRA-10203)
 * (cqlsh) default load-from-file encoding to utf-8 (CASSANDRA-9898)
 * Avoid returning Permission.NONE when failing to query users table (CASSANDRA-10168)
 * (cqlsh) add CLEAR command (CASSANDRA-10086)
 * Support string literals as Role names for compatibility (CASSANDRA-10135)
Merged from 2.1:
 * Only check KeyCache when it is enabled
 * Change streaming_socket_timeout_in_ms default to 1 hour (CASSANDRA-8611)
 * (cqlsh) update list of CQL keywords (CASSANDRA-9232)


3.0.0-beta1
 * Redesign secondary index API (CASSANDRA-9459, 7771, 9041)
 * Fix throwing ReadFailure instead of ReadTimeout on range queries (CASSANDRA-10125)
 * Rewrite hinted handoff (CASSANDRA-6230)
 * Fix query on static compact tables (CASSANDRA-10093)
 * Fix race during construction of commit log (CASSANDRA-10049)
 * Add option to only purge repaired tombstones (CASSANDRA-6434)
 * Change authorization handling for MVs (CASSANDRA-9927)
 * Add custom JMX enabled executor for UDF sandbox (CASSANDRA-10026)
 * Fix row deletion bug for Materialized Views (CASSANDRA-10014)
 * Support mixed-version clusters with Cassandra 2.1 and 2.2 (CASSANDRA-9704)
 * Fix multiple slices on RowSearchers (CASSANDRA-10002)
 * Fix bug in merging of collections (CASSANDRA-10001)
 * Optimize batchlog replay to avoid full scans (CASSANDRA-7237)
 * Repair improvements when using vnodes (CASSANDRA-5220)
 * Disable scripted UDFs by default (CASSANDRA-9889)
 * Bytecode inspection for Java-UDFs (CASSANDRA-9890)
 * Use byte to serialize MT hash length (CASSANDRA-9792)
 * Replace usage of Adler32 with CRC32 (CASSANDRA-8684)
 * Fix migration to new format from 2.1 SSTable (CASSANDRA-10006)
 * SequentialWriter should extend BufferedDataOutputStreamPlus (CASSANDRA-9500)
 * Use the same repairedAt timestamp within incremental repair session (CASSANDRA-9111)
Merged from 2.2:
 * Allow count(*) and count(1) to be use as normal aggregation (CASSANDRA-10114)
 * An NPE is thrown if the column name is unknown for an IN relation (CASSANDRA-10043)
 * Apply commit_failure_policy to more errors on startup (CASSANDRA-9749)
 * Fix histogram overflow exception (CASSANDRA-9973)
 * Route gossip messages over dedicated socket (CASSANDRA-9237)
 * Add checksum to saved cache files (CASSANDRA-9265)
 * Log warning when using an aggregate without partition key (CASSANDRA-9737)
Merged from 2.1:
 * (cqlsh) Allow encoding to be set through command line (CASSANDRA-10004)
 * Add new JMX methods to change local compaction strategy (CASSANDRA-9965)
 * Write hints for paxos commits (CASSANDRA-7342)
 * (cqlsh) Fix timestamps before 1970 on Windows, always
   use UTC for timestamp display (CASSANDRA-10000)
 * (cqlsh) Avoid overwriting new config file with old config
   when both exist (CASSANDRA-9777)
 * Release snapshot selfRef when doing snapshot repair (CASSANDRA-9998)
 * Cannot replace token does not exist - DN node removed as Fat Client (CASSANDRA-9871)
Merged from 2.0:
 * Don't cast expected bf size to an int (CASSANDRA-9959)
 * Make getFullyExpiredSSTables less expensive (CASSANDRA-9882)


3.0.0-alpha1
 * Implement proper sandboxing for UDFs (CASSANDRA-9402)
 * Simplify (and unify) cleanup of compaction leftovers (CASSANDRA-7066)
 * Allow extra schema definitions in cassandra-stress yaml (CASSANDRA-9850)
 * Metrics should use up to date nomenclature (CASSANDRA-9448)
 * Change CREATE/ALTER TABLE syntax for compression (CASSANDRA-8384)
 * Cleanup crc and adler code for java 8 (CASSANDRA-9650)
 * Storage engine refactor (CASSANDRA-8099, 9743, 9746, 9759, 9781, 9808, 9825,
   9848, 9705, 9859, 9867, 9874, 9828, 9801)
 * Update Guava to 18.0 (CASSANDRA-9653)
 * Bloom filter false positive ratio is not honoured (CASSANDRA-8413)
 * New option for cassandra-stress to leave a ratio of columns null (CASSANDRA-9522)
 * Change hinted_handoff_enabled yaml setting, JMX (CASSANDRA-9035)
 * Add algorithmic token allocation (CASSANDRA-7032)
 * Add nodetool command to replay batchlog (CASSANDRA-9547)
 * Make file buffer cache independent of paths being read (CASSANDRA-8897)
 * Remove deprecated legacy Hadoop code (CASSANDRA-9353)
 * Decommissioned nodes will not rejoin the cluster (CASSANDRA-8801)
 * Change gossip stabilization to use endpoit size (CASSANDRA-9401)
 * Change default garbage collector to G1 (CASSANDRA-7486)
 * Populate TokenMetadata early during startup (CASSANDRA-9317)
 * Undeprecate cache recentHitRate (CASSANDRA-6591)
 * Add support for selectively varint encoding fields (CASSANDRA-9499, 9865)
 * Materialized Views (CASSANDRA-6477)
Merged from 2.2:
 * Avoid grouping sstables for anticompaction with DTCS (CASSANDRA-9900)
 * UDF / UDA execution time in trace (CASSANDRA-9723)
 * Fix broken internode SSL (CASSANDRA-9884)
Merged from 2.1:
 * Add new JMX methods to change local compaction strategy (CASSANDRA-9965)
 * Fix handling of enable/disable autocompaction (CASSANDRA-9899)
 * Add consistency level to tracing ouput (CASSANDRA-9827)
 * Remove repair snapshot leftover on startup (CASSANDRA-7357)
 * Use random nodes for batch log when only 2 racks (CASSANDRA-8735)
 * Ensure atomicity inside thrift and stream session (CASSANDRA-7757)
 * Fix nodetool info error when the node is not joined (CASSANDRA-9031)
Merged from 2.0:
 * Log when messages are dropped due to cross_node_timeout (CASSANDRA-9793)
 * Don't track hotness when opening from snapshot for validation (CASSANDRA-9382)


2.2.0
 * Allow the selection of columns together with aggregates (CASSANDRA-9767)
 * Fix cqlsh copy methods and other windows specific issues (CASSANDRA-9795)
 * Don't wrap byte arrays in SequentialWriter (CASSANDRA-9797)
 * sum() and avg() functions missing for smallint and tinyint types (CASSANDRA-9671)
 * Revert CASSANDRA-9542 (allow native functions in UDA) (CASSANDRA-9771)
Merged from 2.1:
 * Fix MarshalException when upgrading superColumn family (CASSANDRA-9582)
 * Fix broken logging for "empty" flushes in Memtable (CASSANDRA-9837)
 * Handle corrupt files on startup (CASSANDRA-9686)
 * Fix clientutil jar and tests (CASSANDRA-9760)
 * (cqlsh) Allow the SSL protocol version to be specified through the
    config file or environment variables (CASSANDRA-9544)
Merged from 2.0:
 * Add tool to find why expired sstables are not getting dropped (CASSANDRA-10015)
 * Remove erroneous pending HH tasks from tpstats/jmx (CASSANDRA-9129)
 * Don't cast expected bf size to an int (CASSANDRA-9959)
 * checkForEndpointCollision fails for legitimate collisions (CASSANDRA-9765)
 * Complete CASSANDRA-8448 fix (CASSANDRA-9519)
 * Don't include auth credentials in debug log (CASSANDRA-9682)
 * Can't transition from write survey to normal mode (CASSANDRA-9740)
 * Scrub (recover) sstables even when -Index.db is missing (CASSANDRA-9591)
 * Fix growing pending background compaction (CASSANDRA-9662)


2.2.0-rc2
 * Re-enable memory-mapped I/O on Windows (CASSANDRA-9658)
 * Warn when an extra-large partition is compacted (CASSANDRA-9643)
 * (cqlsh) Allow setting the initial connection timeout (CASSANDRA-9601)
 * BulkLoader has --transport-factory option but does not use it (CASSANDRA-9675)
 * Allow JMX over SSL directly from nodetool (CASSANDRA-9090)
 * Update cqlsh for UDFs (CASSANDRA-7556)
 * Change Windows kernel default timer resolution (CASSANDRA-9634)
 * Deprected sstable2json and json2sstable (CASSANDRA-9618)
 * Allow native functions in user-defined aggregates (CASSANDRA-9542)
 * Don't repair system_distributed by default (CASSANDRA-9621)
 * Fix mixing min, max, and count aggregates for blob type (CASSANRA-9622)
 * Rename class for DATE type in Java driver (CASSANDRA-9563)
 * Duplicate compilation of UDFs on coordinator (CASSANDRA-9475)
 * Fix connection leak in CqlRecordWriter (CASSANDRA-9576)
 * Mlockall before opening system sstables & remove boot_without_jna option (CASSANDRA-9573)
 * Add functions to convert timeuuid to date or time, deprecate dateOf and unixTimestampOf (CASSANDRA-9229)
 * Make sure we cancel non-compacting sstables from LifecycleTransaction (CASSANDRA-9566)
 * Fix deprecated repair JMX API (CASSANDRA-9570)
 * Add logback metrics (CASSANDRA-9378)
 * Update and refactor ant test/test-compression to run the tests in parallel (CASSANDRA-9583)
 * Fix upgrading to new directory for secondary index (CASSANDRA-9687)
Merged from 2.1:
 * (cqlsh) Fix bad check for CQL compatibility when DESCRIBE'ing
   COMPACT STORAGE tables with no clustering columns
 * Eliminate strong self-reference chains in sstable ref tidiers (CASSANDRA-9656)
 * Ensure StreamSession uses canonical sstable reader instances (CASSANDRA-9700) 
 * Ensure memtable book keeping is not corrupted in the event we shrink usage (CASSANDRA-9681)
 * Update internal python driver for cqlsh (CASSANDRA-9064)
 * Fix IndexOutOfBoundsException when inserting tuple with too many
   elements using the string literal notation (CASSANDRA-9559)
 * Enable describe on indices (CASSANDRA-7814)
 * Fix incorrect result for IN queries where column not found (CASSANDRA-9540)
 * ColumnFamilyStore.selectAndReference may block during compaction (CASSANDRA-9637)
 * Fix bug in cardinality check when compacting (CASSANDRA-9580)
 * Fix memory leak in Ref due to ConcurrentLinkedQueue.remove() behaviour (CASSANDRA-9549)
 * Make rebuild only run one at a time (CASSANDRA-9119)
Merged from 2.0:
 * Avoid NPE in AuthSuccess#decode (CASSANDRA-9727)
 * Add listen_address to system.local (CASSANDRA-9603)
 * Bug fixes to resultset metadata construction (CASSANDRA-9636)
 * Fix setting 'durable_writes' in ALTER KEYSPACE (CASSANDRA-9560)
 * Avoids ballot clash in Paxos (CASSANDRA-9649)
 * Improve trace messages for RR (CASSANDRA-9479)
 * Fix suboptimal secondary index selection when restricted
   clustering column is also indexed (CASSANDRA-9631)
 * (cqlsh) Add min_threshold to DTCS option autocomplete (CASSANDRA-9385)
 * Fix error message when attempting to create an index on a column
   in a COMPACT STORAGE table with clustering columns (CASSANDRA-9527)
 * 'WITH WITH' in alter keyspace statements causes NPE (CASSANDRA-9565)
 * Expose some internals of SelectStatement for inspection (CASSANDRA-9532)
 * ArrivalWindow should use primitives (CASSANDRA-9496)
 * Periodically submit background compaction tasks (CASSANDRA-9592)
 * Set HAS_MORE_PAGES flag to false when PagingState is null (CASSANDRA-9571)


2.2.0-rc1
 * Compressed commit log should measure compressed space used (CASSANDRA-9095)
 * Fix comparison bug in CassandraRoleManager#collectRoles (CASSANDRA-9551)
 * Add tinyint,smallint,time,date support for UDFs (CASSANDRA-9400)
 * Deprecates SSTableSimpleWriter and SSTableSimpleUnsortedWriter (CASSANDRA-9546)
 * Empty INITCOND treated as null in aggregate (CASSANDRA-9457)
 * Remove use of Cell in Thrift MapReduce classes (CASSANDRA-8609)
 * Integrate pre-release Java Driver 2.2-rc1, custom build (CASSANDRA-9493)
 * Clean up gossiper logic for old versions (CASSANDRA-9370)
 * Fix custom payload coding/decoding to match the spec (CASSANDRA-9515)
 * ant test-all results incomplete when parsed (CASSANDRA-9463)
 * Disallow frozen<> types in function arguments and return types for
   clarity (CASSANDRA-9411)
 * Static Analysis to warn on unsafe use of Autocloseable instances (CASSANDRA-9431)
 * Update commitlog archiving examples now that commitlog segments are
   not recycled (CASSANDRA-9350)
 * Extend Transactional API to sstable lifecycle management (CASSANDRA-8568)
 * (cqlsh) Add support for native protocol 4 (CASSANDRA-9399)
 * Ensure that UDF and UDAs are keyspace-isolated (CASSANDRA-9409)
 * Revert CASSANDRA-7807 (tracing completion client notifications) (CASSANDRA-9429)
 * Add ability to stop compaction by ID (CASSANDRA-7207)
 * Let CassandraVersion handle SNAPSHOT version (CASSANDRA-9438)
Merged from 2.1:
 * (cqlsh) Fix using COPY through SOURCE or -f (CASSANDRA-9083)
 * Fix occasional lack of `system` keyspace in schema tables (CASSANDRA-8487)
 * Use ProtocolError code instead of ServerError code for native protocol
   error responses to unsupported protocol versions (CASSANDRA-9451)
 * Default commitlog_sync_batch_window_in_ms changed to 2ms (CASSANDRA-9504)
 * Fix empty partition assertion in unsorted sstable writing tools (CASSANDRA-9071)
 * Ensure truncate without snapshot cannot produce corrupt responses (CASSANDRA-9388) 
 * Consistent error message when a table mixes counter and non-counter
   columns (CASSANDRA-9492)
 * Avoid getting unreadable keys during anticompaction (CASSANDRA-9508)
 * (cqlsh) Better float precision by default (CASSANDRA-9224)
 * Improve estimated row count (CASSANDRA-9107)
 * Optimize range tombstone memory footprint (CASSANDRA-8603)
 * Use configured gcgs in anticompaction (CASSANDRA-9397)
Merged from 2.0:
 * Don't accumulate more range than necessary in RangeTombstone.Tracker (CASSANDRA-9486)
 * Add broadcast and rpc addresses to system.local (CASSANDRA-9436)
 * Always mark sstable suspect when corrupted (CASSANDRA-9478)
 * Add database users and permissions to CQL3 documentation (CASSANDRA-7558)
 * Allow JVM_OPTS to be passed to standalone tools (CASSANDRA-5969)
 * Fix bad condition in RangeTombstoneList (CASSANDRA-9485)
 * Fix potential StackOverflow when setting CrcCheckChance over JMX (CASSANDRA-9488)
 * Fix null static columns in pages after the first, paged reversed
   queries (CASSANDRA-8502)
 * Fix counting cache serialization in request metrics (CASSANDRA-9466)
 * Add option not to validate atoms during scrub (CASSANDRA-9406)


2.2.0-beta1
 * Introduce Transactional API for internal state changes (CASSANDRA-8984)
 * Add a flag in cassandra.yaml to enable UDFs (CASSANDRA-9404)
 * Better support of null for UDF (CASSANDRA-8374)
 * Use ecj instead of javassist for UDFs (CASSANDRA-8241)
 * faster async logback configuration for tests (CASSANDRA-9376)
 * Add `smallint` and `tinyint` data types (CASSANDRA-8951)
 * Avoid thrift schema creation when native driver is used in stress tool (CASSANDRA-9374)
 * Make Functions.declared thread-safe
 * Add client warnings to native protocol v4 (CASSANDRA-8930)
 * Allow roles cache to be invalidated (CASSANDRA-8967)
 * Upgrade Snappy (CASSANDRA-9063)
 * Don't start Thrift rpc by default (CASSANDRA-9319)
 * Only stream from unrepaired sstables with incremental repair (CASSANDRA-8267)
 * Aggregate UDFs allow SFUNC return type to differ from STYPE if FFUNC specified (CASSANDRA-9321)
 * Remove Thrift dependencies in bundled tools (CASSANDRA-8358)
 * Disable memory mapping of hsperfdata file for JVM statistics (CASSANDRA-9242)
 * Add pre-startup checks to detect potential incompatibilities (CASSANDRA-8049)
 * Distinguish between null and unset in protocol v4 (CASSANDRA-7304)
 * Add user/role permissions for user-defined functions (CASSANDRA-7557)
 * Allow cassandra config to be updated to restart daemon without unloading classes (CASSANDRA-9046)
 * Don't initialize compaction writer before checking if iter is empty (CASSANDRA-9117)
 * Don't execute any functions at prepare-time (CASSANDRA-9037)
 * Share file handles between all instances of a SegmentedFile (CASSANDRA-8893)
 * Make it possible to major compact LCS (CASSANDRA-7272)
 * Make FunctionExecutionException extend RequestExecutionException
   (CASSANDRA-9055)
 * Add support for SELECT JSON, INSERT JSON syntax and new toJson(), fromJson()
   functions (CASSANDRA-7970)
 * Optimise max purgeable timestamp calculation in compaction (CASSANDRA-8920)
 * Constrain internode message buffer sizes, and improve IO class hierarchy (CASSANDRA-8670) 
 * New tool added to validate all sstables in a node (CASSANDRA-5791)
 * Push notification when tracing completes for an operation (CASSANDRA-7807)
 * Delay "node up" and "node added" notifications until native protocol server is started (CASSANDRA-8236)
 * Compressed Commit Log (CASSANDRA-6809)
 * Optimise IntervalTree (CASSANDRA-8988)
 * Add a key-value payload for third party usage (CASSANDRA-8553, 9212)
 * Bump metrics-reporter-config dependency for metrics 3.0 (CASSANDRA-8149)
 * Partition intra-cluster message streams by size, not type (CASSANDRA-8789)
 * Add WriteFailureException to native protocol, notify coordinator of
   write failures (CASSANDRA-8592)
 * Convert SequentialWriter to nio (CASSANDRA-8709)
 * Add role based access control (CASSANDRA-7653, 8650, 7216, 8760, 8849, 8761, 8850)
 * Record client ip address in tracing sessions (CASSANDRA-8162)
 * Indicate partition key columns in response metadata for prepared
   statements (CASSANDRA-7660)
 * Merge UUIDType and TimeUUIDType parse logic (CASSANDRA-8759)
 * Avoid memory allocation when searching index summary (CASSANDRA-8793)
 * Optimise (Time)?UUIDType Comparisons (CASSANDRA-8730)
 * Make CRC32Ex into a separate maven dependency (CASSANDRA-8836)
 * Use preloaded jemalloc w/ Unsafe (CASSANDRA-8714, 9197)
 * Avoid accessing partitioner through StorageProxy (CASSANDRA-8244, 8268)
 * Upgrade Metrics library and remove depricated metrics (CASSANDRA-5657)
 * Serializing Row cache alternative, fully off heap (CASSANDRA-7438)
 * Duplicate rows returned when in clause has repeated values (CASSANDRA-6706)
 * Make CassandraException unchecked, extend RuntimeException (CASSANDRA-8560)
 * Support direct buffer decompression for reads (CASSANDRA-8464)
 * DirectByteBuffer compatible LZ4 methods (CASSANDRA-7039)
 * Group sstables for anticompaction correctly (CASSANDRA-8578)
 * Add ReadFailureException to native protocol, respond
   immediately when replicas encounter errors while handling
   a read request (CASSANDRA-7886)
 * Switch CommitLogSegment from RandomAccessFile to nio (CASSANDRA-8308)
 * Allow mixing token and partition key restrictions (CASSANDRA-7016)
 * Support index key/value entries on map collections (CASSANDRA-8473)
 * Modernize schema tables (CASSANDRA-8261)
 * Support for user-defined aggregation functions (CASSANDRA-8053)
 * Fix NPE in SelectStatement with empty IN values (CASSANDRA-8419)
 * Refactor SelectStatement, return IN results in natural order instead
   of IN value list order and ignore duplicate values in partition key IN restrictions (CASSANDRA-7981)
 * Support UDTs, tuples, and collections in user-defined
   functions (CASSANDRA-7563)
 * Fix aggregate fn results on empty selection, result column name,
   and cqlsh parsing (CASSANDRA-8229)
 * Mark sstables as repaired after full repair (CASSANDRA-7586)
 * Extend Descriptor to include a format value and refactor reader/writer
   APIs (CASSANDRA-7443)
 * Integrate JMH for microbenchmarks (CASSANDRA-8151)
 * Keep sstable levels when bootstrapping (CASSANDRA-7460)
 * Add Sigar library and perform basic OS settings check on startup (CASSANDRA-7838)
 * Support for aggregation functions (CASSANDRA-4914)
 * Remove cassandra-cli (CASSANDRA-7920)
 * Accept dollar quoted strings in CQL (CASSANDRA-7769)
 * Make assassinate a first class command (CASSANDRA-7935)
 * Support IN clause on any partition key column (CASSANDRA-7855)
 * Support IN clause on any clustering column (CASSANDRA-4762)
 * Improve compaction logging (CASSANDRA-7818)
 * Remove YamlFileNetworkTopologySnitch (CASSANDRA-7917)
 * Do anticompaction in groups (CASSANDRA-6851)
 * Support user-defined functions (CASSANDRA-7395, 7526, 7562, 7740, 7781, 7929,
   7924, 7812, 8063, 7813, 7708)
 * Permit configurable timestamps with cassandra-stress (CASSANDRA-7416)
 * Move sstable RandomAccessReader to nio2, which allows using the
   FILE_SHARE_DELETE flag on Windows (CASSANDRA-4050)
 * Remove CQL2 (CASSANDRA-5918)
 * Optimize fetching multiple cells by name (CASSANDRA-6933)
 * Allow compilation in java 8 (CASSANDRA-7028)
 * Make incremental repair default (CASSANDRA-7250)
 * Enable code coverage thru JaCoCo (CASSANDRA-7226)
 * Switch external naming of 'column families' to 'tables' (CASSANDRA-4369) 
 * Shorten SSTable path (CASSANDRA-6962)
 * Use unsafe mutations for most unit tests (CASSANDRA-6969)
 * Fix race condition during calculation of pending ranges (CASSANDRA-7390)
 * Fail on very large batch sizes (CASSANDRA-8011)
 * Improve concurrency of repair (CASSANDRA-6455, 8208, 9145)
 * Select optimal CRC32 implementation at runtime (CASSANDRA-8614)
 * Evaluate MurmurHash of Token once per query (CASSANDRA-7096)
 * Generalize progress reporting (CASSANDRA-8901)
 * Resumable bootstrap streaming (CASSANDRA-8838, CASSANDRA-8942)
 * Allow scrub for secondary index (CASSANDRA-5174)
 * Save repair data to system table (CASSANDRA-5839)
 * fix nodetool names that reference column families (CASSANDRA-8872)
 Merged from 2.1:
 * Warn on misuse of unlogged batches (CASSANDRA-9282)
 * Failure detector detects and ignores local pauses (CASSANDRA-9183)
 * Add utility class to support for rate limiting a given log statement (CASSANDRA-9029)
 * Add missing consistency levels to cassandra-stess (CASSANDRA-9361)
 * Fix commitlog getCompletedTasks to not increment (CASSANDRA-9339)
 * Fix for harmless exceptions logged as ERROR (CASSANDRA-8564)
 * Delete processed sstables in sstablesplit/sstableupgrade (CASSANDRA-8606)
 * Improve sstable exclusion from partition tombstones (CASSANDRA-9298)
 * Validate the indexed column rather than the cell's contents for 2i (CASSANDRA-9057)
 * Add support for top-k custom 2i queries (CASSANDRA-8717)
 * Fix error when dropping table during compaction (CASSANDRA-9251)
 * cassandra-stress supports validation operations over user profiles (CASSANDRA-8773)
 * Add support for rate limiting log messages (CASSANDRA-9029)
 * Log the partition key with tombstone warnings (CASSANDRA-8561)
 * Reduce runWithCompactionsDisabled poll interval to 1ms (CASSANDRA-9271)
 * Fix PITR commitlog replay (CASSANDRA-9195)
 * GCInspector logs very different times (CASSANDRA-9124)
 * Fix deleting from an empty list (CASSANDRA-9198)
 * Update tuple and collection types that use a user-defined type when that UDT
   is modified (CASSANDRA-9148, CASSANDRA-9192)
 * Use higher timeout for prepair and snapshot in repair (CASSANDRA-9261)
 * Fix anticompaction blocking ANTI_ENTROPY stage (CASSANDRA-9151)
 * Repair waits for anticompaction to finish (CASSANDRA-9097)
 * Fix streaming not holding ref when stream error (CASSANDRA-9295)
 * Fix canonical view returning early opened SSTables (CASSANDRA-9396)
Merged from 2.0:
 * (cqlsh) Add LOGIN command to switch users (CASSANDRA-7212)
 * Clone SliceQueryFilter in AbstractReadCommand implementations (CASSANDRA-8940)
 * Push correct protocol notification for DROP INDEX (CASSANDRA-9310)
 * token-generator - generated tokens too long (CASSANDRA-9300)
 * Fix counting of tombstones for TombstoneOverwhelmingException (CASSANDRA-9299)
 * Fix ReconnectableSnitch reconnecting to peers during upgrade (CASSANDRA-6702)
 * Include keyspace and table name in error log for collections over the size
   limit (CASSANDRA-9286)
 * Avoid potential overlap in LCS with single-partition sstables (CASSANDRA-9322)
 * Log warning message when a table is queried before the schema has fully
   propagated (CASSANDRA-9136)
 * Overload SecondaryIndex#indexes to accept the column definition (CASSANDRA-9314)
 * (cqlsh) Add SERIAL and LOCAL_SERIAL consistency levels (CASSANDRA-8051)
 * Fix index selection during rebuild with certain table layouts (CASSANDRA-9281)
 * Fix partition-level-delete-only workload accounting (CASSANDRA-9194)
 * Allow scrub to handle corrupted compressed chunks (CASSANDRA-9140)
 * Fix assertion error when resetlocalschema is run during repair (CASSANDRA-9249)
 * Disable single sstable tombstone compactions for DTCS by default (CASSANDRA-9234)
 * IncomingTcpConnection thread is not named (CASSANDRA-9262)
 * Close incoming connections when MessagingService is stopped (CASSANDRA-9238)
 * Fix streaming hang when retrying (CASSANDRA-9132)


2.1.5
 * Re-add deprecated cold_reads_to_omit param for backwards compat (CASSANDRA-9203)
 * Make anticompaction visible in compactionstats (CASSANDRA-9098)
 * Improve nodetool getendpoints documentation about the partition
   key parameter (CASSANDRA-6458)
 * Don't check other keyspaces for schema changes when an user-defined
   type is altered (CASSANDRA-9187)
 * Add generate-idea-files target to build.xml (CASSANDRA-9123)
 * Allow takeColumnFamilySnapshot to take a list of tables (CASSANDRA-8348)
 * Limit major sstable operations to their canonical representation (CASSANDRA-8669)
 * cqlsh: Add tests for INSERT and UPDATE tab completion (CASSANDRA-9125)
 * cqlsh: quote column names when needed in COPY FROM inserts (CASSANDRA-9080)
 * Do not load read meter for offline operations (CASSANDRA-9082)
 * cqlsh: Make CompositeType data readable (CASSANDRA-8919)
 * cqlsh: Fix display of triggers (CASSANDRA-9081)
 * Fix NullPointerException when deleting or setting an element by index on
   a null list collection (CASSANDRA-9077)
 * Buffer bloom filter serialization (CASSANDRA-9066)
 * Fix anti-compaction target bloom filter size (CASSANDRA-9060)
 * Make FROZEN and TUPLE unreserved keywords in CQL (CASSANDRA-9047)
 * Prevent AssertionError from SizeEstimatesRecorder (CASSANDRA-9034)
 * Avoid overwriting index summaries for sstables with an older format that
   does not support downsampling; rebuild summaries on startup when this
   is detected (CASSANDRA-8993)
 * Fix potential data loss in CompressedSequentialWriter (CASSANDRA-8949)
 * Make PasswordAuthenticator number of hashing rounds configurable (CASSANDRA-8085)
 * Fix AssertionError when binding nested collections in DELETE (CASSANDRA-8900)
 * Check for overlap with non-early sstables in LCS (CASSANDRA-8739)
 * Only calculate max purgable timestamp if we have to (CASSANDRA-8914)
 * (cqlsh) Greatly improve performance of COPY FROM (CASSANDRA-8225)
 * IndexSummary effectiveIndexInterval is now a guideline, not a rule (CASSANDRA-8993)
 * Use correct bounds for page cache eviction of compressed files (CASSANDRA-8746)
 * SSTableScanner enforces its bounds (CASSANDRA-8946)
 * Cleanup cell equality (CASSANDRA-8947)
 * Introduce intra-cluster message coalescing (CASSANDRA-8692)
 * DatabaseDescriptor throws NPE when rpc_interface is used (CASSANDRA-8839)
 * Don't check if an sstable is live for offline compactions (CASSANDRA-8841)
 * Don't set clientMode in SSTableLoader (CASSANDRA-8238)
 * Fix SSTableRewriter with disabled early open (CASSANDRA-8535)
 * Fix cassandra-stress so it respects the CL passed in user mode (CASSANDRA-8948)
 * Fix rare NPE in ColumnDefinition#hasIndexOption() (CASSANDRA-8786)
 * cassandra-stress reports per-operation statistics, plus misc (CASSANDRA-8769)
 * Add SimpleDate (cql date) and Time (cql time) types (CASSANDRA-7523)
 * Use long for key count in cfstats (CASSANDRA-8913)
 * Make SSTableRewriter.abort() more robust to failure (CASSANDRA-8832)
 * Remove cold_reads_to_omit from STCS (CASSANDRA-8860)
 * Make EstimatedHistogram#percentile() use ceil instead of floor (CASSANDRA-8883)
 * Fix top partitions reporting wrong cardinality (CASSANDRA-8834)
 * Fix rare NPE in KeyCacheSerializer (CASSANDRA-8067)
 * Pick sstables for validation as late as possible inc repairs (CASSANDRA-8366)
 * Fix commitlog getPendingTasks to not increment (CASSANDRA-8862)
 * Fix parallelism adjustment in range and secondary index queries
   when the first fetch does not satisfy the limit (CASSANDRA-8856)
 * Check if the filtered sstables is non-empty in STCS (CASSANDRA-8843)
 * Upgrade java-driver used for cassandra-stress (CASSANDRA-8842)
 * Fix CommitLog.forceRecycleAllSegments() memory access error (CASSANDRA-8812)
 * Improve assertions in Memory (CASSANDRA-8792)
 * Fix SSTableRewriter cleanup (CASSANDRA-8802)
 * Introduce SafeMemory for CompressionMetadata.Writer (CASSANDRA-8758)
 * 'nodetool info' prints exception against older node (CASSANDRA-8796)
 * Ensure SSTableReader.last corresponds exactly with the file end (CASSANDRA-8750)
 * Make SSTableWriter.openEarly more robust and obvious (CASSANDRA-8747)
 * Enforce SSTableReader.first/last (CASSANDRA-8744)
 * Cleanup SegmentedFile API (CASSANDRA-8749)
 * Avoid overlap with early compaction replacement (CASSANDRA-8683)
 * Safer Resource Management++ (CASSANDRA-8707)
 * Write partition size estimates into a system table (CASSANDRA-7688)
 * cqlsh: Fix keys() and full() collection indexes in DESCRIBE output
   (CASSANDRA-8154)
 * Show progress of streaming in nodetool netstats (CASSANDRA-8886)
 * IndexSummaryBuilder utilises offheap memory, and shares data between
   each IndexSummary opened from it (CASSANDRA-8757)
 * markCompacting only succeeds if the exact SSTableReader instances being 
   marked are in the live set (CASSANDRA-8689)
 * cassandra-stress support for varint (CASSANDRA-8882)
 * Fix Adler32 digest for compressed sstables (CASSANDRA-8778)
 * Add nodetool statushandoff/statusbackup (CASSANDRA-8912)
 * Use stdout for progress and stats in sstableloader (CASSANDRA-8982)
 * Correctly identify 2i datadir from older versions (CASSANDRA-9116)
Merged from 2.0:
 * Ignore gossip SYNs after shutdown (CASSANDRA-9238)
 * Avoid overflow when calculating max sstable size in LCS (CASSANDRA-9235)
 * Make sstable blacklisting work with compression (CASSANDRA-9138)
 * Do not attempt to rebuild indexes if no index accepts any column (CASSANDRA-9196)
 * Don't initiate snitch reconnection for dead states (CASSANDRA-7292)
 * Fix ArrayIndexOutOfBoundsException in CQLSSTableWriter (CASSANDRA-8978)
 * Add shutdown gossip state to prevent timeouts during rolling restarts (CASSANDRA-8336)
 * Fix running with java.net.preferIPv6Addresses=true (CASSANDRA-9137)
 * Fix failed bootstrap/replace attempts being persisted in system.peers (CASSANDRA-9180)
 * Flush system.IndexInfo after marking index built (CASSANDRA-9128)
 * Fix updates to min/max_compaction_threshold through cassandra-cli
   (CASSANDRA-8102)
 * Don't include tmp files when doing offline relevel (CASSANDRA-9088)
 * Use the proper CAS WriteType when finishing a previous round during Paxos
   preparation (CASSANDRA-8672)
 * Avoid race in cancelling compactions (CASSANDRA-9070)
 * More aggressive check for expired sstables in DTCS (CASSANDRA-8359)
 * Fix ignored index_interval change in ALTER TABLE statements (CASSANDRA-7976)
 * Do more aggressive compaction in old time windows in DTCS (CASSANDRA-8360)
 * java.lang.AssertionError when reading saved cache (CASSANDRA-8740)
 * "disk full" when running cleanup (CASSANDRA-9036)
 * Lower logging level from ERROR to DEBUG when a scheduled schema pull
   cannot be completed due to a node being down (CASSANDRA-9032)
 * Fix MOVED_NODE client event (CASSANDRA-8516)
 * Allow overriding MAX_OUTSTANDING_REPLAY_COUNT (CASSANDRA-7533)
 * Fix malformed JMX ObjectName containing IPv6 addresses (CASSANDRA-9027)
 * (cqlsh) Allow increasing CSV field size limit through
   cqlshrc config option (CASSANDRA-8934)
 * Stop logging range tombstones when exceeding the threshold
   (CASSANDRA-8559)
 * Fix NullPointerException when nodetool getendpoints is run
   against invalid keyspaces or tables (CASSANDRA-8950)
 * Allow specifying the tmp dir (CASSANDRA-7712)
 * Improve compaction estimated tasks estimation (CASSANDRA-8904)
 * Fix duplicate up/down messages sent to native clients (CASSANDRA-7816)
 * Expose commit log archive status via JMX (CASSANDRA-8734)
 * Provide better exceptions for invalid replication strategy parameters
   (CASSANDRA-8909)
 * Fix regression in mixed single and multi-column relation support for
   SELECT statements (CASSANDRA-8613)
 * Add ability to limit number of native connections (CASSANDRA-8086)
 * Fix CQLSSTableWriter throwing exception and spawning threads
   (CASSANDRA-8808)
 * Fix MT mismatch between empty and GC-able data (CASSANDRA-8979)
 * Fix incorrect validation when snapshotting single table (CASSANDRA-8056)
 * Add offline tool to relevel sstables (CASSANDRA-8301)
 * Preserve stream ID for more protocol errors (CASSANDRA-8848)
 * Fix combining token() function with multi-column relations on
   clustering columns (CASSANDRA-8797)
 * Make CFS.markReferenced() resistant to bad refcounting (CASSANDRA-8829)
 * Fix StreamTransferTask abort/complete bad refcounting (CASSANDRA-8815)
 * Fix AssertionError when querying a DESC clustering ordered
   table with ASC ordering and paging (CASSANDRA-8767)
 * AssertionError: "Memory was freed" when running cleanup (CASSANDRA-8716)
 * Make it possible to set max_sstable_age to fractional days (CASSANDRA-8406)
 * Fix some multi-column relations with indexes on some clustering
   columns (CASSANDRA-8275)
 * Fix memory leak in SSTableSimple*Writer and SSTableReader.validate()
   (CASSANDRA-8748)
 * Throw OOM if allocating memory fails to return a valid pointer (CASSANDRA-8726)
 * Fix SSTableSimpleUnsortedWriter ConcurrentModificationException (CASSANDRA-8619)
 * 'nodetool info' prints exception against older node (CASSANDRA-8796)
 * Ensure SSTableSimpleUnsortedWriter.close() terminates if
   disk writer has crashed (CASSANDRA-8807)


2.1.4
 * Bind JMX to localhost unless explicitly configured otherwise (CASSANDRA-9085)


2.1.3
 * Fix HSHA/offheap_objects corruption (CASSANDRA-8719)
 * Upgrade libthrift to 0.9.2 (CASSANDRA-8685)
 * Don't use the shared ref in sstableloader (CASSANDRA-8704)
 * Purge internal prepared statements if related tables or
   keyspaces are dropped (CASSANDRA-8693)
 * (cqlsh) Handle unicode BOM at start of files (CASSANDRA-8638)
 * Stop compactions before exiting offline tools (CASSANDRA-8623)
 * Update tools/stress/README.txt to match current behaviour (CASSANDRA-7933)
 * Fix schema from Thrift conversion with empty metadata (CASSANDRA-8695)
 * Safer Resource Management (CASSANDRA-7705)
 * Make sure we compact highly overlapping cold sstables with
   STCS (CASSANDRA-8635)
 * rpc_interface and listen_interface generate NPE on startup when specified
   interface doesn't exist (CASSANDRA-8677)
 * Fix ArrayIndexOutOfBoundsException in nodetool cfhistograms (CASSANDRA-8514)
 * Switch from yammer metrics for nodetool cf/proxy histograms (CASSANDRA-8662)
 * Make sure we don't add tmplink files to the compaction
   strategy (CASSANDRA-8580)
 * (cqlsh) Handle maps with blob keys (CASSANDRA-8372)
 * (cqlsh) Handle DynamicCompositeType schemas correctly (CASSANDRA-8563)
 * Duplicate rows returned when in clause has repeated values (CASSANDRA-6706)
 * Add tooling to detect hot partitions (CASSANDRA-7974)
 * Fix cassandra-stress user-mode truncation of partition generation (CASSANDRA-8608)
 * Only stream from unrepaired sstables during inc repair (CASSANDRA-8267)
 * Don't allow starting multiple inc repairs on the same sstables (CASSANDRA-8316)
 * Invalidate prepared BATCH statements when related tables
   or keyspaces are dropped (CASSANDRA-8652)
 * Fix missing results in secondary index queries on collections
   with ALLOW FILTERING (CASSANDRA-8421)
 * Expose EstimatedHistogram metrics for range slices (CASSANDRA-8627)
 * (cqlsh) Escape clqshrc passwords properly (CASSANDRA-8618)
 * Fix NPE when passing wrong argument in ALTER TABLE statement (CASSANDRA-8355)
 * Pig: Refactor and deprecate CqlStorage (CASSANDRA-8599)
 * Don't reuse the same cleanup strategy for all sstables (CASSANDRA-8537)
 * Fix case-sensitivity of index name on CREATE and DROP INDEX
   statements (CASSANDRA-8365)
 * Better detection/logging for corruption in compressed sstables (CASSANDRA-8192)
 * Use the correct repairedAt value when closing writer (CASSANDRA-8570)
 * (cqlsh) Handle a schema mismatch being detected on startup (CASSANDRA-8512)
 * Properly calculate expected write size during compaction (CASSANDRA-8532)
 * Invalidate affected prepared statements when a table's columns
   are altered (CASSANDRA-7910)
 * Stress - user defined writes should populate sequentally (CASSANDRA-8524)
 * Fix regression in SSTableRewriter causing some rows to become unreadable 
   during compaction (CASSANDRA-8429)
 * Run major compactions for repaired/unrepaired in parallel (CASSANDRA-8510)
 * (cqlsh) Fix compression options in DESCRIBE TABLE output when compression
   is disabled (CASSANDRA-8288)
 * (cqlsh) Fix DESCRIBE output after keyspaces are altered (CASSANDRA-7623)
 * Make sure we set lastCompactedKey correctly (CASSANDRA-8463)
 * (cqlsh) Fix output of CONSISTENCY command (CASSANDRA-8507)
 * (cqlsh) Fixed the handling of LIST statements (CASSANDRA-8370)
 * Make sstablescrub check leveled manifest again (CASSANDRA-8432)
 * Check first/last keys in sstable when giving out positions (CASSANDRA-8458)
 * Disable mmap on Windows (CASSANDRA-6993)
 * Add missing ConsistencyLevels to cassandra-stress (CASSANDRA-8253)
 * Add auth support to cassandra-stress (CASSANDRA-7985)
 * Fix ArrayIndexOutOfBoundsException when generating error message
   for some CQL syntax errors (CASSANDRA-8455)
 * Scale memtable slab allocation logarithmically (CASSANDRA-7882)
 * cassandra-stress simultaneous inserts over same seed (CASSANDRA-7964)
 * Reduce cassandra-stress sampling memory requirements (CASSANDRA-7926)
 * Ensure memtable flush cannot expire commit log entries from its future (CASSANDRA-8383)
 * Make read "defrag" async to reclaim memtables (CASSANDRA-8459)
 * Remove tmplink files for offline compactions (CASSANDRA-8321)
 * Reduce maxHintsInProgress (CASSANDRA-8415)
 * BTree updates may call provided update function twice (CASSANDRA-8018)
 * Release sstable references after anticompaction (CASSANDRA-8386)
 * Handle abort() in SSTableRewriter properly (CASSANDRA-8320)
 * Centralize shared executors (CASSANDRA-8055)
 * Fix filtering for CONTAINS (KEY) relations on frozen collection
   clustering columns when the query is restricted to a single
   partition (CASSANDRA-8203)
 * Do more aggressive entire-sstable TTL expiry checks (CASSANDRA-8243)
 * Add more log info if readMeter is null (CASSANDRA-8238)
 * add check of the system wall clock time at startup (CASSANDRA-8305)
 * Support for frozen collections (CASSANDRA-7859)
 * Fix overflow on histogram computation (CASSANDRA-8028)
 * Have paxos reuse the timestamp generation of normal queries (CASSANDRA-7801)
 * Fix incremental repair not remove parent session on remote (CASSANDRA-8291)
 * Improve JBOD disk utilization (CASSANDRA-7386)
 * Log failed host when preparing incremental repair (CASSANDRA-8228)
 * Force config client mode in CQLSSTableWriter (CASSANDRA-8281)
 * Fix sstableupgrade throws exception (CASSANDRA-8688)
 * Fix hang when repairing empty keyspace (CASSANDRA-8694)
Merged from 2.0:
 * Fix IllegalArgumentException in dynamic snitch (CASSANDRA-8448)
 * Add support for UPDATE ... IF EXISTS (CASSANDRA-8610)
 * Fix reversal of list prepends (CASSANDRA-8733)
 * Prevent non-zero default_time_to_live on tables with counters
   (CASSANDRA-8678)
 * Fix SSTableSimpleUnsortedWriter ConcurrentModificationException
   (CASSANDRA-8619)
 * Round up time deltas lower than 1ms in BulkLoader (CASSANDRA-8645)
 * Add batch remove iterator to ABSC (CASSANDRA-8414, 8666)
 * Round up time deltas lower than 1ms in BulkLoader (CASSANDRA-8645)
 * Fix isClientMode check in Keyspace (CASSANDRA-8687)
 * Use more efficient slice size for querying internal secondary
   index tables (CASSANDRA-8550)
 * Fix potentially returning deleted rows with range tombstone (CASSANDRA-8558)
 * Check for available disk space before starting a compaction (CASSANDRA-8562)
 * Fix DISTINCT queries with LIMITs or paging when some partitions
   contain only tombstones (CASSANDRA-8490)
 * Introduce background cache refreshing to permissions cache
   (CASSANDRA-8194)
 * Fix race condition in StreamTransferTask that could lead to
   infinite loops and premature sstable deletion (CASSANDRA-7704)
 * Add an extra version check to MigrationTask (CASSANDRA-8462)
 * Ensure SSTableWriter cleans up properly after failure (CASSANDRA-8499)
 * Increase bf true positive count on key cache hit (CASSANDRA-8525)
 * Move MeteredFlusher to its own thread (CASSANDRA-8485)
 * Fix non-distinct results in DISTNCT queries on static columns when
   paging is enabled (CASSANDRA-8087)
 * Move all hints related tasks to hints internal executor (CASSANDRA-8285)
 * Fix paging for multi-partition IN queries (CASSANDRA-8408)
 * Fix MOVED_NODE topology event never being emitted when a node
   moves its token (CASSANDRA-8373)
 * Fix validation of indexes in COMPACT tables (CASSANDRA-8156)
 * Avoid StackOverflowError when a large list of IN values
   is used for a clustering column (CASSANDRA-8410)
 * Fix NPE when writetime() or ttl() calls are wrapped by
   another function call (CASSANDRA-8451)
 * Fix NPE after dropping a keyspace (CASSANDRA-8332)
 * Fix error message on read repair timeouts (CASSANDRA-7947)
 * Default DTCS base_time_seconds changed to 60 (CASSANDRA-8417)
 * Refuse Paxos operation with more than one pending endpoint (CASSANDRA-8346, 8640)
 * Throw correct exception when trying to bind a keyspace or table
   name (CASSANDRA-6952)
 * Make HHOM.compact synchronized (CASSANDRA-8416)
 * cancel latency-sampling task when CF is dropped (CASSANDRA-8401)
 * don't block SocketThread for MessagingService (CASSANDRA-8188)
 * Increase quarantine delay on replacement (CASSANDRA-8260)
 * Expose off-heap memory usage stats (CASSANDRA-7897)
 * Ignore Paxos commits for truncated tables (CASSANDRA-7538)
 * Validate size of indexed column values (CASSANDRA-8280)
 * Make LCS split compaction results over all data directories (CASSANDRA-8329)
 * Fix some failing queries that use multi-column relations
   on COMPACT STORAGE tables (CASSANDRA-8264)
 * Fix InvalidRequestException with ORDER BY (CASSANDRA-8286)
 * Disable SSLv3 for POODLE (CASSANDRA-8265)
 * Fix millisecond timestamps in Tracing (CASSANDRA-8297)
 * Include keyspace name in error message when there are insufficient
   live nodes to stream from (CASSANDRA-8221)
 * Avoid overlap in L1 when L0 contains many nonoverlapping
   sstables (CASSANDRA-8211)
 * Improve PropertyFileSnitch logging (CASSANDRA-8183)
 * Add DC-aware sequential repair (CASSANDRA-8193)
 * Use live sstables in snapshot repair if possible (CASSANDRA-8312)
 * Fix hints serialized size calculation (CASSANDRA-8587)


2.1.2
 * (cqlsh) parse_for_table_meta errors out on queries with undefined
   grammars (CASSANDRA-8262)
 * (cqlsh) Fix SELECT ... TOKEN() function broken in C* 2.1.1 (CASSANDRA-8258)
 * Fix Cassandra crash when running on JDK8 update 40 (CASSANDRA-8209)
 * Optimize partitioner tokens (CASSANDRA-8230)
 * Improve compaction of repaired/unrepaired sstables (CASSANDRA-8004)
 * Make cache serializers pluggable (CASSANDRA-8096)
 * Fix issues with CONTAINS (KEY) queries on secondary indexes
   (CASSANDRA-8147)
 * Fix read-rate tracking of sstables for some queries (CASSANDRA-8239)
 * Fix default timestamp in QueryOptions (CASSANDRA-8246)
 * Set socket timeout when reading remote version (CASSANDRA-8188)
 * Refactor how we track live size (CASSANDRA-7852)
 * Make sure unfinished compaction files are removed (CASSANDRA-8124)
 * Fix shutdown when run as Windows service (CASSANDRA-8136)
 * Fix DESCRIBE TABLE with custom indexes (CASSANDRA-8031)
 * Fix race in RecoveryManagerTest (CASSANDRA-8176)
 * Avoid IllegalArgumentException while sorting sstables in
   IndexSummaryManager (CASSANDRA-8182)
 * Shutdown JVM on file descriptor exhaustion (CASSANDRA-7579)
 * Add 'die' policy for commit log and disk failure (CASSANDRA-7927)
 * Fix installing as service on Windows (CASSANDRA-8115)
 * Fix CREATE TABLE for CQL2 (CASSANDRA-8144)
 * Avoid boxing in ColumnStats min/max trackers (CASSANDRA-8109)
Merged from 2.0:
 * Correctly handle non-text column names in cql3 (CASSANDRA-8178)
 * Fix deletion for indexes on primary key columns (CASSANDRA-8206)
 * Add 'nodetool statusgossip' (CASSANDRA-8125)
 * Improve client notification that nodes are ready for requests (CASSANDRA-7510)
 * Handle negative timestamp in writetime method (CASSANDRA-8139)
 * Pig: Remove errant LIMIT clause in CqlNativeStorage (CASSANDRA-8166)
 * Throw ConfigurationException when hsha is used with the default
   rpc_max_threads setting of 'unlimited' (CASSANDRA-8116)
 * Allow concurrent writing of the same table in the same JVM using
   CQLSSTableWriter (CASSANDRA-7463)
 * Fix totalDiskSpaceUsed calculation (CASSANDRA-8205)


2.1.1
 * Fix spin loop in AtomicSortedColumns (CASSANDRA-7546)
 * Dont notify when replacing tmplink files (CASSANDRA-8157)
 * Fix validation with multiple CONTAINS clause (CASSANDRA-8131)
 * Fix validation of collections in TriggerExecutor (CASSANDRA-8146)
 * Fix IllegalArgumentException when a list of IN values containing tuples
   is passed as a single arg to a prepared statement with the v1 or v2
   protocol (CASSANDRA-8062)
 * Fix ClassCastException in DISTINCT query on static columns with
   query paging (CASSANDRA-8108)
 * Fix NPE on null nested UDT inside a set (CASSANDRA-8105)
 * Fix exception when querying secondary index on set items or map keys
   when some clustering columns are specified (CASSANDRA-8073)
 * Send proper error response when there is an error during native
   protocol message decode (CASSANDRA-8118)
 * Gossip should ignore generation numbers too far in the future (CASSANDRA-8113)
 * Fix NPE when creating a table with frozen sets, lists (CASSANDRA-8104)
 * Fix high memory use due to tracking reads on incrementally opened sstable
   readers (CASSANDRA-8066)
 * Fix EXECUTE request with skipMetadata=false returning no metadata
   (CASSANDRA-8054)
 * Allow concurrent use of CQLBulkOutputFormat (CASSANDRA-7776)
 * Shutdown JVM on OOM (CASSANDRA-7507)
 * Upgrade netty version and enable epoll event loop (CASSANDRA-7761)
 * Don't duplicate sstables smaller than split size when using
   the sstablesplitter tool (CASSANDRA-7616)
 * Avoid re-parsing already prepared statements (CASSANDRA-7923)
 * Fix some Thrift slice deletions and updates of COMPACT STORAGE
   tables with some clustering columns omitted (CASSANDRA-7990)
 * Fix filtering for CONTAINS on sets (CASSANDRA-8033)
 * Properly track added size (CASSANDRA-7239)
 * Allow compilation in java 8 (CASSANDRA-7208)
 * Fix Assertion error on RangeTombstoneList diff (CASSANDRA-8013)
 * Release references to overlapping sstables during compaction (CASSANDRA-7819)
 * Send notification when opening compaction results early (CASSANDRA-8034)
 * Make native server start block until properly bound (CASSANDRA-7885)
 * (cqlsh) Fix IPv6 support (CASSANDRA-7988)
 * Ignore fat clients when checking for endpoint collision (CASSANDRA-7939)
 * Make sstablerepairedset take a list of files (CASSANDRA-7995)
 * (cqlsh) Tab completeion for indexes on map keys (CASSANDRA-7972)
 * (cqlsh) Fix UDT field selection in select clause (CASSANDRA-7891)
 * Fix resource leak in event of corrupt sstable
 * (cqlsh) Add command line option for cqlshrc file path (CASSANDRA-7131)
 * Provide visibility into prepared statements churn (CASSANDRA-7921, CASSANDRA-7930)
 * Invalidate prepared statements when their keyspace or table is
   dropped (CASSANDRA-7566)
 * cassandra-stress: fix support for NetworkTopologyStrategy (CASSANDRA-7945)
 * Fix saving caches when a table is dropped (CASSANDRA-7784)
 * Add better error checking of new stress profile (CASSANDRA-7716)
 * Use ThreadLocalRandom and remove FBUtilities.threadLocalRandom (CASSANDRA-7934)
 * Prevent operator mistakes due to simultaneous bootstrap (CASSANDRA-7069)
 * cassandra-stress supports whitelist mode for node config (CASSANDRA-7658)
 * GCInspector more closely tracks GC; cassandra-stress and nodetool report it (CASSANDRA-7916)
 * nodetool won't output bogus ownership info without a keyspace (CASSANDRA-7173)
 * Add human readable option to nodetool commands (CASSANDRA-5433)
 * Don't try to set repairedAt on old sstables (CASSANDRA-7913)
 * Add metrics for tracking PreparedStatement use (CASSANDRA-7719)
 * (cqlsh) tab-completion for triggers (CASSANDRA-7824)
 * (cqlsh) Support for query paging (CASSANDRA-7514)
 * (cqlsh) Show progress of COPY operations (CASSANDRA-7789)
 * Add syntax to remove multiple elements from a map (CASSANDRA-6599)
 * Support non-equals conditions in lightweight transactions (CASSANDRA-6839)
 * Add IF [NOT] EXISTS to create/drop triggers (CASSANDRA-7606)
 * (cqlsh) Display the current logged-in user (CASSANDRA-7785)
 * (cqlsh) Don't ignore CTRL-C during COPY FROM execution (CASSANDRA-7815)
 * (cqlsh) Order UDTs according to cross-type dependencies in DESCRIBE
   output (CASSANDRA-7659)
 * (cqlsh) Fix handling of CAS statement results (CASSANDRA-7671)
 * (cqlsh) COPY TO/FROM improvements (CASSANDRA-7405)
 * Support list index operations with conditions (CASSANDRA-7499)
 * Add max live/tombstoned cells to nodetool cfstats output (CASSANDRA-7731)
 * Validate IPv6 wildcard addresses properly (CASSANDRA-7680)
 * (cqlsh) Error when tracing query (CASSANDRA-7613)
 * Avoid IOOBE when building SyntaxError message snippet (CASSANDRA-7569)
 * SSTableExport uses correct validator to create string representation of partition
   keys (CASSANDRA-7498)
 * Avoid NPEs when receiving type changes for an unknown keyspace (CASSANDRA-7689)
 * Add support for custom 2i validation (CASSANDRA-7575)
 * Pig support for hadoop CqlInputFormat (CASSANDRA-6454)
 * Add duration mode to cassandra-stress (CASSANDRA-7468)
 * Add listen_interface and rpc_interface options (CASSANDRA-7417)
 * Improve schema merge performance (CASSANDRA-7444)
 * Adjust MT depth based on # of partition validating (CASSANDRA-5263)
 * Optimise NativeCell comparisons (CASSANDRA-6755)
 * Configurable client timeout for cqlsh (CASSANDRA-7516)
 * Include snippet of CQL query near syntax error in messages (CASSANDRA-7111)
 * Make repair -pr work with -local (CASSANDRA-7450)
 * Fix error in sstableloader with -cph > 1 (CASSANDRA-8007)
 * Fix snapshot repair error on indexed tables (CASSANDRA-8020)
 * Do not exit nodetool repair when receiving JMX NOTIF_LOST (CASSANDRA-7909)
 * Stream to private IP when available (CASSANDRA-8084)
Merged from 2.0:
 * Reject conditions on DELETE unless full PK is given (CASSANDRA-6430)
 * Properly reject the token function DELETE (CASSANDRA-7747)
 * Force batchlog replay before decommissioning a node (CASSANDRA-7446)
 * Fix hint replay with many accumulated expired hints (CASSANDRA-6998)
 * Fix duplicate results in DISTINCT queries on static columns with query
   paging (CASSANDRA-8108)
 * Add DateTieredCompactionStrategy (CASSANDRA-6602)
 * Properly validate ascii and utf8 string literals in CQL queries (CASSANDRA-8101)
 * (cqlsh) Fix autocompletion for alter keyspace (CASSANDRA-8021)
 * Create backup directories for commitlog archiving during startup (CASSANDRA-8111)
 * Reduce totalBlockFor() for LOCAL_* consistency levels (CASSANDRA-8058)
 * Fix merging schemas with re-dropped keyspaces (CASSANDRA-7256)
 * Fix counters in supercolumns during live upgrades from 1.2 (CASSANDRA-7188)
 * Notify DT subscribers when a column family is truncated (CASSANDRA-8088)
 * Add sanity check of $JAVA on startup (CASSANDRA-7676)
 * Schedule fat client schema pull on join (CASSANDRA-7993)
 * Don't reset nodes' versions when closing IncomingTcpConnections
   (CASSANDRA-7734)
 * Record the real messaging version in all cases in OutboundTcpConnection
   (CASSANDRA-8057)
 * SSL does not work in cassandra-cli (CASSANDRA-7899)
 * Fix potential exception when using ReversedType in DynamicCompositeType
   (CASSANDRA-7898)
 * Better validation of collection values (CASSANDRA-7833)
 * Track min/max timestamps correctly (CASSANDRA-7969)
 * Fix possible overflow while sorting CL segments for replay (CASSANDRA-7992)
 * Increase nodetool Xmx (CASSANDRA-7956)
 * Archive any commitlog segments present at startup (CASSANDRA-6904)
 * CrcCheckChance should adjust based on live CFMetadata not 
   sstable metadata (CASSANDRA-7978)
 * token() should only accept columns in the partitioning
   key order (CASSANDRA-6075)
 * Add method to invalidate permission cache via JMX (CASSANDRA-7977)
 * Allow propagating multiple gossip states atomically (CASSANDRA-6125)
 * Log exceptions related to unclean native protocol client disconnects
   at DEBUG or INFO (CASSANDRA-7849)
 * Allow permissions cache to be set via JMX (CASSANDRA-7698)
 * Include schema_triggers CF in readable system resources (CASSANDRA-7967)
 * Fix RowIndexEntry to report correct serializedSize (CASSANDRA-7948)
 * Make CQLSSTableWriter sync within partitions (CASSANDRA-7360)
 * Potentially use non-local replicas in CqlConfigHelper (CASSANDRA-7906)
 * Explicitly disallow mixing multi-column and single-column
   relations on clustering columns (CASSANDRA-7711)
 * Better error message when condition is set on PK column (CASSANDRA-7804)
 * Don't send schema change responses and events for no-op DDL
   statements (CASSANDRA-7600)
 * (Hadoop) fix cluster initialisation for a split fetching (CASSANDRA-7774)
 * Throw InvalidRequestException when queries contain relations on entire
   collection columns (CASSANDRA-7506)
 * (cqlsh) enable CTRL-R history search with libedit (CASSANDRA-7577)
 * (Hadoop) allow ACFRW to limit nodes to local DC (CASSANDRA-7252)
 * (cqlsh) cqlsh should automatically disable tracing when selecting
   from system_traces (CASSANDRA-7641)
 * (Hadoop) Add CqlOutputFormat (CASSANDRA-6927)
 * Don't depend on cassandra config for nodetool ring (CASSANDRA-7508)
 * (cqlsh) Fix failing cqlsh formatting tests (CASSANDRA-7703)
 * Fix IncompatibleClassChangeError from hadoop2 (CASSANDRA-7229)
 * Add 'nodetool sethintedhandoffthrottlekb' (CASSANDRA-7635)
 * (cqlsh) Add tab-completion for CREATE/DROP USER IF [NOT] EXISTS (CASSANDRA-7611)
 * Catch errors when the JVM pulls the rug out from GCInspector (CASSANDRA-5345)
 * cqlsh fails when version number parts are not int (CASSANDRA-7524)
 * Fix NPE when table dropped during streaming (CASSANDRA-7946)
 * Fix wrong progress when streaming uncompressed (CASSANDRA-7878)
 * Fix possible infinite loop in creating repair range (CASSANDRA-7983)
 * Fix unit in nodetool for streaming throughput (CASSANDRA-7375)
Merged from 1.2:
 * Don't index tombstones (CASSANDRA-7828)
 * Improve PasswordAuthenticator default super user setup (CASSANDRA-7788)


2.1.0
 * (cqlsh) Removed "ALTER TYPE <name> RENAME TO <name>" from tab-completion
   (CASSANDRA-7895)
 * Fixed IllegalStateException in anticompaction (CASSANDRA-7892)
 * cqlsh: DESCRIBE support for frozen UDTs, tuples (CASSANDRA-7863)
 * Avoid exposing internal classes over JMX (CASSANDRA-7879)
 * Add null check for keys when freezing collection (CASSANDRA-7869)
 * Improve stress workload realism (CASSANDRA-7519)
Merged from 2.0:
 * Configure system.paxos with LeveledCompactionStrategy (CASSANDRA-7753)
 * Fix ALTER clustering column type from DateType to TimestampType when
   using DESC clustering order (CASSANRDA-7797)
 * Throw EOFException if we run out of chunks in compressed datafile
   (CASSANDRA-7664)
 * Fix PRSI handling of CQL3 row markers for row cleanup (CASSANDRA-7787)
 * Fix dropping collection when it's the last regular column (CASSANDRA-7744)
 * Make StreamReceiveTask thread safe and gc friendly (CASSANDRA-7795)
 * Validate empty cell names from counter updates (CASSANDRA-7798)
Merged from 1.2:
 * Don't allow compacted sstables to be marked as compacting (CASSANDRA-7145)
 * Track expired tombstones (CASSANDRA-7810)


2.1.0-rc7
 * Add frozen keyword and require UDT to be frozen (CASSANDRA-7857)
 * Track added sstable size correctly (CASSANDRA-7239)
 * (cqlsh) Fix case insensitivity (CASSANDRA-7834)
 * Fix failure to stream ranges when moving (CASSANDRA-7836)
 * Correctly remove tmplink files (CASSANDRA-7803)
 * (cqlsh) Fix column name formatting for functions, CAS operations,
   and UDT field selections (CASSANDRA-7806)
 * (cqlsh) Fix COPY FROM handling of null/empty primary key
   values (CASSANDRA-7792)
 * Fix ordering of static cells (CASSANDRA-7763)
Merged from 2.0:
 * Forbid re-adding dropped counter columns (CASSANDRA-7831)
 * Fix CFMetaData#isThriftCompatible() for PK-only tables (CASSANDRA-7832)
 * Always reject inequality on the partition key without token()
   (CASSANDRA-7722)
 * Always send Paxos commit to all replicas (CASSANDRA-7479)
 * Make disruptor_thrift_server invocation pool configurable (CASSANDRA-7594)
 * Make repair no-op when RF=1 (CASSANDRA-7864)


2.1.0-rc6
 * Fix OOM issue from netty caching over time (CASSANDRA-7743)
 * json2sstable couldn't import JSON for CQL table (CASSANDRA-7477)
 * Invalidate all caches on table drop (CASSANDRA-7561)
 * Skip strict endpoint selection for ranges if RF == nodes (CASSANRA-7765)
 * Fix Thrift range filtering without 2ary index lookups (CASSANDRA-7741)
 * Add tracing entries about concurrent range requests (CASSANDRA-7599)
 * (cqlsh) Fix DESCRIBE for NTS keyspaces (CASSANDRA-7729)
 * Remove netty buffer ref-counting (CASSANDRA-7735)
 * Pass mutated cf to index updater for use by PRSI (CASSANDRA-7742)
 * Include stress yaml example in release and deb (CASSANDRA-7717)
 * workaround for netty issue causing corrupted data off the wire (CASSANDRA-7695)
 * cqlsh DESC CLUSTER fails retrieving ring information (CASSANDRA-7687)
 * Fix binding null values inside UDT (CASSANDRA-7685)
 * Fix UDT field selection with empty fields (CASSANDRA-7670)
 * Bogus deserialization of static cells from sstable (CASSANDRA-7684)
 * Fix NPE on compaction leftover cleanup for dropped table (CASSANDRA-7770)
Merged from 2.0:
 * Fix race condition in StreamTransferTask that could lead to
   infinite loops and premature sstable deletion (CASSANDRA-7704)
 * (cqlsh) Wait up to 10 sec for a tracing session (CASSANDRA-7222)
 * Fix NPE in FileCacheService.sizeInBytes (CASSANDRA-7756)
 * Remove duplicates from StorageService.getJoiningNodes (CASSANDRA-7478)
 * Clone token map outside of hot gossip loops (CASSANDRA-7758)
 * Fix MS expiring map timeout for Paxos messages (CASSANDRA-7752)
 * Do not flush on truncate if durable_writes is false (CASSANDRA-7750)
 * Give CRR a default input_cql Statement (CASSANDRA-7226)
 * Better error message when adding a collection with the same name
   than a previously dropped one (CASSANDRA-6276)
 * Fix validation when adding static columns (CASSANDRA-7730)
 * (Thrift) fix range deletion of supercolumns (CASSANDRA-7733)
 * Fix potential AssertionError in RangeTombstoneList (CASSANDRA-7700)
 * Validate arguments of blobAs* functions (CASSANDRA-7707)
 * Fix potential AssertionError with 2ndary indexes (CASSANDRA-6612)
 * Avoid logging CompactionInterrupted at ERROR (CASSANDRA-7694)
 * Minor leak in sstable2jon (CASSANDRA-7709)
 * Add cassandra.auto_bootstrap system property (CASSANDRA-7650)
 * Update java driver (for hadoop) (CASSANDRA-7618)
 * Remove CqlPagingRecordReader/CqlPagingInputFormat (CASSANDRA-7570)
 * Support connecting to ipv6 jmx with nodetool (CASSANDRA-7669)


2.1.0-rc5
 * Reject counters inside user types (CASSANDRA-7672)
 * Switch to notification-based GCInspector (CASSANDRA-7638)
 * (cqlsh) Handle nulls in UDTs and tuples correctly (CASSANDRA-7656)
 * Don't use strict consistency when replacing (CASSANDRA-7568)
 * Fix min/max cell name collection on 2.0 SSTables with range
   tombstones (CASSANDRA-7593)
 * Tolerate min/max cell names of different lengths (CASSANDRA-7651)
 * Filter cached results correctly (CASSANDRA-7636)
 * Fix tracing on the new SEPExecutor (CASSANDRA-7644)
 * Remove shuffle and taketoken (CASSANDRA-7601)
 * Clean up Windows batch scripts (CASSANDRA-7619)
 * Fix native protocol drop user type notification (CASSANDRA-7571)
 * Give read access to system.schema_usertypes to all authenticated users
   (CASSANDRA-7578)
 * (cqlsh) Fix cqlsh display when zero rows are returned (CASSANDRA-7580)
 * Get java version correctly when JAVA_TOOL_OPTIONS is set (CASSANDRA-7572)
 * Fix NPE when dropping index from non-existent keyspace, AssertionError when
   dropping non-existent index with IF EXISTS (CASSANDRA-7590)
 * Fix sstablelevelresetter hang (CASSANDRA-7614)
 * (cqlsh) Fix deserialization of blobs (CASSANDRA-7603)
 * Use "keyspace updated" schema change message for UDT changes in v1 and
   v2 protocols (CASSANDRA-7617)
 * Fix tracing of range slices and secondary index lookups that are local
   to the coordinator (CASSANDRA-7599)
 * Set -Dcassandra.storagedir for all tool shell scripts (CASSANDRA-7587)
 * Don't swap max/min col names when mutating sstable metadata (CASSANDRA-7596)
 * (cqlsh) Correctly handle paged result sets (CASSANDRA-7625)
 * (cqlsh) Improve waiting for a trace to complete (CASSANDRA-7626)
 * Fix tracing of concurrent range slices and 2ary index queries (CASSANDRA-7626)
 * Fix scrub against collection type (CASSANDRA-7665)
Merged from 2.0:
 * Set gc_grace_seconds to seven days for system schema tables (CASSANDRA-7668)
 * SimpleSeedProvider no longer caches seeds forever (CASSANDRA-7663)
 * Always flush on truncate (CASSANDRA-7511)
 * Fix ReversedType(DateType) mapping to native protocol (CASSANDRA-7576)
 * Always merge ranges owned by a single node (CASSANDRA-6930)
 * Track max/min timestamps for range tombstones (CASSANDRA-7647)
 * Fix NPE when listing saved caches dir (CASSANDRA-7632)


2.1.0-rc4
 * Fix word count hadoop example (CASSANDRA-7200)
 * Updated memtable_cleanup_threshold and memtable_flush_writers defaults 
   (CASSANDRA-7551)
 * (Windows) fix startup when WMI memory query fails (CASSANDRA-7505)
 * Anti-compaction proceeds if any part of the repair failed (CASSANDRA-7521)
 * Add missing table name to DROP INDEX responses and notifications (CASSANDRA-7539)
 * Bump CQL version to 3.2.0 and update CQL documentation (CASSANDRA-7527)
 * Fix configuration error message when running nodetool ring (CASSANDRA-7508)
 * Support conditional updates, tuple type, and the v3 protocol in cqlsh (CASSANDRA-7509)
 * Handle queries on multiple secondary index types (CASSANDRA-7525)
 * Fix cqlsh authentication with v3 native protocol (CASSANDRA-7564)
 * Fix NPE when unknown prepared statement ID is used (CASSANDRA-7454)
Merged from 2.0:
 * (Windows) force range-based repair to non-sequential mode (CASSANDRA-7541)
 * Fix range merging when DES scores are zero (CASSANDRA-7535)
 * Warn when SSL certificates have expired (CASSANDRA-7528)
 * Fix error when doing reversed queries with static columns (CASSANDRA-7490)
Merged from 1.2:
 * Set correct stream ID on responses when non-Exception Throwables
   are thrown while handling native protocol messages (CASSANDRA-7470)


2.1.0-rc3
 * Consider expiry when reconciling otherwise equal cells (CASSANDRA-7403)
 * Introduce CQL support for stress tool (CASSANDRA-6146)
 * Fix ClassCastException processing expired messages (CASSANDRA-7496)
 * Fix prepared marker for collections inside UDT (CASSANDRA-7472)
 * Remove left-over populate_io_cache_on_flush and replicate_on_write
   uses (CASSANDRA-7493)
 * (Windows) handle spaces in path names (CASSANDRA-7451)
 * Ensure writes have completed after dropping a table, before recycling
   commit log segments (CASSANDRA-7437)
 * Remove left-over rows_per_partition_to_cache (CASSANDRA-7493)
 * Fix error when CONTAINS is used with a bind marker (CASSANDRA-7502)
 * Properly reject unknown UDT field (CASSANDRA-7484)
Merged from 2.0:
 * Fix CC#collectTimeOrderedData() tombstone optimisations (CASSANDRA-7394)
 * Support DISTINCT for static columns and fix behaviour when DISTINC is
   not use (CASSANDRA-7305).
 * Workaround JVM NPE on JMX bind failure (CASSANDRA-7254)
 * Fix race in FileCacheService RemovalListener (CASSANDRA-7278)
 * Fix inconsistent use of consistencyForCommit that allowed LOCAL_QUORUM
   operations to incorrect become full QUORUM (CASSANDRA-7345)
 * Properly handle unrecognized opcodes and flags (CASSANDRA-7440)
 * (Hadoop) close CqlRecordWriter clients when finished (CASSANDRA-7459)
 * Commit disk failure policy (CASSANDRA-7429)
 * Make sure high level sstables get compacted (CASSANDRA-7414)
 * Fix AssertionError when using empty clustering columns and static columns
   (CASSANDRA-7455)
 * Add option to disable STCS in L0 (CASSANDRA-6621)
 * Upgrade to snappy-java 1.0.5.2 (CASSANDRA-7476)


2.1.0-rc2
 * Fix heap size calculation for CompoundSparseCellName and 
   CompoundSparseCellName.WithCollection (CASSANDRA-7421)
 * Allow counter mutations in UNLOGGED batches (CASSANDRA-7351)
 * Modify reconcile logic to always pick a tombstone over a counter cell
   (CASSANDRA-7346)
 * Avoid incremental compaction on Windows (CASSANDRA-7365)
 * Fix exception when querying a composite-keyed table with a collection index
   (CASSANDRA-7372)
 * Use node's host id in place of counter ids (CASSANDRA-7366)
 * Fix error when doing reversed queries with static columns (CASSANDRA-7490)
 * Backport CASSANDRA-6747 (CASSANDRA-7560)
 * Track max/min timestamps for range tombstones (CASSANDRA-7647)
 * Fix NPE when listing saved caches dir (CASSANDRA-7632)
 * Fix sstableloader unable to connect encrypted node (CASSANDRA-7585)
Merged from 1.2:
 * Clone token map outside of hot gossip loops (CASSANDRA-7758)
 * Add stop method to EmbeddedCassandraService (CASSANDRA-7595)
 * Support connecting to ipv6 jmx with nodetool (CASSANDRA-7669)
 * Set gc_grace_seconds to seven days for system schema tables (CASSANDRA-7668)
 * SimpleSeedProvider no longer caches seeds forever (CASSANDRA-7663)
 * Set correct stream ID on responses when non-Exception Throwables
   are thrown while handling native protocol messages (CASSANDRA-7470)
 * Fix row size miscalculation in LazilyCompactedRow (CASSANDRA-7543)
 * Fix race in background compaction check (CASSANDRA-7745)
 * Don't clear out range tombstones during compaction (CASSANDRA-7808)


2.1.0-rc1
 * Revert flush directory (CASSANDRA-6357)
 * More efficient executor service for fast operations (CASSANDRA-4718)
 * Move less common tools into a new cassandra-tools package (CASSANDRA-7160)
 * Support more concurrent requests in native protocol (CASSANDRA-7231)
 * Add tab-completion to debian nodetool packaging (CASSANDRA-6421)
 * Change concurrent_compactors defaults (CASSANDRA-7139)
 * Add PowerShell Windows launch scripts (CASSANDRA-7001)
 * Make commitlog archive+restore more robust (CASSANDRA-6974)
 * Fix marking commitlogsegments clean (CASSANDRA-6959)
 * Add snapshot "manifest" describing files included (CASSANDRA-6326)
 * Parallel streaming for sstableloader (CASSANDRA-3668)
 * Fix bugs in supercolumns handling (CASSANDRA-7138)
 * Fix ClassClassException on composite dense tables (CASSANDRA-7112)
 * Cleanup and optimize collation and slice iterators (CASSANDRA-7107)
 * Upgrade NBHM lib (CASSANDRA-7128)
 * Optimize netty server (CASSANDRA-6861)
 * Fix repair hang when given CF does not exist (CASSANDRA-7189)
 * Allow c* to be shutdown in an embedded mode (CASSANDRA-5635)
 * Add server side batching to native transport (CASSANDRA-5663)
 * Make batchlog replay asynchronous (CASSANDRA-6134)
 * remove unused classes (CASSANDRA-7197)
 * Limit user types to the keyspace they are defined in (CASSANDRA-6643)
 * Add validate method to CollectionType (CASSANDRA-7208)
 * New serialization format for UDT values (CASSANDRA-7209, CASSANDRA-7261)
 * Fix nodetool netstats (CASSANDRA-7270)
 * Fix potential ClassCastException in HintedHandoffManager (CASSANDRA-7284)
 * Use prepared statements internally (CASSANDRA-6975)
 * Fix broken paging state with prepared statement (CASSANDRA-7120)
 * Fix IllegalArgumentException in CqlStorage (CASSANDRA-7287)
 * Allow nulls/non-existant fields in UDT (CASSANDRA-7206)
 * Add Thrift MultiSliceRequest (CASSANDRA-6757, CASSANDRA-7027)
 * Handle overlapping MultiSlices (CASSANDRA-7279)
 * Fix DataOutputTest on Windows (CASSANDRA-7265)
 * Embedded sets in user defined data-types are not updating (CASSANDRA-7267)
 * Add tuple type to CQL/native protocol (CASSANDRA-7248)
 * Fix CqlPagingRecordReader on tables with few rows (CASSANDRA-7322)
Merged from 2.0:
 * Copy compaction options to make sure they are reloaded (CASSANDRA-7290)
 * Add option to do more aggressive tombstone compactions (CASSANDRA-6563)
 * Don't try to compact already-compacting files in HHOM (CASSANDRA-7288)
 * Always reallocate buffers in HSHA (CASSANDRA-6285)
 * (Hadoop) support authentication in CqlRecordReader (CASSANDRA-7221)
 * (Hadoop) Close java driver Cluster in CQLRR.close (CASSANDRA-7228)
 * Warn when 'USING TIMESTAMP' is used on a CAS BATCH (CASSANDRA-7067)
 * return all cpu values from BackgroundActivityMonitor.readAndCompute (CASSANDRA-7183)
 * Correctly delete scheduled range xfers (CASSANDRA-7143)
 * return all cpu values from BackgroundActivityMonitor.readAndCompute (CASSANDRA-7183)  
 * reduce garbage creation in calculatePendingRanges (CASSANDRA-7191)
 * fix c* launch issues on Russian os's due to output of linux 'free' cmd (CASSANDRA-6162)
 * Fix disabling autocompaction (CASSANDRA-7187)
 * Fix potential NumberFormatException when deserializing IntegerType (CASSANDRA-7088)
 * cqlsh can't tab-complete disabling compaction (CASSANDRA-7185)
 * cqlsh: Accept and execute CQL statement(s) from command-line parameter (CASSANDRA-7172)
 * Fix IllegalStateException in CqlPagingRecordReader (CASSANDRA-7198)
 * Fix the InvertedIndex trigger example (CASSANDRA-7211)
 * Add --resolve-ip option to 'nodetool ring' (CASSANDRA-7210)
 * reduce garbage on codec flag deserialization (CASSANDRA-7244) 
 * Fix duplicated error messages on directory creation error at startup (CASSANDRA-5818)
 * Proper null handle for IF with map element access (CASSANDRA-7155)
 * Improve compaction visibility (CASSANDRA-7242)
 * Correctly delete scheduled range xfers (CASSANDRA-7143)
 * Make batchlog replica selection rack-aware (CASSANDRA-6551)
 * Fix CFMetaData#getColumnDefinitionFromColumnName() (CASSANDRA-7074)
 * Fix writetime/ttl functions for static columns (CASSANDRA-7081)
 * Suggest CTRL-C or semicolon after three blank lines in cqlsh (CASSANDRA-7142)
 * Fix 2ndary index queries with DESC clustering order (CASSANDRA-6950)
 * Invalid key cache entries on DROP (CASSANDRA-6525)
 * Fix flapping RecoveryManagerTest (CASSANDRA-7084)
 * Add missing iso8601 patterns for date strings (CASSANDRA-6973)
 * Support selecting multiple rows in a partition using IN (CASSANDRA-6875)
 * Add authentication support to shuffle (CASSANDRA-6484)
 * Swap local and global default read repair chances (CASSANDRA-7320)
 * Add conditional CREATE/DROP USER support (CASSANDRA-7264)
 * Cqlsh counts non-empty lines for "Blank lines" warning (CASSANDRA-7325)
Merged from 1.2:
 * Add Cloudstack snitch (CASSANDRA-7147)
 * Update system.peers correctly when relocating tokens (CASSANDRA-7126)
 * Add Google Compute Engine snitch (CASSANDRA-7132)
 * remove duplicate query for local tokens (CASSANDRA-7182)
 * exit CQLSH with error status code if script fails (CASSANDRA-6344)
 * Fix bug with some IN queries missig results (CASSANDRA-7105)
 * Fix availability validation for LOCAL_ONE CL (CASSANDRA-7319)
 * Hint streaming can cause decommission to fail (CASSANDRA-7219)


2.1.0-beta2
 * Increase default CL space to 8GB (CASSANDRA-7031)
 * Add range tombstones to read repair digests (CASSANDRA-6863)
 * Fix BTree.clear for large updates (CASSANDRA-6943)
 * Fail write instead of logging a warning when unable to append to CL
   (CASSANDRA-6764)
 * Eliminate possibility of CL segment appearing twice in active list 
   (CASSANDRA-6557)
 * Apply DONTNEED fadvise to commitlog segments (CASSANDRA-6759)
 * Switch CRC component to Adler and include it for compressed sstables 
   (CASSANDRA-4165)
 * Allow cassandra-stress to set compaction strategy options (CASSANDRA-6451)
 * Add broadcast_rpc_address option to cassandra.yaml (CASSANDRA-5899)
 * Auto reload GossipingPropertyFileSnitch config (CASSANDRA-5897)
 * Fix overflow of memtable_total_space_in_mb (CASSANDRA-6573)
 * Fix ABTC NPE and apply update function correctly (CASSANDRA-6692)
 * Allow nodetool to use a file or prompt for password (CASSANDRA-6660)
 * Fix AIOOBE when concurrently accessing ABSC (CASSANDRA-6742)
 * Fix assertion error in ALTER TYPE RENAME (CASSANDRA-6705)
 * Scrub should not always clear out repaired status (CASSANDRA-5351)
 * Improve handling of range tombstone for wide partitions (CASSANDRA-6446)
 * Fix ClassCastException for compact table with composites (CASSANDRA-6738)
 * Fix potentially repairing with wrong nodes (CASSANDRA-6808)
 * Change caching option syntax (CASSANDRA-6745)
 * Fix stress to do proper counter reads (CASSANDRA-6835)
 * Fix help message for stress counter_write (CASSANDRA-6824)
 * Fix stress smart Thrift client to pick servers correctly (CASSANDRA-6848)
 * Add logging levels (minimal, normal or verbose) to stress tool (CASSANDRA-6849)
 * Fix race condition in Batch CLE (CASSANDRA-6860)
 * Improve cleanup/scrub/upgradesstables failure handling (CASSANDRA-6774)
 * ByteBuffer write() methods for serializing sstables (CASSANDRA-6781)
 * Proper compare function for CollectionType (CASSANDRA-6783)
 * Update native server to Netty 4 (CASSANDRA-6236)
 * Fix off-by-one error in stress (CASSANDRA-6883)
 * Make OpOrder AutoCloseable (CASSANDRA-6901)
 * Remove sync repair JMX interface (CASSANDRA-6900)
 * Add multiple memory allocation options for memtables (CASSANDRA-6689, 6694)
 * Remove adjusted op rate from stress output (CASSANDRA-6921)
 * Add optimized CF.hasColumns() implementations (CASSANDRA-6941)
 * Serialize batchlog mutations with the version of the target node
   (CASSANDRA-6931)
 * Optimize CounterColumn#reconcile() (CASSANDRA-6953)
 * Properly remove 1.2 sstable support in 2.1 (CASSANDRA-6869)
 * Lock counter cells, not partitions (CASSANDRA-6880)
 * Track presence of legacy counter shards in sstables (CASSANDRA-6888)
 * Ensure safe resource cleanup when replacing sstables (CASSANDRA-6912)
 * Add failure handler to async callback (CASSANDRA-6747)
 * Fix AE when closing SSTable without releasing reference (CASSANDRA-7000)
 * Clean up IndexInfo on keyspace/table drops (CASSANDRA-6924)
 * Only snapshot relative SSTables when sequential repair (CASSANDRA-7024)
 * Require nodetool rebuild_index to specify index names (CASSANDRA-7038)
 * fix cassandra stress errors on reads with native protocol (CASSANDRA-7033)
 * Use OpOrder to guard sstable references for reads (CASSANDRA-6919)
 * Preemptive opening of compaction result (CASSANDRA-6916)
 * Multi-threaded scrub/cleanup/upgradesstables (CASSANDRA-5547)
 * Optimize cellname comparison (CASSANDRA-6934)
 * Native protocol v3 (CASSANDRA-6855)
 * Optimize Cell liveness checks and clean up Cell (CASSANDRA-7119)
 * Support consistent range movements (CASSANDRA-2434)
 * Display min timestamp in sstablemetadata viewer (CASSANDRA-6767)
Merged from 2.0:
 * Avoid race-prone second "scrub" of system keyspace (CASSANDRA-6797)
 * Pool CqlRecordWriter clients by inetaddress rather than Range
   (CASSANDRA-6665)
 * Fix compaction_history timestamps (CASSANDRA-6784)
 * Compare scores of full replica ordering in DES (CASSANDRA-6683)
 * fix CME in SessionInfo updateProgress affecting netstats (CASSANDRA-6577)
 * Allow repairing between specific replicas (CASSANDRA-6440)
 * Allow per-dc enabling of hints (CASSANDRA-6157)
 * Add compatibility for Hadoop 0.2.x (CASSANDRA-5201)
 * Fix EstimatedHistogram races (CASSANDRA-6682)
 * Failure detector correctly converts initial value to nanos (CASSANDRA-6658)
 * Add nodetool taketoken to relocate vnodes (CASSANDRA-4445)
 * Expose bulk loading progress over JMX (CASSANDRA-4757)
 * Correctly handle null with IF conditions and TTL (CASSANDRA-6623)
 * Account for range/row tombstones in tombstone drop
   time histogram (CASSANDRA-6522)
 * Stop CommitLogSegment.close() from calling sync() (CASSANDRA-6652)
 * Make commitlog failure handling configurable (CASSANDRA-6364)
 * Avoid overlaps in LCS (CASSANDRA-6688)
 * Improve support for paginating over composites (CASSANDRA-4851)
 * Fix count(*) queries in a mixed cluster (CASSANDRA-6707)
 * Improve repair tasks(snapshot, differencing) concurrency (CASSANDRA-6566)
 * Fix replaying pre-2.0 commit logs (CASSANDRA-6714)
 * Add static columns to CQL3 (CASSANDRA-6561)
 * Optimize single partition batch statements (CASSANDRA-6737)
 * Disallow post-query re-ordering when paging (CASSANDRA-6722)
 * Fix potential paging bug with deleted columns (CASSANDRA-6748)
 * Fix NPE on BulkLoader caused by losing StreamEvent (CASSANDRA-6636)
 * Fix truncating compression metadata (CASSANDRA-6791)
 * Add CMSClassUnloadingEnabled JVM option (CASSANDRA-6541)
 * Catch memtable flush exceptions during shutdown (CASSANDRA-6735)
 * Fix upgradesstables NPE for non-CF-based indexes (CASSANDRA-6645)
 * Fix UPDATE updating PRIMARY KEY columns implicitly (CASSANDRA-6782)
 * Fix IllegalArgumentException when updating from 1.2 with SuperColumns
   (CASSANDRA-6733)
 * FBUtilities.singleton() should use the CF comparator (CASSANDRA-6778)
 * Fix CQLSStableWriter.addRow(Map<String, Object>) (CASSANDRA-6526)
 * Fix HSHA server introducing corrupt data (CASSANDRA-6285)
 * Fix CAS conditions for COMPACT STORAGE tables (CASSANDRA-6813)
 * Starting threads in OutboundTcpConnectionPool constructor causes race conditions (CASSANDRA-7177)
 * Allow overriding cassandra-rackdc.properties file (CASSANDRA-7072)
 * Set JMX RMI port to 7199 (CASSANDRA-7087)
 * Use LOCAL_QUORUM for data reads at LOCAL_SERIAL (CASSANDRA-6939)
 * Log a warning for large batches (CASSANDRA-6487)
 * Put nodes in hibernate when join_ring is false (CASSANDRA-6961)
 * Avoid early loading of non-system keyspaces before compaction-leftovers 
   cleanup at startup (CASSANDRA-6913)
 * Restrict Windows to parallel repairs (CASSANDRA-6907)
 * (Hadoop) Allow manually specifying start/end tokens in CFIF (CASSANDRA-6436)
 * Fix NPE in MeteredFlusher (CASSANDRA-6820)
 * Fix race processing range scan responses (CASSANDRA-6820)
 * Allow deleting snapshots from dropped keyspaces (CASSANDRA-6821)
 * Add uuid() function (CASSANDRA-6473)
 * Omit tombstones from schema digests (CASSANDRA-6862)
 * Include correct consistencyLevel in LWT timeout (CASSANDRA-6884)
 * Lower chances for losing new SSTables during nodetool refresh and
   ColumnFamilyStore.loadNewSSTables (CASSANDRA-6514)
 * Add support for DELETE ... IF EXISTS to CQL3 (CASSANDRA-5708)
 * Update hadoop_cql3_word_count example (CASSANDRA-6793)
 * Fix handling of RejectedExecution in sync Thrift server (CASSANDRA-6788)
 * Log more information when exceeding tombstone_warn_threshold (CASSANDRA-6865)
 * Fix truncate to not abort due to unreachable fat clients (CASSANDRA-6864)
 * Fix schema concurrency exceptions (CASSANDRA-6841)
 * Fix leaking validator FH in StreamWriter (CASSANDRA-6832)
 * Fix saving triggers to schema (CASSANDRA-6789)
 * Fix trigger mutations when base mutation list is immutable (CASSANDRA-6790)
 * Fix accounting in FileCacheService to allow re-using RAR (CASSANDRA-6838)
 * Fix static counter columns (CASSANDRA-6827)
 * Restore expiring->deleted (cell) compaction optimization (CASSANDRA-6844)
 * Fix CompactionManager.needsCleanup (CASSANDRA-6845)
 * Correctly compare BooleanType values other than 0 and 1 (CASSANDRA-6779)
 * Read message id as string from earlier versions (CASSANDRA-6840)
 * Properly use the Paxos consistency for (non-protocol) batch (CASSANDRA-6837)
 * Add paranoid disk failure option (CASSANDRA-6646)
 * Improve PerRowSecondaryIndex performance (CASSANDRA-6876)
 * Extend triggers to support CAS updates (CASSANDRA-6882)
 * Static columns with IF NOT EXISTS don't always work as expected (CASSANDRA-6873)
 * Fix paging with SELECT DISTINCT (CASSANDRA-6857)
 * Fix UnsupportedOperationException on CAS timeout (CASSANDRA-6923)
 * Improve MeteredFlusher handling of MF-unaffected column families
   (CASSANDRA-6867)
 * Add CqlRecordReader using native pagination (CASSANDRA-6311)
 * Add QueryHandler interface (CASSANDRA-6659)
 * Track liveRatio per-memtable, not per-CF (CASSANDRA-6945)
 * Make sure upgradesstables keeps sstable level (CASSANDRA-6958)
 * Fix LIMIT with static columns (CASSANDRA-6956)
 * Fix clash with CQL column name in thrift validation (CASSANDRA-6892)
 * Fix error with super columns in mixed 1.2-2.0 clusters (CASSANDRA-6966)
 * Fix bad skip of sstables on slice query with composite start/finish (CASSANDRA-6825)
 * Fix unintended update with conditional statement (CASSANDRA-6893)
 * Fix map element access in IF (CASSANDRA-6914)
 * Avoid costly range calculations for range queries on system keyspaces
   (CASSANDRA-6906)
 * Fix SSTable not released if stream session fails (CASSANDRA-6818)
 * Avoid build failure due to ANTLR timeout (CASSANDRA-6991)
 * Queries on compact tables can return more rows that requested (CASSANDRA-7052)
 * USING TIMESTAMP for batches does not work (CASSANDRA-7053)
 * Fix performance regression from CASSANDRA-5614 (CASSANDRA-6949)
 * Ensure that batchlog and hint timeouts do not produce hints (CASSANDRA-7058)
 * Merge groupable mutations in TriggerExecutor#execute() (CASSANDRA-7047)
 * Plug holes in resource release when wiring up StreamSession (CASSANDRA-7073)
 * Re-add parameter columns to tracing session (CASSANDRA-6942)
 * Preserves CQL metadata when updating table from thrift (CASSANDRA-6831)
Merged from 1.2:
 * Fix nodetool display with vnodes (CASSANDRA-7082)
 * Add UNLOGGED, COUNTER options to BATCH documentation (CASSANDRA-6816)
 * add extra SSL cipher suites (CASSANDRA-6613)
 * fix nodetool getsstables for blob PK (CASSANDRA-6803)
 * Fix BatchlogManager#deleteBatch() use of millisecond timestamps
   (CASSANDRA-6822)
 * Continue assassinating even if the endpoint vanishes (CASSANDRA-6787)
 * Schedule schema pulls on change (CASSANDRA-6971)
 * Non-droppable verbs shouldn't be dropped from OTC (CASSANDRA-6980)
 * Shutdown batchlog executor in SS#drain() (CASSANDRA-7025)
 * Fix batchlog to account for CF truncation records (CASSANDRA-6999)
 * Fix CQLSH parsing of functions and BLOB literals (CASSANDRA-7018)
 * Properly load trustore in the native protocol (CASSANDRA-6847)
 * Always clean up references in SerializingCache (CASSANDRA-6994)
 * Don't shut MessagingService down when replacing a node (CASSANDRA-6476)
 * fix npe when doing -Dcassandra.fd_initial_value_ms (CASSANDRA-6751)


2.1.0-beta1
 * Add flush directory distinct from compaction directories (CASSANDRA-6357)
 * Require JNA by default (CASSANDRA-6575)
 * add listsnapshots command to nodetool (CASSANDRA-5742)
 * Introduce AtomicBTreeColumns (CASSANDRA-6271, 6692)
 * Multithreaded commitlog (CASSANDRA-3578)
 * allocate fixed index summary memory pool and resample cold index summaries 
   to use less memory (CASSANDRA-5519)
 * Removed multithreaded compaction (CASSANDRA-6142)
 * Parallelize fetching rows for low-cardinality indexes (CASSANDRA-1337)
 * change logging from log4j to logback (CASSANDRA-5883)
 * switch to LZ4 compression for internode communication (CASSANDRA-5887)
 * Stop using Thrift-generated Index* classes internally (CASSANDRA-5971)
 * Remove 1.2 network compatibility code (CASSANDRA-5960)
 * Remove leveled json manifest migration code (CASSANDRA-5996)
 * Remove CFDefinition (CASSANDRA-6253)
 * Use AtomicIntegerFieldUpdater in RefCountedMemory (CASSANDRA-6278)
 * User-defined types for CQL3 (CASSANDRA-5590)
 * Use of o.a.c.metrics in nodetool (CASSANDRA-5871, 6406)
 * Batch read from OTC's queue and cleanup (CASSANDRA-1632)
 * Secondary index support for collections (CASSANDRA-4511, 6383)
 * SSTable metadata(Stats.db) format change (CASSANDRA-6356)
 * Push composites support in the storage engine
   (CASSANDRA-5417, CASSANDRA-6520)
 * Add snapshot space used to cfstats (CASSANDRA-6231)
 * Add cardinality estimator for key count estimation (CASSANDRA-5906)
 * CF id is changed to be non-deterministic. Data dir/key cache are created
   uniquely for CF id (CASSANDRA-5202)
 * New counters implementation (CASSANDRA-6504)
 * Replace UnsortedColumns, EmptyColumns, TreeMapBackedSortedColumns with new
   ArrayBackedSortedColumns (CASSANDRA-6630, CASSANDRA-6662, CASSANDRA-6690)
 * Add option to use row cache with a given amount of rows (CASSANDRA-5357)
 * Avoid repairing already repaired data (CASSANDRA-5351)
 * Reject counter updates with USING TTL/TIMESTAMP (CASSANDRA-6649)
 * Replace index_interval with min/max_index_interval (CASSANDRA-6379)
 * Lift limitation that order by columns must be selected for IN queries (CASSANDRA-4911)


2.0.5
 * Reduce garbage generated by bloom filter lookups (CASSANDRA-6609)
 * Add ks.cf names to tombstone logging (CASSANDRA-6597)
 * Use LOCAL_QUORUM for LWT operations at LOCAL_SERIAL (CASSANDRA-6495)
 * Wait for gossip to settle before accepting client connections (CASSANDRA-4288)
 * Delete unfinished compaction incrementally (CASSANDRA-6086)
 * Allow specifying custom secondary index options in CQL3 (CASSANDRA-6480)
 * Improve replica pinning for cache efficiency in DES (CASSANDRA-6485)
 * Fix LOCAL_SERIAL from thrift (CASSANDRA-6584)
 * Don't special case received counts in CAS timeout exceptions (CASSANDRA-6595)
 * Add support for 2.1 global counter shards (CASSANDRA-6505)
 * Fix NPE when streaming connection is not yet established (CASSANDRA-6210)
 * Avoid rare duplicate read repair triggering (CASSANDRA-6606)
 * Fix paging discardFirst (CASSANDRA-6555)
 * Fix ArrayIndexOutOfBoundsException in 2ndary index query (CASSANDRA-6470)
 * Release sstables upon rebuilding 2i (CASSANDRA-6635)
 * Add AbstractCompactionStrategy.startup() method (CASSANDRA-6637)
 * SSTableScanner may skip rows during cleanup (CASSANDRA-6638)
 * sstables from stalled repair sessions can resurrect deleted data (CASSANDRA-6503)
 * Switch stress to use ITransportFactory (CASSANDRA-6641)
 * Fix IllegalArgumentException during prepare (CASSANDRA-6592)
 * Fix possible loss of 2ndary index entries during compaction (CASSANDRA-6517)
 * Fix direct Memory on architectures that do not support unaligned long access
   (CASSANDRA-6628)
 * Let scrub optionally skip broken counter partitions (CASSANDRA-5930)
Merged from 1.2:
 * fsync compression metadata (CASSANDRA-6531)
 * Validate CF existence on execution for prepared statement (CASSANDRA-6535)
 * Add ability to throttle batchlog replay (CASSANDRA-6550)
 * Fix executing LOCAL_QUORUM with SimpleStrategy (CASSANDRA-6545)
 * Avoid StackOverflow when using large IN queries (CASSANDRA-6567)
 * Nodetool upgradesstables includes secondary indexes (CASSANDRA-6598)
 * Paginate batchlog replay (CASSANDRA-6569)
 * skip blocking on streaming during drain (CASSANDRA-6603)
 * Improve error message when schema doesn't match loaded sstable (CASSANDRA-6262)
 * Add properties to adjust FD initial value and max interval (CASSANDRA-4375)
 * Fix preparing with batch and delete from collection (CASSANDRA-6607)
 * Fix ABSC reverse iterator's remove() method (CASSANDRA-6629)
 * Handle host ID conflicts properly (CASSANDRA-6615)
 * Move handling of migration event source to solve bootstrap race. (CASSANDRA-6648)
 * Make sure compaction throughput value doesn't overflow with int math (CASSANDRA-6647)


2.0.4
 * Allow removing snapshots of no-longer-existing CFs (CASSANDRA-6418)
 * add StorageService.stopDaemon() (CASSANDRA-4268)
 * add IRE for invalid CF supplied to get_count (CASSANDRA-5701)
 * add client encryption support to sstableloader (CASSANDRA-6378)
 * Fix accept() loop for SSL sockets post-shutdown (CASSANDRA-6468)
 * Fix size-tiered compaction in LCS L0 (CASSANDRA-6496)
 * Fix assertion failure in filterColdSSTables (CASSANDRA-6483)
 * Fix row tombstones in larger-than-memory compactions (CASSANDRA-6008)
 * Fix cleanup ClassCastException (CASSANDRA-6462)
 * Reduce gossip memory use by interning VersionedValue strings (CASSANDRA-6410)
 * Allow specifying datacenters to participate in a repair (CASSANDRA-6218)
 * Fix divide-by-zero in PCI (CASSANDRA-6403)
 * Fix setting last compacted key in the wrong level for LCS (CASSANDRA-6284)
 * Add millisecond precision formats to the timestamp parser (CASSANDRA-6395)
 * Expose a total memtable size metric for a CF (CASSANDRA-6391)
 * cqlsh: handle symlinks properly (CASSANDRA-6425)
 * Fix potential infinite loop when paging query with IN (CASSANDRA-6464)
 * Fix assertion error in AbstractQueryPager.discardFirst (CASSANDRA-6447)
 * Fix streaming older SSTable yields unnecessary tombstones (CASSANDRA-6527)
Merged from 1.2:
 * Improved error message on bad properties in DDL queries (CASSANDRA-6453)
 * Randomize batchlog candidates selection (CASSANDRA-6481)
 * Fix thundering herd on endpoint cache invalidation (CASSANDRA-6345, 6485)
 * Improve batchlog write performance with vnodes (CASSANDRA-6488)
 * cqlsh: quote single quotes in strings inside collections (CASSANDRA-6172)
 * Improve gossip performance for typical messages (CASSANDRA-6409)
 * Throw IRE if a prepared statement has more markers than supported 
   (CASSANDRA-5598)
 * Expose Thread metrics for the native protocol server (CASSANDRA-6234)
 * Change snapshot response message verb to INTERNAL to avoid dropping it 
   (CASSANDRA-6415)
 * Warn when collection read has > 65K elements (CASSANDRA-5428)
 * Fix cache persistence when both row and key cache are enabled 
   (CASSANDRA-6413)
 * (Hadoop) add describe_local_ring (CASSANDRA-6268)
 * Fix handling of concurrent directory creation failure (CASSANDRA-6459)
 * Allow executing CREATE statements multiple times (CASSANDRA-6471)
 * Don't send confusing info with timeouts (CASSANDRA-6491)
 * Don't resubmit counter mutation runnables internally (CASSANDRA-6427)
 * Don't drop local mutations without a hint (CASSANDRA-6510)
 * Don't allow null max_hint_window_in_ms (CASSANDRA-6419)
 * Validate SliceRange start and finish lengths (CASSANDRA-6521)


2.0.3
 * Fix FD leak on slice read path (CASSANDRA-6275)
 * Cancel read meter task when closing SSTR (CASSANDRA-6358)
 * free off-heap IndexSummary during bulk (CASSANDRA-6359)
 * Recover from IOException in accept() thread (CASSANDRA-6349)
 * Improve Gossip tolerance of abnormally slow tasks (CASSANDRA-6338)
 * Fix trying to hint timed out counter writes (CASSANDRA-6322)
 * Allow restoring specific columnfamilies from archived CL (CASSANDRA-4809)
 * Avoid flushing compaction_history after each operation (CASSANDRA-6287)
 * Fix repair assertion error when tombstones expire (CASSANDRA-6277)
 * Skip loading corrupt key cache (CASSANDRA-6260)
 * Fixes for compacting larger-than-memory rows (CASSANDRA-6274)
 * Compact hottest sstables first and optionally omit coldest from
   compaction entirely (CASSANDRA-6109)
 * Fix modifying column_metadata from thrift (CASSANDRA-6182)
 * cqlsh: fix LIST USERS output (CASSANDRA-6242)
 * Add IRequestSink interface (CASSANDRA-6248)
 * Update memtable size while flushing (CASSANDRA-6249)
 * Provide hooks around CQL2/CQL3 statement execution (CASSANDRA-6252)
 * Require Permission.SELECT for CAS updates (CASSANDRA-6247)
 * New CQL-aware SSTableWriter (CASSANDRA-5894)
 * Reject CAS operation when the protocol v1 is used (CASSANDRA-6270)
 * Correctly throw error when frame too large (CASSANDRA-5981)
 * Fix serialization bug in PagedRange with 2ndary indexes (CASSANDRA-6299)
 * Fix CQL3 table validation in Thrift (CASSANDRA-6140)
 * Fix bug missing results with IN clauses (CASSANDRA-6327)
 * Fix paging with reversed slices (CASSANDRA-6343)
 * Set minTimestamp correctly to be able to drop expired sstables (CASSANDRA-6337)
 * Support NaN and Infinity as float literals (CASSANDRA-6003)
 * Remove RF from nodetool ring output (CASSANDRA-6289)
 * Fix attempting to flush empty rows (CASSANDRA-6374)
 * Fix potential out of bounds exception when paging (CASSANDRA-6333)
Merged from 1.2:
 * Optimize FD phi calculation (CASSANDRA-6386)
 * Improve initial FD phi estimate when starting up (CASSANDRA-6385)
 * Don't list CQL3 table in CLI describe even if named explicitely 
   (CASSANDRA-5750)
 * Invalidate row cache when dropping CF (CASSANDRA-6351)
 * add non-jamm path for cached statements (CASSANDRA-6293)
 * add windows bat files for shell commands (CASSANDRA-6145)
 * Require logging in for Thrift CQL2/3 statement preparation (CASSANDRA-6254)
 * restrict max_num_tokens to 1536 (CASSANDRA-6267)
 * Nodetool gets default JMX port from cassandra-env.sh (CASSANDRA-6273)
 * make calculatePendingRanges asynchronous (CASSANDRA-6244)
 * Remove blocking flushes in gossip thread (CASSANDRA-6297)
 * Fix potential socket leak in connectionpool creation (CASSANDRA-6308)
 * Allow LOCAL_ONE/LOCAL_QUORUM to work with SimpleStrategy (CASSANDRA-6238)
 * cqlsh: handle 'null' as session duration (CASSANDRA-6317)
 * Fix json2sstable handling of range tombstones (CASSANDRA-6316)
 * Fix missing one row in reverse query (CASSANDRA-6330)
 * Fix reading expired row value from row cache (CASSANDRA-6325)
 * Fix AssertionError when doing set element deletion (CASSANDRA-6341)
 * Make CL code for the native protocol match the one in C* 2.0
   (CASSANDRA-6347)
 * Disallow altering CQL3 table from thrift (CASSANDRA-6370)
 * Fix size computation of prepared statement (CASSANDRA-6369)


2.0.2
 * Update FailureDetector to use nanontime (CASSANDRA-4925)
 * Fix FileCacheService regressions (CASSANDRA-6149)
 * Never return WriteTimeout for CL.ANY (CASSANDRA-6132)
 * Fix race conditions in bulk loader (CASSANDRA-6129)
 * Add configurable metrics reporting (CASSANDRA-4430)
 * drop queries exceeding a configurable number of tombstones (CASSANDRA-6117)
 * Track and persist sstable read activity (CASSANDRA-5515)
 * Fixes for speculative retry (CASSANDRA-5932, CASSANDRA-6194)
 * Improve memory usage of metadata min/max column names (CASSANDRA-6077)
 * Fix thrift validation refusing row markers on CQL3 tables (CASSANDRA-6081)
 * Fix insertion of collections with CAS (CASSANDRA-6069)
 * Correctly send metadata on SELECT COUNT (CASSANDRA-6080)
 * Track clients' remote addresses in ClientState (CASSANDRA-6070)
 * Create snapshot dir if it does not exist when migrating
   leveled manifest (CASSANDRA-6093)
 * make sequential nodetool repair the default (CASSANDRA-5950)
 * Add more hooks for compaction strategy implementations (CASSANDRA-6111)
 * Fix potential NPE on composite 2ndary indexes (CASSANDRA-6098)
 * Delete can potentially be skipped in batch (CASSANDRA-6115)
 * Allow alter keyspace on system_traces (CASSANDRA-6016)
 * Disallow empty column names in cql (CASSANDRA-6136)
 * Use Java7 file-handling APIs and fix file moving on Windows (CASSANDRA-5383)
 * Save compaction history to system keyspace (CASSANDRA-5078)
 * Fix NPE if StorageService.getOperationMode() is executed before full startup (CASSANDRA-6166)
 * CQL3: support pre-epoch longs for TimestampType (CASSANDRA-6212)
 * Add reloadtriggers command to nodetool (CASSANDRA-4949)
 * cqlsh: ignore empty 'value alias' in DESCRIBE (CASSANDRA-6139)
 * Fix sstable loader (CASSANDRA-6205)
 * Reject bootstrapping if the node already exists in gossip (CASSANDRA-5571)
 * Fix NPE while loading paxos state (CASSANDRA-6211)
 * cqlsh: add SHOW SESSION <tracing-session> command (CASSANDRA-6228)
Merged from 1.2:
 * (Hadoop) Require CFRR batchSize to be at least 2 (CASSANDRA-6114)
 * Add a warning for small LCS sstable size (CASSANDRA-6191)
 * Add ability to list specific KS/CF combinations in nodetool cfstats (CASSANDRA-4191)
 * Mark CF clean if a mutation raced the drop and got it marked dirty (CASSANDRA-5946)
 * Add a LOCAL_ONE consistency level (CASSANDRA-6202)
 * Limit CQL prepared statement cache by size instead of count (CASSANDRA-6107)
 * Tracing should log write failure rather than raw exceptions (CASSANDRA-6133)
 * lock access to TM.endpointToHostIdMap (CASSANDRA-6103)
 * Allow estimated memtable size to exceed slab allocator size (CASSANDRA-6078)
 * Start MeteredFlusher earlier to prevent OOM during CL replay (CASSANDRA-6087)
 * Avoid sending Truncate command to fat clients (CASSANDRA-6088)
 * Allow where clause conditions to be in parenthesis (CASSANDRA-6037)
 * Do not open non-ssl storage port if encryption option is all (CASSANDRA-3916)
 * Move batchlog replay to its own executor (CASSANDRA-6079)
 * Add tombstone debug threshold and histogram (CASSANDRA-6042, 6057)
 * Enable tcp keepalive on incoming connections (CASSANDRA-4053)
 * Fix fat client schema pull NPE (CASSANDRA-6089)
 * Fix memtable flushing for indexed tables (CASSANDRA-6112)
 * Fix skipping columns with multiple slices (CASSANDRA-6119)
 * Expose connected thrift + native client counts (CASSANDRA-5084)
 * Optimize auth setup (CASSANDRA-6122)
 * Trace index selection (CASSANDRA-6001)
 * Update sstablesPerReadHistogram to use biased sampling (CASSANDRA-6164)
 * Log UnknownColumnfamilyException when closing socket (CASSANDRA-5725)
 * Properly error out on CREATE INDEX for counters table (CASSANDRA-6160)
 * Handle JMX notification failure for repair (CASSANDRA-6097)
 * (Hadoop) Fetch no more than 128 splits in parallel (CASSANDRA-6169)
 * stress: add username/password authentication support (CASSANDRA-6068)
 * Fix indexed queries with row cache enabled on parent table (CASSANDRA-5732)
 * Fix compaction race during columnfamily drop (CASSANDRA-5957)
 * Fix validation of empty column names for compact tables (CASSANDRA-6152)
 * Skip replaying mutations that pass CRC but fail to deserialize (CASSANDRA-6183)
 * Rework token replacement to use replace_address (CASSANDRA-5916)
 * Fix altering column types (CASSANDRA-6185)
 * cqlsh: fix CREATE/ALTER WITH completion (CASSANDRA-6196)
 * add windows bat files for shell commands (CASSANDRA-6145)
 * Fix potential stack overflow during range tombstones insertion (CASSANDRA-6181)
 * (Hadoop) Make LOCAL_ONE the default consistency level (CASSANDRA-6214)


2.0.1
 * Fix bug that could allow reading deleted data temporarily (CASSANDRA-6025)
 * Improve memory use defaults (CASSANDRA-6059)
 * Make ThriftServer more easlly extensible (CASSANDRA-6058)
 * Remove Hadoop dependency from ITransportFactory (CASSANDRA-6062)
 * add file_cache_size_in_mb setting (CASSANDRA-5661)
 * Improve error message when yaml contains invalid properties (CASSANDRA-5958)
 * Improve leveled compaction's ability to find non-overlapping L0 compactions
   to work on concurrently (CASSANDRA-5921)
 * Notify indexer of columns shadowed by range tombstones (CASSANDRA-5614)
 * Log Merkle tree stats (CASSANDRA-2698)
 * Switch from crc32 to adler32 for compressed sstable checksums (CASSANDRA-5862)
 * Improve offheap memcpy performance (CASSANDRA-5884)
 * Use a range aware scanner for cleanup (CASSANDRA-2524)
 * Cleanup doesn't need to inspect sstables that contain only local data
   (CASSANDRA-5722)
 * Add ability for CQL3 to list partition keys (CASSANDRA-4536)
 * Improve native protocol serialization (CASSANDRA-5664)
 * Upgrade Thrift to 0.9.1 (CASSANDRA-5923)
 * Require superuser status for adding triggers (CASSANDRA-5963)
 * Make standalone scrubber handle old and new style leveled manifest
   (CASSANDRA-6005)
 * Fix paxos bugs (CASSANDRA-6012, 6013, 6023)
 * Fix paged ranges with multiple replicas (CASSANDRA-6004)
 * Fix potential AssertionError during tracing (CASSANDRA-6041)
 * Fix NPE in sstablesplit (CASSANDRA-6027)
 * Migrate pre-2.0 key/value/column aliases to system.schema_columns
   (CASSANDRA-6009)
 * Paging filter empty rows too agressively (CASSANDRA-6040)
 * Support variadic parameters for IN clauses (CASSANDRA-4210)
 * cqlsh: return the result of CAS writes (CASSANDRA-5796)
 * Fix validation of IN clauses with 2ndary indexes (CASSANDRA-6050)
 * Support named bind variables in CQL (CASSANDRA-6033)
Merged from 1.2:
 * Allow cache-keys-to-save to be set at runtime (CASSANDRA-5980)
 * Avoid second-guessing out-of-space state (CASSANDRA-5605)
 * Tuning knobs for dealing with large blobs and many CFs (CASSANDRA-5982)
 * (Hadoop) Fix CQLRW for thrift tables (CASSANDRA-6002)
 * Fix possible divide-by-zero in HHOM (CASSANDRA-5990)
 * Allow local batchlog writes for CL.ANY (CASSANDRA-5967)
 * Upgrade metrics-core to version 2.2.0 (CASSANDRA-5947)
 * Fix CqlRecordWriter with composite keys (CASSANDRA-5949)
 * Add snitch, schema version, cluster, partitioner to JMX (CASSANDRA-5881)
 * Allow disabling SlabAllocator (CASSANDRA-5935)
 * Make user-defined compaction JMX blocking (CASSANDRA-4952)
 * Fix streaming does not transfer wrapped range (CASSANDRA-5948)
 * Fix loading index summary containing empty key (CASSANDRA-5965)
 * Correctly handle limits in CompositesSearcher (CASSANDRA-5975)
 * Pig: handle CQL collections (CASSANDRA-5867)
 * Pass the updated cf to the PRSI index() method (CASSANDRA-5999)
 * Allow empty CQL3 batches (as no-op) (CASSANDRA-5994)
 * Support null in CQL3 functions (CASSANDRA-5910)
 * Replace the deprecated MapMaker with CacheLoader (CASSANDRA-6007)
 * Add SSTableDeletingNotification to DataTracker (CASSANDRA-6010)
 * Fix snapshots in use get deleted during snapshot repair (CASSANDRA-6011)
 * Move hints and exception count to o.a.c.metrics (CASSANDRA-6017)
 * Fix memory leak in snapshot repair (CASSANDRA-6047)
 * Fix sstable2sjon for CQL3 tables (CASSANDRA-5852)


2.0.0
 * Fix thrift validation when inserting into CQL3 tables (CASSANDRA-5138)
 * Fix periodic memtable flushing behavior with clean memtables (CASSANDRA-5931)
 * Fix dateOf() function for pre-2.0 timestamp columns (CASSANDRA-5928)
 * Fix SSTable unintentionally loads BF when opened for batch (CASSANDRA-5938)
 * Add stream session progress to JMX (CASSANDRA-4757)
 * Fix NPE during CAS operation (CASSANDRA-5925)
Merged from 1.2:
 * Fix getBloomFilterDiskSpaceUsed for AlwaysPresentFilter (CASSANDRA-5900)
 * Don't announce schema version until we've loaded the changes locally
   (CASSANDRA-5904)
 * Fix to support off heap bloom filters size greater than 2 GB (CASSANDRA-5903)
 * Properly handle parsing huge map and set literals (CASSANDRA-5893)


2.0.0-rc2
 * enable vnodes by default (CASSANDRA-5869)
 * fix CAS contention timeout (CASSANDRA-5830)
 * fix HsHa to respect max frame size (CASSANDRA-4573)
 * Fix (some) 2i on composite components omissions (CASSANDRA-5851)
 * cqlsh: add DESCRIBE FULL SCHEMA variant (CASSANDRA-5880)
Merged from 1.2:
 * Correctly validate sparse composite cells in scrub (CASSANDRA-5855)
 * Add KeyCacheHitRate metric to CF metrics (CASSANDRA-5868)
 * cqlsh: add support for multiline comments (CASSANDRA-5798)
 * Handle CQL3 SELECT duplicate IN restrictions on clustering columns
   (CASSANDRA-5856)


2.0.0-rc1
 * improve DecimalSerializer performance (CASSANDRA-5837)
 * fix potential spurious wakeup in AsyncOneResponse (CASSANDRA-5690)
 * fix schema-related trigger issues (CASSANDRA-5774)
 * Better validation when accessing CQL3 table from thrift (CASSANDRA-5138)
 * Fix assertion error during repair (CASSANDRA-5801)
 * Fix range tombstone bug (CASSANDRA-5805)
 * DC-local CAS (CASSANDRA-5797)
 * Add a native_protocol_version column to the system.local table (CASSANRDA-5819)
 * Use index_interval from cassandra.yaml when upgraded (CASSANDRA-5822)
 * Fix buffer underflow on socket close (CASSANDRA-5792)
Merged from 1.2:
 * Fix reading DeletionTime from 1.1-format sstables (CASSANDRA-5814)
 * cqlsh: add collections support to COPY (CASSANDRA-5698)
 * retry important messages for any IOException (CASSANDRA-5804)
 * Allow empty IN relations in SELECT/UPDATE/DELETE statements (CASSANDRA-5626)
 * cqlsh: fix crashing on Windows due to libedit detection (CASSANDRA-5812)
 * fix bulk-loading compressed sstables (CASSANDRA-5820)
 * (Hadoop) fix quoting in CqlPagingRecordReader and CqlRecordWriter 
   (CASSANDRA-5824)
 * update default LCS sstable size to 160MB (CASSANDRA-5727)
 * Allow compacting 2Is via nodetool (CASSANDRA-5670)
 * Hex-encode non-String keys in OPP (CASSANDRA-5793)
 * nodetool history logging (CASSANDRA-5823)
 * (Hadoop) fix support for Thrift tables in CqlPagingRecordReader 
   (CASSANDRA-5752)
 * add "all time blocked" to StatusLogger output (CASSANDRA-5825)
 * Future-proof inter-major-version schema migrations (CASSANDRA-5845)
 * (Hadoop) add CqlPagingRecordReader support for ReversedType in Thrift table
   (CASSANDRA-5718)
 * Add -no-snapshot option to scrub (CASSANDRA-5891)
 * Fix to support off heap bloom filters size greater than 2 GB (CASSANDRA-5903)
 * Properly handle parsing huge map and set literals (CASSANDRA-5893)
 * Fix LCS L0 compaction may overlap in L1 (CASSANDRA-5907)
 * New sstablesplit tool to split large sstables offline (CASSANDRA-4766)
 * Fix potential deadlock in native protocol server (CASSANDRA-5926)
 * Disallow incompatible type change in CQL3 (CASSANDRA-5882)
Merged from 1.1:
 * Correctly validate sparse composite cells in scrub (CASSANDRA-5855)


2.0.0-beta2
 * Replace countPendingHints with Hints Created metric (CASSANDRA-5746)
 * Allow nodetool with no args, and with help to run without a server (CASSANDRA-5734)
 * Cleanup AbstractType/TypeSerializer classes (CASSANDRA-5744)
 * Remove unimplemented cli option schema-mwt (CASSANDRA-5754)
 * Support range tombstones in thrift (CASSANDRA-5435)
 * Normalize table-manipulating CQL3 statements' class names (CASSANDRA-5759)
 * cqlsh: add missing table options to DESCRIBE output (CASSANDRA-5749)
 * Fix assertion error during repair (CASSANDRA-5757)
 * Fix bulkloader (CASSANDRA-5542)
 * Add LZ4 compression to the native protocol (CASSANDRA-5765)
 * Fix bugs in the native protocol v2 (CASSANDRA-5770)
 * CAS on 'primary key only' table (CASSANDRA-5715)
 * Support streaming SSTables of old versions (CASSANDRA-5772)
 * Always respect protocol version in native protocol (CASSANDRA-5778)
 * Fix ConcurrentModificationException during streaming (CASSANDRA-5782)
 * Update deletion timestamp in Commit#updatesWithPaxosTime (CASSANDRA-5787)
 * Thrift cas() method crashes if input columns are not sorted (CASSANDRA-5786)
 * Order columns names correctly when querying for CAS (CASSANDRA-5788)
 * Fix streaming retry (CASSANDRA-5775)
Merged from 1.2:
 * if no seeds can be a reached a node won't start in a ring by itself (CASSANDRA-5768)
 * add cassandra.unsafesystem property (CASSANDRA-5704)
 * (Hadoop) quote identifiers in CqlPagingRecordReader (CASSANDRA-5763)
 * Add replace_node functionality for vnodes (CASSANDRA-5337)
 * Add timeout events to query traces (CASSANDRA-5520)
 * Fix serialization of the LEFT gossip value (CASSANDRA-5696)
 * Pig: support for cql3 tables (CASSANDRA-5234)
 * Fix skipping range tombstones with reverse queries (CASSANDRA-5712)
 * Expire entries out of ThriftSessionManager (CASSANDRA-5719)
 * Don't keep ancestor information in memory (CASSANDRA-5342)
 * Expose native protocol server status in nodetool info (CASSANDRA-5735)
 * Fix pathetic performance of range tombstones (CASSANDRA-5677)
 * Fix querying with an empty (impossible) range (CASSANDRA-5573)
 * cqlsh: handle CUSTOM 2i in DESCRIBE output (CASSANDRA-5760)
 * Fix minor bug in Range.intersects(Bound) (CASSANDRA-5771)
 * cqlsh: handle disabled compression in DESCRIBE output (CASSANDRA-5766)
 * Ensure all UP events are notified on the native protocol (CASSANDRA-5769)
 * Fix formatting of sstable2json with multiple -k arguments (CASSANDRA-5781)
 * Don't rely on row marker for queries in general to hide lost markers
   after TTL expires (CASSANDRA-5762)
 * Sort nodetool help output (CASSANDRA-5776)
 * Fix column expiring during 2 phases compaction (CASSANDRA-5799)
 * now() is being rejected in INSERTs when inside collections (CASSANDRA-5795)


2.0.0-beta1
 * Add support for indexing clustered columns (CASSANDRA-5125)
 * Removed on-heap row cache (CASSANDRA-5348)
 * use nanotime consistently for node-local timeouts (CASSANDRA-5581)
 * Avoid unnecessary second pass on name-based queries (CASSANDRA-5577)
 * Experimental triggers (CASSANDRA-1311)
 * JEMalloc support for off-heap allocation (CASSANDRA-3997)
 * Single-pass compaction (CASSANDRA-4180)
 * Removed token range bisection (CASSANDRA-5518)
 * Removed compatibility with pre-1.2.5 sstables and network messages
   (CASSANDRA-5511)
 * removed PBSPredictor (CASSANDRA-5455)
 * CAS support (CASSANDRA-5062, 5441, 5442, 5443, 5619, 5667)
 * Leveled compaction performs size-tiered compactions in L0 
   (CASSANDRA-5371, 5439)
 * Add yaml network topology snitch for mixed ec2/other envs (CASSANDRA-5339)
 * Log when a node is down longer than the hint window (CASSANDRA-4554)
 * Optimize tombstone creation for ExpiringColumns (CASSANDRA-4917)
 * Improve LeveledScanner work estimation (CASSANDRA-5250, 5407)
 * Replace compaction lock with runWithCompactionsDisabled (CASSANDRA-3430)
 * Change Message IDs to ints (CASSANDRA-5307)
 * Move sstable level information into the Stats component, removing the
   need for a separate Manifest file (CASSANDRA-4872)
 * avoid serializing to byte[] on commitlog append (CASSANDRA-5199)
 * make index_interval configurable per columnfamily (CASSANDRA-3961, CASSANDRA-5650)
 * add default_time_to_live (CASSANDRA-3974)
 * add memtable_flush_period_in_ms (CASSANDRA-4237)
 * replace supercolumns internally by composites (CASSANDRA-3237, 5123)
 * upgrade thrift to 0.9.0 (CASSANDRA-3719)
 * drop unnecessary keyspace parameter from user-defined compaction API 
   (CASSANDRA-5139)
 * more robust solution to incomplete compactions + counters (CASSANDRA-5151)
 * Change order of directory searching for c*.in.sh (CASSANDRA-3983)
 * Add tool to reset SSTable compaction level for LCS (CASSANDRA-5271)
 * Allow custom configuration loader (CASSANDRA-5045)
 * Remove memory emergency pressure valve logic (CASSANDRA-3534)
 * Reduce request latency with eager retry (CASSANDRA-4705)
 * cqlsh: Remove ASSUME command (CASSANDRA-5331)
 * Rebuild BF when loading sstables if bloom_filter_fp_chance
   has changed since compaction (CASSANDRA-5015)
 * remove row-level bloom filters (CASSANDRA-4885)
 * Change Kernel Page Cache skipping into row preheating (disabled by default)
   (CASSANDRA-4937)
 * Improve repair by deciding on a gcBefore before sending
   out TreeRequests (CASSANDRA-4932)
 * Add an official way to disable compactions (CASSANDRA-5074)
 * Reenable ALTER TABLE DROP with new semantics (CASSANDRA-3919)
 * Add binary protocol versioning (CASSANDRA-5436)
 * Swap THshaServer for TThreadedSelectorServer (CASSANDRA-5530)
 * Add alias support to SELECT statement (CASSANDRA-5075)
 * Don't create empty RowMutations in CommitLogReplayer (CASSANDRA-5541)
 * Use range tombstones when dropping cfs/columns from schema (CASSANDRA-5579)
 * cqlsh: drop CQL2/CQL3-beta support (CASSANDRA-5585)
 * Track max/min column names in sstables to be able to optimize slice
   queries (CASSANDRA-5514, CASSANDRA-5595, CASSANDRA-5600)
 * Binary protocol: allow batching already prepared statements (CASSANDRA-4693)
 * Allow preparing timestamp, ttl and limit in CQL3 queries (CASSANDRA-4450)
 * Support native link w/o JNA in Java7 (CASSANDRA-3734)
 * Use SASL authentication in binary protocol v2 (CASSANDRA-5545)
 * Replace Thrift HsHa with LMAX Disruptor based implementation (CASSANDRA-5582)
 * cqlsh: Add row count to SELECT output (CASSANDRA-5636)
 * Include a timestamp with all read commands to determine column expiration
   (CASSANDRA-5149)
 * Streaming 2.0 (CASSANDRA-5286, 5699)
 * Conditional create/drop ks/table/index statements in CQL3 (CASSANDRA-2737)
 * more pre-table creation property validation (CASSANDRA-5693)
 * Redesign repair messages (CASSANDRA-5426)
 * Fix ALTER RENAME post-5125 (CASSANDRA-5702)
 * Disallow renaming a 2ndary indexed column (CASSANDRA-5705)
 * Rename Table to Keyspace (CASSANDRA-5613)
 * Ensure changing column_index_size_in_kb on different nodes don't corrupt the
   sstable (CASSANDRA-5454)
 * Move resultset type information into prepare, not execute (CASSANDRA-5649)
 * Auto paging in binary protocol (CASSANDRA-4415, 5714)
 * Don't tie client side use of AbstractType to JDBC (CASSANDRA-4495)
 * Adds new TimestampType to replace DateType (CASSANDRA-5723, CASSANDRA-5729)
Merged from 1.2:
 * make starting native protocol server idempotent (CASSANDRA-5728)
 * Fix loading key cache when a saved entry is no longer valid (CASSANDRA-5706)
 * Fix serialization of the LEFT gossip value (CASSANDRA-5696)
 * cqlsh: Don't show 'null' in place of empty values (CASSANDRA-5675)
 * Race condition in detecting version on a mixed 1.1/1.2 cluster
   (CASSANDRA-5692)
 * Fix skipping range tombstones with reverse queries (CASSANDRA-5712)
 * Expire entries out of ThriftSessionManager (CASSANRDA-5719)
 * Don't keep ancestor information in memory (CASSANDRA-5342)
 * cqlsh: fix handling of semicolons inside BATCH queries (CASSANDRA-5697)


1.2.6
 * Fix tracing when operation completes before all responses arrive 
   (CASSANDRA-5668)
 * Fix cross-DC mutation forwarding (CASSANDRA-5632)
 * Reduce SSTableLoader memory usage (CASSANDRA-5555)
 * Scale hinted_handoff_throttle_in_kb to cluster size (CASSANDRA-5272)
 * (Hadoop) Add CQL3 input/output formats (CASSANDRA-4421, 5622)
 * (Hadoop) Fix InputKeyRange in CFIF (CASSANDRA-5536)
 * Fix dealing with ridiculously large max sstable sizes in LCS (CASSANDRA-5589)
 * Ignore pre-truncate hints (CASSANDRA-4655)
 * Move System.exit on OOM into a separate thread (CASSANDRA-5273)
 * Write row markers when serializing schema (CASSANDRA-5572)
 * Check only SSTables for the requested range when streaming (CASSANDRA-5569)
 * Improve batchlog replay behavior and hint ttl handling (CASSANDRA-5314)
 * Exclude localTimestamp from validation for tombstones (CASSANDRA-5398)
 * cqlsh: add custom prompt support (CASSANDRA-5539)
 * Reuse prepared statements in hot auth queries (CASSANDRA-5594)
 * cqlsh: add vertical output option (see EXPAND) (CASSANDRA-5597)
 * Add a rate limit option to stress (CASSANDRA-5004)
 * have BulkLoader ignore snapshots directories (CASSANDRA-5587) 
 * fix SnitchProperties logging context (CASSANDRA-5602)
 * Expose whether jna is enabled and memory is locked via JMX (CASSANDRA-5508)
 * cqlsh: fix COPY FROM with ReversedType (CASSANDRA-5610)
 * Allow creating CUSTOM indexes on collections (CASSANDRA-5615)
 * Evaluate now() function at execution time (CASSANDRA-5616)
 * Expose detailed read repair metrics (CASSANDRA-5618)
 * Correct blob literal + ReversedType parsing (CASSANDRA-5629)
 * Allow GPFS to prefer the internal IP like EC2MRS (CASSANDRA-5630)
 * fix help text for -tspw cassandra-cli (CASSANDRA-5643)
 * don't throw away initial causes exceptions for internode encryption issues 
   (CASSANDRA-5644)
 * Fix message spelling errors for cql select statements (CASSANDRA-5647)
 * Suppress custom exceptions thru jmx (CASSANDRA-5652)
 * Update CREATE CUSTOM INDEX syntax (CASSANDRA-5639)
 * Fix PermissionDetails.equals() method (CASSANDRA-5655)
 * Never allow partition key ranges in CQL3 without token() (CASSANDRA-5666)
 * Gossiper incorrectly drops AppState for an upgrading node (CASSANDRA-5660)
 * Connection thrashing during multi-region ec2 during upgrade, due to 
   messaging version (CASSANDRA-5669)
 * Avoid over reconnecting in EC2MRS (CASSANDRA-5678)
 * Fix ReadResponseSerializer.serializedSize() for digest reads (CASSANDRA-5476)
 * allow sstable2json on 2i CFs (CASSANDRA-5694)
Merged from 1.1:
 * Remove buggy thrift max message length option (CASSANDRA-5529)
 * Fix NPE in Pig's widerow mode (CASSANDRA-5488)
 * Add split size parameter to Pig and disable split combination (CASSANDRA-5544)


1.2.5
 * make BytesToken.toString only return hex bytes (CASSANDRA-5566)
 * Ensure that submitBackground enqueues at least one task (CASSANDRA-5554)
 * fix 2i updates with identical values and timestamps (CASSANDRA-5540)
 * fix compaction throttling bursty-ness (CASSANDRA-4316)
 * reduce memory consumption of IndexSummary (CASSANDRA-5506)
 * remove per-row column name bloom filters (CASSANDRA-5492)
 * Include fatal errors in trace events (CASSANDRA-5447)
 * Ensure that PerRowSecondaryIndex is notified of row-level deletes
   (CASSANDRA-5445)
 * Allow empty blob literals in CQL3 (CASSANDRA-5452)
 * Fix streaming RangeTombstones at column index boundary (CASSANDRA-5418)
 * Fix preparing statements when current keyspace is not set (CASSANDRA-5468)
 * Fix SemanticVersion.isSupportedBy minor/patch handling (CASSANDRA-5496)
 * Don't provide oldCfId for post-1.1 system cfs (CASSANDRA-5490)
 * Fix primary range ignores replication strategy (CASSANDRA-5424)
 * Fix shutdown of binary protocol server (CASSANDRA-5507)
 * Fix repair -snapshot not working (CASSANDRA-5512)
 * Set isRunning flag later in binary protocol server (CASSANDRA-5467)
 * Fix use of CQL3 functions with descending clustering order (CASSANDRA-5472)
 * Disallow renaming columns one at a time for thrift table in CQL3
   (CASSANDRA-5531)
 * cqlsh: add CLUSTERING ORDER BY support to DESCRIBE (CASSANDRA-5528)
 * Add custom secondary index support to CQL3 (CASSANDRA-5484)
 * Fix repair hanging silently on unexpected error (CASSANDRA-5229)
 * Fix Ec2Snitch regression introduced by CASSANDRA-5171 (CASSANDRA-5432)
 * Add nodetool enablebackup/disablebackup (CASSANDRA-5556)
 * cqlsh: fix DESCRIBE after case insensitive USE (CASSANDRA-5567)
Merged from 1.1
 * Add retry mechanism to OTC for non-droppable_verbs (CASSANDRA-5393)
 * Use allocator information to improve memtable memory usage estimate
   (CASSANDRA-5497)
 * Fix trying to load deleted row into row cache on startup (CASSANDRA-4463)
 * fsync leveled manifest to avoid corruption (CASSANDRA-5535)
 * Fix Bound intersection computation (CASSANDRA-5551)
 * sstablescrub now respects max memory size in cassandra.in.sh (CASSANDRA-5562)


1.2.4
 * Ensure that PerRowSecondaryIndex updates see the most recent values
   (CASSANDRA-5397)
 * avoid duplicate index entries ind PrecompactedRow and 
   ParallelCompactionIterable (CASSANDRA-5395)
 * remove the index entry on oldColumn when new column is a tombstone 
   (CASSANDRA-5395)
 * Change default stream throughput from 400 to 200 mbps (CASSANDRA-5036)
 * Gossiper logs DOWN for symmetry with UP (CASSANDRA-5187)
 * Fix mixing prepared statements between keyspaces (CASSANDRA-5352)
 * Fix consistency level during bootstrap - strike 3 (CASSANDRA-5354)
 * Fix transposed arguments in AlreadyExistsException (CASSANDRA-5362)
 * Improve asynchronous hint delivery (CASSANDRA-5179)
 * Fix Guava dependency version (12.0 -> 13.0.1) for Maven (CASSANDRA-5364)
 * Validate that provided CQL3 collection value are < 64K (CASSANDRA-5355)
 * Make upgradeSSTable skip current version sstables by default (CASSANDRA-5366)
 * Optimize min/max timestamp collection (CASSANDRA-5373)
 * Invalid streamId in cql binary protocol when using invalid CL 
   (CASSANDRA-5164)
 * Fix validation for IN where clauses with collections (CASSANDRA-5376)
 * Copy resultSet on count query to avoid ConcurrentModificationException 
   (CASSANDRA-5382)
 * Correctly typecheck in CQL3 even with ReversedType (CASSANDRA-5386)
 * Fix streaming compressed files when using encryption (CASSANDRA-5391)
 * cassandra-all 1.2.0 pom missing netty dependency (CASSANDRA-5392)
 * Fix writetime/ttl functions on null values (CASSANDRA-5341)
 * Fix NPE during cql3 select with token() (CASSANDRA-5404)
 * IndexHelper.skipBloomFilters won't skip non-SHA filters (CASSANDRA-5385)
 * cqlsh: Print maps ordered by key, sort sets (CASSANDRA-5413)
 * Add null syntax support in CQL3 for inserts (CASSANDRA-3783)
 * Allow unauthenticated set_keyspace() calls (CASSANDRA-5423)
 * Fix potential incremental backups race (CASSANDRA-5410)
 * Fix prepared BATCH statements with batch-level timestamps (CASSANDRA-5415)
 * Allow overriding superuser setup delay (CASSANDRA-5430)
 * cassandra-shuffle with JMX usernames and passwords (CASSANDRA-5431)
Merged from 1.1:
 * cli: Quote ks and cf names in schema output when needed (CASSANDRA-5052)
 * Fix bad default for min/max timestamp in SSTableMetadata (CASSANDRA-5372)
 * Fix cf name extraction from manifest in Directories.migrateFile() 
   (CASSANDRA-5242)
 * Support pluggable internode authentication (CASSANDRA-5401)


1.2.3
 * add check for sstable overlap within a level on startup (CASSANDRA-5327)
 * replace ipv6 colons in jmx object names (CASSANDRA-5298, 5328)
 * Avoid allocating SSTableBoundedScanner during repair when the range does 
   not intersect the sstable (CASSANDRA-5249)
 * Don't lowercase property map keys (this breaks NTS) (CASSANDRA-5292)
 * Fix composite comparator with super columns (CASSANDRA-5287)
 * Fix insufficient validation of UPDATE queries against counter cfs
   (CASSANDRA-5300)
 * Fix PropertyFileSnitch default DC/Rack behavior (CASSANDRA-5285)
 * Handle null values when executing prepared statement (CASSANDRA-5081)
 * Add netty to pom dependencies (CASSANDRA-5181)
 * Include type arguments in Thrift CQLPreparedResult (CASSANDRA-5311)
 * Fix compaction not removing columns when bf_fp_ratio is 1 (CASSANDRA-5182)
 * cli: Warn about missing CQL3 tables in schema descriptions (CASSANDRA-5309)
 * Re-enable unknown option in replication/compaction strategies option for
   backward compatibility (CASSANDRA-4795)
 * Add binary protocol support to stress (CASSANDRA-4993)
 * cqlsh: Fix COPY FROM value quoting and null handling (CASSANDRA-5305)
 * Fix repair -pr for vnodes (CASSANDRA-5329)
 * Relax CL for auth queries for non-default users (CASSANDRA-5310)
 * Fix AssertionError during repair (CASSANDRA-5245)
 * Don't announce migrations to pre-1.2 nodes (CASSANDRA-5334)
Merged from 1.1:
 * Update offline scrub for 1.0 -> 1.1 directory structure (CASSANDRA-5195)
 * add tmp flag to Descriptor hashcode (CASSANDRA-4021)
 * fix logging of "Found table data in data directories" when only system tables
   are present (CASSANDRA-5289)
 * cli: Add JMX authentication support (CASSANDRA-5080)
 * nodetool: ability to repair specific range (CASSANDRA-5280)
 * Fix possible assertion triggered in SliceFromReadCommand (CASSANDRA-5284)
 * cqlsh: Add inet type support on Windows (ipv4-only) (CASSANDRA-4801)
 * Fix race when initializing ColumnFamilyStore (CASSANDRA-5350)
 * Add UseTLAB JVM flag (CASSANDRA-5361)


1.2.2
 * fix potential for multiple concurrent compactions of the same sstables
   (CASSANDRA-5256)
 * avoid no-op caching of byte[] on commitlog append (CASSANDRA-5199)
 * fix symlinks under data dir not working (CASSANDRA-5185)
 * fix bug in compact storage metadata handling (CASSANDRA-5189)
 * Validate login for USE queries (CASSANDRA-5207)
 * cli: remove default username and password (CASSANDRA-5208)
 * configure populate_io_cache_on_flush per-CF (CASSANDRA-4694)
 * allow configuration of internode socket buffer (CASSANDRA-3378)
 * Make sstable directory picking blacklist-aware again (CASSANDRA-5193)
 * Correctly expire gossip states for edge cases (CASSANDRA-5216)
 * Improve handling of directory creation failures (CASSANDRA-5196)
 * Expose secondary indicies to the rest of nodetool (CASSANDRA-4464)
 * Binary protocol: avoid sending notification for 0.0.0.0 (CASSANDRA-5227)
 * add UseCondCardMark XX jvm settings on jdk 1.7 (CASSANDRA-4366)
 * CQL3 refactor to allow conversion function (CASSANDRA-5226)
 * Fix drop of sstables in some circumstance (CASSANDRA-5232)
 * Implement caching of authorization results (CASSANDRA-4295)
 * Add support for LZ4 compression (CASSANDRA-5038)
 * Fix missing columns in wide rows queries (CASSANDRA-5225)
 * Simplify auth setup and make system_auth ks alterable (CASSANDRA-5112)
 * Stop compactions from hanging during bootstrap (CASSANDRA-5244)
 * fix compressed streaming sending extra chunk (CASSANDRA-5105)
 * Add CQL3-based implementations of IAuthenticator and IAuthorizer
   (CASSANDRA-4898)
 * Fix timestamp-based tomstone removal logic (CASSANDRA-5248)
 * cli: Add JMX authentication support (CASSANDRA-5080)
 * Fix forceFlush behavior (CASSANDRA-5241)
 * cqlsh: Add username autocompletion (CASSANDRA-5231)
 * Fix CQL3 composite partition key error (CASSANDRA-5240)
 * Allow IN clause on last clustering key (CASSANDRA-5230)
Merged from 1.1:
 * fix start key/end token validation for wide row iteration (CASSANDRA-5168)
 * add ConfigHelper support for Thrift frame and max message sizes (CASSANDRA-5188)
 * fix nodetool repair not fail on node down (CASSANDRA-5203)
 * always collect tombstone hints (CASSANDRA-5068)
 * Fix error when sourcing file in cqlsh (CASSANDRA-5235)


1.2.1
 * stream undelivered hints on decommission (CASSANDRA-5128)
 * GossipingPropertyFileSnitch loads saved dc/rack info if needed (CASSANDRA-5133)
 * drain should flush system CFs too (CASSANDRA-4446)
 * add inter_dc_tcp_nodelay setting (CASSANDRA-5148)
 * re-allow wrapping ranges for start_token/end_token range pairitspwng (CASSANDRA-5106)
 * fix validation compaction of empty rows (CASSANDRA-5136)
 * nodetool methods to enable/disable hint storage/delivery (CASSANDRA-4750)
 * disallow bloom filter false positive chance of 0 (CASSANDRA-5013)
 * add threadpool size adjustment methods to JMXEnabledThreadPoolExecutor and 
   CompactionManagerMBean (CASSANDRA-5044)
 * fix hinting for dropped local writes (CASSANDRA-4753)
 * off-heap cache doesn't need mutable column container (CASSANDRA-5057)
 * apply disk_failure_policy to bad disks on initial directory creation 
   (CASSANDRA-4847)
 * Optimize name-based queries to use ArrayBackedSortedColumns (CASSANDRA-5043)
 * Fall back to old manifest if most recent is unparseable (CASSANDRA-5041)
 * pool [Compressed]RandomAccessReader objects on the partitioned read path
   (CASSANDRA-4942)
 * Add debug logging to list filenames processed by Directories.migrateFile 
   method (CASSANDRA-4939)
 * Expose black-listed directories via JMX (CASSANDRA-4848)
 * Log compaction merge counts (CASSANDRA-4894)
 * Minimize byte array allocation by AbstractData{Input,Output} (CASSANDRA-5090)
 * Add SSL support for the binary protocol (CASSANDRA-5031)
 * Allow non-schema system ks modification for shuffle to work (CASSANDRA-5097)
 * cqlsh: Add default limit to SELECT statements (CASSANDRA-4972)
 * cqlsh: fix DESCRIBE for 1.1 cfs in CQL3 (CASSANDRA-5101)
 * Correctly gossip with nodes >= 1.1.7 (CASSANDRA-5102)
 * Ensure CL guarantees on digest mismatch (CASSANDRA-5113)
 * Validate correctly selects on composite partition key (CASSANDRA-5122)
 * Fix exception when adding collection (CASSANDRA-5117)
 * Handle states for non-vnode clusters correctly (CASSANDRA-5127)
 * Refuse unrecognized replication and compaction strategy options (CASSANDRA-4795)
 * Pick the correct value validator in sstable2json for cql3 tables (CASSANDRA-5134)
 * Validate login for describe_keyspace, describe_keyspaces and set_keyspace
   (CASSANDRA-5144)
 * Fix inserting empty maps (CASSANDRA-5141)
 * Don't remove tokens from System table for node we know (CASSANDRA-5121)
 * fix streaming progress report for compresed files (CASSANDRA-5130)
 * Coverage analysis for low-CL queries (CASSANDRA-4858)
 * Stop interpreting dates as valid timeUUID value (CASSANDRA-4936)
 * Adds E notation for floating point numbers (CASSANDRA-4927)
 * Detect (and warn) unintentional use of the cql2 thrift methods when cql3 was
   intended (CASSANDRA-5172)
 * cli: Quote ks and cf names in schema output when needed (CASSANDRA-5052)
 * Fix cf name extraction from manifest in Directories.migrateFile() (CASSANDRA-5242)
 * Replace mistaken usage of commons-logging with slf4j (CASSANDRA-5464)
 * Ensure Jackson dependency matches lib (CASSANDRA-5126)
 * Expose droppable tombstone ratio stats over JMX (CASSANDRA-5159)
Merged from 1.1:
 * Simplify CompressedRandomAccessReader to work around JDK FD bug (CASSANDRA-5088)
 * Improve handling a changing target throttle rate mid-compaction (CASSANDRA-5087)
 * Pig: correctly decode row keys in widerow mode (CASSANDRA-5098)
 * nodetool repair command now prints progress (CASSANDRA-4767)
 * fix user defined compaction to run against 1.1 data directory (CASSANDRA-5118)
 * Fix CQL3 BATCH authorization caching (CASSANDRA-5145)
 * fix get_count returns incorrect value with TTL (CASSANDRA-5099)
 * better handling for mid-compaction failure (CASSANDRA-5137)
 * convert default marshallers list to map for better readability (CASSANDRA-5109)
 * fix ConcurrentModificationException in getBootstrapSource (CASSANDRA-5170)
 * fix sstable maxtimestamp for row deletes and pre-1.1.1 sstables (CASSANDRA-5153)
 * Fix thread growth on node removal (CASSANDRA-5175)
 * Make Ec2Region's datacenter name configurable (CASSANDRA-5155)


1.2.0
 * Disallow counters in collections (CASSANDRA-5082)
 * cqlsh: add unit tests (CASSANDRA-3920)
 * fix default bloom_filter_fp_chance for LeveledCompactionStrategy (CASSANDRA-5093)
Merged from 1.1:
 * add validation for get_range_slices with start_key and end_token (CASSANDRA-5089)


1.2.0-rc2
 * fix nodetool ownership display with vnodes (CASSANDRA-5065)
 * cqlsh: add DESCRIBE KEYSPACES command (CASSANDRA-5060)
 * Fix potential infinite loop when reloading CFS (CASSANDRA-5064)
 * Fix SimpleAuthorizer example (CASSANDRA-5072)
 * cqlsh: force CL.ONE for tracing and system.schema* queries (CASSANDRA-5070)
 * Includes cassandra-shuffle in the debian package (CASSANDRA-5058)
Merged from 1.1:
 * fix multithreaded compaction deadlock (CASSANDRA-4492)
 * fix temporarily missing schema after upgrade from pre-1.1.5 (CASSANDRA-5061)
 * Fix ALTER TABLE overriding compression options with defaults
   (CASSANDRA-4996, 5066)
 * fix specifying and altering crc_check_chance (CASSANDRA-5053)
 * fix Murmur3Partitioner ownership% calculation (CASSANDRA-5076)
 * Don't expire columns sooner than they should in 2ndary indexes (CASSANDRA-5079)


1.2-rc1
 * rename rpc_timeout settings to request_timeout (CASSANDRA-5027)
 * add BF with 0.1 FP to LCS by default (CASSANDRA-5029)
 * Fix preparing insert queries (CASSANDRA-5016)
 * Fix preparing queries with counter increment (CASSANDRA-5022)
 * Fix preparing updates with collections (CASSANDRA-5017)
 * Don't generate UUID based on other node address (CASSANDRA-5002)
 * Fix message when trying to alter a clustering key type (CASSANDRA-5012)
 * Update IAuthenticator to match the new IAuthorizer (CASSANDRA-5003)
 * Fix inserting only a key in CQL3 (CASSANDRA-5040)
 * Fix CQL3 token() function when used with strings (CASSANDRA-5050)
Merged from 1.1:
 * reduce log spam from invalid counter shards (CASSANDRA-5026)
 * Improve schema propagation performance (CASSANDRA-5025)
 * Fix for IndexHelper.IndexFor throws OOB Exception (CASSANDRA-5030)
 * cqlsh: make it possible to describe thrift CFs (CASSANDRA-4827)
 * cqlsh: fix timestamp formatting on some platforms (CASSANDRA-5046)


1.2-beta3
 * make consistency level configurable in cqlsh (CASSANDRA-4829)
 * fix cqlsh rendering of blob fields (CASSANDRA-4970)
 * fix cqlsh DESCRIBE command (CASSANDRA-4913)
 * save truncation position in system table (CASSANDRA-4906)
 * Move CompressionMetadata off-heap (CASSANDRA-4937)
 * allow CLI to GET cql3 columnfamily data (CASSANDRA-4924)
 * Fix rare race condition in getExpireTimeForEndpoint (CASSANDRA-4402)
 * acquire references to overlapping sstables during compaction so bloom filter
   doesn't get free'd prematurely (CASSANDRA-4934)
 * Don't share slice query filter in CQL3 SelectStatement (CASSANDRA-4928)
 * Separate tracing from Log4J (CASSANDRA-4861)
 * Exclude gcable tombstones from merkle-tree computation (CASSANDRA-4905)
 * Better printing of AbstractBounds for tracing (CASSANDRA-4931)
 * Optimize mostRecentTombstone check in CC.collectAllData (CASSANDRA-4883)
 * Change stream session ID to UUID to avoid collision from same node (CASSANDRA-4813)
 * Use Stats.db when bulk loading if present (CASSANDRA-4957)
 * Skip repair on system_trace and keyspaces with RF=1 (CASSANDRA-4956)
 * (cql3) Remove arbitrary SELECT limit (CASSANDRA-4918)
 * Correctly handle prepared operation on collections (CASSANDRA-4945)
 * Fix CQL3 LIMIT (CASSANDRA-4877)
 * Fix Stress for CQL3 (CASSANDRA-4979)
 * Remove cassandra specific exceptions from JMX interface (CASSANDRA-4893)
 * (CQL3) Force using ALLOW FILTERING on potentially inefficient queries (CASSANDRA-4915)
 * (cql3) Fix adding column when the table has collections (CASSANDRA-4982)
 * (cql3) Fix allowing collections with compact storage (CASSANDRA-4990)
 * (cql3) Refuse ttl/writetime function on collections (CASSANDRA-4992)
 * Replace IAuthority with new IAuthorizer (CASSANDRA-4874)
 * clqsh: fix KEY pseudocolumn escaping when describing Thrift tables
   in CQL3 mode (CASSANDRA-4955)
 * add basic authentication support for Pig CassandraStorage (CASSANDRA-3042)
 * fix CQL2 ALTER TABLE compaction_strategy_class altering (CASSANDRA-4965)
Merged from 1.1:
 * Fall back to old describe_splits if d_s_ex is not available (CASSANDRA-4803)
 * Improve error reporting when streaming ranges fail (CASSANDRA-5009)
 * Fix cqlsh timestamp formatting of timezone info (CASSANDRA-4746)
 * Fix assertion failure with leveled compaction (CASSANDRA-4799)
 * Check for null end_token in get_range_slice (CASSANDRA-4804)
 * Remove all remnants of removed nodes (CASSANDRA-4840)
 * Add aut-reloading of the log4j file in debian package (CASSANDRA-4855)
 * Fix estimated row cache entry size (CASSANDRA-4860)
 * reset getRangeSlice filter after finishing a row for get_paged_slice
   (CASSANDRA-4919)
 * expunge row cache post-truncate (CASSANDRA-4940)
 * Allow static CF definition with compact storage (CASSANDRA-4910)
 * Fix endless loop/compaction of schema_* CFs due to broken timestamps (CASSANDRA-4880)
 * Fix 'wrong class type' assertion in CounterColumn (CASSANDRA-4976)


1.2-beta2
 * fp rate of 1.0 disables BF entirely; LCS defaults to 1.0 (CASSANDRA-4876)
 * off-heap bloom filters for row keys (CASSANDRA_4865)
 * add extension point for sstable components (CASSANDRA-4049)
 * improve tracing output (CASSANDRA-4852, 4862)
 * make TRACE verb droppable (CASSANDRA-4672)
 * fix BulkLoader recognition of CQL3 columnfamilies (CASSANDRA-4755)
 * Sort commitlog segments for replay by id instead of mtime (CASSANDRA-4793)
 * Make hint delivery asynchronous (CASSANDRA-4761)
 * Pluggable Thrift transport factories for CLI and cqlsh (CASSANDRA-4609, 4610)
 * cassandra-cli: allow Double value type to be inserted to a column (CASSANDRA-4661)
 * Add ability to use custom TServerFactory implementations (CASSANDRA-4608)
 * optimize batchlog flushing to skip successful batches (CASSANDRA-4667)
 * include metadata for system keyspace itself in schema tables (CASSANDRA-4416)
 * add check to PropertyFileSnitch to verify presence of location for
   local node (CASSANDRA-4728)
 * add PBSPredictor consistency modeler (CASSANDRA-4261)
 * remove vestiges of Thrift unframed mode (CASSANDRA-4729)
 * optimize single-row PK lookups (CASSANDRA-4710)
 * adjust blockFor calculation to account for pending ranges due to node 
   movement (CASSANDRA-833)
 * Change CQL version to 3.0.0 and stop accepting 3.0.0-beta1 (CASSANDRA-4649)
 * (CQL3) Make prepared statement global instead of per connection 
   (CASSANDRA-4449)
 * Fix scrubbing of CQL3 created tables (CASSANDRA-4685)
 * (CQL3) Fix validation when using counter and regular columns in the same 
   table (CASSANDRA-4706)
 * Fix bug starting Cassandra with simple authentication (CASSANDRA-4648)
 * Add support for batchlog in CQL3 (CASSANDRA-4545, 4738)
 * Add support for multiple column family outputs in CFOF (CASSANDRA-4208)
 * Support repairing only the local DC nodes (CASSANDRA-4747)
 * Use rpc_address for binary protocol and change default port (CASSANDRA-4751)
 * Fix use of collections in prepared statements (CASSANDRA-4739)
 * Store more information into peers table (CASSANDRA-4351, 4814)
 * Configurable bucket size for size tiered compaction (CASSANDRA-4704)
 * Run leveled compaction in parallel (CASSANDRA-4310)
 * Fix potential NPE during CFS reload (CASSANDRA-4786)
 * Composite indexes may miss results (CASSANDRA-4796)
 * Move consistency level to the protocol level (CASSANDRA-4734, 4824)
 * Fix Subcolumn slice ends not respected (CASSANDRA-4826)
 * Fix Assertion error in cql3 select (CASSANDRA-4783)
 * Fix list prepend logic (CQL3) (CASSANDRA-4835)
 * Add booleans as literals in CQL3 (CASSANDRA-4776)
 * Allow renaming PK columns in CQL3 (CASSANDRA-4822)
 * Fix binary protocol NEW_NODE event (CASSANDRA-4679)
 * Fix potential infinite loop in tombstone compaction (CASSANDRA-4781)
 * Remove system tables accounting from schema (CASSANDRA-4850)
 * (cql3) Force provided columns in clustering key order in 
   'CLUSTERING ORDER BY' (CASSANDRA-4881)
 * Fix composite index bug (CASSANDRA-4884)
 * Fix short read protection for CQL3 (CASSANDRA-4882)
 * Add tracing support to the binary protocol (CASSANDRA-4699)
 * (cql3) Don't allow prepared marker inside collections (CASSANDRA-4890)
 * Re-allow order by on non-selected columns (CASSANDRA-4645)
 * Bug when composite index is created in a table having collections (CASSANDRA-4909)
 * log index scan subject in CompositesSearcher (CASSANDRA-4904)
Merged from 1.1:
 * add get[Row|Key]CacheEntries to CacheServiceMBean (CASSANDRA-4859)
 * fix get_paged_slice to wrap to next row correctly (CASSANDRA-4816)
 * fix indexing empty column values (CASSANDRA-4832)
 * allow JdbcDate to compose null Date objects (CASSANDRA-4830)
 * fix possible stackoverflow when compacting 1000s of sstables
   (CASSANDRA-4765)
 * fix wrong leveled compaction progress calculation (CASSANDRA-4807)
 * add a close() method to CRAR to prevent leaking file descriptors (CASSANDRA-4820)
 * fix potential infinite loop in get_count (CASSANDRA-4833)
 * fix compositeType.{get/from}String methods (CASSANDRA-4842)
 * (CQL) fix CREATE COLUMNFAMILY permissions check (CASSANDRA-4864)
 * Fix DynamicCompositeType same type comparison (CASSANDRA-4711)
 * Fix duplicate SSTable reference when stream session failed (CASSANDRA-3306)
 * Allow static CF definition with compact storage (CASSANDRA-4910)
 * Fix endless loop/compaction of schema_* CFs due to broken timestamps (CASSANDRA-4880)
 * Fix 'wrong class type' assertion in CounterColumn (CASSANDRA-4976)


1.2-beta1
 * add atomic_batch_mutate (CASSANDRA-4542, -4635)
 * increase default max_hint_window_in_ms to 3h (CASSANDRA-4632)
 * include message initiation time to replicas so they can more
   accurately drop timed-out requests (CASSANDRA-2858)
 * fix clientutil.jar dependencies (CASSANDRA-4566)
 * optimize WriteResponse (CASSANDRA-4548)
 * new metrics (CASSANDRA-4009)
 * redesign KEYS indexes to avoid read-before-write (CASSANDRA-2897)
 * debug tracing (CASSANDRA-1123)
 * parallelize row cache loading (CASSANDRA-4282)
 * Make compaction, flush JBOD-aware (CASSANDRA-4292)
 * run local range scans on the read stage (CASSANDRA-3687)
 * clean up ioexceptions (CASSANDRA-2116)
 * add disk_failure_policy (CASSANDRA-2118)
 * Introduce new json format with row level deletion (CASSANDRA-4054)
 * remove redundant "name" column from schema_keyspaces (CASSANDRA-4433)
 * improve "nodetool ring" handling of multi-dc clusters (CASSANDRA-3047)
 * update NTS calculateNaturalEndpoints to be O(N log N) (CASSANDRA-3881)
 * split up rpc timeout by operation type (CASSANDRA-2819)
 * rewrite key cache save/load to use only sequential i/o (CASSANDRA-3762)
 * update MS protocol with a version handshake + broadcast address id
   (CASSANDRA-4311)
 * multithreaded hint replay (CASSANDRA-4189)
 * add inter-node message compression (CASSANDRA-3127)
 * remove COPP (CASSANDRA-2479)
 * Track tombstone expiration and compact when tombstone content is
   higher than a configurable threshold, default 20% (CASSANDRA-3442, 4234)
 * update MurmurHash to version 3 (CASSANDRA-2975)
 * (CLI) track elapsed time for `delete' operation (CASSANDRA-4060)
 * (CLI) jline version is bumped to 1.0 to properly  support
   'delete' key function (CASSANDRA-4132)
 * Save IndexSummary into new SSTable 'Summary' component (CASSANDRA-2392, 4289)
 * Add support for range tombstones (CASSANDRA-3708)
 * Improve MessagingService efficiency (CASSANDRA-3617)
 * Avoid ID conflicts from concurrent schema changes (CASSANDRA-3794)
 * Set thrift HSHA server thread limit to unlimited by default (CASSANDRA-4277)
 * Avoids double serialization of CF id in RowMutation messages
   (CASSANDRA-4293)
 * stream compressed sstables directly with java nio (CASSANDRA-4297)
 * Support multiple ranges in SliceQueryFilter (CASSANDRA-3885)
 * Add column metadata to system column families (CASSANDRA-4018)
 * (cql3) Always use composite types by default (CASSANDRA-4329)
 * (cql3) Add support for set, map and list (CASSANDRA-3647)
 * Validate date type correctly (CASSANDRA-4441)
 * (cql3) Allow definitions with only a PK (CASSANDRA-4361)
 * (cql3) Add support for row key composites (CASSANDRA-4179)
 * improve DynamicEndpointSnitch by using reservoir sampling (CASSANDRA-4038)
 * (cql3) Add support for 2ndary indexes (CASSANDRA-3680)
 * (cql3) fix defining more than one PK to be invalid (CASSANDRA-4477)
 * remove schema agreement checking from all external APIs (Thrift, CQL and CQL3) (CASSANDRA-4487)
 * add Murmur3Partitioner and make it default for new installations (CASSANDRA-3772, 4621)
 * (cql3) update pseudo-map syntax to use map syntax (CASSANDRA-4497)
 * Finer grained exceptions hierarchy and provides error code with exceptions (CASSANDRA-3979)
 * Adds events push to binary protocol (CASSANDRA-4480)
 * Rewrite nodetool help (CASSANDRA-2293)
 * Make CQL3 the default for CQL (CASSANDRA-4640)
 * update stress tool to be able to use CQL3 (CASSANDRA-4406)
 * Accept all thrift update on CQL3 cf but don't expose their metadata (CASSANDRA-4377)
 * Replace Throttle with Guava's RateLimiter for HintedHandOff (CASSANDRA-4541)
 * fix counter add/get using CQL2 and CQL3 in stress tool (CASSANDRA-4633)
 * Add sstable count per level to cfstats (CASSANDRA-4537)
 * (cql3) Add ALTER KEYSPACE statement (CASSANDRA-4611)
 * (cql3) Allow defining default consistency levels (CASSANDRA-4448)
 * (cql3) Fix queries using LIMIT missing results (CASSANDRA-4579)
 * fix cross-version gossip messaging (CASSANDRA-4576)
 * added inet data type (CASSANDRA-4627)


1.1.6
 * Wait for writes on synchronous read digest mismatch (CASSANDRA-4792)
 * fix commitlog replay for nanotime-infected sstables (CASSANDRA-4782)
 * preflight check ttl for maximum of 20 years (CASSANDRA-4771)
 * (Pig) fix widerow input with single column rows (CASSANDRA-4789)
 * Fix HH to compact with correct gcBefore, which avoids wiping out
   undelivered hints (CASSANDRA-4772)
 * LCS will merge up to 32 L0 sstables as intended (CASSANDRA-4778)
 * NTS will default unconfigured DC replicas to zero (CASSANDRA-4675)
 * use default consistency level in counter validation if none is
   explicitly provide (CASSANDRA-4700)
 * Improve IAuthority interface by introducing fine-grained
   access permissions and grant/revoke commands (CASSANDRA-4490, 4644)
 * fix assumption error in CLI when updating/describing keyspace 
   (CASSANDRA-4322)
 * Adds offline sstablescrub to debian packaging (CASSANDRA-4642)
 * Automatic fixing of overlapping leveled sstables (CASSANDRA-4644)
 * fix error when using ORDER BY with extended selections (CASSANDRA-4689)
 * (CQL3) Fix validation for IN queries for non-PK cols (CASSANDRA-4709)
 * fix re-created keyspace disappering after 1.1.5 upgrade 
   (CASSANDRA-4698, 4752)
 * (CLI) display elapsed time in 2 fraction digits (CASSANDRA-3460)
 * add authentication support to sstableloader (CASSANDRA-4712)
 * Fix CQL3 'is reversed' logic (CASSANDRA-4716, 4759)
 * (CQL3) Don't return ReversedType in result set metadata (CASSANDRA-4717)
 * Backport adding AlterKeyspace statement (CASSANDRA-4611)
 * (CQL3) Correcty accept upper-case data types (CASSANDRA-4770)
 * Add binary protocol events for schema changes (CASSANDRA-4684)
Merged from 1.0:
 * Switch from NBHM to CHM in MessagingService's callback map, which
   prevents OOM in long-running instances (CASSANDRA-4708)


1.1.5
 * add SecondaryIndex.reload API (CASSANDRA-4581)
 * use millis + atomicint for commitlog segment creation instead of
   nanotime, which has issues under some hypervisors (CASSANDRA-4601)
 * fix FD leak in slice queries (CASSANDRA-4571)
 * avoid recursion in leveled compaction (CASSANDRA-4587)
 * increase stack size under Java7 to 180K
 * Log(info) schema changes (CASSANDRA-4547)
 * Change nodetool setcachecapcity to manipulate global caches (CASSANDRA-4563)
 * (cql3) fix setting compaction strategy (CASSANDRA-4597)
 * fix broken system.schema_* timestamps on system startup (CASSANDRA-4561)
 * fix wrong skip of cache saving (CASSANDRA-4533)
 * Avoid NPE when lost+found is in data dir (CASSANDRA-4572)
 * Respect five-minute flush moratorium after initial CL replay (CASSANDRA-4474)
 * Adds ntp as recommended in debian packaging (CASSANDRA-4606)
 * Configurable transport in CF Record{Reader|Writer} (CASSANDRA-4558)
 * (cql3) fix potential NPE with both equal and unequal restriction (CASSANDRA-4532)
 * (cql3) improves ORDER BY validation (CASSANDRA-4624)
 * Fix potential deadlock during counter writes (CASSANDRA-4578)
 * Fix cql error with ORDER BY when using IN (CASSANDRA-4612)
Merged from 1.0:
 * increase Xss to 160k to accomodate latest 1.6 JVMs (CASSANDRA-4602)
 * fix toString of hint destination tokens (CASSANDRA-4568)
 * Fix multiple values for CurrentLocal NodeID (CASSANDRA-4626)


1.1.4
 * fix offline scrub to catch >= out of order rows (CASSANDRA-4411)
 * fix cassandra-env.sh on RHEL and other non-dash-based systems 
   (CASSANDRA-4494)
Merged from 1.0:
 * (Hadoop) fix setting key length for old-style mapred api (CASSANDRA-4534)
 * (Hadoop) fix iterating through a resultset consisting entirely
   of tombstoned rows (CASSANDRA-4466)


1.1.3
 * (cqlsh) add COPY TO (CASSANDRA-4434)
 * munmap commitlog segments before rename (CASSANDRA-4337)
 * (JMX) rename getRangeKeySample to sampleKeyRange to avoid returning
   multi-MB results as an attribute (CASSANDRA-4452)
 * flush based on data size, not throughput; overwritten columns no 
   longer artificially inflate liveRatio (CASSANDRA-4399)
 * update default commitlog segment size to 32MB and total commitlog
   size to 32/1024 MB for 32/64 bit JVMs, respectively (CASSANDRA-4422)
 * avoid using global partitioner to estimate ranges in index sstables
   (CASSANDRA-4403)
 * restore pre-CASSANDRA-3862 approach to removing expired tombstones
   from row cache during compaction (CASSANDRA-4364)
 * (stress) support for CQL prepared statements (CASSANDRA-3633)
 * Correctly catch exception when Snappy cannot be loaded (CASSANDRA-4400)
 * (cql3) Support ORDER BY when IN condition is given in WHERE clause (CASSANDRA-4327)
 * (cql3) delete "component_index" column on DROP TABLE call (CASSANDRA-4420)
 * change nanoTime() to currentTimeInMillis() in schema related code (CASSANDRA-4432)
 * add a token generation tool (CASSANDRA-3709)
 * Fix LCS bug with sstable containing only 1 row (CASSANDRA-4411)
 * fix "Can't Modify Index Name" problem on CF update (CASSANDRA-4439)
 * Fix assertion error in getOverlappingSSTables during repair (CASSANDRA-4456)
 * fix nodetool's setcompactionthreshold command (CASSANDRA-4455)
 * Ensure compacted files are never used, to avoid counter overcount (CASSANDRA-4436)
Merged from 1.0:
 * Push the validation of secondary index values to the SecondaryIndexManager (CASSANDRA-4240)
 * allow dropping columns shadowed by not-yet-expired supercolumn or row
   tombstones in PrecompactedRow (CASSANDRA-4396)


1.1.2
 * Fix cleanup not deleting index entries (CASSANDRA-4379)
 * Use correct partitioner when saving + loading caches (CASSANDRA-4331)
 * Check schema before trying to export sstable (CASSANDRA-2760)
 * Raise a meaningful exception instead of NPE when PFS encounters
   an unconfigured node + no default (CASSANDRA-4349)
 * fix bug in sstable blacklisting with LCS (CASSANDRA-4343)
 * LCS no longer promotes tiny sstables out of L0 (CASSANDRA-4341)
 * skip tombstones during hint replay (CASSANDRA-4320)
 * fix NPE in compactionstats (CASSANDRA-4318)
 * enforce 1m min keycache for auto (CASSANDRA-4306)
 * Have DeletedColumn.isMFD always return true (CASSANDRA-4307)
 * (cql3) exeption message for ORDER BY constraints said primary filter can be
    an IN clause, which is misleading (CASSANDRA-4319)
 * (cql3) Reject (not yet supported) creation of 2ndardy indexes on tables with
   composite primary keys (CASSANDRA-4328)
 * Set JVM stack size to 160k for java 7 (CASSANDRA-4275)
 * cqlsh: add COPY command to load data from CSV flat files (CASSANDRA-4012)
 * CFMetaData.fromThrift to throw ConfigurationException upon error (CASSANDRA-4353)
 * Use CF comparator to sort indexed columns in SecondaryIndexManager
   (CASSANDRA-4365)
 * add strategy_options to the KSMetaData.toString() output (CASSANDRA-4248)
 * (cql3) fix range queries containing unqueried results (CASSANDRA-4372)
 * (cql3) allow updating column_alias types (CASSANDRA-4041)
 * (cql3) Fix deletion bug (CASSANDRA-4193)
 * Fix computation of overlapping sstable for leveled compaction (CASSANDRA-4321)
 * Improve scrub and allow to run it offline (CASSANDRA-4321)
 * Fix assertionError in StorageService.bulkLoad (CASSANDRA-4368)
 * (cqlsh) add option to authenticate to a keyspace at startup (CASSANDRA-4108)
 * (cqlsh) fix ASSUME functionality (CASSANDRA-4352)
 * Fix ColumnFamilyRecordReader to not return progress > 100% (CASSANDRA-3942)
Merged from 1.0:
 * Set gc_grace on index CF to 0 (CASSANDRA-4314)


1.1.1
 * add populate_io_cache_on_flush option (CASSANDRA-2635)
 * allow larger cache capacities than 2GB (CASSANDRA-4150)
 * add getsstables command to nodetool (CASSANDRA-4199)
 * apply parent CF compaction settings to secondary index CFs (CASSANDRA-4280)
 * preserve commitlog size cap when recycling segments at startup
   (CASSANDRA-4201)
 * (Hadoop) fix split generation regression (CASSANDRA-4259)
 * ignore min/max compactions settings in LCS, while preserving
   behavior that min=max=0 disables autocompaction (CASSANDRA-4233)
 * log number of rows read from saved cache (CASSANDRA-4249)
 * calculate exact size required for cleanup operations (CASSANDRA-1404)
 * avoid blocking additional writes during flush when the commitlog
   gets behind temporarily (CASSANDRA-1991)
 * enable caching on index CFs based on data CF cache setting (CASSANDRA-4197)
 * warn on invalid replication strategy creation options (CASSANDRA-4046)
 * remove [Freeable]Memory finalizers (CASSANDRA-4222)
 * include tombstone size in ColumnFamily.size, which can prevent OOM
   during sudden mass delete operations by yielding a nonzero liveRatio
   (CASSANDRA-3741)
 * Open 1 sstableScanner per level for leveled compaction (CASSANDRA-4142)
 * Optimize reads when row deletion timestamps allow us to restrict
   the set of sstables we check (CASSANDRA-4116)
 * add support for commitlog archiving and point-in-time recovery
   (CASSANDRA-3690)
 * avoid generating redundant compaction tasks during streaming
   (CASSANDRA-4174)
 * add -cf option to nodetool snapshot, and takeColumnFamilySnapshot to
   StorageService mbean (CASSANDRA-556)
 * optimize cleanup to drop entire sstables where possible (CASSANDRA-4079)
 * optimize truncate when autosnapshot is disabled (CASSANDRA-4153)
 * update caches to use byte[] keys to reduce memory overhead (CASSANDRA-3966)
 * add column limit to cli (CASSANDRA-3012, 4098)
 * clean up and optimize DataOutputBuffer, used by CQL compression and
   CompositeType (CASSANDRA-4072)
 * optimize commitlog checksumming (CASSANDRA-3610)
 * identify and blacklist corrupted SSTables from future compactions 
   (CASSANDRA-2261)
 * Move CfDef and KsDef validation out of thrift (CASSANDRA-4037)
 * Expose API to repair a user provided range (CASSANDRA-3912)
 * Add way to force the cassandra-cli to refresh its schema (CASSANDRA-4052)
 * Avoid having replicate on write tasks stacking up at CL.ONE (CASSANDRA-2889)
 * (cql3) Backwards compatibility for composite comparators in non-cql3-aware
   clients (CASSANDRA-4093)
 * (cql3) Fix order by for reversed queries (CASSANDRA-4160)
 * (cql3) Add ReversedType support (CASSANDRA-4004)
 * (cql3) Add timeuuid type (CASSANDRA-4194)
 * (cql3) Minor fixes (CASSANDRA-4185)
 * (cql3) Fix prepared statement in BATCH (CASSANDRA-4202)
 * (cql3) Reduce the list of reserved keywords (CASSANDRA-4186)
 * (cql3) Move max/min compaction thresholds to compaction strategy options
   (CASSANDRA-4187)
 * Fix exception during move when localhost is the only source (CASSANDRA-4200)
 * (cql3) Allow paging through non-ordered partitioner results (CASSANDRA-3771)
 * (cql3) Fix drop index (CASSANDRA-4192)
 * (cql3) Don't return range ghosts anymore (CASSANDRA-3982)
 * fix re-creating Keyspaces/ColumnFamilies with the same name as dropped
   ones (CASSANDRA-4219)
 * fix SecondaryIndex LeveledManifest save upon snapshot (CASSANDRA-4230)
 * fix missing arrayOffset in FBUtilities.hash (CASSANDRA-4250)
 * (cql3) Add name of parameters in CqlResultSet (CASSANDRA-4242)
 * (cql3) Correctly validate order by queries (CASSANDRA-4246)
 * rename stress to cassandra-stress for saner packaging (CASSANDRA-4256)
 * Fix exception on colum metadata with non-string comparator (CASSANDRA-4269)
 * Check for unknown/invalid compression options (CASSANDRA-4266)
 * (cql3) Adds simple access to column timestamp and ttl (CASSANDRA-4217)
 * (cql3) Fix range queries with secondary indexes (CASSANDRA-4257)
 * Better error messages from improper input in cli (CASSANDRA-3865)
 * Try to stop all compaction upon Keyspace or ColumnFamily drop (CASSANDRA-4221)
 * (cql3) Allow keyspace properties to contain hyphens (CASSANDRA-4278)
 * (cql3) Correctly validate keyspace access in create table (CASSANDRA-4296)
 * Avoid deadlock in migration stage (CASSANDRA-3882)
 * Take supercolumn names and deletion info into account in memtable throughput
   (CASSANDRA-4264)
 * Add back backward compatibility for old style replication factor (CASSANDRA-4294)
 * Preserve compatibility with pre-1.1 index queries (CASSANDRA-4262)
Merged from 1.0:
 * Fix super columns bug where cache is not updated (CASSANDRA-4190)
 * fix maxTimestamp to include row tombstones (CASSANDRA-4116)
 * (CLI) properly handle quotes in create/update keyspace commands (CASSANDRA-4129)
 * Avoids possible deadlock during bootstrap (CASSANDRA-4159)
 * fix stress tool that hangs forever on timeout or error (CASSANDRA-4128)
 * stress tool to return appropriate exit code on failure (CASSANDRA-4188)
 * fix compaction NPE when out of disk space and assertions disabled
   (CASSANDRA-3985)
 * synchronize LCS getEstimatedTasks to avoid CME (CASSANDRA-4255)
 * ensure unique streaming session id's (CASSANDRA-4223)
 * kick off background compaction when min/max thresholds change 
   (CASSANDRA-4279)
 * improve ability of STCS.getBuckets to deal with 100s of 1000s of
   sstables, such as when convertinb back from LCS (CASSANDRA-4287)
 * Oversize integer in CQL throws NumberFormatException (CASSANDRA-4291)
 * fix 1.0.x node join to mixed version cluster, other nodes >= 1.1 (CASSANDRA-4195)
 * Fix LCS splitting sstable base on uncompressed size (CASSANDRA-4419)
 * Push the validation of secondary index values to the SecondaryIndexManager (CASSANDRA-4240)
 * Don't purge columns during upgradesstables (CASSANDRA-4462)
 * Make cqlsh work with piping (CASSANDRA-4113)
 * Validate arguments for nodetool decommission (CASSANDRA-4061)
 * Report thrift status in nodetool info (CASSANDRA-4010)


1.1.0-final
 * average a reduced liveRatio estimate with the previous one (CASSANDRA-4065)
 * Allow KS and CF names up to 48 characters (CASSANDRA-4157)
 * fix stress build (CASSANDRA-4140)
 * add time remaining estimate to nodetool compactionstats (CASSANDRA-4167)
 * (cql) fix NPE in cql3 ALTER TABLE (CASSANDRA-4163)
 * (cql) Add support for CL.TWO and CL.THREE in CQL (CASSANDRA-4156)
 * (cql) Fix type in CQL3 ALTER TABLE preventing update (CASSANDRA-4170)
 * (cql) Throw invalid exception from CQL3 on obsolete options (CASSANDRA-4171)
 * (cqlsh) fix recognizing uppercase SELECT keyword (CASSANDRA-4161)
 * Pig: wide row support (CASSANDRA-3909)
Merged from 1.0:
 * avoid streaming empty files with bulk loader if sstablewriter errors out
   (CASSANDRA-3946)


1.1-rc1
 * Include stress tool in binary builds (CASSANDRA-4103)
 * (Hadoop) fix wide row iteration when last row read was deleted
   (CASSANDRA-4154)
 * fix read_repair_chance to really default to 0.1 in the cli (CASSANDRA-4114)
 * Adds caching and bloomFilterFpChange to CQL options (CASSANDRA-4042)
 * Adds posibility to autoconfigure size of the KeyCache (CASSANDRA-4087)
 * fix KEYS index from skipping results (CASSANDRA-3996)
 * Remove sliced_buffer_size_in_kb dead option (CASSANDRA-4076)
 * make loadNewSStable preserve sstable version (CASSANDRA-4077)
 * Respect 1.0 cache settings as much as possible when upgrading 
   (CASSANDRA-4088)
 * relax path length requirement for sstable files when upgrading on 
   non-Windows platforms (CASSANDRA-4110)
 * fix terminination of the stress.java when errors were encountered
   (CASSANDRA-4128)
 * Move CfDef and KsDef validation out of thrift (CASSANDRA-4037)
 * Fix get_paged_slice (CASSANDRA-4136)
 * CQL3: Support slice with exclusive start and stop (CASSANDRA-3785)
Merged from 1.0:
 * support PropertyFileSnitch in bulk loader (CASSANDRA-4145)
 * add auto_snapshot option allowing disabling snapshot before drop/truncate
   (CASSANDRA-3710)
 * allow short snitch names (CASSANDRA-4130)


1.1-beta2
 * rename loaded sstables to avoid conflicts with local snapshots
   (CASSANDRA-3967)
 * start hint replay as soon as FD notifies that the target is back up
   (CASSANDRA-3958)
 * avoid unproductive deserializing of cached rows during compaction
   (CASSANDRA-3921)
 * fix concurrency issues with CQL keyspace creation (CASSANDRA-3903)
 * Show Effective Owership via Nodetool ring <keyspace> (CASSANDRA-3412)
 * Update ORDER BY syntax for CQL3 (CASSANDRA-3925)
 * Fix BulkRecordWriter to not throw NPE if reducer gets no map data from Hadoop (CASSANDRA-3944)
 * Fix bug with counters in super columns (CASSANDRA-3821)
 * Remove deprecated merge_shard_chance (CASSANDRA-3940)
 * add a convenient way to reset a node's schema (CASSANDRA-2963)
 * fix for intermittent SchemaDisagreementException (CASSANDRA-3884)
 * CLI `list <CF>` to limit number of columns and their order (CASSANDRA-3012)
 * ignore deprecated KsDef/CfDef/ColumnDef fields in native schema (CASSANDRA-3963)
 * CLI to report when unsupported column_metadata pair was given (CASSANDRA-3959)
 * reincarnate removed and deprecated KsDef/CfDef attributes (CASSANDRA-3953)
 * Fix race between writes and read for cache (CASSANDRA-3862)
 * perform static initialization of StorageProxy on start-up (CASSANDRA-3797)
 * support trickling fsync() on writes (CASSANDRA-3950)
 * expose counters for unavailable/timeout exceptions given to thrift clients (CASSANDRA-3671)
 * avoid quadratic startup time in LeveledManifest (CASSANDRA-3952)
 * Add type information to new schema_ columnfamilies and remove thrift
   serialization for schema (CASSANDRA-3792)
 * add missing column validator options to the CLI help (CASSANDRA-3926)
 * skip reading saved key cache if CF's caching strategy is NONE or ROWS_ONLY (CASSANDRA-3954)
 * Unify migration code (CASSANDRA-4017)
Merged from 1.0:
 * cqlsh: guess correct version of Python for Arch Linux (CASSANDRA-4090)
 * (CLI) properly handle quotes in create/update keyspace commands (CASSANDRA-4129)
 * Avoids possible deadlock during bootstrap (CASSANDRA-4159)
 * fix stress tool that hangs forever on timeout or error (CASSANDRA-4128)
 * Fix super columns bug where cache is not updated (CASSANDRA-4190)
 * stress tool to return appropriate exit code on failure (CASSANDRA-4188)


1.0.9
 * improve index sampling performance (CASSANDRA-4023)
 * always compact away deleted hints immediately after handoff (CASSANDRA-3955)
 * delete hints from dropped ColumnFamilies on handoff instead of
   erroring out (CASSANDRA-3975)
 * add CompositeType ref to the CLI doc for create/update column family (CASSANDRA-3980)
 * Pig: support Counter ColumnFamilies (CASSANDRA-3973)
 * Pig: Composite column support (CASSANDRA-3684)
 * Avoid NPE during repair when a keyspace has no CFs (CASSANDRA-3988)
 * Fix division-by-zero error on get_slice (CASSANDRA-4000)
 * don't change manifest level for cleanup, scrub, and upgradesstables
   operations under LeveledCompactionStrategy (CASSANDRA-3989, 4112)
 * fix race leading to super columns assertion failure (CASSANDRA-3957)
 * fix NPE on invalid CQL delete command (CASSANDRA-3755)
 * allow custom types in CLI's assume command (CASSANDRA-4081)
 * fix totalBytes count for parallel compactions (CASSANDRA-3758)
 * fix intermittent NPE in get_slice (CASSANDRA-4095)
 * remove unnecessary asserts in native code interfaces (CASSANDRA-4096)
 * Validate blank keys in CQL to avoid assertion errors (CASSANDRA-3612)
 * cqlsh: fix bad decoding of some column names (CASSANDRA-4003)
 * cqlsh: fix incorrect padding with unicode chars (CASSANDRA-4033)
 * Fix EC2 snitch incorrectly reporting region (CASSANDRA-4026)
 * Shut down thrift during decommission (CASSANDRA-4086)
 * Expose nodetool cfhistograms for 2ndary indexes (CASSANDRA-4063)
Merged from 0.8:
 * Fix ConcurrentModificationException in gossiper (CASSANDRA-4019)


1.1-beta1
 * (cqlsh)
   + add SOURCE and CAPTURE commands, and --file option (CASSANDRA-3479)
   + add ALTER COLUMNFAMILY WITH (CASSANDRA-3523)
   + bundle Python dependencies with Cassandra (CASSANDRA-3507)
   + added to Debian package (CASSANDRA-3458)
   + display byte data instead of erroring out on decode failure 
     (CASSANDRA-3874)
 * add nodetool rebuild_index (CASSANDRA-3583)
 * add nodetool rangekeysample (CASSANDRA-2917)
 * Fix streaming too much data during move operations (CASSANDRA-3639)
 * Nodetool and CLI connect to localhost by default (CASSANDRA-3568)
 * Reduce memory used by primary index sample (CASSANDRA-3743)
 * (Hadoop) separate input/output configurations (CASSANDRA-3197, 3765)
 * avoid returning internal Cassandra classes over JMX (CASSANDRA-2805)
 * add row-level isolation via SnapTree (CASSANDRA-2893)
 * Optimize key count estimation when opening sstable on startup
   (CASSANDRA-2988)
 * multi-dc replication optimization supporting CL > ONE (CASSANDRA-3577)
 * add command to stop compactions (CASSANDRA-1740, 3566, 3582)
 * multithreaded streaming (CASSANDRA-3494)
 * removed in-tree redhat spec (CASSANDRA-3567)
 * "defragment" rows for name-based queries under STCS, again (CASSANDRA-2503)
 * Recycle commitlog segments for improved performance 
   (CASSANDRA-3411, 3543, 3557, 3615)
 * update size-tiered compaction to prioritize small tiers (CASSANDRA-2407)
 * add message expiration logic to OutboundTcpConnection (CASSANDRA-3005)
 * off-heap cache to use sun.misc.Unsafe instead of JNA (CASSANDRA-3271)
 * EACH_QUORUM is only supported for writes (CASSANDRA-3272)
 * replace compactionlock use in schema migration by checking CFS.isValid
   (CASSANDRA-3116)
 * recognize that "SELECT first ... *" isn't really "SELECT *" (CASSANDRA-3445)
 * Use faster bytes comparison (CASSANDRA-3434)
 * Bulk loader is no longer a fat client, (HADOOP) bulk load output format
   (CASSANDRA-3045)
 * (Hadoop) add support for KeyRange.filter
 * remove assumption that keys and token are in bijection
   (CASSANDRA-1034, 3574, 3604)
 * always remove endpoints from delevery queue in HH (CASSANDRA-3546)
 * fix race between cf flush and its 2ndary indexes flush (CASSANDRA-3547)
 * fix potential race in AES when a repair fails (CASSANDRA-3548)
 * Remove columns shadowed by a deleted container even when we cannot purge
   (CASSANDRA-3538)
 * Improve memtable slice iteration performance (CASSANDRA-3545)
 * more efficient allocation of small bloom filters (CASSANDRA-3618)
 * Use separate writer thread in SSTableSimpleUnsortedWriter (CASSANDRA-3619)
 * fsync the directory after new sstable or commitlog segment are created (CASSANDRA-3250)
 * fix minor issues reported by FindBugs (CASSANDRA-3658)
 * global key/row caches (CASSANDRA-3143, 3849)
 * optimize memtable iteration during range scan (CASSANDRA-3638)
 * introduce 'crc_check_chance' in CompressionParameters to support
   a checksum percentage checking chance similarly to read-repair (CASSANDRA-3611)
 * a way to deactivate global key/row cache on per-CF basis (CASSANDRA-3667)
 * fix LeveledCompactionStrategy broken because of generation pre-allocation
   in LeveledManifest (CASSANDRA-3691)
 * finer-grained control over data directories (CASSANDRA-2749)
 * Fix ClassCastException during hinted handoff (CASSANDRA-3694)
 * Upgrade Thrift to 0.7 (CASSANDRA-3213)
 * Make stress.java insert operation to use microseconds (CASSANDRA-3725)
 * Allows (internally) doing a range query with a limit of columns instead of
   rows (CASSANDRA-3742)
 * Allow rangeSlice queries to be start/end inclusive/exclusive (CASSANDRA-3749)
 * Fix BulkLoader to support new SSTable layout and add stream
   throttling to prevent an NPE when there is no yaml config (CASSANDRA-3752)
 * Allow concurrent schema migrations (CASSANDRA-1391, 3832)
 * Add SnapshotCommand to trigger snapshot on remote node (CASSANDRA-3721)
 * Make CFMetaData conversions to/from thrift/native schema inverses
   (CASSANDRA_3559)
 * Add initial code for CQL 3.0-beta (CASSANDRA-2474, 3781, 3753)
 * Add wide row support for ColumnFamilyInputFormat (CASSANDRA-3264)
 * Allow extending CompositeType comparator (CASSANDRA-3657)
 * Avoids over-paging during get_count (CASSANDRA-3798)
 * Add new command to rebuild a node without (repair) merkle tree calculations
   (CASSANDRA-3483, 3922)
 * respect not only row cache capacity but caching mode when
   trying to read data (CASSANDRA-3812)
 * fix system tests (CASSANDRA-3827)
 * CQL support for altering row key type in ALTER TABLE (CASSANDRA-3781)
 * turn compression on by default (CASSANDRA-3871)
 * make hexToBytes refuse invalid input (CASSANDRA-2851)
 * Make secondary indexes CF inherit compression and compaction from their
   parent CF (CASSANDRA-3877)
 * Finish cleanup up tombstone purge code (CASSANDRA-3872)
 * Avoid NPE on aboarted stream-out sessions (CASSANDRA-3904)
 * BulkRecordWriter throws NPE for counter columns (CASSANDRA-3906)
 * Support compression using BulkWriter (CASSANDRA-3907)


1.0.8
 * fix race between cleanup and flush on secondary index CFSes (CASSANDRA-3712)
 * avoid including non-queried nodes in rangeslice read repair
   (CASSANDRA-3843)
 * Only snapshot CF being compacted for snapshot_before_compaction 
   (CASSANDRA-3803)
 * Log active compactions in StatusLogger (CASSANDRA-3703)
 * Compute more accurate compaction score per level (CASSANDRA-3790)
 * Return InvalidRequest when using a keyspace that doesn't exist
   (CASSANDRA-3764)
 * disallow user modification of System keyspace (CASSANDRA-3738)
 * allow using sstable2json on secondary index data (CASSANDRA-3738)
 * (cqlsh) add DESCRIBE COLUMNFAMILIES (CASSANDRA-3586)
 * (cqlsh) format blobs correctly and use colors to improve output
   readability (CASSANDRA-3726)
 * synchronize BiMap of bootstrapping tokens (CASSANDRA-3417)
 * show index options in CLI (CASSANDRA-3809)
 * add optional socket timeout for streaming (CASSANDRA-3838)
 * fix truncate not to leave behind non-CFS backed secondary indexes
   (CASSANDRA-3844)
 * make CLI `show schema` to use output stream directly instead
   of StringBuilder (CASSANDRA-3842)
 * remove the wait on hint future during write (CASSANDRA-3870)
 * (cqlsh) ignore missing CfDef opts (CASSANDRA-3933)
 * (cqlsh) look for cqlshlib relative to realpath (CASSANDRA-3767)
 * Fix short read protection (CASSANDRA-3934)
 * Make sure infered and actual schema match (CASSANDRA-3371)
 * Fix NPE during HH delivery (CASSANDRA-3677)
 * Don't put boostrapping node in 'hibernate' status (CASSANDRA-3737)
 * Fix double quotes in windows bat files (CASSANDRA-3744)
 * Fix bad validator lookup (CASSANDRA-3789)
 * Fix soft reset in EC2MultiRegionSnitch (CASSANDRA-3835)
 * Don't leave zombie connections with THSHA thrift server (CASSANDRA-3867)
 * (cqlsh) fix deserialization of data (CASSANDRA-3874)
 * Fix removetoken force causing an inconsistent state (CASSANDRA-3876)
 * Fix ahndling of some types with Pig (CASSANDRA-3886)
 * Don't allow to drop the system keyspace (CASSANDRA-3759)
 * Make Pig deletes disabled by default and configurable (CASSANDRA-3628)
Merged from 0.8:
 * (Pig) fix CassandraStorage to use correct comparator in Super ColumnFamily
   case (CASSANDRA-3251)
 * fix thread safety issues in commitlog replay, primarily affecting
   systems with many (100s) of CF definitions (CASSANDRA-3751)
 * Fix relevant tombstone ignored with super columns (CASSANDRA-3875)


1.0.7
 * fix regression in HH page size calculation (CASSANDRA-3624)
 * retry failed stream on IOException (CASSANDRA-3686)
 * allow configuring bloom_filter_fp_chance (CASSANDRA-3497)
 * attempt hint delivery every ten minutes, or when failure detector
   notifies us that a node is back up, whichever comes first.  hint
   handoff throttle delay default changed to 1ms, from 50 (CASSANDRA-3554)
 * add nodetool setstreamthroughput (CASSANDRA-3571)
 * fix assertion when dropping a columnfamily with no sstables (CASSANDRA-3614)
 * more efficient allocation of small bloom filters (CASSANDRA-3618)
 * CLibrary.createHardLinkWithExec() to check for errors (CASSANDRA-3101)
 * Avoid creating empty and non cleaned writer during compaction (CASSANDRA-3616)
 * stop thrift service in shutdown hook so we can quiesce MessagingService
   (CASSANDRA-3335)
 * (CQL) compaction_strategy_options and compression_parameters for
   CREATE COLUMNFAMILY statement (CASSANDRA-3374)
 * Reset min/max compaction threshold when creating size tiered compaction
   strategy (CASSANDRA-3666)
 * Don't ignore IOException during compaction (CASSANDRA-3655)
 * Fix assertion error for CF with gc_grace=0 (CASSANDRA-3579)
 * Shutdown ParallelCompaction reducer executor after use (CASSANDRA-3711)
 * Avoid < 0 value for pending tasks in leveled compaction (CASSANDRA-3693)
 * (Hadoop) Support TimeUUID in Pig CassandraStorage (CASSANDRA-3327)
 * Check schema is ready before continuing boostrapping (CASSANDRA-3629)
 * Catch overflows during parsing of chunk_length_kb (CASSANDRA-3644)
 * Improve stream protocol mismatch errors (CASSANDRA-3652)
 * Avoid multiple thread doing HH to the same target (CASSANDRA-3681)
 * Add JMX property for rp_timeout_in_ms (CASSANDRA-2940)
 * Allow DynamicCompositeType to compare component of different types
   (CASSANDRA-3625)
 * Flush non-cfs backed secondary indexes (CASSANDRA-3659)
 * Secondary Indexes should report memory consumption (CASSANDRA-3155)
 * fix for SelectStatement start/end key are not set correctly
   when a key alias is involved (CASSANDRA-3700)
 * fix CLI `show schema` command insert of an extra comma in
   column_metadata (CASSANDRA-3714)
Merged from 0.8:
 * avoid logging (harmless) exception when GC takes < 1ms (CASSANDRA-3656)
 * prevent new nodes from thinking down nodes are up forever (CASSANDRA-3626)
 * use correct list of replicas for LOCAL_QUORUM reads when read repair
   is disabled (CASSANDRA-3696)
 * block on flush before compacting hints (may prevent OOM) (CASSANDRA-3733)


1.0.6
 * (CQL) fix cqlsh support for replicate_on_write (CASSANDRA-3596)
 * fix adding to leveled manifest after streaming (CASSANDRA-3536)
 * filter out unavailable cipher suites when using encryption (CASSANDRA-3178)
 * (HADOOP) add old-style api support for CFIF and CFRR (CASSANDRA-2799)
 * Support TimeUUIDType column names in Stress.java tool (CASSANDRA-3541)
 * (CQL) INSERT/UPDATE/DELETE/TRUNCATE commands should allow CF names to
   be qualified by keyspace (CASSANDRA-3419)
 * always remove endpoints from delevery queue in HH (CASSANDRA-3546)
 * fix race between cf flush and its 2ndary indexes flush (CASSANDRA-3547)
 * fix potential race in AES when a repair fails (CASSANDRA-3548)
 * fix default value validation usage in CLI SET command (CASSANDRA-3553)
 * Optimize componentsFor method for compaction and startup time
   (CASSANDRA-3532)
 * (CQL) Proper ColumnFamily metadata validation on CREATE COLUMNFAMILY 
   (CASSANDRA-3565)
 * fix compression "chunk_length_kb" option to set correct kb value for 
   thrift/avro (CASSANDRA-3558)
 * fix missing response during range slice repair (CASSANDRA-3551)
 * 'describe ring' moved from CLI to nodetool and available through JMX (CASSANDRA-3220)
 * add back partitioner to sstable metadata (CASSANDRA-3540)
 * fix NPE in get_count for counters (CASSANDRA-3601)
Merged from 0.8:
 * remove invalid assertion that table was opened before dropping it
   (CASSANDRA-3580)
 * range and index scans now only send requests to enough replicas to
   satisfy requested CL + RR (CASSANDRA-3598)
 * use cannonical host for local node in nodetool info (CASSANDRA-3556)
 * remove nonlocal DC write optimization since it only worked with
   CL.ONE or CL.LOCAL_QUORUM (CASSANDRA-3577, 3585)
 * detect misuses of CounterColumnType (CASSANDRA-3422)
 * turn off string interning in json2sstable, take 2 (CASSANDRA-2189)
 * validate compression parameters on add/update of the ColumnFamily 
   (CASSANDRA-3573)
 * Check for 0.0.0.0 is incorrect in CFIF (CASSANDRA-3584)
 * Increase vm.max_map_count in debian packaging (CASSANDRA-3563)
 * gossiper will never add itself to saved endpoints (CASSANDRA-3485)


1.0.5
 * revert CASSANDRA-3407 (see CASSANDRA-3540)
 * fix assertion error while forwarding writes to local nodes (CASSANDRA-3539)


1.0.4
 * fix self-hinting of timed out read repair updates and make hinted handoff
   less prone to OOMing a coordinator (CASSANDRA-3440)
 * expose bloom filter sizes via JMX (CASSANDRA-3495)
 * enforce RP tokens 0..2**127 (CASSANDRA-3501)
 * canonicalize paths exposed through JMX (CASSANDRA-3504)
 * fix "liveSize" stat when sstables are removed (CASSANDRA-3496)
 * add bloom filter FP rates to nodetool cfstats (CASSANDRA-3347)
 * record partitioner in sstable metadata component (CASSANDRA-3407)
 * add new upgradesstables nodetool command (CASSANDRA-3406)
 * skip --debug requirement to see common exceptions in CLI (CASSANDRA-3508)
 * fix incorrect query results due to invalid max timestamp (CASSANDRA-3510)
 * make sstableloader recognize compressed sstables (CASSANDRA-3521)
 * avoids race in OutboundTcpConnection in multi-DC setups (CASSANDRA-3530)
 * use SETLOCAL in cassandra.bat (CASSANDRA-3506)
 * fix ConcurrentModificationException in Table.all() (CASSANDRA-3529)
Merged from 0.8:
 * fix concurrence issue in the FailureDetector (CASSANDRA-3519)
 * fix array out of bounds error in counter shard removal (CASSANDRA-3514)
 * avoid dropping tombstones when they might still be needed to shadow
   data in a different sstable (CASSANDRA-2786)


1.0.3
 * revert name-based query defragmentation aka CASSANDRA-2503 (CASSANDRA-3491)
 * fix invalidate-related test failures (CASSANDRA-3437)
 * add next-gen cqlsh to bin/ (CASSANDRA-3188, 3131, 3493)
 * (CQL) fix handling of rows with no columns (CASSANDRA-3424, 3473)
 * fix querying supercolumns by name returning only a subset of
   subcolumns or old subcolumn versions (CASSANDRA-3446)
 * automatically compute sha1 sum for uncompressed data files (CASSANDRA-3456)
 * fix reading metadata/statistics component for version < h (CASSANDRA-3474)
 * add sstable forward-compatibility (CASSANDRA-3478)
 * report compression ratio in CFSMBean (CASSANDRA-3393)
 * fix incorrect size exception during streaming of counters (CASSANDRA-3481)
 * (CQL) fix for counter decrement syntax (CASSANDRA-3418)
 * Fix race introduced by CASSANDRA-2503 (CASSANDRA-3482)
 * Fix incomplete deletion of delivered hints (CASSANDRA-3466)
 * Avoid rescheduling compactions when no compaction was executed 
   (CASSANDRA-3484)
 * fix handling of the chunk_length_kb compression options (CASSANDRA-3492)
Merged from 0.8:
 * fix updating CF row_cache_provider (CASSANDRA-3414)
 * CFMetaData.convertToThrift method to set RowCacheProvider (CASSANDRA-3405)
 * acquire compactionlock during truncate (CASSANDRA-3399)
 * fix displaying cfdef entries for super columnfamilies (CASSANDRA-3415)
 * Make counter shard merging thread safe (CASSANDRA-3178)
 * Revert CASSANDRA-2855
 * Fix bug preventing the use of efficient cross-DC writes (CASSANDRA-3472)
 * `describe ring` command for CLI (CASSANDRA-3220)
 * (Hadoop) skip empty rows when entire row is requested, redux (CASSANDRA-2855)


1.0.2
 * "defragment" rows for name-based queries under STCS (CASSANDRA-2503)
 * Add timing information to cassandra-cli GET/SET/LIST queries (CASSANDRA-3326)
 * Only create one CompressionMetadata object per sstable (CASSANDRA-3427)
 * cleanup usage of StorageService.setMode() (CASSANDRA-3388)
 * Avoid large array allocation for compressed chunk offsets (CASSANDRA-3432)
 * fix DecimalType bytebuffer marshalling (CASSANDRA-3421)
 * fix bug that caused first column in per row indexes to be ignored 
   (CASSANDRA-3441)
 * add JMX call to clean (failed) repair sessions (CASSANDRA-3316)
 * fix sstableloader reference acquisition bug (CASSANDRA-3438)
 * fix estimated row size regression (CASSANDRA-3451)
 * make sure we don't return more columns than asked (CASSANDRA-3303, 3395)
Merged from 0.8:
 * acquire compactionlock during truncate (CASSANDRA-3399)
 * fix displaying cfdef entries for super columnfamilies (CASSANDRA-3415)


1.0.1
 * acquire references during index build to prevent delete problems
   on Windows (CASSANDRA-3314)
 * describe_ring should include datacenter/topology information (CASSANDRA-2882)
 * Thrift sockets are not properly buffered (CASSANDRA-3261)
 * performance improvement for bytebufferutil compare function (CASSANDRA-3286)
 * add system.versions ColumnFamily (CASSANDRA-3140)
 * reduce network copies (CASSANDRA-3333, 3373)
 * limit nodetool to 32MB of heap (CASSANDRA-3124)
 * (CQL) update parser to accept "timestamp" instead of "date" (CASSANDRA-3149)
 * Fix CLI `show schema` to include "compression_options" (CASSANDRA-3368)
 * Snapshot to include manifest under LeveledCompactionStrategy (CASSANDRA-3359)
 * (CQL) SELECT query should allow CF name to be qualified by keyspace (CASSANDRA-3130)
 * (CQL) Fix internal application error specifying 'using consistency ...'
   in lower case (CASSANDRA-3366)
 * fix Deflate compression when compression actually makes the data bigger
   (CASSANDRA-3370)
 * optimize UUIDGen to avoid lock contention on InetAddress.getLocalHost 
   (CASSANDRA-3387)
 * tolerate index being dropped mid-mutation (CASSANDRA-3334, 3313)
 * CompactionManager is now responsible for checking for new candidates
   post-task execution, enabling more consistent leveled compaction 
   (CASSANDRA-3391)
 * Cache HSHA threads (CASSANDRA-3372)
 * use CF/KS names as snapshot prefix for drop + truncate operations
   (CASSANDRA-2997)
 * Break bloom filters up to avoid heap fragmentation (CASSANDRA-2466)
 * fix cassandra hanging on jsvc stop (CASSANDRA-3302)
 * Avoid leveled compaction getting blocked on errors (CASSANDRA-3408)
 * Make reloading the compaction strategy safe (CASSANDRA-3409)
 * ignore 0.8 hints even if compaction begins before we try to purge
   them (CASSANDRA-3385)
 * remove procrun (bin\daemon) from Cassandra source tree and 
   artifacts (CASSANDRA-3331)
 * make cassandra compile under JDK7 (CASSANDRA-3275)
 * remove dependency of clientutil.jar to FBUtilities (CASSANDRA-3299)
 * avoid truncation errors by using long math on long values (CASSANDRA-3364)
 * avoid clock drift on some Windows machine (CASSANDRA-3375)
 * display cache provider in cli 'describe keyspace' command (CASSANDRA-3384)
 * fix incomplete topology information in describe_ring (CASSANDRA-3403)
 * expire dead gossip states based on time (CASSANDRA-2961)
 * improve CompactionTask extensibility (CASSANDRA-3330)
 * Allow one leveled compaction task to kick off another (CASSANDRA-3363)
 * allow encryption only between datacenters (CASSANDRA-2802)
Merged from 0.8:
 * fix truncate allowing data to be replayed post-restart (CASSANDRA-3297)
 * make iwriter final in IndexWriter to avoid NPE (CASSANDRA-2863)
 * (CQL) update grammar to require key clause in DELETE statement
   (CASSANDRA-3349)
 * (CQL) allow numeric keyspace names in USE statement (CASSANDRA-3350)
 * (Hadoop) skip empty rows when slicing the entire row (CASSANDRA-2855)
 * Fix handling of tombstone by SSTableExport/Import (CASSANDRA-3357)
 * fix ColumnIndexer to use long offsets (CASSANDRA-3358)
 * Improved CLI exceptions (CASSANDRA-3312)
 * Fix handling of tombstone by SSTableExport/Import (CASSANDRA-3357)
 * Only count compaction as active (for throttling) when they have
   successfully acquired the compaction lock (CASSANDRA-3344)
 * Display CLI version string on startup (CASSANDRA-3196)
 * (Hadoop) make CFIF try rpc_address or fallback to listen_address
   (CASSANDRA-3214)
 * (Hadoop) accept comma delimited lists of initial thrift connections
   (CASSANDRA-3185)
 * ColumnFamily min_compaction_threshold should be >= 2 (CASSANDRA-3342)
 * (Pig) add 0.8+ types and key validation type in schema (CASSANDRA-3280)
 * Fix completely removing column metadata using CLI (CASSANDRA-3126)
 * CLI `describe cluster;` output should be on separate lines for separate versions
   (CASSANDRA-3170)
 * fix changing durable_writes keyspace option during CF creation
   (CASSANDRA-3292)
 * avoid locking on update when no indexes are involved (CASSANDRA-3386)
 * fix assertionError during repair with ordered partitioners (CASSANDRA-3369)
 * correctly serialize key_validation_class for avro (CASSANDRA-3391)
 * don't expire counter tombstone after streaming (CASSANDRA-3394)
 * prevent nodes that failed to join from hanging around forever 
   (CASSANDRA-3351)
 * remove incorrect optimization from slice read path (CASSANDRA-3390)
 * Fix race in AntiEntropyService (CASSANDRA-3400)


1.0.0-final
 * close scrubbed sstable fd before deleting it (CASSANDRA-3318)
 * fix bug preventing obsolete commitlog segments from being removed
   (CASSANDRA-3269)
 * tolerate whitespace in seed CDL (CASSANDRA-3263)
 * Change default heap thresholds to max(min(1/2 ram, 1G), min(1/4 ram, 8GB))
   (CASSANDRA-3295)
 * Fix broken CompressedRandomAccessReaderTest (CASSANDRA-3298)
 * (CQL) fix type information returned for wildcard queries (CASSANDRA-3311)
 * add estimated tasks to LeveledCompactionStrategy (CASSANDRA-3322)
 * avoid including compaction cache-warming in keycache stats (CASSANDRA-3325)
 * run compaction and hinted handoff threads at MIN_PRIORITY (CASSANDRA-3308)
 * default hsha thrift server to cpu core count in rpc pool (CASSANDRA-3329)
 * add bin\daemon to binary tarball for Windows service (CASSANDRA-3331)
 * Fix places where uncompressed size of sstables was use in place of the
   compressed one (CASSANDRA-3338)
 * Fix hsha thrift server (CASSANDRA-3346)
 * Make sure repair only stream needed sstables (CASSANDRA-3345)


1.0.0-rc2
 * Log a meaningful warning when a node receives a message for a repair session
   that doesn't exist anymore (CASSANDRA-3256)
 * test for NUMA policy support as well as numactl presence (CASSANDRA-3245)
 * Fix FD leak when internode encryption is enabled (CASSANDRA-3257)
 * Remove incorrect assertion in mergeIterator (CASSANDRA-3260)
 * FBUtilities.hexToBytes(String) to throw NumberFormatException when string
   contains non-hex characters (CASSANDRA-3231)
 * Keep SimpleSnitch proximity ordering unchanged from what the Strategy
   generates, as intended (CASSANDRA-3262)
 * remove Scrub from compactionstats when finished (CASSANDRA-3255)
 * fix counter entry in jdbc TypesMap (CASSANDRA-3268)
 * fix full queue scenario for ParallelCompactionIterator (CASSANDRA-3270)
 * fix bootstrap process (CASSANDRA-3285)
 * don't try delivering hints if when there isn't any (CASSANDRA-3176)
 * CLI documentation change for ColumnFamily `compression_options` (CASSANDRA-3282)
 * ignore any CF ids sent by client for adding CF/KS (CASSANDRA-3288)
 * remove obsolete hints on first startup (CASSANDRA-3291)
 * use correct ISortedColumns for time-optimized reads (CASSANDRA-3289)
 * Evict gossip state immediately when a token is taken over by a new IP 
   (CASSANDRA-3259)


1.0.0-rc1
 * Update CQL to generate microsecond timestamps by default (CASSANDRA-3227)
 * Fix counting CFMetadata towards Memtable liveRatio (CASSANDRA-3023)
 * Kill server on wrapped OOME such as from FileChannel.map (CASSANDRA-3201)
 * remove unnecessary copy when adding to row cache (CASSANDRA-3223)
 * Log message when a full repair operation completes (CASSANDRA-3207)
 * Fix streamOutSession keeping sstables references forever if the remote end
   dies (CASSANDRA-3216)
 * Remove dynamic_snitch boolean from example configuration (defaulting to 
   true) and set default badness threshold to 0.1 (CASSANDRA-3229)
 * Base choice of random or "balanced" token on bootstrap on whether
   schema definitions were found (CASSANDRA-3219)
 * Fixes for LeveledCompactionStrategy score computation, prioritization,
   scheduling, and performance (CASSANDRA-3224, 3234)
 * parallelize sstable open at server startup (CASSANDRA-2988)
 * fix handling of exceptions writing to OutboundTcpConnection (CASSANDRA-3235)
 * Allow using quotes in "USE <keyspace>;" CLI command (CASSANDRA-3208)
 * Don't allow any cache loading exceptions to halt startup (CASSANDRA-3218)
 * Fix sstableloader --ignores option (CASSANDRA-3247)
 * File descriptor limit increased in packaging (CASSANDRA-3206)
 * Fix deadlock in commit log during flush (CASSANDRA-3253) 


1.0.0-beta1
 * removed binarymemtable (CASSANDRA-2692)
 * add commitlog_total_space_in_mb to prevent fragmented logs (CASSANDRA-2427)
 * removed commitlog_rotation_threshold_in_mb configuration (CASSANDRA-2771)
 * make AbstractBounds.normalize de-overlapp overlapping ranges (CASSANDRA-2641)
 * replace CollatingIterator, ReducingIterator with MergeIterator 
   (CASSANDRA-2062)
 * Fixed the ability to set compaction strategy in cli using create column 
   family command (CASSANDRA-2778)
 * clean up tmp files after failed compaction (CASSANDRA-2468)
 * restrict repair streaming to specific columnfamilies (CASSANDRA-2280)
 * don't bother persisting columns shadowed by a row tombstone (CASSANDRA-2589)
 * reset CF and SC deletion times after gc_grace (CASSANDRA-2317)
 * optimize away seek when compacting wide rows (CASSANDRA-2879)
 * single-pass streaming (CASSANDRA-2677, 2906, 2916, 3003)
 * use reference counting for deleting sstables instead of relying on GC
   (CASSANDRA-2521, 3179)
 * store hints as serialized mutations instead of pointers to data row
   (CASSANDRA-2045)
 * store hints in the coordinator node instead of in the closest replica 
   (CASSANDRA-2914)
 * add row_cache_keys_to_save CF option (CASSANDRA-1966)
 * check column family validity in nodetool repair (CASSANDRA-2933)
 * use lazy initialization instead of class initialization in NodeId
   (CASSANDRA-2953)
 * add paging to get_count (CASSANDRA-2894)
 * fix "short reads" in [multi]get (CASSANDRA-2643, 3157, 3192)
 * add optional compression for sstables (CASSANDRA-47, 2994, 3001, 3128)
 * add scheduler JMX metrics (CASSANDRA-2962)
 * add block level checksum for compressed data (CASSANDRA-1717)
 * make column family backed column map pluggable and introduce unsynchronized
   ArrayList backed one to speedup reads (CASSANDRA-2843, 3165, 3205)
 * refactoring of the secondary index api (CASSANDRA-2982)
 * make CL > ONE reads wait for digest reconciliation before returning
   (CASSANDRA-2494)
 * fix missing logging for some exceptions (CASSANDRA-2061)
 * refactor and optimize ColumnFamilyStore.files(...) and Descriptor.fromFilename(String)
   and few other places responsible for work with SSTable files (CASSANDRA-3040)
 * Stop reading from sstables once we know we have the most recent columns,
   for query-by-name requests (CASSANDRA-2498)
 * Add query-by-column mode to stress.java (CASSANDRA-3064)
 * Add "install" command to cassandra.bat (CASSANDRA-292)
 * clean up KSMetadata, CFMetadata from unnecessary
   Thrift<->Avro conversion methods (CASSANDRA-3032)
 * Add timeouts to client request schedulers (CASSANDRA-3079, 3096)
 * Cli to use hashes rather than array of hashes for strategy options (CASSANDRA-3081)
 * LeveledCompactionStrategy (CASSANDRA-1608, 3085, 3110, 3087, 3145, 3154, 3182)
 * Improvements of the CLI `describe` command (CASSANDRA-2630)
 * reduce window where dropped CF sstables may not be deleted (CASSANDRA-2942)
 * Expose gossip/FD info to JMX (CASSANDRA-2806)
 * Fix streaming over SSL when compressed SSTable involved (CASSANDRA-3051)
 * Add support for pluggable secondary index implementations (CASSANDRA-3078)
 * remove compaction_thread_priority setting (CASSANDRA-3104)
 * generate hints for replicas that timeout, not just replicas that are known
   to be down before starting (CASSANDRA-2034)
 * Add throttling for internode streaming (CASSANDRA-3080)
 * make the repair of a range repair all replica (CASSANDRA-2610, 3194)
 * expose the ability to repair the first range (as returned by the
   partitioner) of a node (CASSANDRA-2606)
 * Streams Compression (CASSANDRA-3015)
 * add ability to use multiple threads during a single compaction
   (CASSANDRA-2901)
 * make AbstractBounds.normalize support overlapping ranges (CASSANDRA-2641)
 * fix of the CQL count() behavior (CASSANDRA-3068)
 * use TreeMap backed column families for the SSTable simple writers
   (CASSANDRA-3148)
 * fix inconsistency of the CLI syntax when {} should be used instead of [{}]
   (CASSANDRA-3119)
 * rename CQL type names to match expected SQL behavior (CASSANDRA-3149, 3031)
 * Arena-based allocation for memtables (CASSANDRA-2252, 3162, 3163, 3168)
 * Default RR chance to 0.1 (CASSANDRA-3169)
 * Add RowLevel support to secondary index API (CASSANDRA-3147)
 * Make SerializingCacheProvider the default if JNA is available (CASSANDRA-3183)
 * Fix backwards compatibilty for CQL memtable properties (CASSANDRA-3190)
 * Add five-minute delay before starting compactions on a restarted server
   (CASSANDRA-3181)
 * Reduce copies done for intra-host messages (CASSANDRA-1788, 3144)
 * support of compaction strategy option for stress.java (CASSANDRA-3204)
 * make memtable throughput and column count thresholds no-ops (CASSANDRA-2449)
 * Return schema information along with the resultSet in CQL (CASSANDRA-2734)
 * Add new DecimalType (CASSANDRA-2883)
 * Fix assertion error in RowRepairResolver (CASSANDRA-3156)
 * Reduce unnecessary high buffer sizes (CASSANDRA-3171)
 * Pluggable compaction strategy (CASSANDRA-1610)
 * Add new broadcast_address config option (CASSANDRA-2491)


0.8.7
 * Kill server on wrapped OOME such as from FileChannel.map (CASSANDRA-3201)
 * Allow using quotes in "USE <keyspace>;" CLI command (CASSANDRA-3208)
 * Log message when a full repair operation completes (CASSANDRA-3207)
 * Don't allow any cache loading exceptions to halt startup (CASSANDRA-3218)
 * Fix sstableloader --ignores option (CASSANDRA-3247)
 * File descriptor limit increased in packaging (CASSANDRA-3206)
 * Log a meaningfull warning when a node receive a message for a repair session
   that doesn't exist anymore (CASSANDRA-3256)
 * Fix FD leak when internode encryption is enabled (CASSANDRA-3257)
 * FBUtilities.hexToBytes(String) to throw NumberFormatException when string
   contains non-hex characters (CASSANDRA-3231)
 * Keep SimpleSnitch proximity ordering unchanged from what the Strategy
   generates, as intended (CASSANDRA-3262)
 * remove Scrub from compactionstats when finished (CASSANDRA-3255)
 * Fix tool .bat files when CASSANDRA_HOME contains spaces (CASSANDRA-3258)
 * Force flush of status table when removing/updating token (CASSANDRA-3243)
 * Evict gossip state immediately when a token is taken over by a new IP (CASSANDRA-3259)
 * Fix bug where the failure detector can take too long to mark a host
   down (CASSANDRA-3273)
 * (Hadoop) allow wrapping ranges in queries (CASSANDRA-3137)
 * (Hadoop) check all interfaces for a match with split location
   before falling back to random replica (CASSANDRA-3211)
 * (Hadoop) Make Pig storage handle implements LoadMetadata (CASSANDRA-2777)
 * (Hadoop) Fix exception during PIG 'dump' (CASSANDRA-2810)
 * Fix stress COUNTER_GET option (CASSANDRA-3301)
 * Fix missing fields in CLI `show schema` output (CASSANDRA-3304)
 * Nodetool no longer leaks threads and closes JMX connections (CASSANDRA-3309)
 * fix truncate allowing data to be replayed post-restart (CASSANDRA-3297)
 * Move SimpleAuthority and SimpleAuthenticator to examples (CASSANDRA-2922)
 * Fix handling of tombstone by SSTableExport/Import (CASSANDRA-3357)
 * Fix transposition in cfHistograms (CASSANDRA-3222)
 * Allow using number as DC name when creating keyspace in CQL (CASSANDRA-3239)
 * Force flush of system table after updating/removing a token (CASSANDRA-3243)


0.8.6
 * revert CASSANDRA-2388
 * change TokenRange.endpoints back to listen/broadcast address to match
   pre-1777 behavior, and add TokenRange.rpc_endpoints instead (CASSANDRA-3187)
 * avoid trying to watch cassandra-topology.properties when loaded from jar
   (CASSANDRA-3138)
 * prevent users from creating keyspaces with LocalStrategy replication
   (CASSANDRA-3139)
 * fix CLI `show schema;` to output correct keyspace definition statement
   (CASSANDRA-3129)
 * CustomTThreadPoolServer to log TTransportException at DEBUG level
   (CASSANDRA-3142)
 * allow topology sort to work with non-unique rack names between 
   datacenters (CASSANDRA-3152)
 * Improve caching of same-version Messages on digest and repair paths
   (CASSANDRA-3158)
 * Randomize choice of first replica for counter increment (CASSANDRA-2890)
 * Fix using read_repair_chance instead of merge_shard_change (CASSANDRA-3202)
 * Avoid streaming data to nodes that already have it, on move as well as
   decommission (CASSANDRA-3041)
 * Fix divide by zero error in GCInspector (CASSANDRA-3164)
 * allow quoting of the ColumnFamily name in CLI `create column family`
   statement (CASSANDRA-3195)
 * Fix rolling upgrade from 0.7 to 0.8 problem (CASSANDRA-3166)
 * Accomodate missing encryption_options in IncomingTcpConnection.stream
   (CASSANDRA-3212)


0.8.5
 * fix NPE when encryption_options is unspecified (CASSANDRA-3007)
 * include column name in validation failure exceptions (CASSANDRA-2849)
 * make sure truncate clears out the commitlog so replay won't re-
   populate with truncated data (CASSANDRA-2950)
 * fix NPE when debug logging is enabled and dropped CF is present
   in a commitlog segment (CASSANDRA-3021)
 * fix cassandra.bat when CASSANDRA_HOME contains spaces (CASSANDRA-2952)
 * fix to SSTableSimpleUnsortedWriter bufferSize calculation (CASSANDRA-3027)
 * make cleanup and normal compaction able to skip empty rows
   (rows containing nothing but expired tombstones) (CASSANDRA-3039)
 * work around native memory leak in com.sun.management.GarbageCollectorMXBean
   (CASSANDRA-2868)
 * validate that column names in column_metadata are not equal to key_alias
   on create/update of the ColumnFamily and CQL 'ALTER' statement (CASSANDRA-3036)
 * return an InvalidRequestException if an indexed column is assigned
   a value larger than 64KB (CASSANDRA-3057)
 * fix of numeric-only and string column names handling in CLI "drop index" 
   (CASSANDRA-3054)
 * prune index scan resultset back to original request for lazy
   resultset expansion case (CASSANDRA-2964)
 * (Hadoop) fail jobs when Cassandra node has failed but TaskTracker
   has not (CASSANDRA-2388)
 * fix dynamic snitch ignoring nodes when read_repair_chance is zero
   (CASSANDRA-2662)
 * avoid retaining references to dropped CFS objects in 
   CompactionManager.estimatedCompactions (CASSANDRA-2708)
 * expose rpc timeouts per host in MessagingServiceMBean (CASSANDRA-2941)
 * avoid including cwd in classpath for deb and rpm packages (CASSANDRA-2881)
 * remove gossip state when a new IP takes over a token (CASSANDRA-3071)
 * allow sstable2json to work on index sstable files (CASSANDRA-3059)
 * always hint counters (CASSANDRA-3099)
 * fix log4j initialization in EmbeddedCassandraService (CASSANDRA-2857)
 * remove gossip state when a new IP takes over a token (CASSANDRA-3071)
 * work around native memory leak in com.sun.management.GarbageCollectorMXBean
    (CASSANDRA-2868)
 * fix UnavailableException with writes at CL.EACH_QUORM (CASSANDRA-3084)
 * fix parsing of the Keyspace and ColumnFamily names in numeric
   and string representations in CLI (CASSANDRA-3075)
 * fix corner cases in Range.differenceToFetch (CASSANDRA-3084)
 * fix ip address String representation in the ring cache (CASSANDRA-3044)
 * fix ring cache compatibility when mixing pre-0.8.4 nodes with post-
   in the same cluster (CASSANDRA-3023)
 * make repair report failure when a node participating dies (instead of
   hanging forever) (CASSANDRA-2433)
 * fix handling of the empty byte buffer by ReversedType (CASSANDRA-3111)
 * Add validation that Keyspace names are case-insensitively unique (CASSANDRA-3066)
 * catch invalid key_validation_class before instantiating UpdateColumnFamily (CASSANDRA-3102)
 * make Range and Bounds objects client-safe (CASSANDRA-3108)
 * optionally skip log4j configuration (CASSANDRA-3061)
 * bundle sstableloader with the debian package (CASSANDRA-3113)
 * don't try to build secondary indexes when there is none (CASSANDRA-3123)
 * improve SSTableSimpleUnsortedWriter speed for large rows (CASSANDRA-3122)
 * handle keyspace arguments correctly in nodetool snapshot (CASSANDRA-3038)
 * Fix SSTableImportTest on windows (CASSANDRA-3043)
 * expose compactionThroughputMbPerSec through JMX (CASSANDRA-3117)
 * log keyspace and CF of large rows being compacted


0.8.4
 * change TokenRing.endpoints to be a list of rpc addresses instead of 
   listen/broadcast addresses (CASSANDRA-1777)
 * include files-to-be-streamed in StreamInSession.getSources (CASSANDRA-2972)
 * use JAVA env var in cassandra-env.sh (CASSANDRA-2785, 2992)
 * avoid doing read for no-op replicate-on-write at CL=1 (CASSANDRA-2892)
 * refuse counter write for CL.ANY (CASSANDRA-2990)
 * switch back to only logging recent dropped messages (CASSANDRA-3004)
 * always deserialize RowMutation for counters (CASSANDRA-3006)
 * ignore saved replication_factor strategy_option for NTS (CASSANDRA-3011)
 * make sure pre-truncate CL segments are discarded (CASSANDRA-2950)


0.8.3
 * add ability to drop local reads/writes that are going to timeout
   (CASSANDRA-2943)
 * revamp token removal process, keep gossip states for 3 days (CASSANDRA-2496)
 * don't accept extra args for 0-arg nodetool commands (CASSANDRA-2740)
 * log unavailableexception details at debug level (CASSANDRA-2856)
 * expose data_dir though jmx (CASSANDRA-2770)
 * don't include tmp files as sstable when create cfs (CASSANDRA-2929)
 * log Java classpath on startup (CASSANDRA-2895)
 * keep gossipped version in sync with actual on migration coordinator 
   (CASSANDRA-2946)
 * use lazy initialization instead of class initialization in NodeId
   (CASSANDRA-2953)
 * check column family validity in nodetool repair (CASSANDRA-2933)
 * speedup bytes to hex conversions dramatically (CASSANDRA-2850)
 * Flush memtables on shutdown when durable writes are disabled 
   (CASSANDRA-2958)
 * improved POSIX compatibility of start scripts (CASsANDRA-2965)
 * add counter support to Hadoop InputFormat (CASSANDRA-2981)
 * fix bug where dirty commitlog segments were removed (and avoid keeping 
   segments with no post-flush activity permanently dirty) (CASSANDRA-2829)
 * fix throwing exception with batch mutation of counter super columns
   (CASSANDRA-2949)
 * ignore system tables during repair (CASSANDRA-2979)
 * throw exception when NTS is given replication_factor as an option
   (CASSANDRA-2960)
 * fix assertion error during compaction of counter CFs (CASSANDRA-2968)
 * avoid trying to create index names, when no index exists (CASSANDRA-2867)
 * don't sample the system table when choosing a bootstrap token
   (CASSANDRA-2825)
 * gossiper notifies of local state changes (CASSANDRA-2948)
 * add asynchronous and half-sync/half-async (hsha) thrift servers 
   (CASSANDRA-1405)
 * fix potential use of free'd native memory in SerializingCache 
   (CASSANDRA-2951)
 * prune index scan resultset back to original request for lazy
   resultset expansion case (CASSANDRA-2964)
 * (Hadoop) fail jobs when Cassandra node has failed but TaskTracker
    has not (CASSANDRA-2388)


0.8.2
 * CQL: 
   - include only one row per unique key for IN queries (CASSANDRA-2717)
   - respect client timestamp on full row deletions (CASSANDRA-2912)
 * improve thread-safety in StreamOutSession (CASSANDRA-2792)
 * allow deleting a row and updating indexed columns in it in the
   same mutation (CASSANDRA-2773)
 * Expose number of threads blocked on submitting memtable to flush
   in JMX (CASSANDRA-2817)
 * add ability to return "endpoints" to nodetool (CASSANDRA-2776)
 * Add support for multiple (comma-delimited) coordinator addresses
   to ColumnFamilyInputFormat (CASSANDRA-2807)
 * fix potential NPE while scheduling read repair for range slice
   (CASSANDRA-2823)
 * Fix race in SystemTable.getCurrentLocalNodeId (CASSANDRA-2824)
 * Correctly set default for replicate_on_write (CASSANDRA-2835)
 * improve nodetool compactionstats formatting (CASSANDRA-2844)
 * fix index-building status display (CASSANDRA-2853)
 * fix CLI perpetuating obsolete KsDef.replication_factor (CASSANDRA-2846)
 * improve cli treatment of multiline comments (CASSANDRA-2852)
 * handle row tombstones correctly in EchoedRow (CASSANDRA-2786)
 * add MessagingService.get[Recently]DroppedMessages and
   StorageService.getExceptionCount (CASSANDRA-2804)
 * fix possibility of spurious UnavailableException for LOCAL_QUORUM
   reads with dynamic snitch + read repair disabled (CASSANDRA-2870)
 * add ant-optional as dependence for the debian package (CASSANDRA-2164)
 * add option to specify limit for get_slice in the CLI (CASSANDRA-2646)
 * decrease HH page size (CASSANDRA-2832)
 * reset cli keyspace after dropping the current one (CASSANDRA-2763)
 * add KeyRange option to Hadoop inputformat (CASSANDRA-1125)
 * fix protocol versioning (CASSANDRA-2818, 2860)
 * support spaces in path to log4j configuration (CASSANDRA-2383)
 * avoid including inferred types in CF update (CASSANDRA-2809)
 * fix JMX bulkload call (CASSANDRA-2908)
 * fix updating KS with durable_writes=false (CASSANDRA-2907)
 * add simplified facade to SSTableWriter for bulk loading use
   (CASSANDRA-2911)
 * fix re-using index CF sstable names after drop/recreate (CASSANDRA-2872)
 * prepend CF to default index names (CASSANDRA-2903)
 * fix hint replay (CASSANDRA-2928)
 * Properly synchronize repair's merkle tree computation (CASSANDRA-2816)


0.8.1
 * CQL:
   - support for insert, delete in BATCH (CASSANDRA-2537)
   - support for IN to SELECT, UPDATE (CASSANDRA-2553)
   - timestamp support for INSERT, UPDATE, and BATCH (CASSANDRA-2555)
   - TTL support (CASSANDRA-2476)
   - counter support (CASSANDRA-2473)
   - ALTER COLUMNFAMILY (CASSANDRA-1709)
   - DROP INDEX (CASSANDRA-2617)
   - add SCHEMA/TABLE as aliases for KS/CF (CASSANDRA-2743)
   - server handles wait-for-schema-agreement (CASSANDRA-2756)
   - key alias support (CASSANDRA-2480)
 * add support for comparator parameters and a generic ReverseType
   (CASSANDRA-2355)
 * add CompositeType and DynamicCompositeType (CASSANDRA-2231)
 * optimize batches containing multiple updates to the same row
   (CASSANDRA-2583)
 * adjust hinted handoff page size to avoid OOM with large columns 
   (CASSANDRA-2652)
 * mark BRAF buffer invalid post-flush so we don't re-flush partial
   buffers again, especially on CL writes (CASSANDRA-2660)
 * add DROP INDEX support to CLI (CASSANDRA-2616)
 * don't perform HH to client-mode [storageproxy] nodes (CASSANDRA-2668)
 * Improve forceDeserialize/getCompactedRow encapsulation (CASSANDRA-2659)
 * Don't write CounterUpdateColumn to disk in tests (CASSANDRA-2650)
 * Add sstable bulk loading utility (CASSANDRA-1278)
 * avoid replaying hints to dropped columnfamilies (CASSANDRA-2685)
 * add placeholders for missing rows in range query pseudo-RR (CASSANDRA-2680)
 * remove no-op HHOM.renameHints (CASSANDRA-2693)
 * clone super columns to avoid modifying them during flush (CASSANDRA-2675)
 * allow writes to bypass the commitlog for certain keyspaces (CASSANDRA-2683)
 * avoid NPE when bypassing commitlog during memtable flush (CASSANDRA-2781)
 * Added support for making bootstrap retry if nodes flap (CASSANDRA-2644)
 * Added statusthrift to nodetool to report if thrift server is running (CASSANDRA-2722)
 * Fixed rows being cached if they do not exist (CASSANDRA-2723)
 * Support passing tableName and cfName to RowCacheProviders (CASSANDRA-2702)
 * close scrub file handles (CASSANDRA-2669)
 * throttle migration replay (CASSANDRA-2714)
 * optimize column serializer creation (CASSANDRA-2716)
 * Added support for making bootstrap retry if nodes flap (CASSANDRA-2644)
 * Added statusthrift to nodetool to report if thrift server is running
   (CASSANDRA-2722)
 * Fixed rows being cached if they do not exist (CASSANDRA-2723)
 * fix truncate/compaction race (CASSANDRA-2673)
 * workaround large resultsets causing large allocation retention
   by nio sockets (CASSANDRA-2654)
 * fix nodetool ring use with Ec2Snitch (CASSANDRA-2733)
 * fix removing columns and subcolumns that are supressed by a row or
   supercolumn tombstone during replica resolution (CASSANDRA-2590)
 * support sstable2json against snapshot sstables (CASSANDRA-2386)
 * remove active-pull schema requests (CASSANDRA-2715)
 * avoid marking entire list of sstables as actively being compacted
   in multithreaded compaction (CASSANDRA-2765)
 * seek back after deserializing a row to update cache with (CASSANDRA-2752)
 * avoid skipping rows in scrub for counter column family (CASSANDRA-2759)
 * fix ConcurrentModificationException in repair when dealing with 0.7 node
   (CASSANDRA-2767)
 * use threadsafe collections for StreamInSession (CASSANDRA-2766)
 * avoid infinite loop when creating merkle tree (CASSANDRA-2758)
 * avoids unmarking compacting sstable prematurely in cleanup (CASSANDRA-2769)
 * fix NPE when the commit log is bypassed (CASSANDRA-2718)
 * don't throw an exception in SS.isRPCServerRunning (CASSANDRA-2721)
 * make stress.jar executable (CASSANDRA-2744)
 * add daemon mode to java stress (CASSANDRA-2267)
 * expose the DC and rack of a node through JMX and nodetool ring (CASSANDRA-2531)
 * fix cache mbean getSize (CASSANDRA-2781)
 * Add Date, Float, Double, and Boolean types (CASSANDRA-2530)
 * Add startup flag to renew counter node id (CASSANDRA-2788)
 * add jamm agent to cassandra.bat (CASSANDRA-2787)
 * fix repair hanging if a neighbor has nothing to send (CASSANDRA-2797)
 * purge tombstone even if row is in only one sstable (CASSANDRA-2801)
 * Fix wrong purge of deleted cf during compaction (CASSANDRA-2786)
 * fix race that could result in Hadoop writer failing to throw an
   exception encountered after close() (CASSANDRA-2755)
 * fix scan wrongly throwing assertion error (CASSANDRA-2653)
 * Always use even distribution for merkle tree with RandomPartitionner
   (CASSANDRA-2841)
 * fix describeOwnership for OPP (CASSANDRA-2800)
 * ensure that string tokens do not contain commas (CASSANDRA-2762)


0.8.0-final
 * fix CQL grammar warning and cqlsh regression from CASSANDRA-2622
 * add ant generate-cql-html target (CASSANDRA-2526)
 * update CQL consistency levels (CASSANDRA-2566)
 * debian packaging fixes (CASSANDRA-2481, 2647)
 * fix UUIDType, IntegerType for direct buffers (CASSANDRA-2682, 2684)
 * switch to native Thrift for Hadoop map/reduce (CASSANDRA-2667)
 * fix StackOverflowError when building from eclipse (CASSANDRA-2687)
 * only provide replication_factor to strategy_options "help" for
   SimpleStrategy, OldNetworkTopologyStrategy (CASSANDRA-2678, 2713)
 * fix exception adding validators to non-string columns (CASSANDRA-2696)
 * avoid instantiating DatabaseDescriptor in JDBC (CASSANDRA-2694)
 * fix potential stack overflow during compaction (CASSANDRA-2626)
 * clone super columns to avoid modifying them during flush (CASSANDRA-2675)
 * reset underlying iterator in EchoedRow constructor (CASSANDRA-2653)


0.8.0-rc1
 * faster flushes and compaction from fixing excessively pessimistic 
   rebuffering in BRAF (CASSANDRA-2581)
 * fix returning null column values in the python cql driver (CASSANDRA-2593)
 * fix merkle tree splitting exiting early (CASSANDRA-2605)
 * snapshot_before_compaction directory name fix (CASSANDRA-2598)
 * Disable compaction throttling during bootstrap (CASSANDRA-2612) 
 * fix CQL treatment of > and < operators in range slices (CASSANDRA-2592)
 * fix potential double-application of counter updates on commitlog replay
   by moving replay position from header to sstable metadata (CASSANDRA-2419)
 * JDBC CQL driver exposes getColumn for access to timestamp
 * JDBC ResultSetMetadata properties added to AbstractType
 * r/m clustertool (CASSANDRA-2607)
 * add support for presenting row key as a column in CQL result sets 
   (CASSANDRA-2622)
 * Don't allow {LOCAL|EACH}_QUORUM unless strategy is NTS (CASSANDRA-2627)
 * validate keyspace strategy_options during CQL create (CASSANDRA-2624)
 * fix empty Result with secondary index when limit=1 (CASSANDRA-2628)
 * Fix regression where bootstrapping a node with no schema fails
   (CASSANDRA-2625)
 * Allow removing LocationInfo sstables (CASSANDRA-2632)
 * avoid attempting to replay mutations from dropped keyspaces (CASSANDRA-2631)
 * avoid using cached position of a key when GT is requested (CASSANDRA-2633)
 * fix counting bloom filter true positives (CASSANDRA-2637)
 * initialize local ep state prior to gossip startup if needed (CASSANDRA-2638)
 * fix counter increment lost after restart (CASSANDRA-2642)
 * add quote-escaping via backslash to CLI (CASSANDRA-2623)
 * fix pig example script (CASSANDRA-2487)
 * fix dynamic snitch race in adding latencies (CASSANDRA-2618)
 * Start/stop cassandra after more important services such as mdadm in
   debian packaging (CASSANDRA-2481)


0.8.0-beta2
 * fix NPE compacting index CFs (CASSANDRA-2528)
 * Remove checking all column families on startup for compaction candidates 
   (CASSANDRA-2444)
 * validate CQL create keyspace options (CASSANDRA-2525)
 * fix nodetool setcompactionthroughput (CASSANDRA-2550)
 * move	gossip heartbeat back to its own thread (CASSANDRA-2554)
 * validate cql TRUNCATE columnfamily before truncating (CASSANDRA-2570)
 * fix batch_mutate for mixed standard-counter mutations (CASSANDRA-2457)
 * disallow making schema changes to system keyspace (CASSANDRA-2563)
 * fix sending mutation messages multiple times (CASSANDRA-2557)
 * fix incorrect use of NBHM.size in ReadCallback that could cause
   reads to time out even when responses were received (CASSANDRA-2552)
 * trigger read repair correctly for LOCAL_QUORUM reads (CASSANDRA-2556)
 * Allow configuring the number of compaction thread (CASSANDRA-2558)
 * forceUserDefinedCompaction will attempt to compact what it is given
   even if the pessimistic estimate is that there is not enough disk space;
   automatic compactions will only compact 2 or more sstables (CASSANDRA-2575)
 * refuse to apply migrations with older timestamps than the current 
   schema (CASSANDRA-2536)
 * remove unframed Thrift transport option
 * include indexes in snapshots (CASSANDRA-2596)
 * improve ignoring of obsolete mutations in index maintenance (CASSANDRA-2401)
 * recognize attempt to drop just the index while leaving the column
   definition alone (CASSANDRA-2619)
  

0.8.0-beta1
 * remove Avro RPC support (CASSANDRA-926)
 * support for columns that act as incr/decr counters 
   (CASSANDRA-1072, 1937, 1944, 1936, 2101, 2093, 2288, 2105, 2384, 2236, 2342,
   2454)
 * CQL (CASSANDRA-1703, 1704, 1705, 1706, 1707, 1708, 1710, 1711, 1940, 
   2124, 2302, 2277, 2493)
 * avoid double RowMutation serialization on write path (CASSANDRA-1800)
 * make NetworkTopologyStrategy the default (CASSANDRA-1960)
 * configurable internode encryption (CASSANDRA-1567, 2152)
 * human readable column names in sstable2json output (CASSANDRA-1933)
 * change default JMX port to 7199 (CASSANDRA-2027)
 * backwards compatible internal messaging (CASSANDRA-1015)
 * atomic switch of memtables and sstables (CASSANDRA-2284)
 * add pluggable SeedProvider (CASSANDRA-1669)
 * Fix clustertool to not throw exception when calling get_endpoints (CASSANDRA-2437)
 * upgrade to thrift 0.6 (CASSANDRA-2412) 
 * repair works on a token range instead of full ring (CASSANDRA-2324)
 * purge tombstones from row cache (CASSANDRA-2305)
 * push replication_factor into strategy_options (CASSANDRA-1263)
 * give snapshots the same name on each node (CASSANDRA-1791)
 * remove "nodetool loadbalance" (CASSANDRA-2448)
 * multithreaded compaction (CASSANDRA-2191)
 * compaction throttling (CASSANDRA-2156)
 * add key type information and alias (CASSANDRA-2311, 2396)
 * cli no longer divides read_repair_chance by 100 (CASSANDRA-2458)
 * made CompactionInfo.getTaskType return an enum (CASSANDRA-2482)
 * add a server-wide cap on measured memtable memory usage and aggressively
   flush to keep under that threshold (CASSANDRA-2006)
 * add unified UUIDType (CASSANDRA-2233)
 * add off-heap row cache support (CASSANDRA-1969)


0.7.5
 * improvements/fixes to PIG driver (CASSANDRA-1618, CASSANDRA-2387,
   CASSANDRA-2465, CASSANDRA-2484)
 * validate index names (CASSANDRA-1761)
 * reduce contention on Table.flusherLock (CASSANDRA-1954)
 * try harder to detect failures during streaming, cleaning up temporary
   files more reliably (CASSANDRA-2088)
 * shut down server for OOM on a Thrift thread (CASSANDRA-2269)
 * fix tombstone handling in repair and sstable2json (CASSANDRA-2279)
 * preserve version when streaming data from old sstables (CASSANDRA-2283)
 * don't start repair if a neighboring node is marked as dead (CASSANDRA-2290)
 * purge tombstones from row cache (CASSANDRA-2305)
 * Avoid seeking when sstable2json exports the entire file (CASSANDRA-2318)
 * clear Built flag in system table when dropping an index (CASSANDRA-2320)
 * don't allow arbitrary argument for stress.java (CASSANDRA-2323)
 * validate values for index predicates in get_indexed_slice (CASSANDRA-2328)
 * queue secondary indexes for flush before the parent (CASSANDRA-2330)
 * allow job configuration to set the CL used in Hadoop jobs (CASSANDRA-2331)
 * add memtable_flush_queue_size defaulting to 4 (CASSANDRA-2333)
 * Allow overriding of initial_token, storage_port and rpc_port from system
   properties (CASSANDRA-2343)
 * fix comparator used for non-indexed secondary expressions in index scan
   (CASSANDRA-2347)
 * ensure size calculation and write phase of large-row compaction use
   the same threshold for TTL expiration (CASSANDRA-2349)
 * fix race when iterating CFs during add/drop (CASSANDRA-2350)
 * add ConsistencyLevel command to CLI (CASSANDRA-2354)
 * allow negative numbers in the cli (CASSANDRA-2358)
 * hard code serialVersionUID for tokens class (CASSANDRA-2361)
 * fix potential infinite loop in ByteBufferUtil.inputStream (CASSANDRA-2365)
 * fix encoding bugs in HintedHandoffManager, SystemTable when default
   charset is not UTF8 (CASSANDRA-2367)
 * avoids having removed node reappearing in Gossip (CASSANDRA-2371)
 * fix incorrect truncation of long to int when reading columns via block
   index (CASSANDRA-2376)
 * fix NPE during stream session (CASSANDRA-2377)
 * fix race condition that could leave orphaned data files when dropping CF or
   KS (CASSANDRA-2381)
 * fsync statistics component on write (CASSANDRA-2382)
 * fix duplicate results from CFS.scan (CASSANDRA-2406)
 * add IntegerType to CLI help (CASSANDRA-2414)
 * avoid caching token-only decoratedkeys (CASSANDRA-2416)
 * convert mmap assertion to if/throw so scrub can catch it (CASSANDRA-2417)
 * don't overwrite gc log (CASSANDR-2418)
 * invalidate row cache for streamed row to avoid inconsitencies
   (CASSANDRA-2420)
 * avoid copies in range/index scans (CASSANDRA-2425)
 * make sure we don't wipe data during cleanup if the node has not join
   the ring (CASSANDRA-2428)
 * Try harder to close files after compaction (CASSANDRA-2431)
 * re-set bootstrapped flag after move finishes (CASSANDRA-2435)
 * display validation_class in CLI 'describe keyspace' (CASSANDRA-2442)
 * make cleanup compactions cleanup the row cache (CASSANDRA-2451)
 * add column fields validation to scrub (CASSANDRA-2460)
 * use 64KB flush buffer instead of in_memory_compaction_limit (CASSANDRA-2463)
 * fix backslash substitutions in CLI (CASSANDRA-2492)
 * disable cache saving for system CFS (CASSANDRA-2502)
 * fixes for verifying destination availability under hinted conditions
   so UE can be thrown intead of timing out (CASSANDRA-2514)
 * fix update of validation class in column metadata (CASSANDRA-2512)
 * support LOCAL_QUORUM, EACH_QUORUM CLs outside of NTS (CASSANDRA-2516)
 * preserve version when streaming data from old sstables (CASSANDRA-2283)
 * fix backslash substitutions in CLI (CASSANDRA-2492)
 * count a row deletion as one operation towards memtable threshold 
   (CASSANDRA-2519)
 * support LOCAL_QUORUM, EACH_QUORUM CLs outside of NTS (CASSANDRA-2516)


0.7.4
 * add nodetool join command (CASSANDRA-2160)
 * fix secondary indexes on pre-existing or streamed data (CASSANDRA-2244)
 * initialize endpoint in gossiper earlier (CASSANDRA-2228)
 * add ability to write to Cassandra from Pig (CASSANDRA-1828)
 * add rpc_[min|max]_threads (CASSANDRA-2176)
 * add CL.TWO, CL.THREE (CASSANDRA-2013)
 * avoid exporting an un-requested row in sstable2json, when exporting 
   a key that does not exist (CASSANDRA-2168)
 * add incremental_backups option (CASSANDRA-1872)
 * add configurable row limit to Pig loadfunc (CASSANDRA-2276)
 * validate column values in batches as well as single-Column inserts
   (CASSANDRA-2259)
 * move sample schema from cassandra.yaml to schema-sample.txt,
   a cli scripts (CASSANDRA-2007)
 * avoid writing empty rows when scrubbing tombstoned rows (CASSANDRA-2296)
 * fix assertion error in range and index scans for CL < ALL
   (CASSANDRA-2282)
 * fix commitlog replay when flush position refers to data that didn't
   get synced before server died (CASSANDRA-2285)
 * fix fd leak in sstable2json with non-mmap'd i/o (CASSANDRA-2304)
 * reduce memory use during streaming of multiple sstables (CASSANDRA-2301)
 * purge tombstoned rows from cache after GCGraceSeconds (CASSANDRA-2305)
 * allow zero replicas in a NTS datacenter (CASSANDRA-1924)
 * make range queries respect snitch for local replicas (CASSANDRA-2286)
 * fix HH delivery when column index is larger than 2GB (CASSANDRA-2297)
 * make 2ary indexes use parent CF flush thresholds during initial build
   (CASSANDRA-2294)
 * update memtable_throughput to be a long (CASSANDRA-2158)


0.7.3
 * Keep endpoint state until aVeryLongTime (CASSANDRA-2115)
 * lower-latency read repair (CASSANDRA-2069)
 * add hinted_handoff_throttle_delay_in_ms option (CASSANDRA-2161)
 * fixes for cache save/load (CASSANDRA-2172, -2174)
 * Handle whole-row deletions in CFOutputFormat (CASSANDRA-2014)
 * Make memtable_flush_writers flush in parallel (CASSANDRA-2178)
 * Add compaction_preheat_key_cache option (CASSANDRA-2175)
 * refactor stress.py to have only one copy of the format string 
   used for creating row keys (CASSANDRA-2108)
 * validate index names for \w+ (CASSANDRA-2196)
 * Fix Cassandra cli to respect timeout if schema does not settle 
   (CASSANDRA-2187)
 * fix for compaction and cleanup writing old-format data into new-version 
   sstable (CASSANDRA-2211, -2216)
 * add nodetool scrub (CASSANDRA-2217, -2240)
 * fix sstable2json large-row pagination (CASSANDRA-2188)
 * fix EOFing on requests for the last bytes in a file (CASSANDRA-2213)
 * fix BufferedRandomAccessFile bugs (CASSANDRA-2218, -2241)
 * check for memtable flush_after_mins exceeded every 10s (CASSANDRA-2183)
 * fix cache saving on Windows (CASSANDRA-2207)
 * add validateSchemaAgreement call + synchronization to schema
   modification operations (CASSANDRA-2222)
 * fix for reversed slice queries on large rows (CASSANDRA-2212)
 * fat clients were writing local data (CASSANDRA-2223)
 * set DEFAULT_MEMTABLE_LIFETIME_IN_MINS to 24h
 * improve detection and cleanup of partially-written sstables 
   (CASSANDRA-2206)
 * fix supercolumn de/serialization when subcolumn comparator is different
   from supercolumn's (CASSANDRA-2104)
 * fix starting up on Windows when CASSANDRA_HOME contains whitespace
   (CASSANDRA-2237)
 * add [get|set][row|key]cacheSavePeriod to JMX (CASSANDRA-2100)
 * fix Hadoop ColumnFamilyOutputFormat dropping of mutations
   when batch fills up (CASSANDRA-2255)
 * move file deletions off of scheduledtasks executor (CASSANDRA-2253)


0.7.2
 * copy DecoratedKey.key when inserting into caches to avoid retaining
   a reference to the underlying buffer (CASSANDRA-2102)
 * format subcolumn names with subcomparator (CASSANDRA-2136)
 * fix column bloom filter deserialization (CASSANDRA-2165)


0.7.1
 * refactor MessageDigest creation code. (CASSANDRA-2107)
 * buffer network stack to avoid inefficient small TCP messages while avoiding
   the nagle/delayed ack problem (CASSANDRA-1896)
 * check log4j configuration for changes every 10s (CASSANDRA-1525, 1907)
 * more-efficient cross-DC replication (CASSANDRA-1530, -2051, -2138)
 * avoid polluting page cache with commitlog or sstable writes
   and seq scan operations (CASSANDRA-1470)
 * add RMI authentication options to nodetool (CASSANDRA-1921)
 * make snitches configurable at runtime (CASSANDRA-1374)
 * retry hadoop split requests on connection failure (CASSANDRA-1927)
 * implement describeOwnership for BOP, COPP (CASSANDRA-1928)
 * make read repair behave as expected for ConsistencyLevel > ONE
   (CASSANDRA-982, 2038)
 * distributed test harness (CASSANDRA-1859, 1964)
 * reduce flush lock contention (CASSANDRA-1930)
 * optimize supercolumn deserialization (CASSANDRA-1891)
 * fix CFMetaData.apply to only compare objects of the same class 
   (CASSANDRA-1962)
 * allow specifying specific SSTables to compact from JMX (CASSANDRA-1963)
 * fix race condition in MessagingService.targets (CASSANDRA-1959, 2094, 2081)
 * refuse to open sstables from a future version (CASSANDRA-1935)
 * zero-copy reads (CASSANDRA-1714)
 * fix copy bounds for word Text in wordcount demo (CASSANDRA-1993)
 * fixes for contrib/javautils (CASSANDRA-1979)
 * check more frequently for memtable expiration (CASSANDRA-2000)
 * fix writing SSTable column count statistics (CASSANDRA-1976)
 * fix streaming of multiple CFs during bootstrap (CASSANDRA-1992)
 * explicitly set JVM GC new generation size with -Xmn (CASSANDRA-1968)
 * add short options for CLI flags (CASSANDRA-1565)
 * make keyspace argument to "describe keyspace" in CLI optional
   when authenticated to keyspace already (CASSANDRA-2029)
 * added option to specify -Dcassandra.join_ring=false on startup
   to allow "warm spare" nodes or performing JMX maintenance before
   joining the ring (CASSANDRA-526)
 * log migrations at INFO (CASSANDRA-2028)
 * add CLI verbose option in file mode (CASSANDRA-2030)
 * add single-line "--" comments to CLI (CASSANDRA-2032)
 * message serialization tests (CASSANDRA-1923)
 * switch from ivy to maven-ant-tasks (CASSANDRA-2017)
 * CLI attempts to block for new schema to propagate (CASSANDRA-2044)
 * fix potential overflow in nodetool cfstats (CASSANDRA-2057)
 * add JVM shutdownhook to sync commitlog (CASSANDRA-1919)
 * allow nodes to be up without being part of  normal traffic (CASSANDRA-1951)
 * fix CLI "show keyspaces" with null options on NTS (CASSANDRA-2049)
 * fix possible ByteBuffer race conditions (CASSANDRA-2066)
 * reduce garbage generated by MessagingService to prevent load spikes
   (CASSANDRA-2058)
 * fix math in RandomPartitioner.describeOwnership (CASSANDRA-2071)
 * fix deletion of sstable non-data components (CASSANDRA-2059)
 * avoid blocking gossip while deleting handoff hints (CASSANDRA-2073)
 * ignore messages from newer versions, keep track of nodes in gossip 
   regardless of version (CASSANDRA-1970)
 * cache writing moved to CompactionManager to reduce i/o contention and
   updated to use non-cache-polluting writes (CASSANDRA-2053)
 * page through large rows when exporting to JSON (CASSANDRA-2041)
 * add flush_largest_memtables_at and reduce_cache_sizes_at options
   (CASSANDRA-2142)
 * add cli 'describe cluster' command (CASSANDRA-2127)
 * add cli support for setting username/password at 'connect' command 
   (CASSANDRA-2111)
 * add -D option to Stress.java to allow reading hosts from a file 
   (CASSANDRA-2149)
 * bound hints CF throughput between 32M and 256M (CASSANDRA-2148)
 * continue starting when invalid saved cache entries are encountered
   (CASSANDRA-2076)
 * add max_hint_window_in_ms option (CASSANDRA-1459)


0.7.0-final
 * fix offsets to ByteBuffer.get (CASSANDRA-1939)


0.7.0-rc4
 * fix cli crash after backgrounding (CASSANDRA-1875)
 * count timeouts in storageproxy latencies, and include latency 
   histograms in StorageProxyMBean (CASSANDRA-1893)
 * fix CLI get recognition of supercolumns (CASSANDRA-1899)
 * enable keepalive on intra-cluster sockets (CASSANDRA-1766)
 * count timeouts towards dynamicsnitch latencies (CASSANDRA-1905)
 * Expose index-building status in JMX + cli schema description
   (CASSANDRA-1871)
 * allow [LOCAL|EACH]_QUORUM to be used with non-NetworkTopology 
   replication Strategies
 * increased amount of index locks for faster commitlog replay
 * collect secondary index tombstones immediately (CASSANDRA-1914)
 * revert commitlog changes from #1780 (CASSANDRA-1917)
 * change RandomPartitioner min token to -1 to avoid collision w/
   tokens on actual nodes (CASSANDRA-1901)
 * examine the right nibble when validating TimeUUID (CASSANDRA-1910)
 * include secondary indexes in cleanup (CASSANDRA-1916)
 * CFS.scrubDataDirectories should also cleanup invalid secondary indexes
   (CASSANDRA-1904)
 * ability to disable/enable gossip on nodes to force them down
   (CASSANDRA-1108)


0.7.0-rc3
 * expose getNaturalEndpoints in StorageServiceMBean taking byte[]
   key; RMI cannot serialize ByteBuffer (CASSANDRA-1833)
 * infer org.apache.cassandra.locator for replication strategy classes
   when not otherwise specified
 * validation that generates less garbage (CASSANDRA-1814)
 * add TTL support to CLI (CASSANDRA-1838)
 * cli defaults to bytestype for subcomparator when creating
   column families (CASSANDRA-1835)
 * unregister index MBeans when index is dropped (CASSANDRA-1843)
 * make ByteBufferUtil.clone thread-safe (CASSANDRA-1847)
 * change exception for read requests during bootstrap from 
   InvalidRequest to Unavailable (CASSANDRA-1862)
 * respect row-level tombstones post-flush in range scans
   (CASSANDRA-1837)
 * ReadResponseResolver check digests against each other (CASSANDRA-1830)
 * return InvalidRequest when remove of subcolumn without supercolumn
   is requested (CASSANDRA-1866)
 * flush before repair (CASSANDRA-1748)
 * SSTableExport validates key order (CASSANDRA-1884)
 * large row support for SSTableExport (CASSANDRA-1867)
 * Re-cache hot keys post-compaction without hitting disk (CASSANDRA-1878)
 * manage read repair in coordinator instead of data source, to
   provide latency information to dynamic snitch (CASSANDRA-1873)


0.7.0-rc2
 * fix live-column-count of slice ranges including tombstoned supercolumn 
   with live subcolumn (CASSANDRA-1591)
 * rename o.a.c.internal.AntientropyStage -> AntiEntropyStage,
   o.a.c.request.Request_responseStage -> RequestResponseStage,
   o.a.c.internal.Internal_responseStage -> InternalResponseStage
 * add AbstractType.fromString (CASSANDRA-1767)
 * require index_type to be present when specifying index_name
   on ColumnDef (CASSANDRA-1759)
 * fix add/remove index bugs in CFMetadata (CASSANDRA-1768)
 * rebuild Strategy during system_update_keyspace (CASSANDRA-1762)
 * cli updates prompt to ... in continuation lines (CASSANDRA-1770)
 * support multiple Mutations per key in hadoop ColumnFamilyOutputFormat
   (CASSANDRA-1774)
 * improvements to Debian init script (CASSANDRA-1772)
 * use local classloader to check for version.properties (CASSANDRA-1778)
 * Validate that column names in column_metadata are valid for the
   defined comparator, and decode properly in cli (CASSANDRA-1773)
 * use cross-platform newlines in cli (CASSANDRA-1786)
 * add ExpiringColumn support to sstable import/export (CASSANDRA-1754)
 * add flush for each append to periodic commitlog mode; added
   periodic_without_flush option to disable this (CASSANDRA-1780)
 * close file handle used for post-flush truncate (CASSANDRA-1790)
 * various code cleanup (CASSANDRA-1793, -1794, -1795)
 * fix range queries against wrapped range (CASSANDRA-1781)
 * fix consistencylevel calculations for NetworkTopologyStrategy
   (CASSANDRA-1804)
 * cli support index type enum names (CASSANDRA-1810)
 * improved validation of column_metadata (CASSANDRA-1813)
 * reads at ConsistencyLevel > 1 throw UnavailableException
   immediately if insufficient live nodes exist (CASSANDRA-1803)
 * copy bytebuffers for local writes to avoid retaining the entire
   Thrift frame (CASSANDRA-1801)
 * fix NPE adding index to column w/o prior metadata (CASSANDRA-1764)
 * reduce fat client timeout (CASSANDRA-1730)
 * fix botched merge of CASSANDRA-1316


0.7.0-rc1
 * fix compaction and flush races with schema updates (CASSANDRA-1715)
 * add clustertool, config-converter, sstablekeys, and schematool 
   Windows .bat files (CASSANDRA-1723)
 * reject range queries received during bootstrap (CASSANDRA-1739)
 * fix wrapping-range queries on non-minimum token (CASSANDRA-1700)
 * add nodetool cfhistogram (CASSANDRA-1698)
 * limit repaired ranges to what the nodes have in common (CASSANDRA-1674)
 * index scan treats missing columns as not matching secondary
   expressions (CASSANDRA-1745)
 * Fix misuse of DataOutputBuffer.getData in AntiEntropyService
   (CASSANDRA-1729)
 * detect and warn when obsolete version of JNA is present (CASSANDRA-1760)
 * reduce fat client timeout (CASSANDRA-1730)
 * cleanup smallest CFs first to increase free temp space for larger ones
   (CASSANDRA-1811)
 * Update windows .bat files to work outside of main Cassandra
   directory (CASSANDRA-1713)
 * fix read repair regression from 0.6.7 (CASSANDRA-1727)
 * more-efficient read repair (CASSANDRA-1719)
 * fix hinted handoff replay (CASSANDRA-1656)
 * log type of dropped messages (CASSANDRA-1677)
 * upgrade to SLF4J 1.6.1
 * fix ByteBuffer bug in ExpiringColumn.updateDigest (CASSANDRA-1679)
 * fix IntegerType.getString (CASSANDRA-1681)
 * make -Djava.net.preferIPv4Stack=true the default (CASSANDRA-628)
 * add INTERNAL_RESPONSE verb to differentiate from responses related
   to client requests (CASSANDRA-1685)
 * log tpstats when dropping messages (CASSANDRA-1660)
 * include unreachable nodes in describeSchemaVersions (CASSANDRA-1678)
 * Avoid dropping messages off the client request path (CASSANDRA-1676)
 * fix jna errno reporting (CASSANDRA-1694)
 * add friendlier error for UnknownHostException on startup (CASSANDRA-1697)
 * include jna dependency in RPM package (CASSANDRA-1690)
 * add --skip-keys option to stress.py (CASSANDRA-1696)
 * improve cli handling of non-string keys and column names 
   (CASSANDRA-1701, -1693)
 * r/m extra subcomparator line in cli keyspaces output (CASSANDRA-1712)
 * add read repair chance to cli "show keyspaces"
 * upgrade to ConcurrentLinkedHashMap 1.1 (CASSANDRA-975)
 * fix index scan routing (CASSANDRA-1722)
 * fix tombstoning of supercolumns in range queries (CASSANDRA-1734)
 * clear endpoint cache after updating keyspace metadata (CASSANDRA-1741)
 * fix wrapping-range queries on non-minimum token (CASSANDRA-1700)
 * truncate includes secondary indexes (CASSANDRA-1747)
 * retain reference to PendingFile sstables (CASSANDRA-1749)
 * fix sstableimport regression (CASSANDRA-1753)
 * fix for bootstrap when no non-system tables are defined (CASSANDRA-1732)
 * handle replica unavailability in index scan (CASSANDRA-1755)
 * fix service initialization order deadlock (CASSANDRA-1756)
 * multi-line cli commands (CASSANDRA-1742)
 * fix race between snapshot and compaction (CASSANDRA-1736)
 * add listEndpointsPendingHints, deleteHintsForEndpoint JMX methods 
   (CASSANDRA-1551)


0.7.0-beta3
 * add strategy options to describe_keyspace output (CASSANDRA-1560)
 * log warning when using randomly generated token (CASSANDRA-1552)
 * re-organize JMX into .db, .net, .internal, .request (CASSANDRA-1217)
 * allow nodes to change IPs between restarts (CASSANDRA-1518)
 * remember ring state between restarts by default (CASSANDRA-1518)
 * flush index built flag so we can read it before log replay (CASSANDRA-1541)
 * lock row cache updates to prevent race condition (CASSANDRA-1293)
 * remove assertion causing rare (and harmless) error messages in
   commitlog (CASSANDRA-1330)
 * fix moving nodes with no keyspaces defined (CASSANDRA-1574)
 * fix unbootstrap when no data is present in a transfer range (CASSANDRA-1573)
 * take advantage of AVRO-495 to simplify our avro IDL (CASSANDRA-1436)
 * extend authorization hierarchy to column family (CASSANDRA-1554)
 * deletion support in secondary indexes (CASSANDRA-1571)
 * meaningful error message for invalid replication strategy class 
   (CASSANDRA-1566)
 * allow keyspace creation with RF > N (CASSANDRA-1428)
 * improve cli error handling (CASSANDRA-1580)
 * add cache save/load ability (CASSANDRA-1417, 1606, 1647)
 * add StorageService.getDrainProgress (CASSANDRA-1588)
 * Disallow bootstrap to an in-use token (CASSANDRA-1561)
 * Allow dynamic secondary index creation and destruction (CASSANDRA-1532)
 * log auto-guessed memtable thresholds (CASSANDRA-1595)
 * add ColumnDef support to cli (CASSANDRA-1583)
 * reduce index sample time by 75% (CASSANDRA-1572)
 * add cli support for column, strategy metadata (CASSANDRA-1578, 1612)
 * add cli support for schema modification (CASSANDRA-1584)
 * delete temp files on failed compactions (CASSANDRA-1596)
 * avoid blocking for dead nodes during removetoken (CASSANDRA-1605)
 * remove ConsistencyLevel.ZERO (CASSANDRA-1607)
 * expose in-progress compaction type in jmx (CASSANDRA-1586)
 * removed IClock & related classes from internals (CASSANDRA-1502)
 * fix removing tokens from SystemTable on decommission and removetoken
   (CASSANDRA-1609)
 * include CF metadata in cli 'show keyspaces' (CASSANDRA-1613)
 * switch from Properties to HashMap in PropertyFileSnitch to
   avoid synchronization bottleneck (CASSANDRA-1481)
 * PropertyFileSnitch configuration file renamed to 
   cassandra-topology.properties
 * add cli support for get_range_slices (CASSANDRA-1088, CASSANDRA-1619)
 * Make memtable flush thresholds per-CF instead of global 
   (CASSANDRA-1007, 1637)
 * add cli support for binary data without CfDef hints (CASSANDRA-1603)
 * fix building SSTable statistics post-stream (CASSANDRA-1620)
 * fix potential infinite loop in 2ary index queries (CASSANDRA-1623)
 * allow creating NTS keyspaces with no replicas configured (CASSANDRA-1626)
 * add jmx histogram of sstables accessed per read (CASSANDRA-1624)
 * remove system_rename_column_family and system_rename_keyspace from the
   client API until races can be fixed (CASSANDRA-1630, CASSANDRA-1585)
 * add cli sanity tests (CASSANDRA-1582)
 * update GC settings in cassandra.bat (CASSANDRA-1636)
 * cli support for index queries (CASSANDRA-1635)
 * cli support for updating schema memtable settings (CASSANDRA-1634)
 * cli --file option (CASSANDRA-1616)
 * reduce automatically chosen memtable sizes by 50% (CASSANDRA-1641)
 * move endpoint cache from snitch to strategy (CASSANDRA-1643)
 * fix commitlog recovery deleting the newly-created segment as well as
   the old ones (CASSANDRA-1644)
 * upgrade to Thrift 0.5 (CASSANDRA-1367)
 * renamed CL.DCQUORUM to LOCAL_QUORUM and DCQUORUMSYNC to EACH_QUORUM
 * cli truncate support (CASSANDRA-1653)
 * update GC settings in cassandra.bat (CASSANDRA-1636)
 * avoid logging when a node's ip/token is gossipped back to it (CASSANDRA-1666)


0.7-beta2
 * always use UTF-8 for hint keys (CASSANDRA-1439)
 * remove cassandra.yaml dependency from Hadoop and Pig (CASSADRA-1322)
 * expose CfDef metadata in describe_keyspaces (CASSANDRA-1363)
 * restore use of mmap_index_only option (CASSANDRA-1241)
 * dropping a keyspace with no column families generated an error 
   (CASSANDRA-1378)
 * rename RackAwareStrategy to OldNetworkTopologyStrategy, RackUnawareStrategy 
   to SimpleStrategy, DatacenterShardStrategy to NetworkTopologyStrategy,
   AbstractRackAwareSnitch to AbstractNetworkTopologySnitch (CASSANDRA-1392)
 * merge StorageProxy.mutate, mutateBlocking (CASSANDRA-1396)
 * faster UUIDType, LongType comparisons (CASSANDRA-1386, 1393)
 * fix setting read_repair_chance from CLI addColumnFamily (CASSANDRA-1399)
 * fix updates to indexed columns (CASSANDRA-1373)
 * fix race condition leaving to FileNotFoundException (CASSANDRA-1382)
 * fix sharded lock hash on index write path (CASSANDRA-1402)
 * add support for GT/E, LT/E in subordinate index clauses (CASSANDRA-1401)
 * cfId counter got out of sync when CFs were added (CASSANDRA-1403)
 * less chatty schema updates (CASSANDRA-1389)
 * rename column family mbeans. 'type' will now include either 
   'IndexColumnFamilies' or 'ColumnFamilies' depending on the CFS type.
   (CASSANDRA-1385)
 * disallow invalid keyspace and column family names. This includes name that
   matches a '^\w+' regex. (CASSANDRA-1377)
 * use JNA, if present, to take snapshots (CASSANDRA-1371)
 * truncate hints if starting 0.7 for the first time (CASSANDRA-1414)
 * fix FD leak in single-row slicepredicate queries (CASSANDRA-1416)
 * allow index expressions against columns that are not part of the 
   SlicePredicate (CASSANDRA-1410)
 * config-converter properly handles snitches and framed support 
   (CASSANDRA-1420)
 * remove keyspace argument from multiget_count (CASSANDRA-1422)
 * allow specifying cassandra.yaml location as (local or remote) URL
   (CASSANDRA-1126)
 * fix using DynamicEndpointSnitch with NetworkTopologyStrategy
   (CASSANDRA-1429)
 * Add CfDef.default_validation_class (CASSANDRA-891)
 * fix EstimatedHistogram.max (CASSANDRA-1413)
 * quorum read optimization (CASSANDRA-1622)
 * handle zero-length (or missing) rows during HH paging (CASSANDRA-1432)
 * include secondary indexes during schema migrations (CASSANDRA-1406)
 * fix commitlog header race during schema change (CASSANDRA-1435)
 * fix ColumnFamilyStoreMBeanIterator to use new type name (CASSANDRA-1433)
 * correct filename generated by xml->yaml converter (CASSANDRA-1419)
 * add CMSInitiatingOccupancyFraction=75 and UseCMSInitiatingOccupancyOnly
   to default JVM options
 * decrease jvm heap for cassandra-cli (CASSANDRA-1446)
 * ability to modify keyspaces and column family definitions on a live cluster
   (CASSANDRA-1285)
 * support for Hadoop Streaming [non-jvm map/reduce via stdin/out]
   (CASSANDRA-1368)
 * Move persistent sstable stats from the system table to an sstable component
   (CASSANDRA-1430)
 * remove failed bootstrap attempt from pending ranges when gossip times
   it out after 1h (CASSANDRA-1463)
 * eager-create tcp connections to other cluster members (CASSANDRA-1465)
 * enumerate stages and derive stage from message type instead of 
   transmitting separately (CASSANDRA-1465)
 * apply reversed flag during collation from different data sources
   (CASSANDRA-1450)
 * make failure to remove commitlog segment non-fatal (CASSANDRA-1348)
 * correct ordering of drain operations so CL.recover is no longer 
   necessary (CASSANDRA-1408)
 * removed keyspace from describe_splits method (CASSANDRA-1425)
 * rename check_schema_agreement to describe_schema_versions
   (CASSANDRA-1478)
 * fix QUORUM calculation for RF > 3 (CASSANDRA-1487)
 * remove tombstones during non-major compactions when bloom filter
   verifies that row does not exist in other sstables (CASSANDRA-1074)
 * nodes that coordinated a loadbalance in the past could not be seen by
   newly added nodes (CASSANDRA-1467)
 * exposed endpoint states (gossip details) via jmx (CASSANDRA-1467)
 * ensure that compacted sstables are not included when new readers are
   instantiated (CASSANDRA-1477)
 * by default, calculate heap size and memtable thresholds at runtime (CASSANDRA-1469)
 * fix races dealing with adding/dropping keyspaces and column families in
   rapid succession (CASSANDRA-1477)
 * clean up of Streaming system (CASSANDRA-1503, 1504, 1506)
 * add options to configure Thrift socket keepalive and buffer sizes (CASSANDRA-1426)
 * make contrib CassandraServiceDataCleaner recursive (CASSANDRA-1509)
 * min, max compaction threshold are configurable and persistent 
   per-ColumnFamily (CASSANDRA-1468)
 * fix replaying the last mutation in a commitlog unnecessarily 
   (CASSANDRA-1512)
 * invoke getDefaultUncaughtExceptionHandler from DTPE with the original
   exception rather than the ExecutionException wrapper (CASSANDRA-1226)
 * remove Clock from the Thrift (and Avro) API (CASSANDRA-1501)
 * Close intra-node sockets when connection is broken (CASSANDRA-1528)
 * RPM packaging spec file (CASSANDRA-786)
 * weighted request scheduler (CASSANDRA-1485)
 * treat expired columns as deleted (CASSANDRA-1539)
 * make IndexInterval configurable (CASSANDRA-1488)
 * add describe_snitch to Thrift API (CASSANDRA-1490)
 * MD5 authenticator compares plain text submitted password with MD5'd
   saved property, instead of vice versa (CASSANDRA-1447)
 * JMX MessagingService pending and completed counts (CASSANDRA-1533)
 * fix race condition processing repair responses (CASSANDRA-1511)
 * make repair blocking (CASSANDRA-1511)
 * create EndpointSnitchInfo and MBean to expose rack and DC (CASSANDRA-1491)
 * added option to contrib/word_count to output results back to Cassandra
   (CASSANDRA-1342)
 * rewrite Hadoop ColumnFamilyRecordWriter to pool connections, retry to
   multiple Cassandra nodes, and smooth impact on the Cassandra cluster
   by using smaller batch sizes (CASSANDRA-1434)
 * fix setting gc_grace_seconds via CLI (CASSANDRA-1549)
 * support TTL'd index values (CASSANDRA-1536)
 * make removetoken work like decommission (CASSANDRA-1216)
 * make cli comparator-aware and improve quote rules (CASSANDRA-1523,-1524)
 * make nodetool compact and cleanup blocking (CASSANDRA-1449)
 * add memtable, cache information to GCInspector logs (CASSANDRA-1558)
 * enable/disable HintedHandoff via JMX (CASSANDRA-1550)
 * Ignore stray files in the commit log directory (CASSANDRA-1547)
 * Disallow bootstrap to an in-use token (CASSANDRA-1561)


0.7-beta1
 * sstable versioning (CASSANDRA-389)
 * switched to slf4j logging (CASSANDRA-625)
 * add (optional) expiration time for column (CASSANDRA-699)
 * access levels for authentication/authorization (CASSANDRA-900)
 * add ReadRepairChance to CF definition (CASSANDRA-930)
 * fix heisenbug in system tests, especially common on OS X (CASSANDRA-944)
 * convert to byte[] keys internally and all public APIs (CASSANDRA-767)
 * ability to alter schema definitions on a live cluster (CASSANDRA-44)
 * renamed configuration file to cassandra.xml, and log4j.properties to
   log4j-server.properties, which must now be loaded from
   the classpath (which is how our scripts in bin/ have always done it)
   (CASSANDRA-971)
 * change get_count to require a SlicePredicate. create multi_get_count
   (CASSANDRA-744)
 * re-organized endpointsnitch implementations and added SimpleSnitch
   (CASSANDRA-994)
 * Added preload_row_cache option (CASSANDRA-946)
 * add CRC to commitlog header (CASSANDRA-999)
 * removed deprecated batch_insert and get_range_slice methods (CASSANDRA-1065)
 * add truncate thrift method (CASSANDRA-531)
 * http mini-interface using mx4j (CASSANDRA-1068)
 * optimize away copy of sliced row on memtable read path (CASSANDRA-1046)
 * replace constant-size 2GB mmaped segments and special casing for index 
   entries spanning segment boundaries, with SegmentedFile that computes 
   segments that always contain entire entries/rows (CASSANDRA-1117)
 * avoid reading large rows into memory during compaction (CASSANDRA-16)
 * added hadoop OutputFormat (CASSANDRA-1101)
 * efficient Streaming (no more anticompaction) (CASSANDRA-579)
 * split commitlog header into separate file and add size checksum to
   mutations (CASSANDRA-1179)
 * avoid allocating a new byte[] for each mutation on replay (CASSANDRA-1219)
 * revise HH schema to be per-endpoint (CASSANDRA-1142)
 * add joining/leaving status to nodetool ring (CASSANDRA-1115)
 * allow multiple repair sessions per node (CASSANDRA-1190)
 * optimize away MessagingService for local range queries (CASSANDRA-1261)
 * make framed transport the default so malformed requests can't OOM the 
   server (CASSANDRA-475)
 * significantly faster reads from row cache (CASSANDRA-1267)
 * take advantage of row cache during range queries (CASSANDRA-1302)
 * make GCGraceSeconds a per-ColumnFamily value (CASSANDRA-1276)
 * keep persistent row size and column count statistics (CASSANDRA-1155)
 * add IntegerType (CASSANDRA-1282)
 * page within a single row during hinted handoff (CASSANDRA-1327)
 * push DatacenterShardStrategy configuration into keyspace definition,
   eliminating datacenter.properties. (CASSANDRA-1066)
 * optimize forward slices starting with '' and single-index-block name 
   queries by skipping the column index (CASSANDRA-1338)
 * streaming refactor (CASSANDRA-1189)
 * faster comparison for UUID types (CASSANDRA-1043)
 * secondary index support (CASSANDRA-749 and subtasks)
 * make compaction buckets deterministic (CASSANDRA-1265)


0.6.6
 * Allow using DynamicEndpointSnitch with RackAwareStrategy (CASSANDRA-1429)
 * remove the remaining vestiges of the unfinished DatacenterShardStrategy 
   (replaced by NetworkTopologyStrategy in 0.7)
   

0.6.5
 * fix key ordering in range query results with RandomPartitioner
   and ConsistencyLevel > ONE (CASSANDRA-1145)
 * fix for range query starting with the wrong token range (CASSANDRA-1042)
 * page within a single row during hinted handoff (CASSANDRA-1327)
 * fix compilation on non-sun JDKs (CASSANDRA-1061)
 * remove String.trim() call on row keys in batch mutations (CASSANDRA-1235)
 * Log summary of dropped messages instead of spamming log (CASSANDRA-1284)
 * add dynamic endpoint snitch (CASSANDRA-981)
 * fix streaming for keyspaces with hyphens in their name (CASSANDRA-1377)
 * fix errors in hard-coded bloom filter optKPerBucket by computing it
   algorithmically (CASSANDRA-1220
 * remove message deserialization stage, and uncap read/write stages
   so slow reads/writes don't block gossip processing (CASSANDRA-1358)
 * add jmx port configuration to Debian package (CASSANDRA-1202)
 * use mlockall via JNA, if present, to prevent Linux from swapping
   out parts of the JVM (CASSANDRA-1214)


0.6.4
 * avoid queuing multiple hint deliveries for the same endpoint
   (CASSANDRA-1229)
 * better performance for and stricter checking of UTF8 column names
   (CASSANDRA-1232)
 * extend option to lower compaction priority to hinted handoff
   as well (CASSANDRA-1260)
 * log errors in gossip instead of re-throwing (CASSANDRA-1289)
 * avoid aborting commitlog replay prematurely if a flushed-but-
   not-removed commitlog segment is encountered (CASSANDRA-1297)
 * fix duplicate rows being read during mapreduce (CASSANDRA-1142)
 * failure detection wasn't closing command sockets (CASSANDRA-1221)
 * cassandra-cli.bat works on windows (CASSANDRA-1236)
 * pre-emptively drop requests that cannot be processed within RPCTimeout
   (CASSANDRA-685)
 * add ack to Binary write verb and update CassandraBulkLoader
   to wait for acks for each row (CASSANDRA-1093)
 * added describe_partitioner Thrift method (CASSANDRA-1047)
 * Hadoop jobs no longer require the Cassandra storage-conf.xml
   (CASSANDRA-1280, CASSANDRA-1047)
 * log thread pool stats when GC is excessive (CASSANDRA-1275)
 * remove gossip message size limit (CASSANDRA-1138)
 * parallelize local and remote reads during multiget, and respect snitch 
   when determining whether to do local read for CL.ONE (CASSANDRA-1317)
 * fix read repair to use requested consistency level on digest mismatch,
   rather than assuming QUORUM (CASSANDRA-1316)
 * process digest mismatch re-reads in parallel (CASSANDRA-1323)
 * switch hints CF comparator to BytesType (CASSANDRA-1274)


0.6.3
 * retry to make streaming connections up to 8 times. (CASSANDRA-1019)
 * reject describe_ring() calls on invalid keyspaces (CASSANDRA-1111)
 * fix cache size calculation for size of 100% (CASSANDRA-1129)
 * fix cache capacity only being recalculated once (CASSANDRA-1129)
 * remove hourly scan of all hints on the off chance that the gossiper
   missed a status change; instead, expose deliverHintsToEndpoint to JMX
   so it can be done manually, if necessary (CASSANDRA-1141)
 * don't reject reads at CL.ALL (CASSANDRA-1152)
 * reject deletions to supercolumns in CFs containing only standard
   columns (CASSANDRA-1139)
 * avoid preserving login information after client disconnects
   (CASSANDRA-1057)
 * prefer sun jdk to openjdk in debian init script (CASSANDRA-1174)
 * detect partioner config changes between restarts and fail fast 
   (CASSANDRA-1146)
 * use generation time to resolve node token reassignment disagreements
   (CASSANDRA-1118)
 * restructure the startup ordering of Gossiper and MessageService to avoid
   timing anomalies (CASSANDRA-1160)
 * detect incomplete commit log hearders (CASSANDRA-1119)
 * force anti-entropy service to stream files on the stream stage to avoid
   sending streams out of order (CASSANDRA-1169)
 * remove inactive stream managers after AES streams files (CASSANDRA-1169)
 * allow removing entire row through batch_mutate Deletion (CASSANDRA-1027)
 * add JMX metrics for row-level bloom filter false positives (CASSANDRA-1212)
 * added a redhat init script to contrib (CASSANDRA-1201)
 * use midpoint when bootstrapping a new machine into range with not
   much data yet instead of random token (CASSANDRA-1112)
 * kill server on OOM in executor stage as well as Thrift (CASSANDRA-1226)
 * remove opportunistic repairs, when two machines with overlapping replica
   responsibilities happen to finish major compactions of the same CF near
   the same time.  repairs are now fully manual (CASSANDRA-1190)
 * add ability to lower compaction priority (default is no change from 0.6.2)
   (CASSANDRA-1181)


0.6.2
 * fix contrib/word_count build. (CASSANDRA-992)
 * split CommitLogExecutorService into BatchCommitLogExecutorService and 
   PeriodicCommitLogExecutorService (CASSANDRA-1014)
 * add latency histograms to CFSMBean (CASSANDRA-1024)
 * make resolving timestamp ties deterministic by using value bytes
   as a tiebreaker (CASSANDRA-1039)
 * Add option to turn off Hinted Handoff (CASSANDRA-894)
 * fix windows startup (CASSANDRA-948)
 * make concurrent_reads, concurrent_writes configurable at runtime via JMX
   (CASSANDRA-1060)
 * disable GCInspector on non-Sun JVMs (CASSANDRA-1061)
 * fix tombstone handling in sstable rows with no other data (CASSANDRA-1063)
 * fix size of row in spanned index entries (CASSANDRA-1056)
 * install json2sstable, sstable2json, and sstablekeys to Debian package
 * StreamingService.StreamDestinations wouldn't empty itself after streaming
   finished (CASSANDRA-1076)
 * added Collections.shuffle(splits) before returning the splits in 
   ColumnFamilyInputFormat (CASSANDRA-1096)
 * do not recalculate cache capacity post-compaction if it's been manually 
   modified (CASSANDRA-1079)
 * better defaults for flush sorter + writer executor queue sizes
   (CASSANDRA-1100)
 * windows scripts for SSTableImport/Export (CASSANDRA-1051)
 * windows script for nodetool (CASSANDRA-1113)
 * expose PhiConvictThreshold (CASSANDRA-1053)
 * make repair of RF==1 a no-op (CASSANDRA-1090)
 * improve default JVM GC options (CASSANDRA-1014)
 * fix SlicePredicate serialization inside Hadoop jobs (CASSANDRA-1049)
 * close Thrift sockets in Hadoop ColumnFamilyRecordReader (CASSANDRA-1081)


0.6.1
 * fix NPE in sstable2json when no excluded keys are given (CASSANDRA-934)
 * keep the replica set constant throughout the read repair process
   (CASSANDRA-937)
 * allow querying getAllRanges with empty token list (CASSANDRA-933)
 * fix command line arguments inversion in clustertool (CASSANDRA-942)
 * fix race condition that could trigger a false-positive assertion
   during post-flush discard of old commitlog segments (CASSANDRA-936)
 * fix neighbor calculation for anti-entropy repair (CASSANDRA-924)
 * perform repair even for small entropy differences (CASSANDRA-924)
 * Use hostnames in CFInputFormat to allow Hadoop's naive string-based
   locality comparisons to work (CASSANDRA-955)
 * cache read-only BufferedRandomAccessFile length to avoid
   3 system calls per invocation (CASSANDRA-950)
 * nodes with IPv6 (and no IPv4) addresses could not join cluster
   (CASSANDRA-969)
 * Retrieve the correct number of undeleted columns, if any, from
   a supercolumn in a row that had been deleted previously (CASSANDRA-920)
 * fix index scans that cross the 2GB mmap boundaries for both mmap
   and standard i/o modes (CASSANDRA-866)
 * expose drain via nodetool (CASSANDRA-978)


0.6.0-RC1
 * JMX drain to flush memtables and run through commit log (CASSANDRA-880)
 * Bootstrapping can skip ranges under the right conditions (CASSANDRA-902)
 * fix merging row versions in range_slice for CL > ONE (CASSANDRA-884)
 * default write ConsistencyLeven chaned from ZERO to ONE
 * fix for index entries spanning mmap buffer boundaries (CASSANDRA-857)
 * use lexical comparison if time part of TimeUUIDs are the same 
   (CASSANDRA-907)
 * bound read, mutation, and response stages to fix possible OOM
   during log replay (CASSANDRA-885)
 * Use microseconds-since-epoch (UTC) in cli, instead of milliseconds
 * Treat batch_mutate Deletion with null supercolumn as "apply this predicate 
   to top level supercolumns" (CASSANDRA-834)
 * Streaming destination nodes do not update their JMX status (CASSANDRA-916)
 * Fix internal RPC timeout calculation (CASSANDRA-911)
 * Added Pig loadfunc to contrib/pig (CASSANDRA-910)


0.6.0-beta3
 * fix compaction bucketing bug (CASSANDRA-814)
 * update windows batch file (CASSANDRA-824)
 * deprecate KeysCachedFraction configuration directive in favor
   of KeysCached; move to unified-per-CF key cache (CASSANDRA-801)
 * add invalidateRowCache to ColumnFamilyStoreMBean (CASSANDRA-761)
 * send Handoff hints to natural locations to reduce load on
   remaining nodes in a failure scenario (CASSANDRA-822)
 * Add RowWarningThresholdInMB configuration option to warn before very 
   large rows get big enough to threaten node stability, and -x option to
   be able to remove them with sstable2json if the warning is unheeded
   until it's too late (CASSANDRA-843)
 * Add logging of GC activity (CASSANDRA-813)
 * fix ConcurrentModificationException in commitlog discard (CASSANDRA-853)
 * Fix hardcoded row count in Hadoop RecordReader (CASSANDRA-837)
 * Add a jmx status to the streaming service and change several DEBUG
   messages to INFO (CASSANDRA-845)
 * fix classpath in cassandra-cli.bat for Windows (CASSANDRA-858)
 * allow re-specifying host, port to cassandra-cli if invalid ones
   are first tried (CASSANDRA-867)
 * fix race condition handling rpc timeout in the coordinator
   (CASSANDRA-864)
 * Remove CalloutLocation and StagingFileDirectory from storage-conf files 
   since those settings are no longer used (CASSANDRA-878)
 * Parse a long from RowWarningThresholdInMB instead of an int (CASSANDRA-882)
 * Remove obsolete ControlPort code from DatabaseDescriptor (CASSANDRA-886)
 * move skipBytes side effect out of assert (CASSANDRA-899)
 * add "double getLoad" to StorageServiceMBean (CASSANDRA-898)
 * track row stats per CF at compaction time (CASSANDRA-870)
 * disallow CommitLogDirectory matching a DataFileDirectory (CASSANDRA-888)
 * default key cache size is 200k entries, changed from 10% (CASSANDRA-863)
 * add -Dcassandra-foreground=yes to cassandra.bat
 * exit if cluster name is changed unexpectedly (CASSANDRA-769)


0.6.0-beta1/beta2
 * add batch_mutate thrift command, deprecating batch_insert (CASSANDRA-336)
 * remove get_key_range Thrift API, deprecated in 0.5 (CASSANDRA-710)
 * add optional login() Thrift call for authentication (CASSANDRA-547)
 * support fat clients using gossiper and StorageProxy to perform
   replication in-process [jvm-only] (CASSANDRA-535)
 * support mmapped I/O for reads, on by default on 64bit JVMs 
   (CASSANDRA-408, CASSANDRA-669)
 * improve insert concurrency, particularly during Hinted Handoff
   (CASSANDRA-658)
 * faster network code (CASSANDRA-675)
 * stress.py moved to contrib (CASSANDRA-635)
 * row caching [must be explicitly enabled per-CF in config] (CASSANDRA-678)
 * present a useful measure of compaction progress in JMX (CASSANDRA-599)
 * add bin/sstablekeys (CASSNADRA-679)
 * add ConsistencyLevel.ANY (CASSANDRA-687)
 * make removetoken remove nodes from gossip entirely (CASSANDRA-644)
 * add ability to set cache sizes at runtime (CASSANDRA-708)
 * report latency and cache hit rate statistics with lifetime totals
   instead of average over the last minute (CASSANDRA-702)
 * support get_range_slice for RandomPartitioner (CASSANDRA-745)
 * per-keyspace replication factory and replication strategy (CASSANDRA-620)
 * track latency in microseconds (CASSANDRA-733)
 * add describe_ Thrift methods, deprecating get_string_property and 
   get_string_list_property
 * jmx interface for tracking operation mode and streams in general.
   (CASSANDRA-709)
 * keep memtables in sorted order to improve range query performance
   (CASSANDRA-799)
 * use while loop instead of recursion when trimming sstables compaction list 
   to avoid blowing stack in pathological cases (CASSANDRA-804)
 * basic Hadoop map/reduce support (CASSANDRA-342)


0.5.1
 * ensure all files for an sstable are streamed to the same directory.
   (CASSANDRA-716)
 * more accurate load estimate for bootstrapping (CASSANDRA-762)
 * tolerate dead or unavailable bootstrap target on write (CASSANDRA-731)
 * allow larger numbers of keys (> 140M) in a sstable bloom filter
   (CASSANDRA-790)
 * include jvm argument improvements from CASSANDRA-504 in debian package
 * change streaming chunk size to 32MB to accomodate Windows XP limitations
   (was 64MB) (CASSANDRA-795)
 * fix get_range_slice returning results in the wrong order (CASSANDRA-781)
 

0.5.0 final
 * avoid attempting to delete temporary bootstrap files twice (CASSANDRA-681)
 * fix bogus NaN in nodeprobe cfstats output (CASSANDRA-646)
 * provide a policy for dealing with single thread executors w/ a full queue
   (CASSANDRA-694)
 * optimize inner read in MessagingService, vastly improving multiple-node
   performance (CASSANDRA-675)
 * wait for table flush before streaming data back to a bootstrapping node.
   (CASSANDRA-696)
 * keep track of bootstrapping sources by table so that bootstrapping doesn't 
   give the indication of finishing early (CASSANDRA-673)


0.5.0 RC3
 * commit the correct version of the patch for CASSANDRA-663


0.5.0 RC2 (unreleased)
 * fix bugs in converting get_range_slice results to Thrift 
   (CASSANDRA-647, CASSANDRA-649)
 * expose java.util.concurrent.TimeoutException in StorageProxy methods
   (CASSANDRA-600)
 * TcpConnectionManager was holding on to disconnected connections, 
   giving the false indication they were being used. (CASSANDRA-651)
 * Remove duplicated write. (CASSANDRA-662)
 * Abort bootstrap if IP is already in the token ring (CASSANDRA-663)
 * increase default commitlog sync period, and wait for last sync to 
   finish before submitting another (CASSANDRA-668)


0.5.0 RC1
 * Fix potential NPE in get_range_slice (CASSANDRA-623)
 * add CRC32 to commitlog entries (CASSANDRA-605)
 * fix data streaming on windows (CASSANDRA-630)
 * GC compacted sstables after cleanup and compaction (CASSANDRA-621)
 * Speed up anti-entropy validation (CASSANDRA-629)
 * Fix anti-entropy assertion error (CASSANDRA-639)
 * Fix pending range conflicts when bootstapping or moving
   multiple nodes at once (CASSANDRA-603)
 * Handle obsolete gossip related to node movement in the case where
   one or more nodes is down when the movement occurs (CASSANDRA-572)
 * Include dead nodes in gossip to avoid a variety of problems
   and fix HH to removed nodes (CASSANDRA-634)
 * return an InvalidRequestException for mal-formed SlicePredicates
   (CASSANDRA-643)
 * fix bug determining closest neighbor for use in multiple datacenters
   (CASSANDRA-648)
 * Vast improvements in anticompaction speed (CASSANDRA-607)
 * Speed up log replay and writes by avoiding redundant serializations
   (CASSANDRA-652)


0.5.0 beta 2
 * Bootstrap improvements (several tickets)
 * add nodeprobe repair anti-entropy feature (CASSANDRA-193, CASSANDRA-520)
 * fix possibility of partition when many nodes restart at once
   in clusters with multiple seeds (CASSANDRA-150)
 * fix NPE in get_range_slice when no data is found (CASSANDRA-578)
 * fix potential NPE in hinted handoff (CASSANDRA-585)
 * fix cleanup of local "system" keyspace (CASSANDRA-576)
 * improve computation of cluster load balance (CASSANDRA-554)
 * added super column read/write, column count, and column/row delete to
   cassandra-cli (CASSANDRA-567, CASSANDRA-594)
 * fix returning live subcolumns of deleted supercolumns (CASSANDRA-583)
 * respect JAVA_HOME in bin/ scripts (several tickets)
 * add StorageService.initClient for fat clients on the JVM (CASSANDRA-535)
   (see contrib/client_only for an example of use)
 * make consistency_level functional in get_range_slice (CASSANDRA-568)
 * optimize key deserialization for RandomPartitioner (CASSANDRA-581)
 * avoid GCing tombstones except on major compaction (CASSANDRA-604)
 * increase failure conviction threshold, resulting in less nodes
   incorrectly (and temporarily) marked as down (CASSANDRA-610)
 * respect memtable thresholds during log replay (CASSANDRA-609)
 * support ConsistencyLevel.ALL on read (CASSANDRA-584)
 * add nodeprobe removetoken command (CASSANDRA-564)


0.5.0 beta
 * Allow multiple simultaneous flushes, improving flush throughput 
   on multicore systems (CASSANDRA-401)
 * Split up locks to improve write and read throughput on multicore systems
   (CASSANDRA-444, CASSANDRA-414)
 * More efficient use of memory during compaction (CASSANDRA-436)
 * autobootstrap option: when enabled, all non-seed nodes will attempt
   to bootstrap when started, until bootstrap successfully
   completes. -b option is removed.  (CASSANDRA-438)
 * Unless a token is manually specified in the configuration xml,
   a bootstraping node will use a token that gives it half the
   keys from the most-heavily-loaded node in the cluster,
   instead of generating a random token. 
   (CASSANDRA-385, CASSANDRA-517)
 * Miscellaneous bootstrap fixes (several tickets)
 * Ability to change a node's token even after it has data on it
   (CASSANDRA-541)
 * Ability to decommission a live node from the ring (CASSANDRA-435)
 * Semi-automatic loadbalancing via nodeprobe (CASSANDRA-192)
 * Add ability to set compaction thresholds at runtime via
   JMX / nodeprobe.  (CASSANDRA-465)
 * Add "comment" field to ColumnFamily definition. (CASSANDRA-481)
 * Additional JMX metrics (CASSANDRA-482)
 * JSON based export and import tools (several tickets)
 * Hinted Handoff fixes (several tickets)
 * Add key cache to improve read performance (CASSANDRA-423)
 * Simplified construction of custom ReplicationStrategy classes
   (CASSANDRA-497)
 * Graphical application (Swing) for ring integrity verification and 
   visualization was added to contrib (CASSANDRA-252)
 * Add DCQUORUM, DCQUORUMSYNC consistency levels and corresponding
   ReplicationStrategy / EndpointSnitch classes.  Experimental.
   (CASSANDRA-492)
 * Web client interface added to contrib (CASSANDRA-457)
 * More-efficient flush for Random, CollatedOPP partitioners 
   for normal writes (CASSANDRA-446) and bulk load (CASSANDRA-420)
 * Add MemtableFlushAfterMinutes, a global replacement for the old 
   per-CF FlushPeriodInMinutes setting (CASSANDRA-463)
 * optimizations to slice reading (CASSANDRA-350) and supercolumn
   queries (CASSANDRA-510)
 * force binding to given listenaddress for nodes with multiple
   interfaces (CASSANDRA-546)
 * stress.py benchmarking tool improvements (several tickets)
 * optimized replica placement code (CASSANDRA-525)
 * faster log replay on restart (CASSANDRA-539, CASSANDRA-540)
 * optimized local-node writes (CASSANDRA-558)
 * added get_range_slice, deprecating get_key_range (CASSANDRA-344)
 * expose TimedOutException to thrift (CASSANDRA-563)
 

0.4.2
 * Add validation disallowing null keys (CASSANDRA-486)
 * Fix race conditions in TCPConnectionManager (CASSANDRA-487)
 * Fix using non-utf8-aware comparison as a sanity check.
   (CASSANDRA-493)
 * Improve default garbage collector options (CASSANDRA-504)
 * Add "nodeprobe flush" (CASSANDRA-505)
 * remove NotFoundException from get_slice throws list (CASSANDRA-518)
 * fix get (not get_slice) of entire supercolumn (CASSANDRA-508)
 * fix null token during bootstrap (CASSANDRA-501)


0.4.1
 * Fix FlushPeriod columnfamily configuration regression
   (CASSANDRA-455)
 * Fix long column name support (CASSANDRA-460)
 * Fix for serializing a row that only contains tombstones
   (CASSANDRA-458)
 * Fix for discarding unneeded commitlog segments (CASSANDRA-459)
 * Add SnapshotBeforeCompaction configuration option (CASSANDRA-426)
 * Fix compaction abort under insufficient disk space (CASSANDRA-473)
 * Fix reading subcolumn slice from tombstoned CF (CASSANDRA-484)
 * Fix race condition in RVH causing occasional NPE (CASSANDRA-478)


0.4.0
 * fix get_key_range problems when a node is down (CASSANDRA-440)
   and add UnavailableException to more Thrift methods
 * Add example EndPointSnitch contrib code (several tickets)


0.4.0 RC2
 * fix SSTable generation clash during compaction (CASSANDRA-418)
 * reject method calls with null parameters (CASSANDRA-308)
 * properly order ranges in nodeprobe output (CASSANDRA-421)
 * fix logging of certain errors on executor threads (CASSANDRA-425)


0.4.0 RC1
 * Bootstrap feature is live; use -b on startup (several tickets)
 * Added multiget api (CASSANDRA-70)
 * fix Deadlock with SelectorManager.doProcess and TcpConnection.write
   (CASSANDRA-392)
 * remove key cache b/c of concurrency bugs in third-party
   CLHM library (CASSANDRA-405)
 * update non-major compaction logic to use two threshold values
   (CASSANDRA-407)
 * add periodic / batch commitlog sync modes (several tickets)
 * inline BatchMutation into batch_insert params (CASSANDRA-403)
 * allow setting the logging level at runtime via mbean (CASSANDRA-402)
 * change default comparator to BytesType (CASSANDRA-400)
 * add forwards-compatible ConsistencyLevel parameter to get_key_range
   (CASSANDRA-322)
 * r/m special case of blocking for local destination when writing with 
   ConsistencyLevel.ZERO (CASSANDRA-399)
 * Fixes to make BinaryMemtable [bulk load interface] useful (CASSANDRA-337);
   see contrib/bmt_example for an example of using it.
 * More JMX properties added (several tickets)
 * Thrift changes (several tickets)
    - Merged _super get methods with the normal ones; return values
      are now of ColumnOrSuperColumn.
    - Similarly, merged batch_insert_super into batch_insert.



0.4.0 beta
 * On-disk data format has changed to allow billions of keys/rows per
   node instead of only millions
 * Multi-keyspace support
 * Scan all sstables for all queries to avoid situations where
   different types of operation on the same ColumnFamily could
   disagree on what data was present
 * Snapshot support via JMX
 * Thrift API has changed a _lot_:
    - removed time-sorted CFs; instead, user-defined comparators
      may be defined on the column names, which are now byte arrays.
      Default comparators are provided for UTF8, Bytes, Ascii, Long (i64),
      and UUID types.
    - removed colon-delimited strings in thrift api in favor of explicit
      structs such as ColumnPath, ColumnParent, etc.  Also normalized
      thrift struct and argument naming.
    - Added columnFamily argument to get_key_range.
    - Change signature of get_slice to accept starting and ending
      columns as well as an offset.  (This allows use of indexes.)
      Added "ascending" flag to allow reasonably-efficient reverse
      scans as well.  Removed get_slice_by_range as redundant.
    - get_key_range operates on one CF at a time
    - changed `block` boolean on insert methods to ConsistencyLevel enum,
      with options of NONE, ONE, QUORUM, and ALL.
    - added similar consistency_level parameter to read methods
    - column-name-set slice with no names given now returns zero columns
      instead of all of them.  ("all" can run your server out of memory.
      use a range-based slice with a high max column count instead.)
 * Removed the web interface. Node information can now be obtained by 
   using the newly introduced nodeprobe utility.
 * More JMX stats
 * Remove magic values from internals (e.g. special key to indicate
   when to flush memtables)
 * Rename configuration "table" to "keyspace"
 * Moved to crash-only design; no more shutdown (just kill the process)
 * Lots of bug fixes

Full list of issues resolved in 0.4 is at https://issues.apache.org/jira/secure/IssueNavigator.jspa?reset=true&&pid=12310865&fixfor=12313862&resolution=1&sorter/field=issuekey&sorter/order=DESC


0.3.0 RC3
 * Fix potential deadlock under load in TCPConnection.
   (CASSANDRA-220)


0.3.0 RC2
 * Fix possible data loss when server is stopped after replaying
   log but before new inserts force memtable flush.
   (CASSANDRA-204)
 * Added BUGS file


0.3.0 RC1
 * Range queries on keys, including user-defined key collation
 * Remove support
 * Workarounds for a weird bug in JDK select/register that seems
   particularly common on VM environments. Cassandra should deploy
   fine on EC2 now
 * Much improved infrastructure: the beginnings of a decent test suite
   ("ant test" for unit tests; "nosetests" for system tests), code
   coverage reporting, etc.
 * Expanded node status reporting via JMX
 * Improved error reporting/logging on both server and client
 * Reduced memory footprint in default configuration
 * Combined blocking and non-blocking versions of insert APIs
 * Added FlushPeriodInMinutes configuration parameter to force
   flushing of infrequently-updated ColumnFamilies<|MERGE_RESOLUTION|>--- conflicted
+++ resolved
@@ -43,6 +43,7 @@
  * cqlsh copy-from: encode column names to avoid primary key parsing errors (CASSANDRA-12909)
  * Temporarily fix bug that creates commit log when running offline tools (CASSANDRA-8616)
 Merged from 2.1:
+ * Use portable stderr for java error in startup (CASSANDRA-13211)
  * Fix Thread Leak in OutboundTcpConnection (CASSANDRA-13204)
  * Coalescing strategy can enter infinite loop (CASSANDRA-13159)
  * Upgrade netty version to fix memory leak with client encryption (CASSANDRA-13114)
@@ -83,18 +84,8 @@
  * cqlsh: fix DESC TYPES errors (CASSANDRA-12914)
  * Fix leak on skipped SSTables in sstableupgrade (CASSANDRA-12899)
  * Avoid blocking gossip during pending range calculation (CASSANDRA-12281)
-<<<<<<< HEAD
  * Fix purgeability of tombstones with max timestamp (CASSANDRA-12792)
  * Fail repair if participant dies during sync or anticompaction (CASSANDRA-12901)
-=======
-Merged from 2.1:
- * Use portable stderr for java error in startup (CASSANDRA-13211)
- * Fix Thread Leak in OutboundTcpConnection (CASSANDRA-13204)
- * Coalescing strategy can enter infinite loop (CASSANDRA-13159)
- * Upgrade netty version to fix memory leak with client encryption (CASSANDRA-13114)
- * cqlsh copy-from: sort user type fields in csv (CASSANDRA-12959)
-
->>>>>>> 338226e0
 
 
 DSE 5.0.4
