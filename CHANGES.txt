3.0.21
 * Memtable memory allocations may deadlock (CASSANDRA-15367)
 * Run evictFromMembership in GossipStage (CASSANDRA-15592)
Merged from 2.2:
 * Disable JMX rebinding (CASSANDRA-15653)
<<<<<<< HEAD
=======
Merged from 2.1:
  * Fix parse error in cqlsh COPY FROM and formatting for map of blobs (CASSANDRA-15679)

2.2.17
>>>>>>> c8081c24
 * Fix Commit log replays when static column clustering keys are collections (CASSANDRA-14365)
 * Fix Red Hat init script on newer systemd versions (CASSANDRA-15273)
 * Allow EXTRA_CLASSPATH to work on tar/source installations (CASSANDRA-15567)

3.0.20
 * Run in-jvm upgrade dtests in circleci (CASSANDRA-15506)
 * Include updates to static column in mutation size calculations (CASSANDRA-15293)
 * Fix point-in-time recoevery ignoring timestamp of updates to static columns (CASSANDRA-15292)
 * GC logs are also put under $CASSANDRA_LOG_DIR (CASSANDRA-14306)
 * Fix sstabledump's position key value when partitions have multiple rows (CASSANDRA-14721)
 * Avoid over-scanning data directories in LogFile.verify() (CASSANDRA-15364)
 * Bump generations and document changes to system_distributed and system_traces in 3.0, 3.11
   (CASSANDRA-15441)
 * Fix system_traces creation timestamp; optimise system keyspace upgrades (CASSANDRA-15398)
 * Fix various data directory prefix matching issues (CASSANDRA-13974)
 * Minimize clustering values in metadata collector (CASSANDRA-15400)
 * Avoid over-trimming of results in mixed mode clusters (CASSANDRA-15405)
 * validate value sizes in LegacyLayout (CASSANDRA-15373)
 * Ensure that tracing doesn't break connections in 3.x/4.0 mixed mode by default (CASSANDRA-15385)
 * Make sure index summary redistribution does not start when compactions are paused (CASSANDRA-15265)
 * Ensure legacy rows have primary key livenessinfo when they contain illegal cells (CASSANDRA-15365)
 * Fix race condition when setting bootstrap flags (CASSANDRA-14878)
 * Fix NativeLibrary.tryOpenDirectory callers for Windows (CASSANDRA-15426)
Merged from 2.2:
 * Fix SELECT JSON output for empty blobs (CASSANDRA-15435)
 * In-JVM DTest: Set correct internode message version for upgrade test (CASSANDRA-15371)
 * In-JVM DTest: Support NodeTool in dtest (CASSANDRA-15429)

3.0.19
 * Add ability to cap max negotiable protocol version (CASSANDRA-15193)
 * Gossip tokens on startup if available (CASSANDRA-15335)
 * Fix resource leak in CompressedSequentialWriter (CASSANDRA-15340)
 * Fix merge which reverted CASSANDRA-14993 (CASSANDRA-15289)
 * Fix LegacyLayout RangeTombstoneList IndexOutOfBoundsException when upgrading and RangeTombstone bounds are asymmetric (CASSANDRA-15172)
 * Fix NPE when using allocate_tokens_for_keyspace on new DC/rack (CASSANDRA-14952)
 * Filter sstables earlier when running cleanup (CASSANDRA-15100)
 * Use mean row count instead of mean column count for index selectivity calculation (CASSANDRA-15259)
 * Avoid updating unchanged gossip states (CASSANDRA-15097)
 * Prevent recreation of previously dropped columns with a different kind (CASSANDRA-14948)
 * Prevent client requests from blocking on executor task queue (CASSANDRA-15013)
 * Toughen up column drop/recreate type validations (CASSANDRA-15204)
 * LegacyLayout should handle paging states that cross a collection column (CASSANDRA-15201)
 * Prevent RuntimeException when username or password is empty/null (CASSANDRA-15198)
 * Multiget thrift query returns null records after digest mismatch (CASSANDRA-14812)
 * Skipping illegal legacy cells can break reverse iteration of indexed partitions (CASSANDRA-15178)
 * Handle paging states serialized with a different version than the session's (CASSANDRA-15176)
 * Throw IOE instead of asserting on unsupporter peer versions (CASSANDRA-15066)
 * Update token metadata when handling MOVING/REMOVING_TOKEN events (CASSANDRA-15120)
 * Add ability to customize cassandra log directory using $CASSANDRA_LOG_DIR (CASSANDRA-15090)
 * Skip cells with illegal column names when reading legacy sstables (CASSANDRA-15086)
 * Fix assorted gossip races and add related runtime checks (CASSANDRA-15059)
 * Fix mixed mode partition range scans with limit (CASSANDRA-15072)
 * cassandra-stress works with frozen collections: list and set (CASSANDRA-14907)
 * For nodetool listsnapshots output, put spaces between columns, and increase snapshot padding (CASSANDRA-14876)
 * Fix handling FS errors on writing and reading flat files - LogTransaction and hints (CASSANDRA-15053)
 * Avoid double closing the iterator to avoid overcounting the number of requests (CASSANDRA-15058)
 * Improve `nodetool status -r` speed (CASSANDRA-14847)
 * Improve merkle tree size and time on heap (CASSANDRA-14096)
 * Add missing commands to nodetool-completion (CASSANDRA-14916)
 * Anti-compaction temporarily corrupts sstable state for readers (CASSANDRA-15004)
 Merged from 2.2:
 * Catch non-IOException in FileUtils.close to make sure that all resources are closed (CASSANDRA-15225)
 * Handle exceptions during authentication/authorization (CASSANDRA-15041)
 * Support cross version messaging in in-jvm upgrade dtests (CASSANDRA-15078)
 * Fix index summary redistribution cancellation (CASSANDRA-15045)
 * Refactor Circle CI configuration (CASSANDRA-14806)
 * Fixing invalid CQL in security documentation (CASSANDRA-15020)
 * Multi-version in-JVM dtests (CASSANDRA-14937)
 * Allow instance class loaders to be garbage collected for inJVM dtest (CASSANDRA-15170)
 * Add support for network topology and query tracing for inJVM dtest (CASSANDRA-15319)


3.0.18
 * Severe concurrency issues in STCS,DTCS,TWCS,TMD.Topology,TypeParser
 * Add a script to make running the cqlsh tests in cassandra repo easier (CASSANDRA-14951)
 * If SizeEstimatesRecorder misses a 'onDropTable' notification, the size_estimates table will never be cleared for that table. (CASSANDRA-14905)
 * Counters fail to increment in 2.1/2.2 to 3.X mixed version clusters (CASSANDRA-14958)
 * Streaming needs to synchronise access to LifecycleTransaction (CASSANDRA-14554)
 * Fix cassandra-stress write hang with default options (CASSANDRA-14616)
 * Differentiate between slices and RTs when decoding legacy bounds (CASSANDRA-14919)
 * CommitLogReplayer.handleReplayError should print stack traces (CASSANDRA-14589)
 * Netty epoll IOExceptions caused by unclean client disconnects being logged at INFO (CASSANDRA-14909)
 * Unfiltered.isEmpty conflicts with Row extends AbstractCollection.isEmpty (CASSANDRA-14588)
 * RangeTombstoneList doesn't properly clean up mergeable or superseded rts in some cases (CASSANDRA-14894)
 * Fix handling of collection tombstones for dropped columns from legacy sstables (CASSANDRA-14912)
 * Throw exception if Columns serialized subset encode more columns than possible (CASSANDRA-14591)
 * Drop/add column name with different Kind can result in corruption (CASSANDRA-14843)
 * Fix missing rows when reading 2.1 SSTables with static columns in 3.0 (CASSANDRA-14873)
 * Move TWCS message 'No compaction necessary for bucket size' to Trace level (CASSANDRA-14884)
 * Sstable min/max metadata can cause data loss (CASSANDRA-14861)
 * Dropped columns can cause reverse sstable iteration to return prematurely (CASSANDRA-14838)
 * Legacy sstables with  multi block range tombstones create invalid bound sequences (CASSANDRA-14823)
 * Expand range tombstone validation checks to multiple interim request stages (CASSANDRA-14824)
 * Reverse order reads can return incomplete results (CASSANDRA-14803)
 * Avoid calling iter.next() in a loop when notifying indexers about range tombstones (CASSANDRA-14794)
 * Fix purging semi-expired RT boundaries in reversed iterators (CASSANDRA-14672)
 * DESC order reads can fail to return the last Unfiltered in the partition (CASSANDRA-14766)
 * Fix corrupted collection deletions for dropped columns in 3.0 <-> 2.{1,2} messages (CASSANDRA-14568)
 * Fix corrupted static collection deletions in 3.0 <-> 2.{1,2} messages (CASSANDRA-14568)
 * Handle failures in parallelAllSSTableOperation (cleanup/upgradesstables/etc) (CASSANDRA-14657)
 * Improve TokenMetaData cache populating performance avoid long locking (CASSANDRA-14660)
 * Backport: Flush netty client messages immediately (not by default) (CASSANDRA-13651)
 * Fix static column order for SELECT * wildcard queries (CASSANDRA-14638)
 * sstableloader should use discovered broadcast address to connect intra-cluster (CASSANDRA-14522)
 * Fix reading columns with non-UTF names from schema (CASSANDRA-14468)
 Merged from 2.2:
 * CircleCI docker image should bake in more dependencies (CASSANDRA-14985)
 * Don't enable client transports when bootstrap is pending (CASSANDRA-14525)
 * MigrationManager attempts to pull schema from different major version nodes (CASSANDRA-14928)
 * Fix incorrect cqlsh results when selecting same columns multiple times (CASSANDRA-13262)
 * Returns null instead of NaN or Infinity in JSON strings (CASSANDRA-14377)
Merged from 2.1:
 * Paged Range Slice queries with DISTINCT can drop rows from results (CASSANDRA-14956)
 * Update release checksum algorithms to SHA-256, SHA-512 (CASSANDRA-14970)


3.0.17
 * Fix corrupted static collection deletions in 3.0 -> 2.{1,2} messages (CASSANDRA-14568)
 * Fix potential IndexOutOfBoundsException with counters (CASSANDRA-14167)
 * Restore resumable hints delivery, backport CASSANDRA-11960 (CASSANDRA-14419)
 * Always close RT markers returned by ReadCommand#executeLocally() (CASSANDRA-14515)
 * Reverse order queries with range tombstones can cause data loss (CASSANDRA-14513)
 * Fix regression of lagging commitlog flush log message (CASSANDRA-14451)
 * Add Missing dependencies in pom-all (CASSANDRA-14422)
 * Cleanup StartupClusterConnectivityChecker and PING Verb (CASSANDRA-14447)
 * Fix deprecated repair error notifications from 3.x clusters to legacy JMX clients (CASSANDRA-13121)
 * Cassandra not starting when using enhanced startup scripts in windows (CASSANDRA-14418)
 * Fix progress stats and units in compactionstats (CASSANDRA-12244)
 * Better handle missing partition columns in system_schema.columns (CASSANDRA-14379)
 * Delay hints store excise by write timeout to avoid race with decommission (CASSANDRA-13740)
 * Deprecate background repair and probablistic read_repair_chance table options
   (CASSANDRA-13910)
 * Add missed CQL keywords to documentation (CASSANDRA-14359)
 * Fix unbounded validation compactions on repair / revert CASSANDRA-13797 (CASSANDRA-14332)
 * Avoid deadlock when running nodetool refresh before node is fully up (CASSANDRA-14310)
 * Handle all exceptions when opening sstables (CASSANDRA-14202)
 * Handle incompletely written hint descriptors during startup (CASSANDRA-14080)
 * Handle repeat open bound from SRP in read repair (CASSANDRA-14330)
 * Respect max hint window when hinting for LWT (CASSANDRA-14215)
 * Adding missing WriteType enum values to v3, v4, and v5 spec (CASSANDRA-13697)
 * Don't regenerate bloomfilter and summaries on startup (CASSANDRA-11163)
 * Fix NPE when performing comparison against a null frozen in LWT (CASSANDRA-14087)
 * Log when SSTables are deleted (CASSANDRA-14302)
 * Fix batch commitlog sync regression (CASSANDRA-14292)
 * Write to pending endpoint when view replica is also base replica (CASSANDRA-14251)
 * Chain commit log marker potential performance regression in batch commit mode (CASSANDRA-14194)
 * Fully utilise specified compaction threads (CASSANDRA-14210)
 * Pre-create deletion log records to finish compactions quicker (CASSANDRA-12763)
Merged from 2.2:
 * Fix bug that prevented compaction of SSTables after full repairs (CASSANDRA-14423)
 * Incorrect counting of pending messages in OutboundTcpConnection (CASSANDRA-11551)
 * Fix compaction failure caused by reading un-flushed data (CASSANDRA-12743)
 * Use Bounds instead of Range for sstables in anticompaction (CASSANDRA-14411)
 * Fix JSON queries with IN restrictions and ORDER BY clause (CASSANDRA-14286)
 * CQL fromJson(null) throws NullPointerException (CASSANDRA-13891)
 * Backport circleci yaml (CASSANDRA-14240)
Merged from 2.1:
 * Check checksum before decompressing data (CASSANDRA-14284)
 * CVE-2017-5929 Security vulnerability in Logback warning in NEWS.txt (CASSANDRA-14183)


3.0.16
 * Fix unit test failures in ViewComplexTest (CASSANDRA-14219)
 * Add MinGW uname check to start scripts (CASSANDRA-12940)
 * Protect against overflow of local expiration time (CASSANDRA-14092)
 * Use the correct digest file and reload sstable metadata in nodetool verify (CASSANDRA-14217)
 * Handle failure when mutating repaired status in Verifier (CASSANDRA-13933)
 * Close socket on error during connect on OutboundTcpConnection (CASSANDRA-9630)
 * Set encoding for javadoc generation (CASSANDRA-14154)
 * Fix index target computation for dense composite tables with dropped compact storage (CASSANDRA-14104)
 * Improve commit log chain marker updating (CASSANDRA-14108)
 * Extra range tombstone bound creates double rows (CASSANDRA-14008)
 * Fix SStable ordering by max timestamp in SinglePartitionReadCommand (CASSANDRA-14010)
 * Accept role names containing forward-slash (CASSANDRA-14088)
 * Optimize CRC check chance probability calculations (CASSANDRA-14094)
 * Fix cleanup on keyspace with no replicas (CASSANDRA-13526)
 * Fix updating base table rows with TTL not removing materialized view entries (CASSANDRA-14071)
 * Reduce garbage created by DynamicSnitch (CASSANDRA-14091)
 * More frequent commitlog chained markers (CASSANDRA-13987)
 * Fix serialized size of DataLimits (CASSANDRA-14057)
 * Add flag to allow dropping oversized read repair mutations (CASSANDRA-13975)
 * Fix SSTableLoader logger message (CASSANDRA-14003)
 * Fix repair race that caused gossip to block (CASSANDRA-13849)
 * Tracing interferes with digest requests when using RandomPartitioner (CASSANDRA-13964)
 * Add flag to disable materialized views, and warnings on creation (CASSANDRA-13959)
 * Don't let user drop or generally break tables in system_distributed (CASSANDRA-13813)
 * Provide a JMX call to sync schema with local storage (CASSANDRA-13954)
 * Mishandling of cells for removed/dropped columns when reading legacy files (CASSANDRA-13939)
 * Deserialise sstable metadata in nodetool verify (CASSANDRA-13922)
Merged from 2.2:
 * Fix the inspectJvmOptions startup check (CASSANDRA-14112)
 * Fix race that prevents submitting compaction for a table when executor is full (CASSANDRA-13801)
 * Rely on the JVM to handle OutOfMemoryErrors (CASSANDRA-13006)
Merged from 2.1:
 * More PEP8 compliance for cqlsh (CASSANDRA-14021)
 * RPM package spec: fix permissions for installed jars and config files (CASSANDRA-14181)


3.0.15
 * Improve TRUNCATE performance (CASSANDRA-13909)
 * Implement short read protection on partition boundaries (CASSANDRA-13595)
 * Fix ISE thrown by UPI.Serializer.hasNext() for some SELECT queries (CASSANDRA-13911)
 * Filter header only commit logs before recovery (CASSANDRA-13918)
 * AssertionError prepending to a list (CASSANDRA-13149)
 * Fix support for SuperColumn tables (CASSANDRA-12373)
 * Handle limit correctly on tables with strict liveness (CASSANDRA-13883)
 * Fix missing original update in TriggerExecutor (CASSANDRA-13894)
 * Remove non-rpc-ready nodes from counter leader candidates (CASSANDRA-13043)
 * Improve short read protection performance (CASSANDRA-13794)
 * Fix sstable reader to support range-tombstone-marker for multi-slices (CASSANDRA-13787)
 * Fix short read protection for tables with no clustering columns (CASSANDRA-13880)
 * Make isBuilt volatile in PartitionUpdate (CASSANDRA-13619)
 * Prevent integer overflow of timestamps in CellTest and RowsTest (CASSANDRA-13866)
 * Fix counter application order in short read protection (CASSANDRA-12872)
 * Don't block RepairJob execution on validation futures (CASSANDRA-13797)
 * Wait for all management tasks to complete before shutting down CLSM (CASSANDRA-13123)
 * INSERT statement fails when Tuple type is used as clustering column with default DESC order (CASSANDRA-13717)
 * Fix pending view mutations handling and cleanup batchlog when there are local and remote paired mutations (CASSANDRA-13069)
 * Improve config validation and documentation on overflow and NPE (CASSANDRA-13622)
 * Range deletes in a CAS batch are ignored (CASSANDRA-13655)
 * Avoid assertion error when IndexSummary > 2G (CASSANDRA-12014)
 * Change repair midpoint logging for tiny ranges (CASSANDRA-13603)
 * Better handle corrupt final commitlog segment (CASSANDRA-11995)
 * StreamingHistogram is not thread safe (CASSANDRA-13756)
 * Fix MV timestamp issues (CASSANDRA-11500)
 * Better tolerate improperly formatted bcrypt hashes (CASSANDRA-13626) 
 * Fix race condition in read command serialization (CASSANDRA-13363)
 * Enable segement creation before recovering commitlogs (CASSANDRA-13587)
 * Fix AssertionError in short read protection (CASSANDRA-13747)
 * Don't skip corrupted sstables on startup (CASSANDRA-13620)
 * Fix the merging of cells with different user type versions (CASSANDRA-13776)
 * Copy session properties on cqlsh.py do_login (CASSANDRA-13640)
 * Potential AssertionError during ReadRepair of range tombstone and partition deletions (CASSANDRA-13719)
 * Don't let stress write warmup data if n=0 (CASSANDRA-13773)
 * Gossip thread slows down when using batch commit log (CASSANDRA-12966)
 * Randomize batchlog endpoint selection with only 1 or 2 racks (CASSANDRA-12884)
 * Fix digest calculation for counter cells (CASSANDRA-13750)
 * Fix ColumnDefinition.cellValueType() for non-frozen collection and change SSTabledump to use type.toJSONString() (CASSANDRA-13573)
 * Skip materialized view addition if the base table doesn't exist (CASSANDRA-13737)
 * Drop table should remove corresponding entries in dropped_columns table (CASSANDRA-13730)
 * Log warn message until legacy auth tables have been migrated (CASSANDRA-13371)
 * Fix incorrect [2.1 <- 3.0] serialization of counter cells created in 2.0 (CASSANDRA-13691)
 * Fix invalid writetime for null cells (CASSANDRA-13711)
 * Fix ALTER TABLE statement to atomically propagate changes to the table and its MVs (CASSANDRA-12952)
 * Fixed ambiguous output of nodetool tablestats command (CASSANDRA-13722)
 * JMXEnabledThreadPoolExecutor with corePoolSize equal to maxPoolSize (Backport CASSANDRA-13329)
 * Fix Digest mismatch Exception if hints file has UnknownColumnFamily (CASSANDRA-13696)
 * Purge tombstones created by expired cells (CASSANDRA-13643)
 * Make concat work with iterators that have different subsets of columns (CASSANDRA-13482)
 * Set test.runners based on cores and memory size (CASSANDRA-13078)
 * Allow different NUMACTL_ARGS to be passed in (CASSANDRA-13557)
 * Allow native function calls in CQLSSTableWriter (CASSANDRA-12606)
 * Fix secondary index queries on COMPACT tables (CASSANDRA-13627)
 * Nodetool listsnapshots output is missing a newline, if there are no snapshots (CASSANDRA-13568)
 * sstabledump reports incorrect usage for argument order (CASSANDRA-13532)
Merged from 2.2:
 * Safely handle empty buffers when outputting to JSON (CASSANDRA-13868)
 * Copy session properties on cqlsh.py do_login (CASSANDRA-13847)
 * Fix load over calculated issue in IndexSummaryRedistribution (CASSANDRA-13738)
 * Fix compaction and flush exception not captured (CASSANDRA-13833)
 * Uncaught exceptions in Netty pipeline (CASSANDRA-13649)
 * Prevent integer overflow on exabyte filesystems (CASSANDRA-13067)
 * Fix queries with LIMIT and filtering on clustering columns (CASSANDRA-11223)
 * Fix potential NPE when resume bootstrap fails (CASSANDRA-13272)
 * Fix toJSONString for the UDT, tuple and collection types (CASSANDRA-13592)
 * Fix nested Tuples/UDTs validation (CASSANDRA-13646)
Merged from 2.1:
 * Remove stress-test target in CircleCI as it's not existing (CASSANDRA-13775)
 * Clone HeartBeatState when building gossip messages. Make its generation/version volatile (CASSANDRA-13700)


3.0.14
 * Ensure int overflow doesn't occur when calculating large partition warning size (CASSANDRA-13172)
 * Ensure consistent view of partition columns between coordinator and replica in ColumnFilter (CASSANDRA-13004)
 * Failed unregistering mbean during drop keyspace (CASSANDRA-13346)
 * nodetool scrub/cleanup/upgradesstables exit code is wrong (CASSANDRA-13542)
 * Fix the reported number of sstable data files accessed per read (CASSANDRA-13120)
 * Fix schema digest mismatch during rolling upgrades from versions before 3.0.12 (CASSANDRA-13559)
 * Upgrade JNA version to 4.4.0 (CASSANDRA-13072)
 * Interned ColumnIdentifiers should use minimal ByteBuffers (CASSANDRA-13533)
 * ReverseIndexedReader may drop rows during 2.1 to 3.0 upgrade (CASSANDRA-13525)
 * Fix repair process violating start/end token limits for small ranges (CASSANDRA-13052)
 * Add storage port options to sstableloader (CASSANDRA-13518)
 * Properly handle quoted index names in cqlsh DESCRIBE output (CASSANDRA-12847)
 * Avoid reading static row twice from old format sstables (CASSANDRA-13236)
 * Fix NPE in StorageService.excise() (CASSANDRA-13163)
 * Expire OutboundTcpConnection messages by a single Thread (CASSANDRA-13265)
 * Fail repair if insufficient responses received (CASSANDRA-13397)
 * Fix SSTableLoader fail when the loaded table contains dropped columns (CASSANDRA-13276)
 * Avoid name clashes in CassandraIndexTest (CASSANDRA-13427)
 * Handling partially written hint files (CASSANDRA-12728)
 * Interrupt replaying hints on decommission (CASSANDRA-13308)
 * Fix schema version calculation for rolling upgrades (CASSANDRA-13441)
Merged from 2.2:
 * Nodes started with join_ring=False should be able to serve requests when authentication is enabled (CASSANDRA-11381)
 * cqlsh COPY FROM: increment error count only for failures, not for attempts (CASSANDRA-13209)


3.0.13
 * Make reading of range tombstones more reliable (CASSANDRA-12811)
 * Fix startup problems due to schema tables not completely flushed (CASSANDRA-12213)
 * Fix view builder bug that can filter out data on restart (CASSANDRA-13405)
 * Fix 2i page size calculation when there are no regular columns (CASSANDRA-13400)
 * Fix the conversion of 2.X expired rows without regular column data (CASSANDRA-13395)
 * Fix hint delivery when using ext+internal IPs with prefer_local enabled (CASSANDRA-13020)
 * Fix possible NPE on upgrade to 3.0/3.X in case of IO errors (CASSANDRA-13389)
 * Legacy deserializer can create empty range tombstones (CASSANDRA-13341)
 * Use the Kernel32 library to retrieve the PID on Windows and fix startup checks (CASSANDRA-13333)
 * Fix code to not exchange schema across major versions (CASSANDRA-13274)
 * Dropping column results in "corrupt" SSTable (CASSANDRA-13337)
 * Bugs handling range tombstones in the sstable iterators (CASSANDRA-13340)
 * Fix CONTAINS filtering for null collections (CASSANDRA-13246)
 * Applying: Use a unique metric reservoir per test run when using Cassandra-wide metrics residing in MBeans (CASSANDRA-13216)
 * Propagate row deletions in 2i tables on upgrade (CASSANDRA-13320)
 * Slice.isEmpty() returns false for some empty slices (CASSANDRA-13305)
 * Add formatted row output to assertEmpty in CQL Tester (CASSANDRA-13238)
 * Legacy caching options can prevent 3.0 upgrade (CASSANDRA-13384)
 * Nodetool upgradesstables/scrub/compact ignores system tables (CASSANDRA-13410)
 * Fix NPE issue in StorageService (CASSANDRA-13060)
Merged from 2.2:
 * Avoid starting gossiper in RemoveTest (CASSANDRA-13407)
 * Fix weightedSize() for row-cache reported by JMX and NodeTool (CASSANDRA-13393)
 * Honor truststore-password parameter in cassandra-stress (CASSANDRA-12773)
 * Discard in-flight shadow round responses (CASSANDRA-12653)
 * Don't anti-compact repaired data to avoid inconsistencies (CASSANDRA-13153)
 * Wrong logger name in AnticompactionTask (CASSANDRA-13343)
 * Commitlog replay may fail if last mutation is within 4 bytes of end of segment (CASSANDRA-13282)
 * Fix queries updating multiple time the same list (CASSANDRA-13130)
 * Fix GRANT/REVOKE when keyspace isn't specified (CASSANDRA-13053)
Merged from 2.1:
 * Fix 2ndary index queries on partition keys for tables with static columns CASSANDRA-13147
 * Fix ParseError unhashable type list in cqlsh copy from (CASSANDRA-13364)


3.0.12
 * Prevent data loss on upgrade 2.1 - 3.0 by adding component separator to LogRecord absolute path (CASSANDRA-13294)
 * Improve testing on macOS by eliminating sigar logging (CASSANDRA-13233)
 * Cqlsh copy-from should error out when csv contains invalid data for collections (CASSANDRA-13071)
 * Update c.yaml doc for offheap memtables (CASSANDRA-13179)
 * Faster StreamingHistogram (CASSANDRA-13038)
 * Legacy deserializer can create unexpected boundary range tombstones (CASSANDRA-13237)
 * Remove unnecessary assertion from AntiCompactionTest (CASSANDRA-13070)
 * Fix cqlsh COPY for dates before 1900 (CASSANDRA-13185)
Merged from 2.2:
 * Avoid race on receiver by starting streaming sender thread after sending init message (CASSANDRA-12886)
 * Fix "multiple versions of ant detected..." when running ant test (CASSANDRA-13232)
 * Coalescing strategy sleeps too much (CASSANDRA-13090)
 * Fix flaky LongLeveledCompactionStrategyTest (CASSANDRA-12202)
 * Fix failing COPY TO STDOUT (CASSANDRA-12497)
 * Fix ColumnCounter::countAll behaviour for reverse queries (CASSANDRA-13222)
 * Exceptions encountered calling getSeeds() breaks OTC thread (CASSANDRA-13018)
Merged from 2.1:
 * Remove unused repositories (CASSANDRA-13278)
 * Log stacktrace of uncaught exceptions (CASSANDRA-13108)


3.0.11
 * Use keyspace replication settings on system.size_estimates table (CASSANDRA-9639)
 * Add vm.max_map_count StartupCheck (CASSANDRA-13008)
 * Hint related logging should include the IP address of the destination in addition to 
   host ID (CASSANDRA-13205)
 * Reloading logback.xml does not work (CASSANDRA-13173)
 * Lightweight transactions temporarily fail after upgrade from 2.1 to 3.0 (CASSANDRA-13109)
 * Duplicate rows after upgrading from 2.1.16 to 3.0.10/3.9 (CASSANDRA-13125)
 * Fix UPDATE queries with empty IN restrictions (CASSANDRA-13152)
 * Abort or retry on failed hints delivery (CASSANDRA-13124)
 * Fix handling of partition with partition-level deletion plus
   live rows in sstabledump (CASSANDRA-13177)
 * Provide user workaround when system_schema.columns does not contain entries
   for a table that's in system_schema.tables (CASSANDRA-13180)
 * Dump threads when unit tests time out (CASSANDRA-13117)
 * Better error when modifying function permissions without explicit keyspace (CASSANDRA-12925)
 * Indexer is not correctly invoked when building indexes over sstables (CASSANDRA-13075)
 * Read repair is not blocking repair to finish in foreground repair (CASSANDRA-13115)
 * Stress daemon help is incorrect (CASSANDRA-12563)
 * Remove ALTER TYPE support (CASSANDRA-12443)
 * Fix assertion for certain legacy range tombstone pattern (CASSANDRA-12203)
 * Set javac encoding to utf-8 (CASSANDRA-11077)
 * Replace empty strings with null values if they cannot be converted (CASSANDRA-12794)
 * Fixed flacky SSTableRewriterTest: check file counts before calling validateCFS (CASSANDRA-12348)
 * Fix deserialization of 2.x DeletedCells (CASSANDRA-12620)
 * Add parent repair session id to anticompaction log message (CASSANDRA-12186)
 * Improve contention handling on failure to acquire MV lock for streaming and hints (CASSANDRA-12905)
 * Fix DELETE and UPDATE queries with empty IN restrictions (CASSANDRA-12829)
 * Mark MVs as built after successful bootstrap (CASSANDRA-12984)
 * Estimated TS drop-time histogram updated with Cell.NO_DELETION_TIME (CASSANDRA-13040)
 * Nodetool compactionstats fails with NullPointerException (CASSANDRA-13021)
 * Thread local pools never cleaned up (CASSANDRA-13033)
 * Set RPC_READY to false when draining or if a node is marked as shutdown (CASSANDRA-12781)
 * Make sure sstables only get committed when it's safe to discard commit log records (CASSANDRA-12956)
 * Reject default_time_to_live option when creating or altering MVs (CASSANDRA-12868)
 * Nodetool should use a more sane max heap size (CASSANDRA-12739)
 * LocalToken ensures token values are cloned on heap (CASSANDRA-12651)
 * AnticompactionRequestSerializer serializedSize is incorrect (CASSANDRA-12934)
 * Prevent reloading of logback.xml from UDF sandbox (CASSANDRA-12535)
 * Reenable HeapPool (CASSANDRA-12900)
Merged from 2.2:
 * Fix JVM metric names (CASSANDRA-13103)
 * Fix negative mean latency metric (CASSANDRA-12876)
 * Use only one file pointer when creating commitlog segments (CASSANDRA-12539)
 * Fix speculative retry bugs (CASSANDRA-13009)
 * Fix handling of nulls and unsets in IN conditions (CASSANDRA-12981)
 * Fix race causing infinite loop if Thrift server is stopped before it starts listening (CASSANDRA-12856)
 * CompactionTasks now correctly drops sstables out of compaction when not enough disk space is available (CASSANDRA-12979)
 * Remove support for non-JavaScript UDFs (CASSANDRA-12883)
 * Fix DynamicEndpointSnitch noop in multi-datacenter situations (CASSANDRA-13074)
 * cqlsh copy-from: encode column names to avoid primary key parsing errors (CASSANDRA-12909)
 * Temporarily fix bug that creates commit log when running offline tools (CASSANDRA-8616)
 * Reduce granuality of OpOrder.Group during index build (CASSANDRA-12796)
 * Test bind parameters and unset parameters in InsertUpdateIfConditionTest (CASSANDRA-12980)
 * Do not specify local address on outgoing connection when listen_on_broadcast_address is set (CASSANDRA-12673)
 * Use saved tokens when setting local tokens on StorageService.joinRing (CASSANDRA-12935)
 * cqlsh: fix DESC TYPES errors (CASSANDRA-12914)
 * Fix leak on skipped SSTables in sstableupgrade (CASSANDRA-12899)
 * Avoid blocking gossip during pending range calculation (CASSANDRA-12281)
Merged from 2.1:
 * Use portable stderr for java error in startup (CASSANDRA-13211)
 * Fix Thread Leak in OutboundTcpConnection (CASSANDRA-13204)
 * Coalescing strategy can enter infinite loop (CASSANDRA-13159)
 * Upgrade netty version to fix memory leak with client encryption (CASSANDRA-13114)
 * cqlsh copy-from: sort user type fields in csv (CASSANDRA-12959)


3.0.10
 * Disallow offheap_buffers memtable allocation (CASSANDRA-11039)
 * Fix CommitLogSegmentManagerTest (CASSANDRA-12283)
 * Pass root cause to CorruptBlockException when uncompression failed (CASSANDRA-12889)
 * Fix partition count log during compaction (CASSANDRA-12184)
 * Batch with multiple conditional updates for the same partition causes AssertionError (CASSANDRA-12867)
 * Make AbstractReplicationStrategy extendable from outside its package (CASSANDRA-12788)
 * Fix CommitLogTest.testDeleteIfNotDirty (CASSANDRA-12854)
 * Don't tell users to turn off consistent rangemovements during rebuild. (CASSANDRA-12296)
 * Avoid deadlock due to materialized view lock contention (CASSANDRA-12689)
 * Fix for KeyCacheCqlTest flakiness (CASSANDRA-12801)
 * Include SSTable filename in compacting large row message (CASSANDRA-12384)
 * Fix potential socket leak (CASSANDRA-12329, CASSANDRA-12330)
 * Fix ViewTest.testCompaction (CASSANDRA-12789)
 * Improve avg aggregate functions (CASSANDRA-12417)
 * Preserve quoted reserved keyword column names in MV creation (CASSANDRA-11803)
 * nodetool stopdaemon errors out (CASSANDRA-12646)
 * Split materialized view mutations on build to prevent OOM (CASSANDRA-12268)
 * mx4j does not work in 3.0.8 (CASSANDRA-12274)
 * Abort cqlsh copy-from in case of no answer after prolonged period of time (CASSANDRA-12740)
 * Avoid sstable corrupt exception due to dropped static column (CASSANDRA-12582)
 * Make stress use client mode to avoid checking commit log size on startup (CASSANDRA-12478)
 * Fix exceptions with new vnode allocation (CASSANDRA-12715)
 * Unify drain and shutdown processes (CASSANDRA-12509)
 * Fix NPE in ComponentOfSlice.isEQ() (CASSANDRA-12706)
 * Fix failure in LogTransactionTest (CASSANDRA-12632)
 * Fix potentially incomplete non-frozen UDT values when querying with the
   full primary key specified (CASSANDRA-12605)
 * Skip writing MV mutations to commitlog on mutation.applyUnsafe() (CASSANDRA-11670)
 * Establish consistent distinction between non-existing partition and NULL value for LWTs on static columns (CASSANDRA-12060)
 * Extend ColumnIdentifier.internedInstances key to include the type that generated the byte buffer (CASSANDRA-12516)
 * Backport CASSANDRA-10756 (race condition in NativeTransportService shutdown) (CASSANDRA-12472)
 * If CF has no clustering columns, any row cache is full partition cache (CASSANDRA-12499)
 * Correct log message for statistics of offheap memtable flush (CASSANDRA-12776)
 * Explicitly set locale for string validation (CASSANDRA-12541,CASSANDRA-12542,CASSANDRA-12543,CASSANDRA-12545)
Merged from 2.2:
 * Fix purgeability of tombstones with max timestamp (CASSANDRA-12792)
 * Fail repair if participant dies during sync or anticompaction (CASSANDRA-12901)
 * cqlsh COPY: unprotected pk values before converting them if not using prepared statements (CASSANDRA-12863)
 * Fix Util.spinAssertEquals (CASSANDRA-12283)
 * Fix potential NPE for compactionstats (CASSANDRA-12462)
 * Prepare legacy authenticate statement if credentials table initialised after node startup (CASSANDRA-12813)
 * Change cassandra.wait_for_tracing_events_timeout_secs default to 0 (CASSANDRA-12754)
 * Clean up permissions when a UDA is dropped (CASSANDRA-12720)
 * Limit colUpdateTimeDelta histogram updates to reasonable deltas (CASSANDRA-11117)
 * Fix leak errors and execution rejected exceptions when draining (CASSANDRA-12457)
 * Fix merkle tree depth calculation (CASSANDRA-12580)
 * Make Collections deserialization more robust (CASSANDRA-12618)
 * Better handle invalid system roles table (CASSANDRA-12700)
 * Fix exceptions when enabling gossip on nodes that haven't joined the ring (CASSANDRA-12253)
 * Fix authentication problem when invoking cqlsh copy from a SOURCE command (CASSANDRA-12642)
 * Decrement pending range calculator jobs counter in finally block
  (CASSANDRA-12554)
 * Split consistent range movement flag correction (CASSANDRA-12786)
Merged from 2.1:
 * Add system property to set the max number of native transport requests in queue (CASSANDRA-11363)
 * Don't skip sstables based on maxLocalDeletionTime (CASSANDRA-12765)


3.0.9
 * Handle composite prefixes with final EOC=0 as in 2.x and refactor LegacyLayout.decodeBound (CASSANDRA-12423)
 * Fix paging for 2.x to 3.x upgrades (CASSANDRA-11195)
 * select_distinct_with_deletions_test failing on non-vnode environments (CASSANDRA-11126)
 * Stack Overflow returned to queries while upgrading (CASSANDRA-12527)
 * Fix legacy regex for temporary files from 2.2 (CASSANDRA-12565)
 * Add option to state current gc_grace_seconds to tools/bin/sstablemetadata (CASSANDRA-12208)
 * Fix file system race condition that may cause LogAwareFileLister to fail to classify files (CASSANDRA-11889)
 * Fix file handle leaks due to simultaneous compaction/repair and
   listing snapshots, calculating snapshot sizes, or making schema
   changes (CASSANDRA-11594)
 * Fix nodetool repair exits with 0 for some errors (CASSANDRA-12508)
 * Do not shut down BatchlogManager twice during drain (CASSANDRA-12504)
 * Disk failure policy should not be invoked on out of space (CASSANDRA-12385)
 * Calculate last compacted key on startup (CASSANDRA-6216)
 * Add schema to snapshot manifest, add USING TIMESTAMP clause to ALTER TABLE statements (CASSANDRA-7190)
 * Fix clean interval not sent to commit log for empty memtable flush (CASSANDRA-12436)
 * Fix potential resource leak in RMIServerSocketFactoryImpl (CASSANDRA-12331)
 * Backport CASSANDRA-12002 (CASSANDRA-12177)
 * Make sure compaction stats are updated when compaction is interrupted (CASSANDRA-12100)
 * Fix potential bad messaging service message for paged range reads
   within mixed-version 3.x clusters (CASSANDRA-12249)
 * Change commitlog and sstables to track dirty and clean intervals (CASSANDRA-11828)
 * NullPointerException during compaction on table with static columns (CASSANDRA-12336)
 * Fixed ConcurrentModificationException when reading metrics in GraphiteReporter (CASSANDRA-11823)
 * Fix upgrade of super columns on thrift (CASSANDRA-12335)
 * Fixed flacky BlacklistingCompactionsTest, switched to fixed size types and increased corruption size (CASSANDRA-12359)
 * Rerun ReplicationAwareTokenAllocatorTest on failure to avoid flakiness (CASSANDRA-12277)
 * Exception when computing read-repair for range tombstones (CASSANDRA-12263)
 * Lost counter writes in compact table and static columns (CASSANDRA-12219)
 * AssertionError with MVs on updating a row that isn't indexed due to a null value (CASSANDRA-12247)
 * Disable RR and speculative retry with EACH_QUORUM reads (CASSANDRA-11980)
 * Add option to override compaction space check (CASSANDRA-12180)
 * Faster startup by only scanning each directory for temporary files once (CASSANDRA-12114)
 * Respond with v1/v2 protocol header when responding to driver that attempts
   to connect with too low of a protocol version (CASSANDRA-11464)
 * NullPointerExpception when reading/compacting table (CASSANDRA-11988)
 * Fix problem with undeleteable rows on upgrade to new sstable format (CASSANDRA-12144)
 * Fix paging logic for deleted partitions with static columns (CASSANDRA-12107)
 * Wait until the message is being send to decide which serializer must be used (CASSANDRA-11393)
 * Fix migration of static thrift column names with non-text comparators (CASSANDRA-12147)
 * Fix upgrading sparse tables that are incorrectly marked as dense (CASSANDRA-11315)
 * Fix reverse queries ignoring range tombstones (CASSANDRA-11733)
 * Avoid potential race when rebuilding CFMetaData (CASSANDRA-12098)
 * Avoid missing sstables when getting the canonical sstables (CASSANDRA-11996)
 * Always select the live sstables when getting sstables in bounds (CASSANDRA-11944)
 * Fix column ordering of results with static columns for Thrift requests in
   a mixed 2.x/3.x cluster, also fix potential non-resolved duplication of
   those static columns in query results (CASSANDRA-12123)
 * Avoid digest mismatch with empty but static rows (CASSANDRA-12090)
 * Fix EOF exception when altering column type (CASSANDRA-11820)
 * Fix JsonTransformer output of partition with deletion info (CASSANDRA-12418)
 * Fix NPE in SSTableLoader when specifying partial directory path (CASSANDRA-12609)
Merged from 2.2:
 * Add local address entry in PropertyFileSnitch (CASSANDRA-11332)
 * cqlshlib tests: increase default execute timeout (CASSANDRA-12481)
 * Forward writes to replacement node when replace_address != broadcast_address (CASSANDRA-8523)
 * Enable repair -pr and -local together (fix regression of CASSANDRA-7450) (CASSANDRA-12522)
 * Fail repair on non-existing table (CASSANDRA-12279)
 * cqlsh copy: fix missing counter values (CASSANDRA-12476)
 * Move migration tasks to non-periodic queue, assure flush executor shutdown after non-periodic executor (CASSANDRA-12251)
 * cqlsh copy: fixed possible race in initializing feeding thread (CASSANDRA-11701)
 * Only set broadcast_rpc_address on Ec2MultiRegionSnitch if it's not set (CASSANDRA-11357)
 * Update StorageProxy range metrics for timeouts, failures and unavailables (CASSANDRA-9507)
 * Add Sigar to classes included in clientutil.jar (CASSANDRA-11635)
 * Add decay to histograms and timers used for metrics (CASSANDRA-11752)
 * Fix hanging stream session (CASSANDRA-10992)
 * Fix INSERT JSON, fromJson() support of smallint, tinyint types (CASSANDRA-12371)
 * Restore JVM metric export for metric reporters (CASSANDRA-12312)
 * Release sstables of failed stream sessions only when outgoing transfers are finished (CASSANDRA-11345)
 * Wait for tracing events before returning response and query at same consistency level client side (CASSANDRA-11465)
 * cqlsh copyutil should get host metadata by connected address (CASSANDRA-11979)
 * Fixed cqlshlib.test.remove_test_db (CASSANDRA-12214)
 * Synchronize ThriftServer::stop() (CASSANDRA-12105)
 * Use dedicated thread for JMX notifications (CASSANDRA-12146)
 * Improve streaming synchronization and fault tolerance (CASSANDRA-11414)
 * MemoryUtil.getShort() should return an unsigned short also for architectures not supporting unaligned memory accesses (CASSANDRA-11973)
Merged from 2.1:
 * Fix queries with empty ByteBuffer values in clustering column restrictions (CASSANDRA-12127)
 * Disable passing control to post-flush after flush failure to prevent data loss (CASSANDRA-11828)
 * Allow STCS-in-L0 compactions to reduce scope with LCS (CASSANDRA-12040)
 * cannot use cql since upgrading python to 2.7.11+ (CASSANDRA-11850)
 * Fix filtering on clustering columns when 2i is used (CASSANDRA-11907)


3.0.8
 * Fix potential race in schema during new table creation (CASSANDRA-12083)
 * cqlsh: fix error handling in rare COPY FROM failure scenario (CASSANDRA-12070)
 * Disable autocompaction during drain (CASSANDRA-11878)
 * Add a metrics timer to MemtablePool and use it to track time spent blocked on memory in MemtableAllocator (CASSANDRA-11327)
 * Fix upgrading schema with super columns with non-text subcomparators (CASSANDRA-12023)
 * Add TimeWindowCompactionStrategy (CASSANDRA-9666)
Merged from 2.2:
 * Allow nodetool info to run with readonly JMX access (CASSANDRA-11755)
 * Validate bloom_filter_fp_chance against lowest supported
   value when the table is created (CASSANDRA-11920)
 * Don't send erroneous NEW_NODE notifications on restart (CASSANDRA-11038)
 * StorageService shutdown hook should use a volatile variable (CASSANDRA-11984)
Merged from 2.1:
 * Avoid stalling paxos when the paxos state expires (CASSANDRA-12043)
 * Remove finished incoming streaming connections from MessagingService (CASSANDRA-11854)
 * Don't try to get sstables for non-repairing column families (CASSANDRA-12077)
 * Avoid marking too many sstables as repaired (CASSANDRA-11696)
 * Prevent select statements with clustering key > 64k (CASSANDRA-11882)
 * Fix clock skew corrupting other nodes with paxos (CASSANDRA-11991)
 * Remove distinction between non-existing static columns and existing but null in LWTs (CASSANDRA-9842)
 * Cache local ranges when calculating repair neighbors (CASSANDRA-11934)
 * Allow LWT operation on static column with only partition keys (CASSANDRA-10532)
 * Create interval tree over canonical sstables to avoid missing sstables during streaming (CASSANDRA-11886)
 * cqlsh COPY FROM: shutdown parent cluster after forking, to avoid corrupting SSL connections (CASSANDRA-11749)


3.0.7
 * Fix legacy serialization of Thrift-generated non-compound range tombstones
   when communicating with 2.x nodes (CASSANDRA-11930)
 * Fix Directories instantiations where CFS.initialDirectories should be used (CASSANDRA-11849)
 * Avoid referencing DatabaseDescriptor in AbstractType (CASSANDRA-11912)
 * Fix sstables not being protected from removal during index build (CASSANDRA-11905)
 * cqlsh: Suppress stack trace from Read/WriteFailures (CASSANDRA-11032)
 * Remove unneeded code to repair index summaries that have
   been improperly down-sampled (CASSANDRA-11127)
 * Avoid WriteTimeoutExceptions during commit log replay due to materialized
   view lock contention (CASSANDRA-11891)
 * Prevent OOM failures on SSTable corruption, improve tests for corruption detection (CASSANDRA-9530)
 * Use CFS.initialDirectories when clearing snapshots (CASSANDRA-11705)
 * Allow compaction strategies to disable early open (CASSANDRA-11754)
 * Refactor Materialized View code (CASSANDRA-11475)
 * Update Java Driver (CASSANDRA-11615)
Merged from 2.2:
 * Persist local metadata earlier in startup sequence (CASSANDRA-11742)
 * Run CommitLog tests with different compression settings (CASSANDRA-9039)
 * cqlsh: fix tab completion for case-sensitive identifiers (CASSANDRA-11664)
 * Avoid showing estimated key as -1 in tablestats (CASSANDRA-11587)
 * Fix possible race condition in CommitLog.recover (CASSANDRA-11743)
 * Enable client encryption in sstableloader with cli options (CASSANDRA-11708)
 * Possible memory leak in NIODataInputStream (CASSANDRA-11867)
 * Add seconds to cqlsh tracing session duration (CASSANDRA-11753)
 * Prohibit Reversed Counter type as part of the PK (CASSANDRA-9395)
Merged from 2.1:
 * cqlsh: apply current keyspace to source command (CASSANDRA-11152)
 * Backport CASSANDRA-11578 (CASSANDRA-11750)
 * Clear out parent repair session if repair coordinator dies (CASSANDRA-11824)
 * Set default streaming_socket_timeout_in_ms to 24 hours (CASSANDRA-11840)
 * Do not consider local node a valid source during replace (CASSANDRA-11848)
 * Add message dropped tasks to nodetool netstats (CASSANDRA-11855)
 * Avoid holding SSTableReaders for duration of incremental repair (CASSANDRA-11739)


3.0.6
 * Disallow creating view with a static column (CASSANDRA-11602)
 * Reduce the amount of object allocations caused by the getFunctions methods (CASSANDRA-11593)
 * Potential error replaying commitlog with smallint/tinyint/date/time types (CASSANDRA-11618)
 * Fix queries with filtering on counter columns (CASSANDRA-11629)
 * Improve tombstone printing in sstabledump (CASSANDRA-11655)
 * Fix paging for range queries where all clustering columns are specified (CASSANDRA-11669)
 * Don't require HEAP_NEW_SIZE to be set when using G1 (CASSANDRA-11600)
 * Fix sstabledump not showing cells after tombstone marker (CASSANDRA-11654)
 * Ignore all LocalStrategy keyspaces for streaming and other related
   operations (CASSANDRA-11627)
 * Ensure columnfilter covers indexed columns for thrift 2i queries (CASSANDRA-11523)
 * Only open one sstable scanner per sstable (CASSANDRA-11412)
 * Option to specify ProtocolVersion in cassandra-stress (CASSANDRA-11410)
 * ArithmeticException in avgFunctionForDecimal (CASSANDRA-11485)
 * LogAwareFileLister should only use OLD sstable files in current folder to determine disk consistency (CASSANDRA-11470)
 * Notify indexers of expired rows during compaction (CASSANDRA-11329)
 * Properly respond with ProtocolError when a v1/v2 native protocol
   header is received (CASSANDRA-11464)
 * Validate that num_tokens and initial_token are consistent with one another (CASSANDRA-10120)
Merged from 2.2:
 * Fix commit log replay after out-of-order flush completion (CASSANDRA-9669)
 * cqlsh: correctly handle non-ascii chars in error messages (CASSANDRA-11626)
 * Exit JVM if JMX server fails to startup (CASSANDRA-11540)
 * Produce a heap dump when exiting on OOM (CASSANDRA-9861)
 * Restore ability to filter on clustering columns when using a 2i (CASSANDRA-11510)
 * JSON datetime formatting needs timezone (CASSANDRA-11137)
 * Fix is_dense recalculation for Thrift-updated tables (CASSANDRA-11502)
 * Remove unnescessary file existence check during anticompaction (CASSANDRA-11660)
 * Add missing files to debian packages (CASSANDRA-11642)
 * Avoid calling Iterables::concat in loops during ModificationStatement::getFunctions (CASSANDRA-11621)
 * cqlsh: COPY FROM should use regular inserts for single statement batches and
   report errors correctly if workers processes crash on initialization (CASSANDRA-11474)
 * Always close cluster with connection in CqlRecordWriter (CASSANDRA-11553)
 * Allow only DISTINCT queries with partition keys restrictions (CASSANDRA-11339)
 * CqlConfigHelper no longer requires both a keystore and truststore to work (CASSANDRA-11532)
 * Make deprecated repair methods backward-compatible with previous notification service (CASSANDRA-11430)
 * IncomingStreamingConnection version check message wrong (CASSANDRA-11462)
Merged from 2.1:
 * Support mlockall on IBM POWER arch (CASSANDRA-11576)
 * Add option to disable use of severity in DynamicEndpointSnitch (CASSANDRA-11737)
 * cqlsh COPY FROM fails for null values with non-prepared statements (CASSANDRA-11631)
 * Make cython optional in pylib/setup.py (CASSANDRA-11630)
 * Change order of directory searching for cassandra.in.sh to favor local one (CASSANDRA-11628)
 * cqlsh COPY FROM fails with []{} chars in UDT/tuple fields/values (CASSANDRA-11633)
 * clqsh: COPY FROM throws TypeError with Cython extensions enabled (CASSANDRA-11574)
 * cqlsh: COPY FROM ignores NULL values in conversion (CASSANDRA-11549)
 * Validate levels when building LeveledScanner to avoid overlaps with orphaned sstables (CASSANDRA-9935)


3.0.5
 * Fix rare NPE on schema upgrade from 2.x to 3.x (CASSANDRA-10943)
 * Improve backoff policy for cqlsh COPY FROM (CASSANDRA-11320)
 * Improve IF NOT EXISTS check in CREATE INDEX (CASSANDRA-11131)
 * Upgrade ohc to 0.4.3
 * Enable SO_REUSEADDR for JMX RMI server sockets (CASSANDRA-11093)
 * Allocate merkletrees with the correct size (CASSANDRA-11390)
 * Support streaming pre-3.0 sstables (CASSANDRA-10990)
 * Add backpressure to compressed commit log (CASSANDRA-10971)
 * SSTableExport supports secondary index tables (CASSANDRA-11330)
 * Fix sstabledump to include missing info in debug output (CASSANDRA-11321)
 * Establish and implement canonical bulk reading workload(s) (CASSANDRA-10331)
 * Fix paging for IN queries on tables without clustering columns (CASSANDRA-11208)
 * Remove recursive call from CompositesSearcher (CASSANDRA-11304)
 * Fix filtering on non-primary key columns for queries without index (CASSANDRA-6377)
 * Fix sstableloader fail when using materialized view (CASSANDRA-11275)
Merged from 2.2:
 * DatabaseDescriptor should log stacktrace in case of Eception during seed provider creation (CASSANDRA-11312)
 * Use canonical path for directory in SSTable descriptor (CASSANDRA-10587)
 * Add cassandra-stress keystore option (CASSANDRA-9325)
 * Dont mark sstables as repairing with sub range repairs (CASSANDRA-11451)
 * Notify when sstables change after cancelling compaction (CASSANDRA-11373)
 * cqlsh: COPY FROM should check that explicit column names are valid (CASSANDRA-11333)
 * Add -Dcassandra.start_gossip startup option (CASSANDRA-10809)
 * Fix UTF8Validator.validate() for modified UTF-8 (CASSANDRA-10748)
 * Clarify that now() function is calculated on the coordinator node in CQL documentation (CASSANDRA-10900)
 * Fix bloom filter sizing with LCS (CASSANDRA-11344)
 * (cqlsh) Fix error when result is 0 rows with EXPAND ON (CASSANDRA-11092)
 * Add missing newline at end of bin/cqlsh (CASSANDRA-11325)
 * Fix AE in nodetool cfstats (backport CASSANDRA-10859) (CASSANDRA-11297)
 * Unresolved hostname leads to replace being ignored (CASSANDRA-11210)
 * Only log yaml config once, at startup (CASSANDRA-11217)
 * Reference leak with parallel repairs on the same table (CASSANDRA-11215)
Merged from 2.1:
 * Add a -j parameter to scrub/cleanup/upgradesstables to state how
   many threads to use (CASSANDRA-11179)
 * Backport CASSANDRA-10679 (CASSANDRA-9598)
 * InvalidateKeys should have a weak ref to key cache (CASSANDRA-11176)
 * COPY FROM on large datasets: fix progress report and debug performance (CASSANDRA-11053)

3.0.4
 * Preserve order for preferred SSL cipher suites (CASSANDRA-11164)
 * MV should only query complex columns included in the view (CASSANDRA-11069)
 * Failed aggregate creation breaks server permanently (CASSANDRA-11064)
 * Add sstabledump tool (CASSANDRA-7464)
 * Introduce backpressure for hints (CASSANDRA-10972)
 * Fix ClusteringPrefix not being able to read tombstone range boundaries (CASSANDRA-11158)
 * Prevent logging in sandboxed state (CASSANDRA-11033)
 * Disallow drop/alter operations of UDTs used by UDAs (CASSANDRA-10721)
 * Add query time validation method on Index (CASSANDRA-11043)
 * Avoid potential AssertionError in mixed version cluster (CASSANDRA-11128)
 * Properly handle hinted handoff after topology changes (CASSANDRA-5902)
 * AssertionError when listing sstable files on inconsistent disk state (CASSANDRA-11156)
 * Fix wrong rack counting and invalid conditions check for TokenAllocation
   (CASSANDRA-11139)
 * Avoid creating empty hint files (CASSANDRA-11090)
 * Fix leak detection strong reference loop using weak reference (CASSANDRA-11120)
 * Configurie BatchlogManager to stop delayed tasks on shutdown (CASSANDRA-11062)
 * Hadoop integration is incompatible with Cassandra Driver 3.0.0 (CASSANDRA-11001)
 * Add dropped_columns to the list of schema table so it gets handled
   properly (CASSANDRA-11050)
 * Fix NPE when using forceRepairRangeAsync without DC (CASSANDRA-11239)
Merged from 2.2:
 * Range.compareTo() violates the contract of Comparable (CASSANDRA-11216)
 * Avoid NPE when serializing ErrorMessage with null message (CASSANDRA-11167)
 * Replacing an aggregate with a new version doesn't reset INITCOND (CASSANDRA-10840)
 * (cqlsh) cqlsh cannot be called through symlink (CASSANDRA-11037)
 * fix ohc and java-driver pom dependencies in build.xml (CASSANDRA-10793)
 * Protect from keyspace dropped during repair (CASSANDRA-11065)
 * Handle adding fields to a UDT in SELECT JSON and toJson() (CASSANDRA-11146)
 * Better error message for cleanup (CASSANDRA-10991)
 * cqlsh pg-style-strings broken if line ends with ';' (CASSANDRA-11123)
 * Always persist upsampled index summaries (CASSANDRA-10512)
 * (cqlsh) Fix inconsistent auto-complete (CASSANDRA-10733)
 * Make SELECT JSON and toJson() threadsafe (CASSANDRA-11048)
 * Fix SELECT on tuple relations for mixed ASC/DESC clustering order (CASSANDRA-7281)
 * Use cloned TokenMetadata in size estimates to avoid race against membership check
   (CASSANDRA-10736)
 * (cqlsh) Support utf-8/cp65001 encoding on Windows (CASSANDRA-11030)
 * Fix paging on DISTINCT queries repeats result when first row in partition changes
   (CASSANDRA-10010)
 * cqlsh: change default encoding to UTF-8 (CASSANDRA-11124)
Merged from 2.1:
 * Checking if an unlogged batch is local is inefficient (CASSANDRA-11529)
 * Fix out-of-space error treatment in memtable flushing (CASSANDRA-11448).
 * Don't do defragmentation if reading from repaired sstables (CASSANDRA-10342)
 * Fix streaming_socket_timeout_in_ms not enforced (CASSANDRA-11286)
 * Avoid dropping message too quickly due to missing unit conversion (CASSANDRA-11302)
 * Don't remove FailureDetector history on removeEndpoint (CASSANDRA-10371)
 * Only notify if repair status changed (CASSANDRA-11172)
 * Use logback setting for 'cassandra -v' command (CASSANDRA-10767)
 * Fix sstableloader to unthrottle streaming by default (CASSANDRA-9714)
 * Fix incorrect warning in 'nodetool status' (CASSANDRA-10176)
 * Properly release sstable ref when doing offline scrub (CASSANDRA-10697)
 * Improve nodetool status performance for large cluster (CASSANDRA-7238)
 * Gossiper#isEnabled is not thread safe (CASSANDRA-11116)
 * Avoid major compaction mixing repaired and unrepaired sstables in DTCS (CASSANDRA-11113)
 * Make it clear what DTCS timestamp_resolution is used for (CASSANDRA-11041)
 * (cqlsh) Support timezone conversion using pytz (CASSANDRA-10397)
 * (cqlsh) Display milliseconds when datetime overflows (CASSANDRA-10625)


3.0.3
 * Remove double initialization of newly added tables (CASSANDRA-11027)
 * Filter keys searcher results by target range (CASSANDRA-11104)
 * Fix deserialization of legacy read commands (CASSANDRA-11087)
 * Fix incorrect computation of deletion time in sstable metadata (CASSANDRA-11102)
 * Avoid memory leak when collecting sstable metadata (CASSANDRA-11026)
 * Mutations do not block for completion under view lock contention (CASSANDRA-10779)
 * Invalidate legacy schema tables when unloading them (CASSANDRA-11071)
 * (cqlsh) handle INSERT and UPDATE statements with LWT conditions correctly
   (CASSANDRA-11003)
 * Fix DISTINCT queries in mixed version clusters (CASSANDRA-10762)
 * Migrate build status for indexes along with legacy schema (CASSANDRA-11046)
 * Ensure SSTables for legacy KEYS indexes can be read (CASSANDRA-11045)
 * Added support for IBM zSystems architecture (CASSANDRA-11054)
 * Update CQL documentation (CASSANDRA-10899)
 * Check the column name, not cell name, for dropped columns when reading
   legacy sstables (CASSANDRA-11018)
 * Don't attempt to index clustering values of static rows (CASSANDRA-11021)
 * Remove checksum files after replaying hints (CASSANDRA-10947)
 * Support passing base table metadata to custom 2i validation (CASSANDRA-10924)
 * Ensure stale index entries are purged during reads (CASSANDRA-11013)
 * Fix AssertionError when removing from list using UPDATE (CASSANDRA-10954)
 * Fix UnsupportedOperationException when reading old sstable with range
   tombstone (CASSANDRA-10743)
 * MV should use the maximum timestamp of the primary key (CASSANDRA-10910)
 * Fix potential assertion error during compaction (CASSANDRA-10944)
 * Fix counting of received sstables in streaming (CASSANDRA-10949)
 * Implement hints compression (CASSANDRA-9428)
 * Fix potential assertion error when reading static columns (CASSANDRA-10903)
 * Avoid NoSuchElementException when executing empty batch (CASSANDRA-10711)
 * Avoid building PartitionUpdate in toString (CASSANDRA-10897)
 * Reduce heap spent when receiving many SSTables (CASSANDRA-10797)
 * Add back support for 3rd party auth providers to bulk loader (CASSANDRA-10873)
 * Eliminate the dependency on jgrapht for UDT resolution (CASSANDRA-10653)
 * (Hadoop) Close Clusters and Sessions in Hadoop Input/Output classes (CASSANDRA-10837)
 * Fix sstableloader not working with upper case keyspace name (CASSANDRA-10806)
Merged from 2.2:
 * maxPurgeableTimestamp needs to check memtables too (CASSANDRA-9949)
 * Apply change to compaction throughput in real time (CASSANDRA-10025)
 * Fix potential NPE on ORDER BY queries with IN (CASSANDRA-10955)
 * Start L0 STCS-compactions even if there is a L0 -> L1 compaction
   going (CASSANDRA-10979)
 * Make UUID LSB unique per process (CASSANDRA-7925)
 * Avoid NPE when performing sstable tasks (scrub etc.) (CASSANDRA-10980)
 * Make sure client gets tombstone overwhelmed warning (CASSANDRA-9465)
 * Fix error streaming section more than 2GB (CASSANDRA-10961)
 * (cqlsh) Also apply --connect-timeout to control connection
   timeout (CASSANDRA-10959)
 * Histogram buckets exposed in jmx are sorted incorrectly (CASSANDRA-10975)
 * Enable GC logging by default (CASSANDRA-10140)
 * Optimize pending range computation (CASSANDRA-9258)
 * Skip commit log and saved cache directories in SSTable version startup check (CASSANDRA-10902)
 * drop/alter user should be case sensitive (CASSANDRA-10817)
 * jemalloc detection fails due to quoting issues in regexv (CASSANDRA-10946)
 * (cqlsh) show correct column names for empty result sets (CASSANDRA-9813)
 * Add new types to Stress (CASSANDRA-9556)
 * Add property to allow listening on broadcast interface (CASSANDRA-9748)
 * Fix regression in split size on CqlInputFormat (CASSANDRA-10835)
 * Better handling of SSL connection errors inter-node (CASSANDRA-10816)
 * Disable reloading of GossipingPropertyFileSnitch (CASSANDRA-9474)
 * Verify tables in pseudo-system keyspaces at startup (CASSANDRA-10761)
 * (cqlsh) encode input correctly when saving history
Merged from 2.1:
 * test_bulk_round_trip_blogposts is failing occasionally (CASSANDRA-10938)
 * Fix isJoined return true only after becoming cluster member (CASANDRA-11007)
 * Fix bad gossip generation seen in long-running clusters (CASSANDRA-10969)
 * Avoid NPE when incremental repair fails (CASSANDRA-10909)
 * Unmark sstables compacting once they are done in cleanup/scrub/upgradesstables (CASSANDRA-10829)
 * Allow simultaneous bootstrapping with strict consistency when no vnodes are used (CASSANDRA-11005)
 * Log a message when major compaction does not result in a single file (CASSANDRA-10847)
 * (cqlsh) fix cqlsh_copy_tests when vnodes are disabled (CASSANDRA-10997)
 * (cqlsh) Add request timeout option to cqlsh (CASSANDRA-10686)
 * Avoid AssertionError while submitting hint with LWT (CASSANDRA-10477)
 * If CompactionMetadata is not in stats file, use index summary instead (CASSANDRA-10676)
 * Retry sending gossip syn multiple times during shadow round (CASSANDRA-8072)
 * Fix pending range calculation during moves (CASSANDRA-10887)
 * Sane default (200Mbps) for inter-DC streaming througput (CASSANDRA-8708)
 * Match cassandra-loader options in COPY FROM (CASSANDRA-9303)
 * Fix binding to any address in CqlBulkRecordWriter (CASSANDRA-9309)
 * cqlsh fails to decode utf-8 characters for text typed columns (CASSANDRA-10875)
 * Log error when stream session fails (CASSANDRA-9294)
 * Fix bugs in commit log archiving startup behavior (CASSANDRA-10593)
 * (cqlsh) further optimise COPY FROM (CASSANDRA-9302)
 * Allow CREATE TABLE WITH ID (CASSANDRA-9179)
 * Make Stress compiles within eclipse (CASSANDRA-10807)
 * Cassandra Daemon should print JVM arguments (CASSANDRA-10764)
 * Allow cancellation of index summary redistribution (CASSANDRA-8805)


3.0.2
 * Fix upgrade data loss due to range tombstone deleting more data than then should
   (CASSANDRA-10822)


3.0.1
 * Avoid MV race during node decommission (CASSANDRA-10674)
 * Disable reloading of GossipingPropertyFileSnitch (CASSANDRA-9474)
 * Handle single-column deletions correction in materialized views
   when the column is part of the view primary key (CASSANDRA-10796)
 * Fix issue with datadir migration on upgrade (CASSANDRA-10788)
 * Fix bug with range tombstones on reverse queries and test coverage for
   AbstractBTreePartition (CASSANDRA-10059)
 * Remove 64k limit on collection elements (CASSANDRA-10374)
 * Remove unclear Indexer.indexes() method (CASSANDRA-10690)
 * Fix NPE on stream read error (CASSANDRA-10771)
 * Normalize cqlsh DESC output (CASSANDRA-10431)
 * Rejects partition range deletions when columns are specified (CASSANDRA-10739)
 * Fix error when saving cached key for old format sstable (CASSANDRA-10778)
 * Invalidate prepared statements on DROP INDEX (CASSANDRA-10758)
 * Fix SELECT statement with IN restrictions on partition key,
   ORDER BY and LIMIT (CASSANDRA-10729)
 * Improve stress performance over 1k threads (CASSANDRA-7217)
 * Wait for migration responses to complete before bootstrapping (CASSANDRA-10731)
 * Unable to create a function with argument of type Inet (CASSANDRA-10741)
 * Fix backward incompatibiliy in CqlInputFormat (CASSANDRA-10717)
 * Correctly preserve deletion info on updated rows when notifying indexers
   of single-row deletions (CASSANDRA-10694)
 * Notify indexers of partition delete during cleanup (CASSANDRA-10685)
 * Keep the file open in trySkipCache (CASSANDRA-10669)
 * Updated trigger example (CASSANDRA-10257)
Merged from 2.2:
 * Verify tables in pseudo-system keyspaces at startup (CASSANDRA-10761)
 * Fix IllegalArgumentException in DataOutputBuffer.reallocate for large buffers (CASSANDRA-10592)
 * Show CQL help in cqlsh in web browser (CASSANDRA-7225)
 * Serialize on disk the proper SSTable compression ratio (CASSANDRA-10775)
 * Reject index queries while the index is building (CASSANDRA-8505)
 * CQL.textile syntax incorrectly includes optional keyspace for aggregate SFUNC and FINALFUNC (CASSANDRA-10747)
 * Fix JSON update with prepared statements (CASSANDRA-10631)
 * Don't do anticompaction after subrange repair (CASSANDRA-10422)
 * Fix SimpleDateType type compatibility (CASSANDRA-10027)
 * (Hadoop) fix splits calculation (CASSANDRA-10640)
 * (Hadoop) ensure that Cluster instances are always closed (CASSANDRA-10058)
Merged from 2.1:
 * Fix Stress profile parsing on Windows (CASSANDRA-10808)
 * Fix incremental repair hang when replica is down (CASSANDRA-10288)
 * Optimize the way we check if a token is repaired in anticompaction (CASSANDRA-10768)
 * Add proper error handling to stream receiver (CASSANDRA-10774)
 * Warn or fail when changing cluster topology live (CASSANDRA-10243)
 * Status command in debian/ubuntu init script doesn't work (CASSANDRA-10213)
 * Some DROP ... IF EXISTS incorrectly result in exceptions on non-existing KS (CASSANDRA-10658)
 * DeletionTime.compareTo wrong in rare cases (CASSANDRA-10749)
 * Force encoding when computing statement ids (CASSANDRA-10755)
 * Properly reject counters as map keys (CASSANDRA-10760)
 * Fix the sstable-needs-cleanup check (CASSANDRA-10740)
 * (cqlsh) Print column names before COPY operation (CASSANDRA-8935)
 * Fix CompressedInputStream for proper cleanup (CASSANDRA-10012)
 * (cqlsh) Support counters in COPY commands (CASSANDRA-9043)
 * Try next replica if not possible to connect to primary replica on
   ColumnFamilyRecordReader (CASSANDRA-2388)
 * Limit window size in DTCS (CASSANDRA-10280)
 * sstableloader does not use MAX_HEAP_SIZE env parameter (CASSANDRA-10188)
 * (cqlsh) Improve COPY TO performance and error handling (CASSANDRA-9304)
 * Create compression chunk for sending file only (CASSANDRA-10680)
 * Forbid compact clustering column type changes in ALTER TABLE (CASSANDRA-8879)
 * Reject incremental repair with subrange repair (CASSANDRA-10422)
 * Add a nodetool command to refresh size_estimates (CASSANDRA-9579)
 * Invalidate cache after stream receive task is completed (CASSANDRA-10341)
 * Reject counter writes in CQLSSTableWriter (CASSANDRA-10258)
 * Remove superfluous COUNTER_MUTATION stage mapping (CASSANDRA-10605)


3.0
 * Fix AssertionError while flushing memtable due to materialized views
   incorrectly inserting empty rows (CASSANDRA-10614)
 * Store UDA initcond as CQL literal in the schema table, instead of a blob (CASSANDRA-10650)
 * Don't use -1 for the position of partition key in schema (CASSANDRA-10491)
 * Fix distinct queries in mixed version cluster (CASSANDRA-10573)
 * Skip sstable on clustering in names query (CASSANDRA-10571)
 * Remove value skipping as it breaks read-repair (CASSANDRA-10655)
 * Fix bootstrapping with MVs (CASSANDRA-10621)
 * Make sure EACH_QUORUM reads are using NTS (CASSANDRA-10584)
 * Fix MV replica filtering for non-NetworkTopologyStrategy (CASSANDRA-10634)
 * (Hadoop) fix CIF describeSplits() not handling 0 size estimates (CASSANDRA-10600)
 * Fix reading of legacy sstables (CASSANDRA-10590)
 * Use CQL type names in schema metadata tables (CASSANDRA-10365)
 * Guard batchlog replay against integer division by zero (CASSANDRA-9223)
 * Fix bug when adding a column to thrift with the same name than a primary key (CASSANDRA-10608)
 * Add client address argument to IAuthenticator::newSaslNegotiator (CASSANDRA-8068)
 * Fix implementation of LegacyLayout.LegacyBoundComparator (CASSANDRA-10602)
 * Don't use 'names query' read path for counters (CASSANDRA-10572)
 * Fix backward compatibility for counters (CASSANDRA-10470)
 * Remove memory_allocator paramter from cassandra.yaml (CASSANDRA-10581,10628)
 * Execute the metadata reload task of all registered indexes on CFS::reload (CASSANDRA-10604)
 * Fix thrift cas operations with defined columns (CASSANDRA-10576)
 * Fix PartitionUpdate.operationCount()for updates with static column operations (CASSANDRA-10606)
 * Fix thrift get() queries with defined columns (CASSANDRA-10586)
 * Fix marking of indexes as built and removed (CASSANDRA-10601)
 * Skip initialization of non-registered 2i instances, remove Index::getIndexName (CASSANDRA-10595)
 * Fix batches on multiple tables (CASSANDRA-10554)
 * Ensure compaction options are validated when updating KeyspaceMetadata (CASSANDRA-10569)
 * Flatten Iterator Transformation Hierarchy (CASSANDRA-9975)
 * Remove token generator (CASSANDRA-5261)
 * RolesCache should not be created for any authenticator that does not requireAuthentication (CASSANDRA-10562)
 * Fix LogTransaction checking only a single directory for files (CASSANDRA-10421)
 * Fix handling of range tombstones when reading old format sstables (CASSANDRA-10360)
 * Aggregate with Initial Condition fails with C* 3.0 (CASSANDRA-10367)
Merged from 2.2:
 * (cqlsh) show partial trace if incomplete after max_trace_wait (CASSANDRA-7645)
 * Use most up-to-date version of schema for system tables (CASSANDRA-10652)
 * Deprecate memory_allocator in cassandra.yaml (CASSANDRA-10581,10628)
 * Expose phi values from failure detector via JMX and tweak debug
   and trace logging (CASSANDRA-9526)
 * Fix IllegalArgumentException in DataOutputBuffer.reallocate for large buffers (CASSANDRA-10592)
Merged from 2.1:
 * Shutdown compaction in drain to prevent leak (CASSANDRA-10079)
 * (cqlsh) fix COPY using wrong variable name for time_format (CASSANDRA-10633)
 * Do not run SizeEstimatesRecorder if a node is not a member of the ring (CASSANDRA-9912)
 * Improve handling of dead nodes in gossip (CASSANDRA-10298)
 * Fix logback-tools.xml incorrectly configured for outputing to System.err
   (CASSANDRA-9937)
 * Fix streaming to catch exception so retry not fail (CASSANDRA-10557)
 * Add validation method to PerRowSecondaryIndex (CASSANDRA-10092)
 * Support encrypted and plain traffic on the same port (CASSANDRA-10559)
 * Do STCS in DTCS windows (CASSANDRA-10276)
 * Avoid repetition of JVM_OPTS in debian package (CASSANDRA-10251)
 * Fix potential NPE from handling result of SIM.highestSelectivityIndex (CASSANDRA-10550)
 * Fix paging issues with partitions containing only static columns data (CASSANDRA-10381)
 * Fix conditions on static columns (CASSANDRA-10264)
 * AssertionError: attempted to delete non-existing file CommitLog (CASSANDRA-10377)
 * Fix sorting for queries with an IN condition on partition key columns (CASSANDRA-10363)


3.0-rc2
 * Fix SELECT DISTINCT queries between 2.2.2 nodes and 3.0 nodes (CASSANDRA-10473)
 * Remove circular references in SegmentedFile (CASSANDRA-10543)
 * Ensure validation of indexed values only occurs once per-partition (CASSANDRA-10536)
 * Fix handling of static columns for range tombstones in thrift (CASSANDRA-10174)
 * Support empty ColumnFilter for backward compatility on empty IN (CASSANDRA-10471)
 * Remove Pig support (CASSANDRA-10542)
 * Fix LogFile throws Exception when assertion is disabled (CASSANDRA-10522)
 * Revert CASSANDRA-7486, make CMS default GC, move GC config to
   conf/jvm.options (CASSANDRA-10403)
 * Fix TeeingAppender causing some logs to be truncated/empty (CASSANDRA-10447)
 * Allow EACH_QUORUM for reads (CASSANDRA-9602)
 * Fix potential ClassCastException while upgrading (CASSANDRA-10468)
 * Fix NPE in MVs on update (CASSANDRA-10503)
 * Only include modified cell data in indexing deltas (CASSANDRA-10438)
 * Do not load keyspace when creating sstable writer (CASSANDRA-10443)
 * If node is not yet gossiping write all MV updates to batchlog only (CASSANDRA-10413)
 * Re-populate token metadata after commit log recovery (CASSANDRA-10293)
 * Provide additional metrics for materialized views (CASSANDRA-10323)
 * Flush system schema tables after local schema changes (CASSANDRA-10429)
Merged from 2.2:
 * Reduce contention getting instances of CompositeType (CASSANDRA-10433)
 * Fix the regression when using LIMIT with aggregates (CASSANDRA-10487)
 * Avoid NoClassDefFoundError during DataDescriptor initialization on windows (CASSANDRA-10412)
 * Preserve case of quoted Role & User names (CASSANDRA-10394)
 * cqlsh pg-style-strings broken (CASSANDRA-10484)
 * cqlsh prompt includes name of keyspace after failed `use` statement (CASSANDRA-10369)
Merged from 2.1:
 * (cqlsh) Distinguish negative and positive infinity in output (CASSANDRA-10523)
 * (cqlsh) allow custom time_format for COPY TO (CASSANDRA-8970)
 * Don't allow startup if the node's rack has changed (CASSANDRA-10242)
 * (cqlsh) show partial trace if incomplete after max_trace_wait (CASSANDRA-7645)
 * Allow LOCAL_JMX to be easily overridden (CASSANDRA-10275)
 * Mark nodes as dead even if they've already left (CASSANDRA-10205)


3.0.0-rc1
 * Fix mixed version read request compatibility for compact static tables
   (CASSANDRA-10373)
 * Fix paging of DISTINCT with static and IN (CASSANDRA-10354)
 * Allow MATERIALIZED VIEW's SELECT statement to restrict primary key
   columns (CASSANDRA-9664)
 * Move crc_check_chance out of compression options (CASSANDRA-9839)
 * Fix descending iteration past end of BTreeSearchIterator (CASSANDRA-10301)
 * Transfer hints to a different node on decommission (CASSANDRA-10198)
 * Check partition keys for CAS operations during stmt validation (CASSANDRA-10338)
 * Add custom query expressions to SELECT (CASSANDRA-10217)
 * Fix minor bugs in MV handling (CASSANDRA-10362)
 * Allow custom indexes with 0,1 or multiple target columns (CASSANDRA-10124)
 * Improve MV schema representation (CASSANDRA-9921)
 * Add flag to enable/disable coordinator batchlog for MV writes (CASSANDRA-10230)
 * Update cqlsh COPY for new internal driver serialization interface (CASSANDRA-10318)
 * Give index implementations more control over rebuild operations (CASSANDRA-10312)
 * Update index file format (CASSANDRA-10314)
 * Add "shadowable" row tombstones to deal with mv timestamp issues (CASSANDRA-10261)
 * CFS.loadNewSSTables() broken for pre-3.0 sstables
 * Cache selected index in read command to reduce lookups (CASSANDRA-10215)
 * Small optimizations of sstable index serialization (CASSANDRA-10232)
 * Support for both encrypted and unencrypted native transport connections (CASSANDRA-9590)
Merged from 2.2:
 * Configurable page size in cqlsh (CASSANDRA-9855)
 * Defer default role manager setup until all nodes are on 2.2+ (CASSANDRA-9761)
 * Handle missing RoleManager in config after upgrade to 2.2 (CASSANDRA-10209)
Merged from 2.1:
 * Bulk Loader API could not tolerate even node failure (CASSANDRA-10347)
 * Avoid misleading pushed notifications when multiple nodes
   share an rpc_address (CASSANDRA-10052)
 * Fix dropping undroppable when message queue is full (CASSANDRA-10113)
 * Fix potential ClassCastException during paging (CASSANDRA-10352)
 * Prevent ALTER TYPE from creating circular references (CASSANDRA-10339)
 * Fix cache handling of 2i and base tables (CASSANDRA-10155, 10359)
 * Fix NPE in nodetool compactionhistory (CASSANDRA-9758)
 * (Pig) support BulkOutputFormat as a URL parameter (CASSANDRA-7410)
 * BATCH statement is broken in cqlsh (CASSANDRA-10272)
 * (cqlsh) Make cqlsh PEP8 Compliant (CASSANDRA-10066)
 * (cqlsh) Fix error when starting cqlsh with --debug (CASSANDRA-10282)
 * Scrub, Cleanup and Upgrade do not unmark compacting until all operations
   have completed, regardless of the occurence of exceptions (CASSANDRA-10274)


3.0.0-beta2
 * Fix columns returned by AbstractBtreePartitions (CASSANDRA-10220)
 * Fix backward compatibility issue due to AbstractBounds serialization bug (CASSANDRA-9857)
 * Fix startup error when upgrading nodes (CASSANDRA-10136)
 * Base table PRIMARY KEY can be assumed to be NOT NULL in MV creation (CASSANDRA-10147)
 * Improve batchlog write patch (CASSANDRA-9673)
 * Re-apply MaterializedView updates on commitlog replay (CASSANDRA-10164)
 * Require AbstractType.isByteOrderComparable declaration in constructor (CASSANDRA-9901)
 * Avoid digest mismatch on upgrade to 3.0 (CASSANDRA-9554)
 * Fix Materialized View builder when adding multiple MVs (CASSANDRA-10156)
 * Choose better poolingOptions for protocol v4 in cassandra-stress (CASSANDRA-10182)
 * Fix LWW bug affecting Materialized Views (CASSANDRA-10197)
 * Ensures frozen sets and maps are always sorted (CASSANDRA-10162)
 * Don't deadlock when flushing CFS backed custom indexes (CASSANDRA-10181)
 * Fix double flushing of secondary index tables (CASSANDRA-10180)
 * Fix incorrect handling of range tombstones in thrift (CASSANDRA-10046)
 * Only use batchlog when paired materialized view replica is remote (CASSANDRA-10061)
 * Reuse TemporalRow when updating multiple MaterializedViews (CASSANDRA-10060)
 * Validate gc_grace_seconds for batchlog writes and MVs (CASSANDRA-9917)
 * Fix sstablerepairedset (CASSANDRA-10132)
Merged from 2.2:
 * Cancel transaction for sstables we wont redistribute index summary
   for (CASSANDRA-10270)
 * Retry snapshot deletion after compaction and gc on Windows (CASSANDRA-10222)
 * Fix failure to start with space in directory path on Windows (CASSANDRA-10239)
 * Fix repair hang when snapshot failed (CASSANDRA-10057)
 * Fall back to 1/4 commitlog volume for commitlog_total_space on small disks
   (CASSANDRA-10199)
Merged from 2.1:
 * Added configurable warning threshold for GC duration (CASSANDRA-8907)
 * Fix handling of streaming EOF (CASSANDRA-10206)
 * Only check KeyCache when it is enabled
 * Change streaming_socket_timeout_in_ms default to 1 hour (CASSANDRA-8611)
 * (cqlsh) update list of CQL keywords (CASSANDRA-9232)
 * Add nodetool gettraceprobability command (CASSANDRA-10234)
Merged from 2.0:
 * Fix rare race where older gossip states can be shadowed (CASSANDRA-10366)
 * Fix consolidating racks violating the RF contract (CASSANDRA-10238)
 * Disallow decommission when node is in drained state (CASSANDRA-8741)


2.2.1
 * Fix race during construction of commit log (CASSANDRA-10049)
 * Fix LeveledCompactionStrategyTest (CASSANDRA-9757)
 * Fix broken UnbufferedDataOutputStreamPlus.writeUTF (CASSANDRA-10203)
 * (cqlsh) default load-from-file encoding to utf-8 (CASSANDRA-9898)
 * Avoid returning Permission.NONE when failing to query users table (CASSANDRA-10168)
 * (cqlsh) add CLEAR command (CASSANDRA-10086)
 * Support string literals as Role names for compatibility (CASSANDRA-10135)
Merged from 2.1:
 * Only check KeyCache when it is enabled
 * Change streaming_socket_timeout_in_ms default to 1 hour (CASSANDRA-8611)
 * (cqlsh) update list of CQL keywords (CASSANDRA-9232)


3.0.0-beta1
 * Redesign secondary index API (CASSANDRA-9459, 7771, 9041)
 * Fix throwing ReadFailure instead of ReadTimeout on range queries (CASSANDRA-10125)
 * Rewrite hinted handoff (CASSANDRA-6230)
 * Fix query on static compact tables (CASSANDRA-10093)
 * Fix race during construction of commit log (CASSANDRA-10049)
 * Add option to only purge repaired tombstones (CASSANDRA-6434)
 * Change authorization handling for MVs (CASSANDRA-9927)
 * Add custom JMX enabled executor for UDF sandbox (CASSANDRA-10026)
 * Fix row deletion bug for Materialized Views (CASSANDRA-10014)
 * Support mixed-version clusters with Cassandra 2.1 and 2.2 (CASSANDRA-9704)
 * Fix multiple slices on RowSearchers (CASSANDRA-10002)
 * Fix bug in merging of collections (CASSANDRA-10001)
 * Optimize batchlog replay to avoid full scans (CASSANDRA-7237)
 * Repair improvements when using vnodes (CASSANDRA-5220)
 * Disable scripted UDFs by default (CASSANDRA-9889)
 * Bytecode inspection for Java-UDFs (CASSANDRA-9890)
 * Use byte to serialize MT hash length (CASSANDRA-9792)
 * Replace usage of Adler32 with CRC32 (CASSANDRA-8684)
 * Fix migration to new format from 2.1 SSTable (CASSANDRA-10006)
 * SequentialWriter should extend BufferedDataOutputStreamPlus (CASSANDRA-9500)
 * Use the same repairedAt timestamp within incremental repair session (CASSANDRA-9111)
Merged from 2.2:
 * Allow count(*) and count(1) to be use as normal aggregation (CASSANDRA-10114)
 * An NPE is thrown if the column name is unknown for an IN relation (CASSANDRA-10043)
 * Apply commit_failure_policy to more errors on startup (CASSANDRA-9749)
 * Fix histogram overflow exception (CASSANDRA-9973)
 * Route gossip messages over dedicated socket (CASSANDRA-9237)
 * Add checksum to saved cache files (CASSANDRA-9265)
 * Log warning when using an aggregate without partition key (CASSANDRA-9737)
Merged from 2.1:
 * (cqlsh) Allow encoding to be set through command line (CASSANDRA-10004)
 * Add new JMX methods to change local compaction strategy (CASSANDRA-9965)
 * Write hints for paxos commits (CASSANDRA-7342)
 * (cqlsh) Fix timestamps before 1970 on Windows, always
   use UTC for timestamp display (CASSANDRA-10000)
 * (cqlsh) Avoid overwriting new config file with old config
   when both exist (CASSANDRA-9777)
 * Release snapshot selfRef when doing snapshot repair (CASSANDRA-9998)
 * Cannot replace token does not exist - DN node removed as Fat Client (CASSANDRA-9871)
Merged from 2.0:
 * Don't cast expected bf size to an int (CASSANDRA-9959)
 * Make getFullyExpiredSSTables less expensive (CASSANDRA-9882)


3.0.0-alpha1
 * Implement proper sandboxing for UDFs (CASSANDRA-9402)
 * Simplify (and unify) cleanup of compaction leftovers (CASSANDRA-7066)
 * Allow extra schema definitions in cassandra-stress yaml (CASSANDRA-9850)
 * Metrics should use up to date nomenclature (CASSANDRA-9448)
 * Change CREATE/ALTER TABLE syntax for compression (CASSANDRA-8384)
 * Cleanup crc and adler code for java 8 (CASSANDRA-9650)
 * Storage engine refactor (CASSANDRA-8099, 9743, 9746, 9759, 9781, 9808, 9825,
   9848, 9705, 9859, 9867, 9874, 9828, 9801)
 * Update Guava to 18.0 (CASSANDRA-9653)
 * Bloom filter false positive ratio is not honoured (CASSANDRA-8413)
 * New option for cassandra-stress to leave a ratio of columns null (CASSANDRA-9522)
 * Change hinted_handoff_enabled yaml setting, JMX (CASSANDRA-9035)
 * Add algorithmic token allocation (CASSANDRA-7032)
 * Add nodetool command to replay batchlog (CASSANDRA-9547)
 * Make file buffer cache independent of paths being read (CASSANDRA-8897)
 * Remove deprecated legacy Hadoop code (CASSANDRA-9353)
 * Decommissioned nodes will not rejoin the cluster (CASSANDRA-8801)
 * Change gossip stabilization to use endpoit size (CASSANDRA-9401)
 * Change default garbage collector to G1 (CASSANDRA-7486)
 * Populate TokenMetadata early during startup (CASSANDRA-9317)
 * Undeprecate cache recentHitRate (CASSANDRA-6591)
 * Add support for selectively varint encoding fields (CASSANDRA-9499, 9865)
 * Materialized Views (CASSANDRA-6477)
Merged from 2.2:
 * Avoid grouping sstables for anticompaction with DTCS (CASSANDRA-9900)
 * UDF / UDA execution time in trace (CASSANDRA-9723)
 * Fix broken internode SSL (CASSANDRA-9884)
Merged from 2.1:
 * Add new JMX methods to change local compaction strategy (CASSANDRA-9965)
 * Fix handling of enable/disable autocompaction (CASSANDRA-9899)
 * Add consistency level to tracing ouput (CASSANDRA-9827)
 * Remove repair snapshot leftover on startup (CASSANDRA-7357)
 * Use random nodes for batch log when only 2 racks (CASSANDRA-8735)
 * Ensure atomicity inside thrift and stream session (CASSANDRA-7757)
 * Fix nodetool info error when the node is not joined (CASSANDRA-9031)
Merged from 2.0:
 * Log when messages are dropped due to cross_node_timeout (CASSANDRA-9793)
 * Don't track hotness when opening from snapshot for validation (CASSANDRA-9382)


2.2.0
 * Allow the selection of columns together with aggregates (CASSANDRA-9767)
 * Fix cqlsh copy methods and other windows specific issues (CASSANDRA-9795)
 * Don't wrap byte arrays in SequentialWriter (CASSANDRA-9797)
 * sum() and avg() functions missing for smallint and tinyint types (CASSANDRA-9671)
 * Revert CASSANDRA-9542 (allow native functions in UDA) (CASSANDRA-9771)
Merged from 2.1:
 * Fix MarshalException when upgrading superColumn family (CASSANDRA-9582)
 * Fix broken logging for "empty" flushes in Memtable (CASSANDRA-9837)
 * Handle corrupt files on startup (CASSANDRA-9686)
 * Fix clientutil jar and tests (CASSANDRA-9760)
 * (cqlsh) Allow the SSL protocol version to be specified through the
    config file or environment variables (CASSANDRA-9544)
Merged from 2.0:
 * Add tool to find why expired sstables are not getting dropped (CASSANDRA-10015)
 * Remove erroneous pending HH tasks from tpstats/jmx (CASSANDRA-9129)
 * Don't cast expected bf size to an int (CASSANDRA-9959)
 * checkForEndpointCollision fails for legitimate collisions (CASSANDRA-9765)
 * Complete CASSANDRA-8448 fix (CASSANDRA-9519)
 * Don't include auth credentials in debug log (CASSANDRA-9682)
 * Can't transition from write survey to normal mode (CASSANDRA-9740)
 * Scrub (recover) sstables even when -Index.db is missing (CASSANDRA-9591)
 * Fix growing pending background compaction (CASSANDRA-9662)


2.2.0-rc2
 * Re-enable memory-mapped I/O on Windows (CASSANDRA-9658)
 * Warn when an extra-large partition is compacted (CASSANDRA-9643)
 * (cqlsh) Allow setting the initial connection timeout (CASSANDRA-9601)
 * BulkLoader has --transport-factory option but does not use it (CASSANDRA-9675)
 * Allow JMX over SSL directly from nodetool (CASSANDRA-9090)
 * Update cqlsh for UDFs (CASSANDRA-7556)
 * Change Windows kernel default timer resolution (CASSANDRA-9634)
 * Deprected sstable2json and json2sstable (CASSANDRA-9618)
 * Allow native functions in user-defined aggregates (CASSANDRA-9542)
 * Don't repair system_distributed by default (CASSANDRA-9621)
 * Fix mixing min, max, and count aggregates for blob type (CASSANRA-9622)
 * Rename class for DATE type in Java driver (CASSANDRA-9563)
 * Duplicate compilation of UDFs on coordinator (CASSANDRA-9475)
 * Fix connection leak in CqlRecordWriter (CASSANDRA-9576)
 * Mlockall before opening system sstables & remove boot_without_jna option (CASSANDRA-9573)
 * Add functions to convert timeuuid to date or time, deprecate dateOf and unixTimestampOf (CASSANDRA-9229)
 * Make sure we cancel non-compacting sstables from LifecycleTransaction (CASSANDRA-9566)
 * Fix deprecated repair JMX API (CASSANDRA-9570)
 * Add logback metrics (CASSANDRA-9378)
 * Update and refactor ant test/test-compression to run the tests in parallel (CASSANDRA-9583)
 * Fix upgrading to new directory for secondary index (CASSANDRA-9687)
Merged from 2.1:
 * (cqlsh) Fix bad check for CQL compatibility when DESCRIBE'ing
   COMPACT STORAGE tables with no clustering columns
 * Eliminate strong self-reference chains in sstable ref tidiers (CASSANDRA-9656)
 * Ensure StreamSession uses canonical sstable reader instances (CASSANDRA-9700) 
 * Ensure memtable book keeping is not corrupted in the event we shrink usage (CASSANDRA-9681)
 * Update internal python driver for cqlsh (CASSANDRA-9064)
 * Fix IndexOutOfBoundsException when inserting tuple with too many
   elements using the string literal notation (CASSANDRA-9559)
 * Enable describe on indices (CASSANDRA-7814)
 * Fix incorrect result for IN queries where column not found (CASSANDRA-9540)
 * ColumnFamilyStore.selectAndReference may block during compaction (CASSANDRA-9637)
 * Fix bug in cardinality check when compacting (CASSANDRA-9580)
 * Fix memory leak in Ref due to ConcurrentLinkedQueue.remove() behaviour (CASSANDRA-9549)
 * Make rebuild only run one at a time (CASSANDRA-9119)
Merged from 2.0:
 * Avoid NPE in AuthSuccess#decode (CASSANDRA-9727)
 * Add listen_address to system.local (CASSANDRA-9603)
 * Bug fixes to resultset metadata construction (CASSANDRA-9636)
 * Fix setting 'durable_writes' in ALTER KEYSPACE (CASSANDRA-9560)
 * Avoids ballot clash in Paxos (CASSANDRA-9649)
 * Improve trace messages for RR (CASSANDRA-9479)
 * Fix suboptimal secondary index selection when restricted
   clustering column is also indexed (CASSANDRA-9631)
 * (cqlsh) Add min_threshold to DTCS option autocomplete (CASSANDRA-9385)
 * Fix error message when attempting to create an index on a column
   in a COMPACT STORAGE table with clustering columns (CASSANDRA-9527)
 * 'WITH WITH' in alter keyspace statements causes NPE (CASSANDRA-9565)
 * Expose some internals of SelectStatement for inspection (CASSANDRA-9532)
 * ArrivalWindow should use primitives (CASSANDRA-9496)
 * Periodically submit background compaction tasks (CASSANDRA-9592)
 * Set HAS_MORE_PAGES flag to false when PagingState is null (CASSANDRA-9571)


2.2.0-rc1
 * Compressed commit log should measure compressed space used (CASSANDRA-9095)
 * Fix comparison bug in CassandraRoleManager#collectRoles (CASSANDRA-9551)
 * Add tinyint,smallint,time,date support for UDFs (CASSANDRA-9400)
 * Deprecates SSTableSimpleWriter and SSTableSimpleUnsortedWriter (CASSANDRA-9546)
 * Empty INITCOND treated as null in aggregate (CASSANDRA-9457)
 * Remove use of Cell in Thrift MapReduce classes (CASSANDRA-8609)
 * Integrate pre-release Java Driver 2.2-rc1, custom build (CASSANDRA-9493)
 * Clean up gossiper logic for old versions (CASSANDRA-9370)
 * Fix custom payload coding/decoding to match the spec (CASSANDRA-9515)
 * ant test-all results incomplete when parsed (CASSANDRA-9463)
 * Disallow frozen<> types in function arguments and return types for
   clarity (CASSANDRA-9411)
 * Static Analysis to warn on unsafe use of Autocloseable instances (CASSANDRA-9431)
 * Update commitlog archiving examples now that commitlog segments are
   not recycled (CASSANDRA-9350)
 * Extend Transactional API to sstable lifecycle management (CASSANDRA-8568)
 * (cqlsh) Add support for native protocol 4 (CASSANDRA-9399)
 * Ensure that UDF and UDAs are keyspace-isolated (CASSANDRA-9409)
 * Revert CASSANDRA-7807 (tracing completion client notifications) (CASSANDRA-9429)
 * Add ability to stop compaction by ID (CASSANDRA-7207)
 * Let CassandraVersion handle SNAPSHOT version (CASSANDRA-9438)
Merged from 2.1:
 * (cqlsh) Fix using COPY through SOURCE or -f (CASSANDRA-9083)
 * Fix occasional lack of `system` keyspace in schema tables (CASSANDRA-8487)
 * Use ProtocolError code instead of ServerError code for native protocol
   error responses to unsupported protocol versions (CASSANDRA-9451)
 * Default commitlog_sync_batch_window_in_ms changed to 2ms (CASSANDRA-9504)
 * Fix empty partition assertion in unsorted sstable writing tools (CASSANDRA-9071)
 * Ensure truncate without snapshot cannot produce corrupt responses (CASSANDRA-9388) 
 * Consistent error message when a table mixes counter and non-counter
   columns (CASSANDRA-9492)
 * Avoid getting unreadable keys during anticompaction (CASSANDRA-9508)
 * (cqlsh) Better float precision by default (CASSANDRA-9224)
 * Improve estimated row count (CASSANDRA-9107)
 * Optimize range tombstone memory footprint (CASSANDRA-8603)
 * Use configured gcgs in anticompaction (CASSANDRA-9397)
Merged from 2.0:
 * Don't accumulate more range than necessary in RangeTombstone.Tracker (CASSANDRA-9486)
 * Add broadcast and rpc addresses to system.local (CASSANDRA-9436)
 * Always mark sstable suspect when corrupted (CASSANDRA-9478)
 * Add database users and permissions to CQL3 documentation (CASSANDRA-7558)
 * Allow JVM_OPTS to be passed to standalone tools (CASSANDRA-5969)
 * Fix bad condition in RangeTombstoneList (CASSANDRA-9485)
 * Fix potential StackOverflow when setting CrcCheckChance over JMX (CASSANDRA-9488)
 * Fix null static columns in pages after the first, paged reversed
   queries (CASSANDRA-8502)
 * Fix counting cache serialization in request metrics (CASSANDRA-9466)
 * Add option not to validate atoms during scrub (CASSANDRA-9406)


2.2.0-beta1
 * Introduce Transactional API for internal state changes (CASSANDRA-8984)
 * Add a flag in cassandra.yaml to enable UDFs (CASSANDRA-9404)
 * Better support of null for UDF (CASSANDRA-8374)
 * Use ecj instead of javassist for UDFs (CASSANDRA-8241)
 * faster async logback configuration for tests (CASSANDRA-9376)
 * Add `smallint` and `tinyint` data types (CASSANDRA-8951)
 * Avoid thrift schema creation when native driver is used in stress tool (CASSANDRA-9374)
 * Make Functions.declared thread-safe
 * Add client warnings to native protocol v4 (CASSANDRA-8930)
 * Allow roles cache to be invalidated (CASSANDRA-8967)
 * Upgrade Snappy (CASSANDRA-9063)
 * Don't start Thrift rpc by default (CASSANDRA-9319)
 * Only stream from unrepaired sstables with incremental repair (CASSANDRA-8267)
 * Aggregate UDFs allow SFUNC return type to differ from STYPE if FFUNC specified (CASSANDRA-9321)
 * Remove Thrift dependencies in bundled tools (CASSANDRA-8358)
 * Disable memory mapping of hsperfdata file for JVM statistics (CASSANDRA-9242)
 * Add pre-startup checks to detect potential incompatibilities (CASSANDRA-8049)
 * Distinguish between null and unset in protocol v4 (CASSANDRA-7304)
 * Add user/role permissions for user-defined functions (CASSANDRA-7557)
 * Allow cassandra config to be updated to restart daemon without unloading classes (CASSANDRA-9046)
 * Don't initialize compaction writer before checking if iter is empty (CASSANDRA-9117)
 * Don't execute any functions at prepare-time (CASSANDRA-9037)
 * Share file handles between all instances of a SegmentedFile (CASSANDRA-8893)
 * Make it possible to major compact LCS (CASSANDRA-7272)
 * Make FunctionExecutionException extend RequestExecutionException
   (CASSANDRA-9055)
 * Add support for SELECT JSON, INSERT JSON syntax and new toJson(), fromJson()
   functions (CASSANDRA-7970)
 * Optimise max purgeable timestamp calculation in compaction (CASSANDRA-8920)
 * Constrain internode message buffer sizes, and improve IO class hierarchy (CASSANDRA-8670) 
 * New tool added to validate all sstables in a node (CASSANDRA-5791)
 * Push notification when tracing completes for an operation (CASSANDRA-7807)
 * Delay "node up" and "node added" notifications until native protocol server is started (CASSANDRA-8236)
 * Compressed Commit Log (CASSANDRA-6809)
 * Optimise IntervalTree (CASSANDRA-8988)
 * Add a key-value payload for third party usage (CASSANDRA-8553, 9212)
 * Bump metrics-reporter-config dependency for metrics 3.0 (CASSANDRA-8149)
 * Partition intra-cluster message streams by size, not type (CASSANDRA-8789)
 * Add WriteFailureException to native protocol, notify coordinator of
   write failures (CASSANDRA-8592)
 * Convert SequentialWriter to nio (CASSANDRA-8709)
 * Add role based access control (CASSANDRA-7653, 8650, 7216, 8760, 8849, 8761, 8850)
 * Record client ip address in tracing sessions (CASSANDRA-8162)
 * Indicate partition key columns in response metadata for prepared
   statements (CASSANDRA-7660)
 * Merge UUIDType and TimeUUIDType parse logic (CASSANDRA-8759)
 * Avoid memory allocation when searching index summary (CASSANDRA-8793)
 * Optimise (Time)?UUIDType Comparisons (CASSANDRA-8730)
 * Make CRC32Ex into a separate maven dependency (CASSANDRA-8836)
 * Use preloaded jemalloc w/ Unsafe (CASSANDRA-8714, 9197)
 * Avoid accessing partitioner through StorageProxy (CASSANDRA-8244, 8268)
 * Upgrade Metrics library and remove depricated metrics (CASSANDRA-5657)
 * Serializing Row cache alternative, fully off heap (CASSANDRA-7438)
 * Duplicate rows returned when in clause has repeated values (CASSANDRA-6706)
 * Make CassandraException unchecked, extend RuntimeException (CASSANDRA-8560)
 * Support direct buffer decompression for reads (CASSANDRA-8464)
 * DirectByteBuffer compatible LZ4 methods (CASSANDRA-7039)
 * Group sstables for anticompaction correctly (CASSANDRA-8578)
 * Add ReadFailureException to native protocol, respond
   immediately when replicas encounter errors while handling
   a read request (CASSANDRA-7886)
 * Switch CommitLogSegment from RandomAccessFile to nio (CASSANDRA-8308)
 * Allow mixing token and partition key restrictions (CASSANDRA-7016)
 * Support index key/value entries on map collections (CASSANDRA-8473)
 * Modernize schema tables (CASSANDRA-8261)
 * Support for user-defined aggregation functions (CASSANDRA-8053)
 * Fix NPE in SelectStatement with empty IN values (CASSANDRA-8419)
 * Refactor SelectStatement, return IN results in natural order instead
   of IN value list order and ignore duplicate values in partition key IN restrictions (CASSANDRA-7981)
 * Support UDTs, tuples, and collections in user-defined
   functions (CASSANDRA-7563)
 * Fix aggregate fn results on empty selection, result column name,
   and cqlsh parsing (CASSANDRA-8229)
 * Mark sstables as repaired after full repair (CASSANDRA-7586)
 * Extend Descriptor to include a format value and refactor reader/writer
   APIs (CASSANDRA-7443)
 * Integrate JMH for microbenchmarks (CASSANDRA-8151)
 * Keep sstable levels when bootstrapping (CASSANDRA-7460)
 * Add Sigar library and perform basic OS settings check on startup (CASSANDRA-7838)
 * Support for aggregation functions (CASSANDRA-4914)
 * Remove cassandra-cli (CASSANDRA-7920)
 * Accept dollar quoted strings in CQL (CASSANDRA-7769)
 * Make assassinate a first class command (CASSANDRA-7935)
 * Support IN clause on any partition key column (CASSANDRA-7855)
 * Support IN clause on any clustering column (CASSANDRA-4762)
 * Improve compaction logging (CASSANDRA-7818)
 * Remove YamlFileNetworkTopologySnitch (CASSANDRA-7917)
 * Do anticompaction in groups (CASSANDRA-6851)
 * Support user-defined functions (CASSANDRA-7395, 7526, 7562, 7740, 7781, 7929,
   7924, 7812, 8063, 7813, 7708)
 * Permit configurable timestamps with cassandra-stress (CASSANDRA-7416)
 * Move sstable RandomAccessReader to nio2, which allows using the
   FILE_SHARE_DELETE flag on Windows (CASSANDRA-4050)
 * Remove CQL2 (CASSANDRA-5918)
 * Optimize fetching multiple cells by name (CASSANDRA-6933)
 * Allow compilation in java 8 (CASSANDRA-7028)
 * Make incremental repair default (CASSANDRA-7250)
 * Enable code coverage thru JaCoCo (CASSANDRA-7226)
 * Switch external naming of 'column families' to 'tables' (CASSANDRA-4369) 
 * Shorten SSTable path (CASSANDRA-6962)
 * Use unsafe mutations for most unit tests (CASSANDRA-6969)
 * Fix race condition during calculation of pending ranges (CASSANDRA-7390)
 * Fail on very large batch sizes (CASSANDRA-8011)
 * Improve concurrency of repair (CASSANDRA-6455, 8208, 9145)
 * Select optimal CRC32 implementation at runtime (CASSANDRA-8614)
 * Evaluate MurmurHash of Token once per query (CASSANDRA-7096)
 * Generalize progress reporting (CASSANDRA-8901)
 * Resumable bootstrap streaming (CASSANDRA-8838, CASSANDRA-8942)
 * Allow scrub for secondary index (CASSANDRA-5174)
 * Save repair data to system table (CASSANDRA-5839)
 * fix nodetool names that reference column families (CASSANDRA-8872)
 Merged from 2.1:
 * Warn on misuse of unlogged batches (CASSANDRA-9282)
 * Failure detector detects and ignores local pauses (CASSANDRA-9183)
 * Add utility class to support for rate limiting a given log statement (CASSANDRA-9029)
 * Add missing consistency levels to cassandra-stess (CASSANDRA-9361)
 * Fix commitlog getCompletedTasks to not increment (CASSANDRA-9339)
 * Fix for harmless exceptions logged as ERROR (CASSANDRA-8564)
 * Delete processed sstables in sstablesplit/sstableupgrade (CASSANDRA-8606)
 * Improve sstable exclusion from partition tombstones (CASSANDRA-9298)
 * Validate the indexed column rather than the cell's contents for 2i (CASSANDRA-9057)
 * Add support for top-k custom 2i queries (CASSANDRA-8717)
 * Fix error when dropping table during compaction (CASSANDRA-9251)
 * cassandra-stress supports validation operations over user profiles (CASSANDRA-8773)
 * Add support for rate limiting log messages (CASSANDRA-9029)
 * Log the partition key with tombstone warnings (CASSANDRA-8561)
 * Reduce runWithCompactionsDisabled poll interval to 1ms (CASSANDRA-9271)
 * Fix PITR commitlog replay (CASSANDRA-9195)
 * GCInspector logs very different times (CASSANDRA-9124)
 * Fix deleting from an empty list (CASSANDRA-9198)
 * Update tuple and collection types that use a user-defined type when that UDT
   is modified (CASSANDRA-9148, CASSANDRA-9192)
 * Use higher timeout for prepair and snapshot in repair (CASSANDRA-9261)
 * Fix anticompaction blocking ANTI_ENTROPY stage (CASSANDRA-9151)
 * Repair waits for anticompaction to finish (CASSANDRA-9097)
 * Fix streaming not holding ref when stream error (CASSANDRA-9295)
 * Fix canonical view returning early opened SSTables (CASSANDRA-9396)
Merged from 2.0:
 * (cqlsh) Add LOGIN command to switch users (CASSANDRA-7212)
 * Clone SliceQueryFilter in AbstractReadCommand implementations (CASSANDRA-8940)
 * Push correct protocol notification for DROP INDEX (CASSANDRA-9310)
 * token-generator - generated tokens too long (CASSANDRA-9300)
 * Fix counting of tombstones for TombstoneOverwhelmingException (CASSANDRA-9299)
 * Fix ReconnectableSnitch reconnecting to peers during upgrade (CASSANDRA-6702)
 * Include keyspace and table name in error log for collections over the size
   limit (CASSANDRA-9286)
 * Avoid potential overlap in LCS with single-partition sstables (CASSANDRA-9322)
 * Log warning message when a table is queried before the schema has fully
   propagated (CASSANDRA-9136)
 * Overload SecondaryIndex#indexes to accept the column definition (CASSANDRA-9314)
 * (cqlsh) Add SERIAL and LOCAL_SERIAL consistency levels (CASSANDRA-8051)
 * Fix index selection during rebuild with certain table layouts (CASSANDRA-9281)
 * Fix partition-level-delete-only workload accounting (CASSANDRA-9194)
 * Allow scrub to handle corrupted compressed chunks (CASSANDRA-9140)
 * Fix assertion error when resetlocalschema is run during repair (CASSANDRA-9249)
 * Disable single sstable tombstone compactions for DTCS by default (CASSANDRA-9234)
 * IncomingTcpConnection thread is not named (CASSANDRA-9262)
 * Close incoming connections when MessagingService is stopped (CASSANDRA-9238)
 * Fix streaming hang when retrying (CASSANDRA-9132)


2.1.5
 * Re-add deprecated cold_reads_to_omit param for backwards compat (CASSANDRA-9203)
 * Make anticompaction visible in compactionstats (CASSANDRA-9098)
 * Improve nodetool getendpoints documentation about the partition
   key parameter (CASSANDRA-6458)
 * Don't check other keyspaces for schema changes when an user-defined
   type is altered (CASSANDRA-9187)
 * Add generate-idea-files target to build.xml (CASSANDRA-9123)
 * Allow takeColumnFamilySnapshot to take a list of tables (CASSANDRA-8348)
 * Limit major sstable operations to their canonical representation (CASSANDRA-8669)
 * cqlsh: Add tests for INSERT and UPDATE tab completion (CASSANDRA-9125)
 * cqlsh: quote column names when needed in COPY FROM inserts (CASSANDRA-9080)
 * Do not load read meter for offline operations (CASSANDRA-9082)
 * cqlsh: Make CompositeType data readable (CASSANDRA-8919)
 * cqlsh: Fix display of triggers (CASSANDRA-9081)
 * Fix NullPointerException when deleting or setting an element by index on
   a null list collection (CASSANDRA-9077)
 * Buffer bloom filter serialization (CASSANDRA-9066)
 * Fix anti-compaction target bloom filter size (CASSANDRA-9060)
 * Make FROZEN and TUPLE unreserved keywords in CQL (CASSANDRA-9047)
 * Prevent AssertionError from SizeEstimatesRecorder (CASSANDRA-9034)
 * Avoid overwriting index summaries for sstables with an older format that
   does not support downsampling; rebuild summaries on startup when this
   is detected (CASSANDRA-8993)
 * Fix potential data loss in CompressedSequentialWriter (CASSANDRA-8949)
 * Make PasswordAuthenticator number of hashing rounds configurable (CASSANDRA-8085)
 * Fix AssertionError when binding nested collections in DELETE (CASSANDRA-8900)
 * Check for overlap with non-early sstables in LCS (CASSANDRA-8739)
 * Only calculate max purgable timestamp if we have to (CASSANDRA-8914)
 * (cqlsh) Greatly improve performance of COPY FROM (CASSANDRA-8225)
 * IndexSummary effectiveIndexInterval is now a guideline, not a rule (CASSANDRA-8993)
 * Use correct bounds for page cache eviction of compressed files (CASSANDRA-8746)
 * SSTableScanner enforces its bounds (CASSANDRA-8946)
 * Cleanup cell equality (CASSANDRA-8947)
 * Introduce intra-cluster message coalescing (CASSANDRA-8692)
 * DatabaseDescriptor throws NPE when rpc_interface is used (CASSANDRA-8839)
 * Don't check if an sstable is live for offline compactions (CASSANDRA-8841)
 * Don't set clientMode in SSTableLoader (CASSANDRA-8238)
 * Fix SSTableRewriter with disabled early open (CASSANDRA-8535)
 * Fix cassandra-stress so it respects the CL passed in user mode (CASSANDRA-8948)
 * Fix rare NPE in ColumnDefinition#hasIndexOption() (CASSANDRA-8786)
 * cassandra-stress reports per-operation statistics, plus misc (CASSANDRA-8769)
 * Add SimpleDate (cql date) and Time (cql time) types (CASSANDRA-7523)
 * Use long for key count in cfstats (CASSANDRA-8913)
 * Make SSTableRewriter.abort() more robust to failure (CASSANDRA-8832)
 * Remove cold_reads_to_omit from STCS (CASSANDRA-8860)
 * Make EstimatedHistogram#percentile() use ceil instead of floor (CASSANDRA-8883)
 * Fix top partitions reporting wrong cardinality (CASSANDRA-8834)
 * Fix rare NPE in KeyCacheSerializer (CASSANDRA-8067)
 * Pick sstables for validation as late as possible inc repairs (CASSANDRA-8366)
 * Fix commitlog getPendingTasks to not increment (CASSANDRA-8862)
 * Fix parallelism adjustment in range and secondary index queries
   when the first fetch does not satisfy the limit (CASSANDRA-8856)
 * Check if the filtered sstables is non-empty in STCS (CASSANDRA-8843)
 * Upgrade java-driver used for cassandra-stress (CASSANDRA-8842)
 * Fix CommitLog.forceRecycleAllSegments() memory access error (CASSANDRA-8812)
 * Improve assertions in Memory (CASSANDRA-8792)
 * Fix SSTableRewriter cleanup (CASSANDRA-8802)
 * Introduce SafeMemory for CompressionMetadata.Writer (CASSANDRA-8758)
 * 'nodetool info' prints exception against older node (CASSANDRA-8796)
 * Ensure SSTableReader.last corresponds exactly with the file end (CASSANDRA-8750)
 * Make SSTableWriter.openEarly more robust and obvious (CASSANDRA-8747)
 * Enforce SSTableReader.first/last (CASSANDRA-8744)
 * Cleanup SegmentedFile API (CASSANDRA-8749)
 * Avoid overlap with early compaction replacement (CASSANDRA-8683)
 * Safer Resource Management++ (CASSANDRA-8707)
 * Write partition size estimates into a system table (CASSANDRA-7688)
 * cqlsh: Fix keys() and full() collection indexes in DESCRIBE output
   (CASSANDRA-8154)
 * Show progress of streaming in nodetool netstats (CASSANDRA-8886)
 * IndexSummaryBuilder utilises offheap memory, and shares data between
   each IndexSummary opened from it (CASSANDRA-8757)
 * markCompacting only succeeds if the exact SSTableReader instances being 
   marked are in the live set (CASSANDRA-8689)
 * cassandra-stress support for varint (CASSANDRA-8882)
 * Fix Adler32 digest for compressed sstables (CASSANDRA-8778)
 * Add nodetool statushandoff/statusbackup (CASSANDRA-8912)
 * Use stdout for progress and stats in sstableloader (CASSANDRA-8982)
 * Correctly identify 2i datadir from older versions (CASSANDRA-9116)
Merged from 2.0:
 * Ignore gossip SYNs after shutdown (CASSANDRA-9238)
 * Avoid overflow when calculating max sstable size in LCS (CASSANDRA-9235)
 * Make sstable blacklisting work with compression (CASSANDRA-9138)
 * Do not attempt to rebuild indexes if no index accepts any column (CASSANDRA-9196)
 * Don't initiate snitch reconnection for dead states (CASSANDRA-7292)
 * Fix ArrayIndexOutOfBoundsException in CQLSSTableWriter (CASSANDRA-8978)
 * Add shutdown gossip state to prevent timeouts during rolling restarts (CASSANDRA-8336)
 * Fix running with java.net.preferIPv6Addresses=true (CASSANDRA-9137)
 * Fix failed bootstrap/replace attempts being persisted in system.peers (CASSANDRA-9180)
 * Flush system.IndexInfo after marking index built (CASSANDRA-9128)
 * Fix updates to min/max_compaction_threshold through cassandra-cli
   (CASSANDRA-8102)
 * Don't include tmp files when doing offline relevel (CASSANDRA-9088)
 * Use the proper CAS WriteType when finishing a previous round during Paxos
   preparation (CASSANDRA-8672)
 * Avoid race in cancelling compactions (CASSANDRA-9070)
 * More aggressive check for expired sstables in DTCS (CASSANDRA-8359)
 * Fix ignored index_interval change in ALTER TABLE statements (CASSANDRA-7976)
 * Do more aggressive compaction in old time windows in DTCS (CASSANDRA-8360)
 * java.lang.AssertionError when reading saved cache (CASSANDRA-8740)
 * "disk full" when running cleanup (CASSANDRA-9036)
 * Lower logging level from ERROR to DEBUG when a scheduled schema pull
   cannot be completed due to a node being down (CASSANDRA-9032)
 * Fix MOVED_NODE client event (CASSANDRA-8516)
 * Allow overriding MAX_OUTSTANDING_REPLAY_COUNT (CASSANDRA-7533)
 * Fix malformed JMX ObjectName containing IPv6 addresses (CASSANDRA-9027)
 * (cqlsh) Allow increasing CSV field size limit through
   cqlshrc config option (CASSANDRA-8934)
 * Stop logging range tombstones when exceeding the threshold
   (CASSANDRA-8559)
 * Fix NullPointerException when nodetool getendpoints is run
   against invalid keyspaces or tables (CASSANDRA-8950)
 * Allow specifying the tmp dir (CASSANDRA-7712)
 * Improve compaction estimated tasks estimation (CASSANDRA-8904)
 * Fix duplicate up/down messages sent to native clients (CASSANDRA-7816)
 * Expose commit log archive status via JMX (CASSANDRA-8734)
 * Provide better exceptions for invalid replication strategy parameters
   (CASSANDRA-8909)
 * Fix regression in mixed single and multi-column relation support for
   SELECT statements (CASSANDRA-8613)
 * Add ability to limit number of native connections (CASSANDRA-8086)
 * Fix CQLSSTableWriter throwing exception and spawning threads
   (CASSANDRA-8808)
 * Fix MT mismatch between empty and GC-able data (CASSANDRA-8979)
 * Fix incorrect validation when snapshotting single table (CASSANDRA-8056)
 * Add offline tool to relevel sstables (CASSANDRA-8301)
 * Preserve stream ID for more protocol errors (CASSANDRA-8848)
 * Fix combining token() function with multi-column relations on
   clustering columns (CASSANDRA-8797)
 * Make CFS.markReferenced() resistant to bad refcounting (CASSANDRA-8829)
 * Fix StreamTransferTask abort/complete bad refcounting (CASSANDRA-8815)
 * Fix AssertionError when querying a DESC clustering ordered
   table with ASC ordering and paging (CASSANDRA-8767)
 * AssertionError: "Memory was freed" when running cleanup (CASSANDRA-8716)
 * Make it possible to set max_sstable_age to fractional days (CASSANDRA-8406)
 * Fix some multi-column relations with indexes on some clustering
   columns (CASSANDRA-8275)
 * Fix memory leak in SSTableSimple*Writer and SSTableReader.validate()
   (CASSANDRA-8748)
 * Throw OOM if allocating memory fails to return a valid pointer (CASSANDRA-8726)
 * Fix SSTableSimpleUnsortedWriter ConcurrentModificationException (CASSANDRA-8619)
 * 'nodetool info' prints exception against older node (CASSANDRA-8796)
 * Ensure SSTableSimpleUnsortedWriter.close() terminates if
   disk writer has crashed (CASSANDRA-8807)


2.1.4
 * Bind JMX to localhost unless explicitly configured otherwise (CASSANDRA-9085)


2.1.3
 * Fix HSHA/offheap_objects corruption (CASSANDRA-8719)
 * Upgrade libthrift to 0.9.2 (CASSANDRA-8685)
 * Don't use the shared ref in sstableloader (CASSANDRA-8704)
 * Purge internal prepared statements if related tables or
   keyspaces are dropped (CASSANDRA-8693)
 * (cqlsh) Handle unicode BOM at start of files (CASSANDRA-8638)
 * Stop compactions before exiting offline tools (CASSANDRA-8623)
 * Update tools/stress/README.txt to match current behaviour (CASSANDRA-7933)
 * Fix schema from Thrift conversion with empty metadata (CASSANDRA-8695)
 * Safer Resource Management (CASSANDRA-7705)
 * Make sure we compact highly overlapping cold sstables with
   STCS (CASSANDRA-8635)
 * rpc_interface and listen_interface generate NPE on startup when specified
   interface doesn't exist (CASSANDRA-8677)
 * Fix ArrayIndexOutOfBoundsException in nodetool cfhistograms (CASSANDRA-8514)
 * Switch from yammer metrics for nodetool cf/proxy histograms (CASSANDRA-8662)
 * Make sure we don't add tmplink files to the compaction
   strategy (CASSANDRA-8580)
 * (cqlsh) Handle maps with blob keys (CASSANDRA-8372)
 * (cqlsh) Handle DynamicCompositeType schemas correctly (CASSANDRA-8563)
 * Duplicate rows returned when in clause has repeated values (CASSANDRA-6706)
 * Add tooling to detect hot partitions (CASSANDRA-7974)
 * Fix cassandra-stress user-mode truncation of partition generation (CASSANDRA-8608)
 * Only stream from unrepaired sstables during inc repair (CASSANDRA-8267)
 * Don't allow starting multiple inc repairs on the same sstables (CASSANDRA-8316)
 * Invalidate prepared BATCH statements when related tables
   or keyspaces are dropped (CASSANDRA-8652)
 * Fix missing results in secondary index queries on collections
   with ALLOW FILTERING (CASSANDRA-8421)
 * Expose EstimatedHistogram metrics for range slices (CASSANDRA-8627)
 * (cqlsh) Escape clqshrc passwords properly (CASSANDRA-8618)
 * Fix NPE when passing wrong argument in ALTER TABLE statement (CASSANDRA-8355)
 * Pig: Refactor and deprecate CqlStorage (CASSANDRA-8599)
 * Don't reuse the same cleanup strategy for all sstables (CASSANDRA-8537)
 * Fix case-sensitivity of index name on CREATE and DROP INDEX
   statements (CASSANDRA-8365)
 * Better detection/logging for corruption in compressed sstables (CASSANDRA-8192)
 * Use the correct repairedAt value when closing writer (CASSANDRA-8570)
 * (cqlsh) Handle a schema mismatch being detected on startup (CASSANDRA-8512)
 * Properly calculate expected write size during compaction (CASSANDRA-8532)
 * Invalidate affected prepared statements when a table's columns
   are altered (CASSANDRA-7910)
 * Stress - user defined writes should populate sequentally (CASSANDRA-8524)
 * Fix regression in SSTableRewriter causing some rows to become unreadable 
   during compaction (CASSANDRA-8429)
 * Run major compactions for repaired/unrepaired in parallel (CASSANDRA-8510)
 * (cqlsh) Fix compression options in DESCRIBE TABLE output when compression
   is disabled (CASSANDRA-8288)
 * (cqlsh) Fix DESCRIBE output after keyspaces are altered (CASSANDRA-7623)
 * Make sure we set lastCompactedKey correctly (CASSANDRA-8463)
 * (cqlsh) Fix output of CONSISTENCY command (CASSANDRA-8507)
 * (cqlsh) Fixed the handling of LIST statements (CASSANDRA-8370)
 * Make sstablescrub check leveled manifest again (CASSANDRA-8432)
 * Check first/last keys in sstable when giving out positions (CASSANDRA-8458)
 * Disable mmap on Windows (CASSANDRA-6993)
 * Add missing ConsistencyLevels to cassandra-stress (CASSANDRA-8253)
 * Add auth support to cassandra-stress (CASSANDRA-7985)
 * Fix ArrayIndexOutOfBoundsException when generating error message
   for some CQL syntax errors (CASSANDRA-8455)
 * Scale memtable slab allocation logarithmically (CASSANDRA-7882)
 * cassandra-stress simultaneous inserts over same seed (CASSANDRA-7964)
 * Reduce cassandra-stress sampling memory requirements (CASSANDRA-7926)
 * Ensure memtable flush cannot expire commit log entries from its future (CASSANDRA-8383)
 * Make read "defrag" async to reclaim memtables (CASSANDRA-8459)
 * Remove tmplink files for offline compactions (CASSANDRA-8321)
 * Reduce maxHintsInProgress (CASSANDRA-8415)
 * BTree updates may call provided update function twice (CASSANDRA-8018)
 * Release sstable references after anticompaction (CASSANDRA-8386)
 * Handle abort() in SSTableRewriter properly (CASSANDRA-8320)
 * Centralize shared executors (CASSANDRA-8055)
 * Fix filtering for CONTAINS (KEY) relations on frozen collection
   clustering columns when the query is restricted to a single
   partition (CASSANDRA-8203)
 * Do more aggressive entire-sstable TTL expiry checks (CASSANDRA-8243)
 * Add more log info if readMeter is null (CASSANDRA-8238)
 * add check of the system wall clock time at startup (CASSANDRA-8305)
 * Support for frozen collections (CASSANDRA-7859)
 * Fix overflow on histogram computation (CASSANDRA-8028)
 * Have paxos reuse the timestamp generation of normal queries (CASSANDRA-7801)
 * Fix incremental repair not remove parent session on remote (CASSANDRA-8291)
 * Improve JBOD disk utilization (CASSANDRA-7386)
 * Log failed host when preparing incremental repair (CASSANDRA-8228)
 * Force config client mode in CQLSSTableWriter (CASSANDRA-8281)
 * Fix sstableupgrade throws exception (CASSANDRA-8688)
 * Fix hang when repairing empty keyspace (CASSANDRA-8694)
Merged from 2.0:
 * Fix IllegalArgumentException in dynamic snitch (CASSANDRA-8448)
 * Add support for UPDATE ... IF EXISTS (CASSANDRA-8610)
 * Fix reversal of list prepends (CASSANDRA-8733)
 * Prevent non-zero default_time_to_live on tables with counters
   (CASSANDRA-8678)
 * Fix SSTableSimpleUnsortedWriter ConcurrentModificationException
   (CASSANDRA-8619)
 * Round up time deltas lower than 1ms in BulkLoader (CASSANDRA-8645)
 * Add batch remove iterator to ABSC (CASSANDRA-8414, 8666)
 * Round up time deltas lower than 1ms in BulkLoader (CASSANDRA-8645)
 * Fix isClientMode check in Keyspace (CASSANDRA-8687)
 * Use more efficient slice size for querying internal secondary
   index tables (CASSANDRA-8550)
 * Fix potentially returning deleted rows with range tombstone (CASSANDRA-8558)
 * Check for available disk space before starting a compaction (CASSANDRA-8562)
 * Fix DISTINCT queries with LIMITs or paging when some partitions
   contain only tombstones (CASSANDRA-8490)
 * Introduce background cache refreshing to permissions cache
   (CASSANDRA-8194)
 * Fix race condition in StreamTransferTask that could lead to
   infinite loops and premature sstable deletion (CASSANDRA-7704)
 * Add an extra version check to MigrationTask (CASSANDRA-8462)
 * Ensure SSTableWriter cleans up properly after failure (CASSANDRA-8499)
 * Increase bf true positive count on key cache hit (CASSANDRA-8525)
 * Move MeteredFlusher to its own thread (CASSANDRA-8485)
 * Fix non-distinct results in DISTNCT queries on static columns when
   paging is enabled (CASSANDRA-8087)
 * Move all hints related tasks to hints internal executor (CASSANDRA-8285)
 * Fix paging for multi-partition IN queries (CASSANDRA-8408)
 * Fix MOVED_NODE topology event never being emitted when a node
   moves its token (CASSANDRA-8373)
 * Fix validation of indexes in COMPACT tables (CASSANDRA-8156)
 * Avoid StackOverflowError when a large list of IN values
   is used for a clustering column (CASSANDRA-8410)
 * Fix NPE when writetime() or ttl() calls are wrapped by
   another function call (CASSANDRA-8451)
 * Fix NPE after dropping a keyspace (CASSANDRA-8332)
 * Fix error message on read repair timeouts (CASSANDRA-7947)
 * Default DTCS base_time_seconds changed to 60 (CASSANDRA-8417)
 * Refuse Paxos operation with more than one pending endpoint (CASSANDRA-8346, 8640)
 * Throw correct exception when trying to bind a keyspace or table
   name (CASSANDRA-6952)
 * Make HHOM.compact synchronized (CASSANDRA-8416)
 * cancel latency-sampling task when CF is dropped (CASSANDRA-8401)
 * don't block SocketThread for MessagingService (CASSANDRA-8188)
 * Increase quarantine delay on replacement (CASSANDRA-8260)
 * Expose off-heap memory usage stats (CASSANDRA-7897)
 * Ignore Paxos commits for truncated tables (CASSANDRA-7538)
 * Validate size of indexed column values (CASSANDRA-8280)
 * Make LCS split compaction results over all data directories (CASSANDRA-8329)
 * Fix some failing queries that use multi-column relations
   on COMPACT STORAGE tables (CASSANDRA-8264)
 * Fix InvalidRequestException with ORDER BY (CASSANDRA-8286)
 * Disable SSLv3 for POODLE (CASSANDRA-8265)
 * Fix millisecond timestamps in Tracing (CASSANDRA-8297)
 * Include keyspace name in error message when there are insufficient
   live nodes to stream from (CASSANDRA-8221)
 * Avoid overlap in L1 when L0 contains many nonoverlapping
   sstables (CASSANDRA-8211)
 * Improve PropertyFileSnitch logging (CASSANDRA-8183)
 * Add DC-aware sequential repair (CASSANDRA-8193)
 * Use live sstables in snapshot repair if possible (CASSANDRA-8312)
 * Fix hints serialized size calculation (CASSANDRA-8587)


2.1.2
 * (cqlsh) parse_for_table_meta errors out on queries with undefined
   grammars (CASSANDRA-8262)
 * (cqlsh) Fix SELECT ... TOKEN() function broken in C* 2.1.1 (CASSANDRA-8258)
 * Fix Cassandra crash when running on JDK8 update 40 (CASSANDRA-8209)
 * Optimize partitioner tokens (CASSANDRA-8230)
 * Improve compaction of repaired/unrepaired sstables (CASSANDRA-8004)
 * Make cache serializers pluggable (CASSANDRA-8096)
 * Fix issues with CONTAINS (KEY) queries on secondary indexes
   (CASSANDRA-8147)
 * Fix read-rate tracking of sstables for some queries (CASSANDRA-8239)
 * Fix default timestamp in QueryOptions (CASSANDRA-8246)
 * Set socket timeout when reading remote version (CASSANDRA-8188)
 * Refactor how we track live size (CASSANDRA-7852)
 * Make sure unfinished compaction files are removed (CASSANDRA-8124)
 * Fix shutdown when run as Windows service (CASSANDRA-8136)
 * Fix DESCRIBE TABLE with custom indexes (CASSANDRA-8031)
 * Fix race in RecoveryManagerTest (CASSANDRA-8176)
 * Avoid IllegalArgumentException while sorting sstables in
   IndexSummaryManager (CASSANDRA-8182)
 * Shutdown JVM on file descriptor exhaustion (CASSANDRA-7579)
 * Add 'die' policy for commit log and disk failure (CASSANDRA-7927)
 * Fix installing as service on Windows (CASSANDRA-8115)
 * Fix CREATE TABLE for CQL2 (CASSANDRA-8144)
 * Avoid boxing in ColumnStats min/max trackers (CASSANDRA-8109)
Merged from 2.0:
 * Correctly handle non-text column names in cql3 (CASSANDRA-8178)
 * Fix deletion for indexes on primary key columns (CASSANDRA-8206)
 * Add 'nodetool statusgossip' (CASSANDRA-8125)
 * Improve client notification that nodes are ready for requests (CASSANDRA-7510)
 * Handle negative timestamp in writetime method (CASSANDRA-8139)
 * Pig: Remove errant LIMIT clause in CqlNativeStorage (CASSANDRA-8166)
 * Throw ConfigurationException when hsha is used with the default
   rpc_max_threads setting of 'unlimited' (CASSANDRA-8116)
 * Allow concurrent writing of the same table in the same JVM using
   CQLSSTableWriter (CASSANDRA-7463)
 * Fix totalDiskSpaceUsed calculation (CASSANDRA-8205)


2.1.1
 * Fix spin loop in AtomicSortedColumns (CASSANDRA-7546)
 * Dont notify when replacing tmplink files (CASSANDRA-8157)
 * Fix validation with multiple CONTAINS clause (CASSANDRA-8131)
 * Fix validation of collections in TriggerExecutor (CASSANDRA-8146)
 * Fix IllegalArgumentException when a list of IN values containing tuples
   is passed as a single arg to a prepared statement with the v1 or v2
   protocol (CASSANDRA-8062)
 * Fix ClassCastException in DISTINCT query on static columns with
   query paging (CASSANDRA-8108)
 * Fix NPE on null nested UDT inside a set (CASSANDRA-8105)
 * Fix exception when querying secondary index on set items or map keys
   when some clustering columns are specified (CASSANDRA-8073)
 * Send proper error response when there is an error during native
   protocol message decode (CASSANDRA-8118)
 * Gossip should ignore generation numbers too far in the future (CASSANDRA-8113)
 * Fix NPE when creating a table with frozen sets, lists (CASSANDRA-8104)
 * Fix high memory use due to tracking reads on incrementally opened sstable
   readers (CASSANDRA-8066)
 * Fix EXECUTE request with skipMetadata=false returning no metadata
   (CASSANDRA-8054)
 * Allow concurrent use of CQLBulkOutputFormat (CASSANDRA-7776)
 * Shutdown JVM on OOM (CASSANDRA-7507)
 * Upgrade netty version and enable epoll event loop (CASSANDRA-7761)
 * Don't duplicate sstables smaller than split size when using
   the sstablesplitter tool (CASSANDRA-7616)
 * Avoid re-parsing already prepared statements (CASSANDRA-7923)
 * Fix some Thrift slice deletions and updates of COMPACT STORAGE
   tables with some clustering columns omitted (CASSANDRA-7990)
 * Fix filtering for CONTAINS on sets (CASSANDRA-8033)
 * Properly track added size (CASSANDRA-7239)
 * Allow compilation in java 8 (CASSANDRA-7208)
 * Fix Assertion error on RangeTombstoneList diff (CASSANDRA-8013)
 * Release references to overlapping sstables during compaction (CASSANDRA-7819)
 * Send notification when opening compaction results early (CASSANDRA-8034)
 * Make native server start block until properly bound (CASSANDRA-7885)
 * (cqlsh) Fix IPv6 support (CASSANDRA-7988)
 * Ignore fat clients when checking for endpoint collision (CASSANDRA-7939)
 * Make sstablerepairedset take a list of files (CASSANDRA-7995)
 * (cqlsh) Tab completeion for indexes on map keys (CASSANDRA-7972)
 * (cqlsh) Fix UDT field selection in select clause (CASSANDRA-7891)
 * Fix resource leak in event of corrupt sstable
 * (cqlsh) Add command line option for cqlshrc file path (CASSANDRA-7131)
 * Provide visibility into prepared statements churn (CASSANDRA-7921, CASSANDRA-7930)
 * Invalidate prepared statements when their keyspace or table is
   dropped (CASSANDRA-7566)
 * cassandra-stress: fix support for NetworkTopologyStrategy (CASSANDRA-7945)
 * Fix saving caches when a table is dropped (CASSANDRA-7784)
 * Add better error checking of new stress profile (CASSANDRA-7716)
 * Use ThreadLocalRandom and remove FBUtilities.threadLocalRandom (CASSANDRA-7934)
 * Prevent operator mistakes due to simultaneous bootstrap (CASSANDRA-7069)
 * cassandra-stress supports whitelist mode for node config (CASSANDRA-7658)
 * GCInspector more closely tracks GC; cassandra-stress and nodetool report it (CASSANDRA-7916)
 * nodetool won't output bogus ownership info without a keyspace (CASSANDRA-7173)
 * Add human readable option to nodetool commands (CASSANDRA-5433)
 * Don't try to set repairedAt on old sstables (CASSANDRA-7913)
 * Add metrics for tracking PreparedStatement use (CASSANDRA-7719)
 * (cqlsh) tab-completion for triggers (CASSANDRA-7824)
 * (cqlsh) Support for query paging (CASSANDRA-7514)
 * (cqlsh) Show progress of COPY operations (CASSANDRA-7789)
 * Add syntax to remove multiple elements from a map (CASSANDRA-6599)
 * Support non-equals conditions in lightweight transactions (CASSANDRA-6839)
 * Add IF [NOT] EXISTS to create/drop triggers (CASSANDRA-7606)
 * (cqlsh) Display the current logged-in user (CASSANDRA-7785)
 * (cqlsh) Don't ignore CTRL-C during COPY FROM execution (CASSANDRA-7815)
 * (cqlsh) Order UDTs according to cross-type dependencies in DESCRIBE
   output (CASSANDRA-7659)
 * (cqlsh) Fix handling of CAS statement results (CASSANDRA-7671)
 * (cqlsh) COPY TO/FROM improvements (CASSANDRA-7405)
 * Support list index operations with conditions (CASSANDRA-7499)
 * Add max live/tombstoned cells to nodetool cfstats output (CASSANDRA-7731)
 * Validate IPv6 wildcard addresses properly (CASSANDRA-7680)
 * (cqlsh) Error when tracing query (CASSANDRA-7613)
 * Avoid IOOBE when building SyntaxError message snippet (CASSANDRA-7569)
 * SSTableExport uses correct validator to create string representation of partition
   keys (CASSANDRA-7498)
 * Avoid NPEs when receiving type changes for an unknown keyspace (CASSANDRA-7689)
 * Add support for custom 2i validation (CASSANDRA-7575)
 * Pig support for hadoop CqlInputFormat (CASSANDRA-6454)
 * Add duration mode to cassandra-stress (CASSANDRA-7468)
 * Add listen_interface and rpc_interface options (CASSANDRA-7417)
 * Improve schema merge performance (CASSANDRA-7444)
 * Adjust MT depth based on # of partition validating (CASSANDRA-5263)
 * Optimise NativeCell comparisons (CASSANDRA-6755)
 * Configurable client timeout for cqlsh (CASSANDRA-7516)
 * Include snippet of CQL query near syntax error in messages (CASSANDRA-7111)
 * Make repair -pr work with -local (CASSANDRA-7450)
 * Fix error in sstableloader with -cph > 1 (CASSANDRA-8007)
 * Fix snapshot repair error on indexed tables (CASSANDRA-8020)
 * Do not exit nodetool repair when receiving JMX NOTIF_LOST (CASSANDRA-7909)
 * Stream to private IP when available (CASSANDRA-8084)
Merged from 2.0:
 * Reject conditions on DELETE unless full PK is given (CASSANDRA-6430)
 * Properly reject the token function DELETE (CASSANDRA-7747)
 * Force batchlog replay before decommissioning a node (CASSANDRA-7446)
 * Fix hint replay with many accumulated expired hints (CASSANDRA-6998)
 * Fix duplicate results in DISTINCT queries on static columns with query
   paging (CASSANDRA-8108)
 * Add DateTieredCompactionStrategy (CASSANDRA-6602)
 * Properly validate ascii and utf8 string literals in CQL queries (CASSANDRA-8101)
 * (cqlsh) Fix autocompletion for alter keyspace (CASSANDRA-8021)
 * Create backup directories for commitlog archiving during startup (CASSANDRA-8111)
 * Reduce totalBlockFor() for LOCAL_* consistency levels (CASSANDRA-8058)
 * Fix merging schemas with re-dropped keyspaces (CASSANDRA-7256)
 * Fix counters in supercolumns during live upgrades from 1.2 (CASSANDRA-7188)
 * Notify DT subscribers when a column family is truncated (CASSANDRA-8088)
 * Add sanity check of $JAVA on startup (CASSANDRA-7676)
 * Schedule fat client schema pull on join (CASSANDRA-7993)
 * Don't reset nodes' versions when closing IncomingTcpConnections
   (CASSANDRA-7734)
 * Record the real messaging version in all cases in OutboundTcpConnection
   (CASSANDRA-8057)
 * SSL does not work in cassandra-cli (CASSANDRA-7899)
 * Fix potential exception when using ReversedType in DynamicCompositeType
   (CASSANDRA-7898)
 * Better validation of collection values (CASSANDRA-7833)
 * Track min/max timestamps correctly (CASSANDRA-7969)
 * Fix possible overflow while sorting CL segments for replay (CASSANDRA-7992)
 * Increase nodetool Xmx (CASSANDRA-7956)
 * Archive any commitlog segments present at startup (CASSANDRA-6904)
 * CrcCheckChance should adjust based on live CFMetadata not 
   sstable metadata (CASSANDRA-7978)
 * token() should only accept columns in the partitioning
   key order (CASSANDRA-6075)
 * Add method to invalidate permission cache via JMX (CASSANDRA-7977)
 * Allow propagating multiple gossip states atomically (CASSANDRA-6125)
 * Log exceptions related to unclean native protocol client disconnects
   at DEBUG or INFO (CASSANDRA-7849)
 * Allow permissions cache to be set via JMX (CASSANDRA-7698)
 * Include schema_triggers CF in readable system resources (CASSANDRA-7967)
 * Fix RowIndexEntry to report correct serializedSize (CASSANDRA-7948)
 * Make CQLSSTableWriter sync within partitions (CASSANDRA-7360)
 * Potentially use non-local replicas in CqlConfigHelper (CASSANDRA-7906)
 * Explicitly disallow mixing multi-column and single-column
   relations on clustering columns (CASSANDRA-7711)
 * Better error message when condition is set on PK column (CASSANDRA-7804)
 * Don't send schema change responses and events for no-op DDL
   statements (CASSANDRA-7600)
 * (Hadoop) fix cluster initialisation for a split fetching (CASSANDRA-7774)
 * Throw InvalidRequestException when queries contain relations on entire
   collection columns (CASSANDRA-7506)
 * (cqlsh) enable CTRL-R history search with libedit (CASSANDRA-7577)
 * (Hadoop) allow ACFRW to limit nodes to local DC (CASSANDRA-7252)
 * (cqlsh) cqlsh should automatically disable tracing when selecting
   from system_traces (CASSANDRA-7641)
 * (Hadoop) Add CqlOutputFormat (CASSANDRA-6927)
 * Don't depend on cassandra config for nodetool ring (CASSANDRA-7508)
 * (cqlsh) Fix failing cqlsh formatting tests (CASSANDRA-7703)
 * Fix IncompatibleClassChangeError from hadoop2 (CASSANDRA-7229)
 * Add 'nodetool sethintedhandoffthrottlekb' (CASSANDRA-7635)
 * (cqlsh) Add tab-completion for CREATE/DROP USER IF [NOT] EXISTS (CASSANDRA-7611)
 * Catch errors when the JVM pulls the rug out from GCInspector (CASSANDRA-5345)
 * cqlsh fails when version number parts are not int (CASSANDRA-7524)
 * Fix NPE when table dropped during streaming (CASSANDRA-7946)
 * Fix wrong progress when streaming uncompressed (CASSANDRA-7878)
 * Fix possible infinite loop in creating repair range (CASSANDRA-7983)
 * Fix unit in nodetool for streaming throughput (CASSANDRA-7375)
Merged from 1.2:
 * Don't index tombstones (CASSANDRA-7828)
 * Improve PasswordAuthenticator default super user setup (CASSANDRA-7788)


2.1.0
 * (cqlsh) Removed "ALTER TYPE <name> RENAME TO <name>" from tab-completion
   (CASSANDRA-7895)
 * Fixed IllegalStateException in anticompaction (CASSANDRA-7892)
 * cqlsh: DESCRIBE support for frozen UDTs, tuples (CASSANDRA-7863)
 * Avoid exposing internal classes over JMX (CASSANDRA-7879)
 * Add null check for keys when freezing collection (CASSANDRA-7869)
 * Improve stress workload realism (CASSANDRA-7519)
Merged from 2.0:
 * Configure system.paxos with LeveledCompactionStrategy (CASSANDRA-7753)
 * Fix ALTER clustering column type from DateType to TimestampType when
   using DESC clustering order (CASSANRDA-7797)
 * Throw EOFException if we run out of chunks in compressed datafile
   (CASSANDRA-7664)
 * Fix PRSI handling of CQL3 row markers for row cleanup (CASSANDRA-7787)
 * Fix dropping collection when it's the last regular column (CASSANDRA-7744)
 * Make StreamReceiveTask thread safe and gc friendly (CASSANDRA-7795)
 * Validate empty cell names from counter updates (CASSANDRA-7798)
Merged from 1.2:
 * Don't allow compacted sstables to be marked as compacting (CASSANDRA-7145)
 * Track expired tombstones (CASSANDRA-7810)


2.1.0-rc7
 * Add frozen keyword and require UDT to be frozen (CASSANDRA-7857)
 * Track added sstable size correctly (CASSANDRA-7239)
 * (cqlsh) Fix case insensitivity (CASSANDRA-7834)
 * Fix failure to stream ranges when moving (CASSANDRA-7836)
 * Correctly remove tmplink files (CASSANDRA-7803)
 * (cqlsh) Fix column name formatting for functions, CAS operations,
   and UDT field selections (CASSANDRA-7806)
 * (cqlsh) Fix COPY FROM handling of null/empty primary key
   values (CASSANDRA-7792)
 * Fix ordering of static cells (CASSANDRA-7763)
Merged from 2.0:
 * Forbid re-adding dropped counter columns (CASSANDRA-7831)
 * Fix CFMetaData#isThriftCompatible() for PK-only tables (CASSANDRA-7832)
 * Always reject inequality on the partition key without token()
   (CASSANDRA-7722)
 * Always send Paxos commit to all replicas (CASSANDRA-7479)
 * Make disruptor_thrift_server invocation pool configurable (CASSANDRA-7594)
 * Make repair no-op when RF=1 (CASSANDRA-7864)


2.1.0-rc6
 * Fix OOM issue from netty caching over time (CASSANDRA-7743)
 * json2sstable couldn't import JSON for CQL table (CASSANDRA-7477)
 * Invalidate all caches on table drop (CASSANDRA-7561)
 * Skip strict endpoint selection for ranges if RF == nodes (CASSANRA-7765)
 * Fix Thrift range filtering without 2ary index lookups (CASSANDRA-7741)
 * Add tracing entries about concurrent range requests (CASSANDRA-7599)
 * (cqlsh) Fix DESCRIBE for NTS keyspaces (CASSANDRA-7729)
 * Remove netty buffer ref-counting (CASSANDRA-7735)
 * Pass mutated cf to index updater for use by PRSI (CASSANDRA-7742)
 * Include stress yaml example in release and deb (CASSANDRA-7717)
 * workaround for netty issue causing corrupted data off the wire (CASSANDRA-7695)
 * cqlsh DESC CLUSTER fails retrieving ring information (CASSANDRA-7687)
 * Fix binding null values inside UDT (CASSANDRA-7685)
 * Fix UDT field selection with empty fields (CASSANDRA-7670)
 * Bogus deserialization of static cells from sstable (CASSANDRA-7684)
 * Fix NPE on compaction leftover cleanup for dropped table (CASSANDRA-7770)
Merged from 2.0:
 * Fix race condition in StreamTransferTask that could lead to
   infinite loops and premature sstable deletion (CASSANDRA-7704)
 * (cqlsh) Wait up to 10 sec for a tracing session (CASSANDRA-7222)
 * Fix NPE in FileCacheService.sizeInBytes (CASSANDRA-7756)
 * Remove duplicates from StorageService.getJoiningNodes (CASSANDRA-7478)
 * Clone token map outside of hot gossip loops (CASSANDRA-7758)
 * Fix MS expiring map timeout for Paxos messages (CASSANDRA-7752)
 * Do not flush on truncate if durable_writes is false (CASSANDRA-7750)
 * Give CRR a default input_cql Statement (CASSANDRA-7226)
 * Better error message when adding a collection with the same name
   than a previously dropped one (CASSANDRA-6276)
 * Fix validation when adding static columns (CASSANDRA-7730)
 * (Thrift) fix range deletion of supercolumns (CASSANDRA-7733)
 * Fix potential AssertionError in RangeTombstoneList (CASSANDRA-7700)
 * Validate arguments of blobAs* functions (CASSANDRA-7707)
 * Fix potential AssertionError with 2ndary indexes (CASSANDRA-6612)
 * Avoid logging CompactionInterrupted at ERROR (CASSANDRA-7694)
 * Minor leak in sstable2jon (CASSANDRA-7709)
 * Add cassandra.auto_bootstrap system property (CASSANDRA-7650)
 * Update java driver (for hadoop) (CASSANDRA-7618)
 * Remove CqlPagingRecordReader/CqlPagingInputFormat (CASSANDRA-7570)
 * Support connecting to ipv6 jmx with nodetool (CASSANDRA-7669)


2.1.0-rc5
 * Reject counters inside user types (CASSANDRA-7672)
 * Switch to notification-based GCInspector (CASSANDRA-7638)
 * (cqlsh) Handle nulls in UDTs and tuples correctly (CASSANDRA-7656)
 * Don't use strict consistency when replacing (CASSANDRA-7568)
 * Fix min/max cell name collection on 2.0 SSTables with range
   tombstones (CASSANDRA-7593)
 * Tolerate min/max cell names of different lengths (CASSANDRA-7651)
 * Filter cached results correctly (CASSANDRA-7636)
 * Fix tracing on the new SEPExecutor (CASSANDRA-7644)
 * Remove shuffle and taketoken (CASSANDRA-7601)
 * Clean up Windows batch scripts (CASSANDRA-7619)
 * Fix native protocol drop user type notification (CASSANDRA-7571)
 * Give read access to system.schema_usertypes to all authenticated users
   (CASSANDRA-7578)
 * (cqlsh) Fix cqlsh display when zero rows are returned (CASSANDRA-7580)
 * Get java version correctly when JAVA_TOOL_OPTIONS is set (CASSANDRA-7572)
 * Fix NPE when dropping index from non-existent keyspace, AssertionError when
   dropping non-existent index with IF EXISTS (CASSANDRA-7590)
 * Fix sstablelevelresetter hang (CASSANDRA-7614)
 * (cqlsh) Fix deserialization of blobs (CASSANDRA-7603)
 * Use "keyspace updated" schema change message for UDT changes in v1 and
   v2 protocols (CASSANDRA-7617)
 * Fix tracing of range slices and secondary index lookups that are local
   to the coordinator (CASSANDRA-7599)
 * Set -Dcassandra.storagedir for all tool shell scripts (CASSANDRA-7587)
 * Don't swap max/min col names when mutating sstable metadata (CASSANDRA-7596)
 * (cqlsh) Correctly handle paged result sets (CASSANDRA-7625)
 * (cqlsh) Improve waiting for a trace to complete (CASSANDRA-7626)
 * Fix tracing of concurrent range slices and 2ary index queries (CASSANDRA-7626)
 * Fix scrub against collection type (CASSANDRA-7665)
Merged from 2.0:
 * Set gc_grace_seconds to seven days for system schema tables (CASSANDRA-7668)
 * SimpleSeedProvider no longer caches seeds forever (CASSANDRA-7663)
 * Always flush on truncate (CASSANDRA-7511)
 * Fix ReversedType(DateType) mapping to native protocol (CASSANDRA-7576)
 * Always merge ranges owned by a single node (CASSANDRA-6930)
 * Track max/min timestamps for range tombstones (CASSANDRA-7647)
 * Fix NPE when listing saved caches dir (CASSANDRA-7632)


2.1.0-rc4
 * Fix word count hadoop example (CASSANDRA-7200)
 * Updated memtable_cleanup_threshold and memtable_flush_writers defaults 
   (CASSANDRA-7551)
 * (Windows) fix startup when WMI memory query fails (CASSANDRA-7505)
 * Anti-compaction proceeds if any part of the repair failed (CASSANDRA-7521)
 * Add missing table name to DROP INDEX responses and notifications (CASSANDRA-7539)
 * Bump CQL version to 3.2.0 and update CQL documentation (CASSANDRA-7527)
 * Fix configuration error message when running nodetool ring (CASSANDRA-7508)
 * Support conditional updates, tuple type, and the v3 protocol in cqlsh (CASSANDRA-7509)
 * Handle queries on multiple secondary index types (CASSANDRA-7525)
 * Fix cqlsh authentication with v3 native protocol (CASSANDRA-7564)
 * Fix NPE when unknown prepared statement ID is used (CASSANDRA-7454)
Merged from 2.0:
 * (Windows) force range-based repair to non-sequential mode (CASSANDRA-7541)
 * Fix range merging when DES scores are zero (CASSANDRA-7535)
 * Warn when SSL certificates have expired (CASSANDRA-7528)
 * Fix error when doing reversed queries with static columns (CASSANDRA-7490)
Merged from 1.2:
 * Set correct stream ID on responses when non-Exception Throwables
   are thrown while handling native protocol messages (CASSANDRA-7470)


2.1.0-rc3
 * Consider expiry when reconciling otherwise equal cells (CASSANDRA-7403)
 * Introduce CQL support for stress tool (CASSANDRA-6146)
 * Fix ClassCastException processing expired messages (CASSANDRA-7496)
 * Fix prepared marker for collections inside UDT (CASSANDRA-7472)
 * Remove left-over populate_io_cache_on_flush and replicate_on_write
   uses (CASSANDRA-7493)
 * (Windows) handle spaces in path names (CASSANDRA-7451)
 * Ensure writes have completed after dropping a table, before recycling
   commit log segments (CASSANDRA-7437)
 * Remove left-over rows_per_partition_to_cache (CASSANDRA-7493)
 * Fix error when CONTAINS is used with a bind marker (CASSANDRA-7502)
 * Properly reject unknown UDT field (CASSANDRA-7484)
Merged from 2.0:
 * Fix CC#collectTimeOrderedData() tombstone optimisations (CASSANDRA-7394)
 * Support DISTINCT for static columns and fix behaviour when DISTINC is
   not use (CASSANDRA-7305).
 * Workaround JVM NPE on JMX bind failure (CASSANDRA-7254)
 * Fix race in FileCacheService RemovalListener (CASSANDRA-7278)
 * Fix inconsistent use of consistencyForCommit that allowed LOCAL_QUORUM
   operations to incorrect become full QUORUM (CASSANDRA-7345)
 * Properly handle unrecognized opcodes and flags (CASSANDRA-7440)
 * (Hadoop) close CqlRecordWriter clients when finished (CASSANDRA-7459)
 * Commit disk failure policy (CASSANDRA-7429)
 * Make sure high level sstables get compacted (CASSANDRA-7414)
 * Fix AssertionError when using empty clustering columns and static columns
   (CASSANDRA-7455)
 * Add option to disable STCS in L0 (CASSANDRA-6621)
 * Upgrade to snappy-java 1.0.5.2 (CASSANDRA-7476)


2.1.0-rc2
 * Fix heap size calculation for CompoundSparseCellName and 
   CompoundSparseCellName.WithCollection (CASSANDRA-7421)
 * Allow counter mutations in UNLOGGED batches (CASSANDRA-7351)
 * Modify reconcile logic to always pick a tombstone over a counter cell
   (CASSANDRA-7346)
 * Avoid incremental compaction on Windows (CASSANDRA-7365)
 * Fix exception when querying a composite-keyed table with a collection index
   (CASSANDRA-7372)
 * Use node's host id in place of counter ids (CASSANDRA-7366)
 * Fix error when doing reversed queries with static columns (CASSANDRA-7490)
 * Backport CASSANDRA-6747 (CASSANDRA-7560)
 * Track max/min timestamps for range tombstones (CASSANDRA-7647)
 * Fix NPE when listing saved caches dir (CASSANDRA-7632)
 * Fix sstableloader unable to connect encrypted node (CASSANDRA-7585)
Merged from 1.2:
 * Clone token map outside of hot gossip loops (CASSANDRA-7758)
 * Add stop method to EmbeddedCassandraService (CASSANDRA-7595)
 * Support connecting to ipv6 jmx with nodetool (CASSANDRA-7669)
 * Set gc_grace_seconds to seven days for system schema tables (CASSANDRA-7668)
 * SimpleSeedProvider no longer caches seeds forever (CASSANDRA-7663)
 * Set correct stream ID on responses when non-Exception Throwables
   are thrown while handling native protocol messages (CASSANDRA-7470)
 * Fix row size miscalculation in LazilyCompactedRow (CASSANDRA-7543)
 * Fix race in background compaction check (CASSANDRA-7745)
 * Don't clear out range tombstones during compaction (CASSANDRA-7808)


2.1.0-rc1
 * Revert flush directory (CASSANDRA-6357)
 * More efficient executor service for fast operations (CASSANDRA-4718)
 * Move less common tools into a new cassandra-tools package (CASSANDRA-7160)
 * Support more concurrent requests in native protocol (CASSANDRA-7231)
 * Add tab-completion to debian nodetool packaging (CASSANDRA-6421)
 * Change concurrent_compactors defaults (CASSANDRA-7139)
 * Add PowerShell Windows launch scripts (CASSANDRA-7001)
 * Make commitlog archive+restore more robust (CASSANDRA-6974)
 * Fix marking commitlogsegments clean (CASSANDRA-6959)
 * Add snapshot "manifest" describing files included (CASSANDRA-6326)
 * Parallel streaming for sstableloader (CASSANDRA-3668)
 * Fix bugs in supercolumns handling (CASSANDRA-7138)
 * Fix ClassClassException on composite dense tables (CASSANDRA-7112)
 * Cleanup and optimize collation and slice iterators (CASSANDRA-7107)
 * Upgrade NBHM lib (CASSANDRA-7128)
 * Optimize netty server (CASSANDRA-6861)
 * Fix repair hang when given CF does not exist (CASSANDRA-7189)
 * Allow c* to be shutdown in an embedded mode (CASSANDRA-5635)
 * Add server side batching to native transport (CASSANDRA-5663)
 * Make batchlog replay asynchronous (CASSANDRA-6134)
 * remove unused classes (CASSANDRA-7197)
 * Limit user types to the keyspace they are defined in (CASSANDRA-6643)
 * Add validate method to CollectionType (CASSANDRA-7208)
 * New serialization format for UDT values (CASSANDRA-7209, CASSANDRA-7261)
 * Fix nodetool netstats (CASSANDRA-7270)
 * Fix potential ClassCastException in HintedHandoffManager (CASSANDRA-7284)
 * Use prepared statements internally (CASSANDRA-6975)
 * Fix broken paging state with prepared statement (CASSANDRA-7120)
 * Fix IllegalArgumentException in CqlStorage (CASSANDRA-7287)
 * Allow nulls/non-existant fields in UDT (CASSANDRA-7206)
 * Add Thrift MultiSliceRequest (CASSANDRA-6757, CASSANDRA-7027)
 * Handle overlapping MultiSlices (CASSANDRA-7279)
 * Fix DataOutputTest on Windows (CASSANDRA-7265)
 * Embedded sets in user defined data-types are not updating (CASSANDRA-7267)
 * Add tuple type to CQL/native protocol (CASSANDRA-7248)
 * Fix CqlPagingRecordReader on tables with few rows (CASSANDRA-7322)
Merged from 2.0:
 * Copy compaction options to make sure they are reloaded (CASSANDRA-7290)
 * Add option to do more aggressive tombstone compactions (CASSANDRA-6563)
 * Don't try to compact already-compacting files in HHOM (CASSANDRA-7288)
 * Always reallocate buffers in HSHA (CASSANDRA-6285)
 * (Hadoop) support authentication in CqlRecordReader (CASSANDRA-7221)
 * (Hadoop) Close java driver Cluster in CQLRR.close (CASSANDRA-7228)
 * Warn when 'USING TIMESTAMP' is used on a CAS BATCH (CASSANDRA-7067)
 * return all cpu values from BackgroundActivityMonitor.readAndCompute (CASSANDRA-7183)
 * Correctly delete scheduled range xfers (CASSANDRA-7143)
 * return all cpu values from BackgroundActivityMonitor.readAndCompute (CASSANDRA-7183)  
 * reduce garbage creation in calculatePendingRanges (CASSANDRA-7191)
 * fix c* launch issues on Russian os's due to output of linux 'free' cmd (CASSANDRA-6162)
 * Fix disabling autocompaction (CASSANDRA-7187)
 * Fix potential NumberFormatException when deserializing IntegerType (CASSANDRA-7088)
 * cqlsh can't tab-complete disabling compaction (CASSANDRA-7185)
 * cqlsh: Accept and execute CQL statement(s) from command-line parameter (CASSANDRA-7172)
 * Fix IllegalStateException in CqlPagingRecordReader (CASSANDRA-7198)
 * Fix the InvertedIndex trigger example (CASSANDRA-7211)
 * Add --resolve-ip option to 'nodetool ring' (CASSANDRA-7210)
 * reduce garbage on codec flag deserialization (CASSANDRA-7244) 
 * Fix duplicated error messages on directory creation error at startup (CASSANDRA-5818)
 * Proper null handle for IF with map element access (CASSANDRA-7155)
 * Improve compaction visibility (CASSANDRA-7242)
 * Correctly delete scheduled range xfers (CASSANDRA-7143)
 * Make batchlog replica selection rack-aware (CASSANDRA-6551)
 * Fix CFMetaData#getColumnDefinitionFromColumnName() (CASSANDRA-7074)
 * Fix writetime/ttl functions for static columns (CASSANDRA-7081)
 * Suggest CTRL-C or semicolon after three blank lines in cqlsh (CASSANDRA-7142)
 * Fix 2ndary index queries with DESC clustering order (CASSANDRA-6950)
 * Invalid key cache entries on DROP (CASSANDRA-6525)
 * Fix flapping RecoveryManagerTest (CASSANDRA-7084)
 * Add missing iso8601 patterns for date strings (CASSANDRA-6973)
 * Support selecting multiple rows in a partition using IN (CASSANDRA-6875)
 * Add authentication support to shuffle (CASSANDRA-6484)
 * Swap local and global default read repair chances (CASSANDRA-7320)
 * Add conditional CREATE/DROP USER support (CASSANDRA-7264)
 * Cqlsh counts non-empty lines for "Blank lines" warning (CASSANDRA-7325)
Merged from 1.2:
 * Add Cloudstack snitch (CASSANDRA-7147)
 * Update system.peers correctly when relocating tokens (CASSANDRA-7126)
 * Add Google Compute Engine snitch (CASSANDRA-7132)
 * remove duplicate query for local tokens (CASSANDRA-7182)
 * exit CQLSH with error status code if script fails (CASSANDRA-6344)
 * Fix bug with some IN queries missig results (CASSANDRA-7105)
 * Fix availability validation for LOCAL_ONE CL (CASSANDRA-7319)
 * Hint streaming can cause decommission to fail (CASSANDRA-7219)


2.1.0-beta2
 * Increase default CL space to 8GB (CASSANDRA-7031)
 * Add range tombstones to read repair digests (CASSANDRA-6863)
 * Fix BTree.clear for large updates (CASSANDRA-6943)
 * Fail write instead of logging a warning when unable to append to CL
   (CASSANDRA-6764)
 * Eliminate possibility of CL segment appearing twice in active list 
   (CASSANDRA-6557)
 * Apply DONTNEED fadvise to commitlog segments (CASSANDRA-6759)
 * Switch CRC component to Adler and include it for compressed sstables 
   (CASSANDRA-4165)
 * Allow cassandra-stress to set compaction strategy options (CASSANDRA-6451)
 * Add broadcast_rpc_address option to cassandra.yaml (CASSANDRA-5899)
 * Auto reload GossipingPropertyFileSnitch config (CASSANDRA-5897)
 * Fix overflow of memtable_total_space_in_mb (CASSANDRA-6573)
 * Fix ABTC NPE and apply update function correctly (CASSANDRA-6692)
 * Allow nodetool to use a file or prompt for password (CASSANDRA-6660)
 * Fix AIOOBE when concurrently accessing ABSC (CASSANDRA-6742)
 * Fix assertion error in ALTER TYPE RENAME (CASSANDRA-6705)
 * Scrub should not always clear out repaired status (CASSANDRA-5351)
 * Improve handling of range tombstone for wide partitions (CASSANDRA-6446)
 * Fix ClassCastException for compact table with composites (CASSANDRA-6738)
 * Fix potentially repairing with wrong nodes (CASSANDRA-6808)
 * Change caching option syntax (CASSANDRA-6745)
 * Fix stress to do proper counter reads (CASSANDRA-6835)
 * Fix help message for stress counter_write (CASSANDRA-6824)
 * Fix stress smart Thrift client to pick servers correctly (CASSANDRA-6848)
 * Add logging levels (minimal, normal or verbose) to stress tool (CASSANDRA-6849)
 * Fix race condition in Batch CLE (CASSANDRA-6860)
 * Improve cleanup/scrub/upgradesstables failure handling (CASSANDRA-6774)
 * ByteBuffer write() methods for serializing sstables (CASSANDRA-6781)
 * Proper compare function for CollectionType (CASSANDRA-6783)
 * Update native server to Netty 4 (CASSANDRA-6236)
 * Fix off-by-one error in stress (CASSANDRA-6883)
 * Make OpOrder AutoCloseable (CASSANDRA-6901)
 * Remove sync repair JMX interface (CASSANDRA-6900)
 * Add multiple memory allocation options for memtables (CASSANDRA-6689, 6694)
 * Remove adjusted op rate from stress output (CASSANDRA-6921)
 * Add optimized CF.hasColumns() implementations (CASSANDRA-6941)
 * Serialize batchlog mutations with the version of the target node
   (CASSANDRA-6931)
 * Optimize CounterColumn#reconcile() (CASSANDRA-6953)
 * Properly remove 1.2 sstable support in 2.1 (CASSANDRA-6869)
 * Lock counter cells, not partitions (CASSANDRA-6880)
 * Track presence of legacy counter shards in sstables (CASSANDRA-6888)
 * Ensure safe resource cleanup when replacing sstables (CASSANDRA-6912)
 * Add failure handler to async callback (CASSANDRA-6747)
 * Fix AE when closing SSTable without releasing reference (CASSANDRA-7000)
 * Clean up IndexInfo on keyspace/table drops (CASSANDRA-6924)
 * Only snapshot relative SSTables when sequential repair (CASSANDRA-7024)
 * Require nodetool rebuild_index to specify index names (CASSANDRA-7038)
 * fix cassandra stress errors on reads with native protocol (CASSANDRA-7033)
 * Use OpOrder to guard sstable references for reads (CASSANDRA-6919)
 * Preemptive opening of compaction result (CASSANDRA-6916)
 * Multi-threaded scrub/cleanup/upgradesstables (CASSANDRA-5547)
 * Optimize cellname comparison (CASSANDRA-6934)
 * Native protocol v3 (CASSANDRA-6855)
 * Optimize Cell liveness checks and clean up Cell (CASSANDRA-7119)
 * Support consistent range movements (CASSANDRA-2434)
 * Display min timestamp in sstablemetadata viewer (CASSANDRA-6767)
Merged from 2.0:
 * Avoid race-prone second "scrub" of system keyspace (CASSANDRA-6797)
 * Pool CqlRecordWriter clients by inetaddress rather than Range
   (CASSANDRA-6665)
 * Fix compaction_history timestamps (CASSANDRA-6784)
 * Compare scores of full replica ordering in DES (CASSANDRA-6683)
 * fix CME in SessionInfo updateProgress affecting netstats (CASSANDRA-6577)
 * Allow repairing between specific replicas (CASSANDRA-6440)
 * Allow per-dc enabling of hints (CASSANDRA-6157)
 * Add compatibility for Hadoop 0.2.x (CASSANDRA-5201)
 * Fix EstimatedHistogram races (CASSANDRA-6682)
 * Failure detector correctly converts initial value to nanos (CASSANDRA-6658)
 * Add nodetool taketoken to relocate vnodes (CASSANDRA-4445)
 * Expose bulk loading progress over JMX (CASSANDRA-4757)
 * Correctly handle null with IF conditions and TTL (CASSANDRA-6623)
 * Account for range/row tombstones in tombstone drop
   time histogram (CASSANDRA-6522)
 * Stop CommitLogSegment.close() from calling sync() (CASSANDRA-6652)
 * Make commitlog failure handling configurable (CASSANDRA-6364)
 * Avoid overlaps in LCS (CASSANDRA-6688)
 * Improve support for paginating over composites (CASSANDRA-4851)
 * Fix count(*) queries in a mixed cluster (CASSANDRA-6707)
 * Improve repair tasks(snapshot, differencing) concurrency (CASSANDRA-6566)
 * Fix replaying pre-2.0 commit logs (CASSANDRA-6714)
 * Add static columns to CQL3 (CASSANDRA-6561)
 * Optimize single partition batch statements (CASSANDRA-6737)
 * Disallow post-query re-ordering when paging (CASSANDRA-6722)
 * Fix potential paging bug with deleted columns (CASSANDRA-6748)
 * Fix NPE on BulkLoader caused by losing StreamEvent (CASSANDRA-6636)
 * Fix truncating compression metadata (CASSANDRA-6791)
 * Add CMSClassUnloadingEnabled JVM option (CASSANDRA-6541)
 * Catch memtable flush exceptions during shutdown (CASSANDRA-6735)
 * Fix upgradesstables NPE for non-CF-based indexes (CASSANDRA-6645)
 * Fix UPDATE updating PRIMARY KEY columns implicitly (CASSANDRA-6782)
 * Fix IllegalArgumentException when updating from 1.2 with SuperColumns
   (CASSANDRA-6733)
 * FBUtilities.singleton() should use the CF comparator (CASSANDRA-6778)
 * Fix CQLSStableWriter.addRow(Map<String, Object>) (CASSANDRA-6526)
 * Fix HSHA server introducing corrupt data (CASSANDRA-6285)
 * Fix CAS conditions for COMPACT STORAGE tables (CASSANDRA-6813)
 * Starting threads in OutboundTcpConnectionPool constructor causes race conditions (CASSANDRA-7177)
 * Allow overriding cassandra-rackdc.properties file (CASSANDRA-7072)
 * Set JMX RMI port to 7199 (CASSANDRA-7087)
 * Use LOCAL_QUORUM for data reads at LOCAL_SERIAL (CASSANDRA-6939)
 * Log a warning for large batches (CASSANDRA-6487)
 * Put nodes in hibernate when join_ring is false (CASSANDRA-6961)
 * Avoid early loading of non-system keyspaces before compaction-leftovers 
   cleanup at startup (CASSANDRA-6913)
 * Restrict Windows to parallel repairs (CASSANDRA-6907)
 * (Hadoop) Allow manually specifying start/end tokens in CFIF (CASSANDRA-6436)
 * Fix NPE in MeteredFlusher (CASSANDRA-6820)
 * Fix race processing range scan responses (CASSANDRA-6820)
 * Allow deleting snapshots from dropped keyspaces (CASSANDRA-6821)
 * Add uuid() function (CASSANDRA-6473)
 * Omit tombstones from schema digests (CASSANDRA-6862)
 * Include correct consistencyLevel in LWT timeout (CASSANDRA-6884)
 * Lower chances for losing new SSTables during nodetool refresh and
   ColumnFamilyStore.loadNewSSTables (CASSANDRA-6514)
 * Add support for DELETE ... IF EXISTS to CQL3 (CASSANDRA-5708)
 * Update hadoop_cql3_word_count example (CASSANDRA-6793)
 * Fix handling of RejectedExecution in sync Thrift server (CASSANDRA-6788)
 * Log more information when exceeding tombstone_warn_threshold (CASSANDRA-6865)
 * Fix truncate to not abort due to unreachable fat clients (CASSANDRA-6864)
 * Fix schema concurrency exceptions (CASSANDRA-6841)
 * Fix leaking validator FH in StreamWriter (CASSANDRA-6832)
 * Fix saving triggers to schema (CASSANDRA-6789)
 * Fix trigger mutations when base mutation list is immutable (CASSANDRA-6790)
 * Fix accounting in FileCacheService to allow re-using RAR (CASSANDRA-6838)
 * Fix static counter columns (CASSANDRA-6827)
 * Restore expiring->deleted (cell) compaction optimization (CASSANDRA-6844)
 * Fix CompactionManager.needsCleanup (CASSANDRA-6845)
 * Correctly compare BooleanType values other than 0 and 1 (CASSANDRA-6779)
 * Read message id as string from earlier versions (CASSANDRA-6840)
 * Properly use the Paxos consistency for (non-protocol) batch (CASSANDRA-6837)
 * Add paranoid disk failure option (CASSANDRA-6646)
 * Improve PerRowSecondaryIndex performance (CASSANDRA-6876)
 * Extend triggers to support CAS updates (CASSANDRA-6882)
 * Static columns with IF NOT EXISTS don't always work as expected (CASSANDRA-6873)
 * Fix paging with SELECT DISTINCT (CASSANDRA-6857)
 * Fix UnsupportedOperationException on CAS timeout (CASSANDRA-6923)
 * Improve MeteredFlusher handling of MF-unaffected column families
   (CASSANDRA-6867)
 * Add CqlRecordReader using native pagination (CASSANDRA-6311)
 * Add QueryHandler interface (CASSANDRA-6659)
 * Track liveRatio per-memtable, not per-CF (CASSANDRA-6945)
 * Make sure upgradesstables keeps sstable level (CASSANDRA-6958)
 * Fix LIMIT with static columns (CASSANDRA-6956)
 * Fix clash with CQL column name in thrift validation (CASSANDRA-6892)
 * Fix error with super columns in mixed 1.2-2.0 clusters (CASSANDRA-6966)
 * Fix bad skip of sstables on slice query with composite start/finish (CASSANDRA-6825)
 * Fix unintended update with conditional statement (CASSANDRA-6893)
 * Fix map element access in IF (CASSANDRA-6914)
 * Avoid costly range calculations for range queries on system keyspaces
   (CASSANDRA-6906)
 * Fix SSTable not released if stream session fails (CASSANDRA-6818)
 * Avoid build failure due to ANTLR timeout (CASSANDRA-6991)
 * Queries on compact tables can return more rows that requested (CASSANDRA-7052)
 * USING TIMESTAMP for batches does not work (CASSANDRA-7053)
 * Fix performance regression from CASSANDRA-5614 (CASSANDRA-6949)
 * Ensure that batchlog and hint timeouts do not produce hints (CASSANDRA-7058)
 * Merge groupable mutations in TriggerExecutor#execute() (CASSANDRA-7047)
 * Plug holes in resource release when wiring up StreamSession (CASSANDRA-7073)
 * Re-add parameter columns to tracing session (CASSANDRA-6942)
 * Preserves CQL metadata when updating table from thrift (CASSANDRA-6831)
Merged from 1.2:
 * Fix nodetool display with vnodes (CASSANDRA-7082)
 * Add UNLOGGED, COUNTER options to BATCH documentation (CASSANDRA-6816)
 * add extra SSL cipher suites (CASSANDRA-6613)
 * fix nodetool getsstables for blob PK (CASSANDRA-6803)
 * Fix BatchlogManager#deleteBatch() use of millisecond timestamps
   (CASSANDRA-6822)
 * Continue assassinating even if the endpoint vanishes (CASSANDRA-6787)
 * Schedule schema pulls on change (CASSANDRA-6971)
 * Non-droppable verbs shouldn't be dropped from OTC (CASSANDRA-6980)
 * Shutdown batchlog executor in SS#drain() (CASSANDRA-7025)
 * Fix batchlog to account for CF truncation records (CASSANDRA-6999)
 * Fix CQLSH parsing of functions and BLOB literals (CASSANDRA-7018)
 * Properly load trustore in the native protocol (CASSANDRA-6847)
 * Always clean up references in SerializingCache (CASSANDRA-6994)
 * Don't shut MessagingService down when replacing a node (CASSANDRA-6476)
 * fix npe when doing -Dcassandra.fd_initial_value_ms (CASSANDRA-6751)


2.1.0-beta1
 * Add flush directory distinct from compaction directories (CASSANDRA-6357)
 * Require JNA by default (CASSANDRA-6575)
 * add listsnapshots command to nodetool (CASSANDRA-5742)
 * Introduce AtomicBTreeColumns (CASSANDRA-6271, 6692)
 * Multithreaded commitlog (CASSANDRA-3578)
 * allocate fixed index summary memory pool and resample cold index summaries 
   to use less memory (CASSANDRA-5519)
 * Removed multithreaded compaction (CASSANDRA-6142)
 * Parallelize fetching rows for low-cardinality indexes (CASSANDRA-1337)
 * change logging from log4j to logback (CASSANDRA-5883)
 * switch to LZ4 compression for internode communication (CASSANDRA-5887)
 * Stop using Thrift-generated Index* classes internally (CASSANDRA-5971)
 * Remove 1.2 network compatibility code (CASSANDRA-5960)
 * Remove leveled json manifest migration code (CASSANDRA-5996)
 * Remove CFDefinition (CASSANDRA-6253)
 * Use AtomicIntegerFieldUpdater in RefCountedMemory (CASSANDRA-6278)
 * User-defined types for CQL3 (CASSANDRA-5590)
 * Use of o.a.c.metrics in nodetool (CASSANDRA-5871, 6406)
 * Batch read from OTC's queue and cleanup (CASSANDRA-1632)
 * Secondary index support for collections (CASSANDRA-4511, 6383)
 * SSTable metadata(Stats.db) format change (CASSANDRA-6356)
 * Push composites support in the storage engine
   (CASSANDRA-5417, CASSANDRA-6520)
 * Add snapshot space used to cfstats (CASSANDRA-6231)
 * Add cardinality estimator for key count estimation (CASSANDRA-5906)
 * CF id is changed to be non-deterministic. Data dir/key cache are created
   uniquely for CF id (CASSANDRA-5202)
 * New counters implementation (CASSANDRA-6504)
 * Replace UnsortedColumns, EmptyColumns, TreeMapBackedSortedColumns with new
   ArrayBackedSortedColumns (CASSANDRA-6630, CASSANDRA-6662, CASSANDRA-6690)
 * Add option to use row cache with a given amount of rows (CASSANDRA-5357)
 * Avoid repairing already repaired data (CASSANDRA-5351)
 * Reject counter updates with USING TTL/TIMESTAMP (CASSANDRA-6649)
 * Replace index_interval with min/max_index_interval (CASSANDRA-6379)
 * Lift limitation that order by columns must be selected for IN queries (CASSANDRA-4911)


2.0.5
 * Reduce garbage generated by bloom filter lookups (CASSANDRA-6609)
 * Add ks.cf names to tombstone logging (CASSANDRA-6597)
 * Use LOCAL_QUORUM for LWT operations at LOCAL_SERIAL (CASSANDRA-6495)
 * Wait for gossip to settle before accepting client connections (CASSANDRA-4288)
 * Delete unfinished compaction incrementally (CASSANDRA-6086)
 * Allow specifying custom secondary index options in CQL3 (CASSANDRA-6480)
 * Improve replica pinning for cache efficiency in DES (CASSANDRA-6485)
 * Fix LOCAL_SERIAL from thrift (CASSANDRA-6584)
 * Don't special case received counts in CAS timeout exceptions (CASSANDRA-6595)
 * Add support for 2.1 global counter shards (CASSANDRA-6505)
 * Fix NPE when streaming connection is not yet established (CASSANDRA-6210)
 * Avoid rare duplicate read repair triggering (CASSANDRA-6606)
 * Fix paging discardFirst (CASSANDRA-6555)
 * Fix ArrayIndexOutOfBoundsException in 2ndary index query (CASSANDRA-6470)
 * Release sstables upon rebuilding 2i (CASSANDRA-6635)
 * Add AbstractCompactionStrategy.startup() method (CASSANDRA-6637)
 * SSTableScanner may skip rows during cleanup (CASSANDRA-6638)
 * sstables from stalled repair sessions can resurrect deleted data (CASSANDRA-6503)
 * Switch stress to use ITransportFactory (CASSANDRA-6641)
 * Fix IllegalArgumentException during prepare (CASSANDRA-6592)
 * Fix possible loss of 2ndary index entries during compaction (CASSANDRA-6517)
 * Fix direct Memory on architectures that do not support unaligned long access
   (CASSANDRA-6628)
 * Let scrub optionally skip broken counter partitions (CASSANDRA-5930)
Merged from 1.2:
 * fsync compression metadata (CASSANDRA-6531)
 * Validate CF existence on execution for prepared statement (CASSANDRA-6535)
 * Add ability to throttle batchlog replay (CASSANDRA-6550)
 * Fix executing LOCAL_QUORUM with SimpleStrategy (CASSANDRA-6545)
 * Avoid StackOverflow when using large IN queries (CASSANDRA-6567)
 * Nodetool upgradesstables includes secondary indexes (CASSANDRA-6598)
 * Paginate batchlog replay (CASSANDRA-6569)
 * skip blocking on streaming during drain (CASSANDRA-6603)
 * Improve error message when schema doesn't match loaded sstable (CASSANDRA-6262)
 * Add properties to adjust FD initial value and max interval (CASSANDRA-4375)
 * Fix preparing with batch and delete from collection (CASSANDRA-6607)
 * Fix ABSC reverse iterator's remove() method (CASSANDRA-6629)
 * Handle host ID conflicts properly (CASSANDRA-6615)
 * Move handling of migration event source to solve bootstrap race. (CASSANDRA-6648)
 * Make sure compaction throughput value doesn't overflow with int math (CASSANDRA-6647)


2.0.4
 * Allow removing snapshots of no-longer-existing CFs (CASSANDRA-6418)
 * add StorageService.stopDaemon() (CASSANDRA-4268)
 * add IRE for invalid CF supplied to get_count (CASSANDRA-5701)
 * add client encryption support to sstableloader (CASSANDRA-6378)
 * Fix accept() loop for SSL sockets post-shutdown (CASSANDRA-6468)
 * Fix size-tiered compaction in LCS L0 (CASSANDRA-6496)
 * Fix assertion failure in filterColdSSTables (CASSANDRA-6483)
 * Fix row tombstones in larger-than-memory compactions (CASSANDRA-6008)
 * Fix cleanup ClassCastException (CASSANDRA-6462)
 * Reduce gossip memory use by interning VersionedValue strings (CASSANDRA-6410)
 * Allow specifying datacenters to participate in a repair (CASSANDRA-6218)
 * Fix divide-by-zero in PCI (CASSANDRA-6403)
 * Fix setting last compacted key in the wrong level for LCS (CASSANDRA-6284)
 * Add millisecond precision formats to the timestamp parser (CASSANDRA-6395)
 * Expose a total memtable size metric for a CF (CASSANDRA-6391)
 * cqlsh: handle symlinks properly (CASSANDRA-6425)
 * Fix potential infinite loop when paging query with IN (CASSANDRA-6464)
 * Fix assertion error in AbstractQueryPager.discardFirst (CASSANDRA-6447)
 * Fix streaming older SSTable yields unnecessary tombstones (CASSANDRA-6527)
Merged from 1.2:
 * Improved error message on bad properties in DDL queries (CASSANDRA-6453)
 * Randomize batchlog candidates selection (CASSANDRA-6481)
 * Fix thundering herd on endpoint cache invalidation (CASSANDRA-6345, 6485)
 * Improve batchlog write performance with vnodes (CASSANDRA-6488)
 * cqlsh: quote single quotes in strings inside collections (CASSANDRA-6172)
 * Improve gossip performance for typical messages (CASSANDRA-6409)
 * Throw IRE if a prepared statement has more markers than supported 
   (CASSANDRA-5598)
 * Expose Thread metrics for the native protocol server (CASSANDRA-6234)
 * Change snapshot response message verb to INTERNAL to avoid dropping it 
   (CASSANDRA-6415)
 * Warn when collection read has > 65K elements (CASSANDRA-5428)
 * Fix cache persistence when both row and key cache are enabled 
   (CASSANDRA-6413)
 * (Hadoop) add describe_local_ring (CASSANDRA-6268)
 * Fix handling of concurrent directory creation failure (CASSANDRA-6459)
 * Allow executing CREATE statements multiple times (CASSANDRA-6471)
 * Don't send confusing info with timeouts (CASSANDRA-6491)
 * Don't resubmit counter mutation runnables internally (CASSANDRA-6427)
 * Don't drop local mutations without a hint (CASSANDRA-6510)
 * Don't allow null max_hint_window_in_ms (CASSANDRA-6419)
 * Validate SliceRange start and finish lengths (CASSANDRA-6521)


2.0.3
 * Fix FD leak on slice read path (CASSANDRA-6275)
 * Cancel read meter task when closing SSTR (CASSANDRA-6358)
 * free off-heap IndexSummary during bulk (CASSANDRA-6359)
 * Recover from IOException in accept() thread (CASSANDRA-6349)
 * Improve Gossip tolerance of abnormally slow tasks (CASSANDRA-6338)
 * Fix trying to hint timed out counter writes (CASSANDRA-6322)
 * Allow restoring specific columnfamilies from archived CL (CASSANDRA-4809)
 * Avoid flushing compaction_history after each operation (CASSANDRA-6287)
 * Fix repair assertion error when tombstones expire (CASSANDRA-6277)
 * Skip loading corrupt key cache (CASSANDRA-6260)
 * Fixes for compacting larger-than-memory rows (CASSANDRA-6274)
 * Compact hottest sstables first and optionally omit coldest from
   compaction entirely (CASSANDRA-6109)
 * Fix modifying column_metadata from thrift (CASSANDRA-6182)
 * cqlsh: fix LIST USERS output (CASSANDRA-6242)
 * Add IRequestSink interface (CASSANDRA-6248)
 * Update memtable size while flushing (CASSANDRA-6249)
 * Provide hooks around CQL2/CQL3 statement execution (CASSANDRA-6252)
 * Require Permission.SELECT for CAS updates (CASSANDRA-6247)
 * New CQL-aware SSTableWriter (CASSANDRA-5894)
 * Reject CAS operation when the protocol v1 is used (CASSANDRA-6270)
 * Correctly throw error when frame too large (CASSANDRA-5981)
 * Fix serialization bug in PagedRange with 2ndary indexes (CASSANDRA-6299)
 * Fix CQL3 table validation in Thrift (CASSANDRA-6140)
 * Fix bug missing results with IN clauses (CASSANDRA-6327)
 * Fix paging with reversed slices (CASSANDRA-6343)
 * Set minTimestamp correctly to be able to drop expired sstables (CASSANDRA-6337)
 * Support NaN and Infinity as float literals (CASSANDRA-6003)
 * Remove RF from nodetool ring output (CASSANDRA-6289)
 * Fix attempting to flush empty rows (CASSANDRA-6374)
 * Fix potential out of bounds exception when paging (CASSANDRA-6333)
Merged from 1.2:
 * Optimize FD phi calculation (CASSANDRA-6386)
 * Improve initial FD phi estimate when starting up (CASSANDRA-6385)
 * Don't list CQL3 table in CLI describe even if named explicitely 
   (CASSANDRA-5750)
 * Invalidate row cache when dropping CF (CASSANDRA-6351)
 * add non-jamm path for cached statements (CASSANDRA-6293)
 * add windows bat files for shell commands (CASSANDRA-6145)
 * Require logging in for Thrift CQL2/3 statement preparation (CASSANDRA-6254)
 * restrict max_num_tokens to 1536 (CASSANDRA-6267)
 * Nodetool gets default JMX port from cassandra-env.sh (CASSANDRA-6273)
 * make calculatePendingRanges asynchronous (CASSANDRA-6244)
 * Remove blocking flushes in gossip thread (CASSANDRA-6297)
 * Fix potential socket leak in connectionpool creation (CASSANDRA-6308)
 * Allow LOCAL_ONE/LOCAL_QUORUM to work with SimpleStrategy (CASSANDRA-6238)
 * cqlsh: handle 'null' as session duration (CASSANDRA-6317)
 * Fix json2sstable handling of range tombstones (CASSANDRA-6316)
 * Fix missing one row in reverse query (CASSANDRA-6330)
 * Fix reading expired row value from row cache (CASSANDRA-6325)
 * Fix AssertionError when doing set element deletion (CASSANDRA-6341)
 * Make CL code for the native protocol match the one in C* 2.0
   (CASSANDRA-6347)
 * Disallow altering CQL3 table from thrift (CASSANDRA-6370)
 * Fix size computation of prepared statement (CASSANDRA-6369)


2.0.2
 * Update FailureDetector to use nanontime (CASSANDRA-4925)
 * Fix FileCacheService regressions (CASSANDRA-6149)
 * Never return WriteTimeout for CL.ANY (CASSANDRA-6132)
 * Fix race conditions in bulk loader (CASSANDRA-6129)
 * Add configurable metrics reporting (CASSANDRA-4430)
 * drop queries exceeding a configurable number of tombstones (CASSANDRA-6117)
 * Track and persist sstable read activity (CASSANDRA-5515)
 * Fixes for speculative retry (CASSANDRA-5932, CASSANDRA-6194)
 * Improve memory usage of metadata min/max column names (CASSANDRA-6077)
 * Fix thrift validation refusing row markers on CQL3 tables (CASSANDRA-6081)
 * Fix insertion of collections with CAS (CASSANDRA-6069)
 * Correctly send metadata on SELECT COUNT (CASSANDRA-6080)
 * Track clients' remote addresses in ClientState (CASSANDRA-6070)
 * Create snapshot dir if it does not exist when migrating
   leveled manifest (CASSANDRA-6093)
 * make sequential nodetool repair the default (CASSANDRA-5950)
 * Add more hooks for compaction strategy implementations (CASSANDRA-6111)
 * Fix potential NPE on composite 2ndary indexes (CASSANDRA-6098)
 * Delete can potentially be skipped in batch (CASSANDRA-6115)
 * Allow alter keyspace on system_traces (CASSANDRA-6016)
 * Disallow empty column names in cql (CASSANDRA-6136)
 * Use Java7 file-handling APIs and fix file moving on Windows (CASSANDRA-5383)
 * Save compaction history to system keyspace (CASSANDRA-5078)
 * Fix NPE if StorageService.getOperationMode() is executed before full startup (CASSANDRA-6166)
 * CQL3: support pre-epoch longs for TimestampType (CASSANDRA-6212)
 * Add reloadtriggers command to nodetool (CASSANDRA-4949)
 * cqlsh: ignore empty 'value alias' in DESCRIBE (CASSANDRA-6139)
 * Fix sstable loader (CASSANDRA-6205)
 * Reject bootstrapping if the node already exists in gossip (CASSANDRA-5571)
 * Fix NPE while loading paxos state (CASSANDRA-6211)
 * cqlsh: add SHOW SESSION <tracing-session> command (CASSANDRA-6228)
Merged from 1.2:
 * (Hadoop) Require CFRR batchSize to be at least 2 (CASSANDRA-6114)
 * Add a warning for small LCS sstable size (CASSANDRA-6191)
 * Add ability to list specific KS/CF combinations in nodetool cfstats (CASSANDRA-4191)
 * Mark CF clean if a mutation raced the drop and got it marked dirty (CASSANDRA-5946)
 * Add a LOCAL_ONE consistency level (CASSANDRA-6202)
 * Limit CQL prepared statement cache by size instead of count (CASSANDRA-6107)
 * Tracing should log write failure rather than raw exceptions (CASSANDRA-6133)
 * lock access to TM.endpointToHostIdMap (CASSANDRA-6103)
 * Allow estimated memtable size to exceed slab allocator size (CASSANDRA-6078)
 * Start MeteredFlusher earlier to prevent OOM during CL replay (CASSANDRA-6087)
 * Avoid sending Truncate command to fat clients (CASSANDRA-6088)
 * Allow where clause conditions to be in parenthesis (CASSANDRA-6037)
 * Do not open non-ssl storage port if encryption option is all (CASSANDRA-3916)
 * Move batchlog replay to its own executor (CASSANDRA-6079)
 * Add tombstone debug threshold and histogram (CASSANDRA-6042, 6057)
 * Enable tcp keepalive on incoming connections (CASSANDRA-4053)
 * Fix fat client schema pull NPE (CASSANDRA-6089)
 * Fix memtable flushing for indexed tables (CASSANDRA-6112)
 * Fix skipping columns with multiple slices (CASSANDRA-6119)
 * Expose connected thrift + native client counts (CASSANDRA-5084)
 * Optimize auth setup (CASSANDRA-6122)
 * Trace index selection (CASSANDRA-6001)
 * Update sstablesPerReadHistogram to use biased sampling (CASSANDRA-6164)
 * Log UnknownColumnfamilyException when closing socket (CASSANDRA-5725)
 * Properly error out on CREATE INDEX for counters table (CASSANDRA-6160)
 * Handle JMX notification failure for repair (CASSANDRA-6097)
 * (Hadoop) Fetch no more than 128 splits in parallel (CASSANDRA-6169)
 * stress: add username/password authentication support (CASSANDRA-6068)
 * Fix indexed queries with row cache enabled on parent table (CASSANDRA-5732)
 * Fix compaction race during columnfamily drop (CASSANDRA-5957)
 * Fix validation of empty column names for compact tables (CASSANDRA-6152)
 * Skip replaying mutations that pass CRC but fail to deserialize (CASSANDRA-6183)
 * Rework token replacement to use replace_address (CASSANDRA-5916)
 * Fix altering column types (CASSANDRA-6185)
 * cqlsh: fix CREATE/ALTER WITH completion (CASSANDRA-6196)
 * add windows bat files for shell commands (CASSANDRA-6145)
 * Fix potential stack overflow during range tombstones insertion (CASSANDRA-6181)
 * (Hadoop) Make LOCAL_ONE the default consistency level (CASSANDRA-6214)


2.0.1
 * Fix bug that could allow reading deleted data temporarily (CASSANDRA-6025)
 * Improve memory use defaults (CASSANDRA-6059)
 * Make ThriftServer more easlly extensible (CASSANDRA-6058)
 * Remove Hadoop dependency from ITransportFactory (CASSANDRA-6062)
 * add file_cache_size_in_mb setting (CASSANDRA-5661)
 * Improve error message when yaml contains invalid properties (CASSANDRA-5958)
 * Improve leveled compaction's ability to find non-overlapping L0 compactions
   to work on concurrently (CASSANDRA-5921)
 * Notify indexer of columns shadowed by range tombstones (CASSANDRA-5614)
 * Log Merkle tree stats (CASSANDRA-2698)
 * Switch from crc32 to adler32 for compressed sstable checksums (CASSANDRA-5862)
 * Improve offheap memcpy performance (CASSANDRA-5884)
 * Use a range aware scanner for cleanup (CASSANDRA-2524)
 * Cleanup doesn't need to inspect sstables that contain only local data
   (CASSANDRA-5722)
 * Add ability for CQL3 to list partition keys (CASSANDRA-4536)
 * Improve native protocol serialization (CASSANDRA-5664)
 * Upgrade Thrift to 0.9.1 (CASSANDRA-5923)
 * Require superuser status for adding triggers (CASSANDRA-5963)
 * Make standalone scrubber handle old and new style leveled manifest
   (CASSANDRA-6005)
 * Fix paxos bugs (CASSANDRA-6012, 6013, 6023)
 * Fix paged ranges with multiple replicas (CASSANDRA-6004)
 * Fix potential AssertionError during tracing (CASSANDRA-6041)
 * Fix NPE in sstablesplit (CASSANDRA-6027)
 * Migrate pre-2.0 key/value/column aliases to system.schema_columns
   (CASSANDRA-6009)
 * Paging filter empty rows too agressively (CASSANDRA-6040)
 * Support variadic parameters for IN clauses (CASSANDRA-4210)
 * cqlsh: return the result of CAS writes (CASSANDRA-5796)
 * Fix validation of IN clauses with 2ndary indexes (CASSANDRA-6050)
 * Support named bind variables in CQL (CASSANDRA-6033)
Merged from 1.2:
 * Allow cache-keys-to-save to be set at runtime (CASSANDRA-5980)
 * Avoid second-guessing out-of-space state (CASSANDRA-5605)
 * Tuning knobs for dealing with large blobs and many CFs (CASSANDRA-5982)
 * (Hadoop) Fix CQLRW for thrift tables (CASSANDRA-6002)
 * Fix possible divide-by-zero in HHOM (CASSANDRA-5990)
 * Allow local batchlog writes for CL.ANY (CASSANDRA-5967)
 * Upgrade metrics-core to version 2.2.0 (CASSANDRA-5947)
 * Fix CqlRecordWriter with composite keys (CASSANDRA-5949)
 * Add snitch, schema version, cluster, partitioner to JMX (CASSANDRA-5881)
 * Allow disabling SlabAllocator (CASSANDRA-5935)
 * Make user-defined compaction JMX blocking (CASSANDRA-4952)
 * Fix streaming does not transfer wrapped range (CASSANDRA-5948)
 * Fix loading index summary containing empty key (CASSANDRA-5965)
 * Correctly handle limits in CompositesSearcher (CASSANDRA-5975)
 * Pig: handle CQL collections (CASSANDRA-5867)
 * Pass the updated cf to the PRSI index() method (CASSANDRA-5999)
 * Allow empty CQL3 batches (as no-op) (CASSANDRA-5994)
 * Support null in CQL3 functions (CASSANDRA-5910)
 * Replace the deprecated MapMaker with CacheLoader (CASSANDRA-6007)
 * Add SSTableDeletingNotification to DataTracker (CASSANDRA-6010)
 * Fix snapshots in use get deleted during snapshot repair (CASSANDRA-6011)
 * Move hints and exception count to o.a.c.metrics (CASSANDRA-6017)
 * Fix memory leak in snapshot repair (CASSANDRA-6047)
 * Fix sstable2sjon for CQL3 tables (CASSANDRA-5852)


2.0.0
 * Fix thrift validation when inserting into CQL3 tables (CASSANDRA-5138)
 * Fix periodic memtable flushing behavior with clean memtables (CASSANDRA-5931)
 * Fix dateOf() function for pre-2.0 timestamp columns (CASSANDRA-5928)
 * Fix SSTable unintentionally loads BF when opened for batch (CASSANDRA-5938)
 * Add stream session progress to JMX (CASSANDRA-4757)
 * Fix NPE during CAS operation (CASSANDRA-5925)
Merged from 1.2:
 * Fix getBloomFilterDiskSpaceUsed for AlwaysPresentFilter (CASSANDRA-5900)
 * Don't announce schema version until we've loaded the changes locally
   (CASSANDRA-5904)
 * Fix to support off heap bloom filters size greater than 2 GB (CASSANDRA-5903)
 * Properly handle parsing huge map and set literals (CASSANDRA-5893)


2.0.0-rc2
 * enable vnodes by default (CASSANDRA-5869)
 * fix CAS contention timeout (CASSANDRA-5830)
 * fix HsHa to respect max frame size (CASSANDRA-4573)
 * Fix (some) 2i on composite components omissions (CASSANDRA-5851)
 * cqlsh: add DESCRIBE FULL SCHEMA variant (CASSANDRA-5880)
Merged from 1.2:
 * Correctly validate sparse composite cells in scrub (CASSANDRA-5855)
 * Add KeyCacheHitRate metric to CF metrics (CASSANDRA-5868)
 * cqlsh: add support for multiline comments (CASSANDRA-5798)
 * Handle CQL3 SELECT duplicate IN restrictions on clustering columns
   (CASSANDRA-5856)


2.0.0-rc1
 * improve DecimalSerializer performance (CASSANDRA-5837)
 * fix potential spurious wakeup in AsyncOneResponse (CASSANDRA-5690)
 * fix schema-related trigger issues (CASSANDRA-5774)
 * Better validation when accessing CQL3 table from thrift (CASSANDRA-5138)
 * Fix assertion error during repair (CASSANDRA-5801)
 * Fix range tombstone bug (CASSANDRA-5805)
 * DC-local CAS (CASSANDRA-5797)
 * Add a native_protocol_version column to the system.local table (CASSANRDA-5819)
 * Use index_interval from cassandra.yaml when upgraded (CASSANDRA-5822)
 * Fix buffer underflow on socket close (CASSANDRA-5792)
Merged from 1.2:
 * Fix reading DeletionTime from 1.1-format sstables (CASSANDRA-5814)
 * cqlsh: add collections support to COPY (CASSANDRA-5698)
 * retry important messages for any IOException (CASSANDRA-5804)
 * Allow empty IN relations in SELECT/UPDATE/DELETE statements (CASSANDRA-5626)
 * cqlsh: fix crashing on Windows due to libedit detection (CASSANDRA-5812)
 * fix bulk-loading compressed sstables (CASSANDRA-5820)
 * (Hadoop) fix quoting in CqlPagingRecordReader and CqlRecordWriter 
   (CASSANDRA-5824)
 * update default LCS sstable size to 160MB (CASSANDRA-5727)
 * Allow compacting 2Is via nodetool (CASSANDRA-5670)
 * Hex-encode non-String keys in OPP (CASSANDRA-5793)
 * nodetool history logging (CASSANDRA-5823)
 * (Hadoop) fix support for Thrift tables in CqlPagingRecordReader 
   (CASSANDRA-5752)
 * add "all time blocked" to StatusLogger output (CASSANDRA-5825)
 * Future-proof inter-major-version schema migrations (CASSANDRA-5845)
 * (Hadoop) add CqlPagingRecordReader support for ReversedType in Thrift table
   (CASSANDRA-5718)
 * Add -no-snapshot option to scrub (CASSANDRA-5891)
 * Fix to support off heap bloom filters size greater than 2 GB (CASSANDRA-5903)
 * Properly handle parsing huge map and set literals (CASSANDRA-5893)
 * Fix LCS L0 compaction may overlap in L1 (CASSANDRA-5907)
 * New sstablesplit tool to split large sstables offline (CASSANDRA-4766)
 * Fix potential deadlock in native protocol server (CASSANDRA-5926)
 * Disallow incompatible type change in CQL3 (CASSANDRA-5882)
Merged from 1.1:
 * Correctly validate sparse composite cells in scrub (CASSANDRA-5855)


2.0.0-beta2
 * Replace countPendingHints with Hints Created metric (CASSANDRA-5746)
 * Allow nodetool with no args, and with help to run without a server (CASSANDRA-5734)
 * Cleanup AbstractType/TypeSerializer classes (CASSANDRA-5744)
 * Remove unimplemented cli option schema-mwt (CASSANDRA-5754)
 * Support range tombstones in thrift (CASSANDRA-5435)
 * Normalize table-manipulating CQL3 statements' class names (CASSANDRA-5759)
 * cqlsh: add missing table options to DESCRIBE output (CASSANDRA-5749)
 * Fix assertion error during repair (CASSANDRA-5757)
 * Fix bulkloader (CASSANDRA-5542)
 * Add LZ4 compression to the native protocol (CASSANDRA-5765)
 * Fix bugs in the native protocol v2 (CASSANDRA-5770)
 * CAS on 'primary key only' table (CASSANDRA-5715)
 * Support streaming SSTables of old versions (CASSANDRA-5772)
 * Always respect protocol version in native protocol (CASSANDRA-5778)
 * Fix ConcurrentModificationException during streaming (CASSANDRA-5782)
 * Update deletion timestamp in Commit#updatesWithPaxosTime (CASSANDRA-5787)
 * Thrift cas() method crashes if input columns are not sorted (CASSANDRA-5786)
 * Order columns names correctly when querying for CAS (CASSANDRA-5788)
 * Fix streaming retry (CASSANDRA-5775)
Merged from 1.2:
 * if no seeds can be a reached a node won't start in a ring by itself (CASSANDRA-5768)
 * add cassandra.unsafesystem property (CASSANDRA-5704)
 * (Hadoop) quote identifiers in CqlPagingRecordReader (CASSANDRA-5763)
 * Add replace_node functionality for vnodes (CASSANDRA-5337)
 * Add timeout events to query traces (CASSANDRA-5520)
 * Fix serialization of the LEFT gossip value (CASSANDRA-5696)
 * Pig: support for cql3 tables (CASSANDRA-5234)
 * Fix skipping range tombstones with reverse queries (CASSANDRA-5712)
 * Expire entries out of ThriftSessionManager (CASSANDRA-5719)
 * Don't keep ancestor information in memory (CASSANDRA-5342)
 * Expose native protocol server status in nodetool info (CASSANDRA-5735)
 * Fix pathetic performance of range tombstones (CASSANDRA-5677)
 * Fix querying with an empty (impossible) range (CASSANDRA-5573)
 * cqlsh: handle CUSTOM 2i in DESCRIBE output (CASSANDRA-5760)
 * Fix minor bug in Range.intersects(Bound) (CASSANDRA-5771)
 * cqlsh: handle disabled compression in DESCRIBE output (CASSANDRA-5766)
 * Ensure all UP events are notified on the native protocol (CASSANDRA-5769)
 * Fix formatting of sstable2json with multiple -k arguments (CASSANDRA-5781)
 * Don't rely on row marker for queries in general to hide lost markers
   after TTL expires (CASSANDRA-5762)
 * Sort nodetool help output (CASSANDRA-5776)
 * Fix column expiring during 2 phases compaction (CASSANDRA-5799)
 * now() is being rejected in INSERTs when inside collections (CASSANDRA-5795)


2.0.0-beta1
 * Add support for indexing clustered columns (CASSANDRA-5125)
 * Removed on-heap row cache (CASSANDRA-5348)
 * use nanotime consistently for node-local timeouts (CASSANDRA-5581)
 * Avoid unnecessary second pass on name-based queries (CASSANDRA-5577)
 * Experimental triggers (CASSANDRA-1311)
 * JEMalloc support for off-heap allocation (CASSANDRA-3997)
 * Single-pass compaction (CASSANDRA-4180)
 * Removed token range bisection (CASSANDRA-5518)
 * Removed compatibility with pre-1.2.5 sstables and network messages
   (CASSANDRA-5511)
 * removed PBSPredictor (CASSANDRA-5455)
 * CAS support (CASSANDRA-5062, 5441, 5442, 5443, 5619, 5667)
 * Leveled compaction performs size-tiered compactions in L0 
   (CASSANDRA-5371, 5439)
 * Add yaml network topology snitch for mixed ec2/other envs (CASSANDRA-5339)
 * Log when a node is down longer than the hint window (CASSANDRA-4554)
 * Optimize tombstone creation for ExpiringColumns (CASSANDRA-4917)
 * Improve LeveledScanner work estimation (CASSANDRA-5250, 5407)
 * Replace compaction lock with runWithCompactionsDisabled (CASSANDRA-3430)
 * Change Message IDs to ints (CASSANDRA-5307)
 * Move sstable level information into the Stats component, removing the
   need for a separate Manifest file (CASSANDRA-4872)
 * avoid serializing to byte[] on commitlog append (CASSANDRA-5199)
 * make index_interval configurable per columnfamily (CASSANDRA-3961, CASSANDRA-5650)
 * add default_time_to_live (CASSANDRA-3974)
 * add memtable_flush_period_in_ms (CASSANDRA-4237)
 * replace supercolumns internally by composites (CASSANDRA-3237, 5123)
 * upgrade thrift to 0.9.0 (CASSANDRA-3719)
 * drop unnecessary keyspace parameter from user-defined compaction API 
   (CASSANDRA-5139)
 * more robust solution to incomplete compactions + counters (CASSANDRA-5151)
 * Change order of directory searching for c*.in.sh (CASSANDRA-3983)
 * Add tool to reset SSTable compaction level for LCS (CASSANDRA-5271)
 * Allow custom configuration loader (CASSANDRA-5045)
 * Remove memory emergency pressure valve logic (CASSANDRA-3534)
 * Reduce request latency with eager retry (CASSANDRA-4705)
 * cqlsh: Remove ASSUME command (CASSANDRA-5331)
 * Rebuild BF when loading sstables if bloom_filter_fp_chance
   has changed since compaction (CASSANDRA-5015)
 * remove row-level bloom filters (CASSANDRA-4885)
 * Change Kernel Page Cache skipping into row preheating (disabled by default)
   (CASSANDRA-4937)
 * Improve repair by deciding on a gcBefore before sending
   out TreeRequests (CASSANDRA-4932)
 * Add an official way to disable compactions (CASSANDRA-5074)
 * Reenable ALTER TABLE DROP with new semantics (CASSANDRA-3919)
 * Add binary protocol versioning (CASSANDRA-5436)
 * Swap THshaServer for TThreadedSelectorServer (CASSANDRA-5530)
 * Add alias support to SELECT statement (CASSANDRA-5075)
 * Don't create empty RowMutations in CommitLogReplayer (CASSANDRA-5541)
 * Use range tombstones when dropping cfs/columns from schema (CASSANDRA-5579)
 * cqlsh: drop CQL2/CQL3-beta support (CASSANDRA-5585)
 * Track max/min column names in sstables to be able to optimize slice
   queries (CASSANDRA-5514, CASSANDRA-5595, CASSANDRA-5600)
 * Binary protocol: allow batching already prepared statements (CASSANDRA-4693)
 * Allow preparing timestamp, ttl and limit in CQL3 queries (CASSANDRA-4450)
 * Support native link w/o JNA in Java7 (CASSANDRA-3734)
 * Use SASL authentication in binary protocol v2 (CASSANDRA-5545)
 * Replace Thrift HsHa with LMAX Disruptor based implementation (CASSANDRA-5582)
 * cqlsh: Add row count to SELECT output (CASSANDRA-5636)
 * Include a timestamp with all read commands to determine column expiration
   (CASSANDRA-5149)
 * Streaming 2.0 (CASSANDRA-5286, 5699)
 * Conditional create/drop ks/table/index statements in CQL3 (CASSANDRA-2737)
 * more pre-table creation property validation (CASSANDRA-5693)
 * Redesign repair messages (CASSANDRA-5426)
 * Fix ALTER RENAME post-5125 (CASSANDRA-5702)
 * Disallow renaming a 2ndary indexed column (CASSANDRA-5705)
 * Rename Table to Keyspace (CASSANDRA-5613)
 * Ensure changing column_index_size_in_kb on different nodes don't corrupt the
   sstable (CASSANDRA-5454)
 * Move resultset type information into prepare, not execute (CASSANDRA-5649)
 * Auto paging in binary protocol (CASSANDRA-4415, 5714)
 * Don't tie client side use of AbstractType to JDBC (CASSANDRA-4495)
 * Adds new TimestampType to replace DateType (CASSANDRA-5723, CASSANDRA-5729)
Merged from 1.2:
 * make starting native protocol server idempotent (CASSANDRA-5728)
 * Fix loading key cache when a saved entry is no longer valid (CASSANDRA-5706)
 * Fix serialization of the LEFT gossip value (CASSANDRA-5696)
 * cqlsh: Don't show 'null' in place of empty values (CASSANDRA-5675)
 * Race condition in detecting version on a mixed 1.1/1.2 cluster
   (CASSANDRA-5692)
 * Fix skipping range tombstones with reverse queries (CASSANDRA-5712)
 * Expire entries out of ThriftSessionManager (CASSANRDA-5719)
 * Don't keep ancestor information in memory (CASSANDRA-5342)
 * cqlsh: fix handling of semicolons inside BATCH queries (CASSANDRA-5697)


1.2.6
 * Fix tracing when operation completes before all responses arrive 
   (CASSANDRA-5668)
 * Fix cross-DC mutation forwarding (CASSANDRA-5632)
 * Reduce SSTableLoader memory usage (CASSANDRA-5555)
 * Scale hinted_handoff_throttle_in_kb to cluster size (CASSANDRA-5272)
 * (Hadoop) Add CQL3 input/output formats (CASSANDRA-4421, 5622)
 * (Hadoop) Fix InputKeyRange in CFIF (CASSANDRA-5536)
 * Fix dealing with ridiculously large max sstable sizes in LCS (CASSANDRA-5589)
 * Ignore pre-truncate hints (CASSANDRA-4655)
 * Move System.exit on OOM into a separate thread (CASSANDRA-5273)
 * Write row markers when serializing schema (CASSANDRA-5572)
 * Check only SSTables for the requested range when streaming (CASSANDRA-5569)
 * Improve batchlog replay behavior and hint ttl handling (CASSANDRA-5314)
 * Exclude localTimestamp from validation for tombstones (CASSANDRA-5398)
 * cqlsh: add custom prompt support (CASSANDRA-5539)
 * Reuse prepared statements in hot auth queries (CASSANDRA-5594)
 * cqlsh: add vertical output option (see EXPAND) (CASSANDRA-5597)
 * Add a rate limit option to stress (CASSANDRA-5004)
 * have BulkLoader ignore snapshots directories (CASSANDRA-5587) 
 * fix SnitchProperties logging context (CASSANDRA-5602)
 * Expose whether jna is enabled and memory is locked via JMX (CASSANDRA-5508)
 * cqlsh: fix COPY FROM with ReversedType (CASSANDRA-5610)
 * Allow creating CUSTOM indexes on collections (CASSANDRA-5615)
 * Evaluate now() function at execution time (CASSANDRA-5616)
 * Expose detailed read repair metrics (CASSANDRA-5618)
 * Correct blob literal + ReversedType parsing (CASSANDRA-5629)
 * Allow GPFS to prefer the internal IP like EC2MRS (CASSANDRA-5630)
 * fix help text for -tspw cassandra-cli (CASSANDRA-5643)
 * don't throw away initial causes exceptions for internode encryption issues 
   (CASSANDRA-5644)
 * Fix message spelling errors for cql select statements (CASSANDRA-5647)
 * Suppress custom exceptions thru jmx (CASSANDRA-5652)
 * Update CREATE CUSTOM INDEX syntax (CASSANDRA-5639)
 * Fix PermissionDetails.equals() method (CASSANDRA-5655)
 * Never allow partition key ranges in CQL3 without token() (CASSANDRA-5666)
 * Gossiper incorrectly drops AppState for an upgrading node (CASSANDRA-5660)
 * Connection thrashing during multi-region ec2 during upgrade, due to 
   messaging version (CASSANDRA-5669)
 * Avoid over reconnecting in EC2MRS (CASSANDRA-5678)
 * Fix ReadResponseSerializer.serializedSize() for digest reads (CASSANDRA-5476)
 * allow sstable2json on 2i CFs (CASSANDRA-5694)
Merged from 1.1:
 * Remove buggy thrift max message length option (CASSANDRA-5529)
 * Fix NPE in Pig's widerow mode (CASSANDRA-5488)
 * Add split size parameter to Pig and disable split combination (CASSANDRA-5544)


1.2.5
 * make BytesToken.toString only return hex bytes (CASSANDRA-5566)
 * Ensure that submitBackground enqueues at least one task (CASSANDRA-5554)
 * fix 2i updates with identical values and timestamps (CASSANDRA-5540)
 * fix compaction throttling bursty-ness (CASSANDRA-4316)
 * reduce memory consumption of IndexSummary (CASSANDRA-5506)
 * remove per-row column name bloom filters (CASSANDRA-5492)
 * Include fatal errors in trace events (CASSANDRA-5447)
 * Ensure that PerRowSecondaryIndex is notified of row-level deletes
   (CASSANDRA-5445)
 * Allow empty blob literals in CQL3 (CASSANDRA-5452)
 * Fix streaming RangeTombstones at column index boundary (CASSANDRA-5418)
 * Fix preparing statements when current keyspace is not set (CASSANDRA-5468)
 * Fix SemanticVersion.isSupportedBy minor/patch handling (CASSANDRA-5496)
 * Don't provide oldCfId for post-1.1 system cfs (CASSANDRA-5490)
 * Fix primary range ignores replication strategy (CASSANDRA-5424)
 * Fix shutdown of binary protocol server (CASSANDRA-5507)
 * Fix repair -snapshot not working (CASSANDRA-5512)
 * Set isRunning flag later in binary protocol server (CASSANDRA-5467)
 * Fix use of CQL3 functions with descending clustering order (CASSANDRA-5472)
 * Disallow renaming columns one at a time for thrift table in CQL3
   (CASSANDRA-5531)
 * cqlsh: add CLUSTERING ORDER BY support to DESCRIBE (CASSANDRA-5528)
 * Add custom secondary index support to CQL3 (CASSANDRA-5484)
 * Fix repair hanging silently on unexpected error (CASSANDRA-5229)
 * Fix Ec2Snitch regression introduced by CASSANDRA-5171 (CASSANDRA-5432)
 * Add nodetool enablebackup/disablebackup (CASSANDRA-5556)
 * cqlsh: fix DESCRIBE after case insensitive USE (CASSANDRA-5567)
Merged from 1.1
 * Add retry mechanism to OTC for non-droppable_verbs (CASSANDRA-5393)
 * Use allocator information to improve memtable memory usage estimate
   (CASSANDRA-5497)
 * Fix trying to load deleted row into row cache on startup (CASSANDRA-4463)
 * fsync leveled manifest to avoid corruption (CASSANDRA-5535)
 * Fix Bound intersection computation (CASSANDRA-5551)
 * sstablescrub now respects max memory size in cassandra.in.sh (CASSANDRA-5562)


1.2.4
 * Ensure that PerRowSecondaryIndex updates see the most recent values
   (CASSANDRA-5397)
 * avoid duplicate index entries ind PrecompactedRow and 
   ParallelCompactionIterable (CASSANDRA-5395)
 * remove the index entry on oldColumn when new column is a tombstone 
   (CASSANDRA-5395)
 * Change default stream throughput from 400 to 200 mbps (CASSANDRA-5036)
 * Gossiper logs DOWN for symmetry with UP (CASSANDRA-5187)
 * Fix mixing prepared statements between keyspaces (CASSANDRA-5352)
 * Fix consistency level during bootstrap - strike 3 (CASSANDRA-5354)
 * Fix transposed arguments in AlreadyExistsException (CASSANDRA-5362)
 * Improve asynchronous hint delivery (CASSANDRA-5179)
 * Fix Guava dependency version (12.0 -> 13.0.1) for Maven (CASSANDRA-5364)
 * Validate that provided CQL3 collection value are < 64K (CASSANDRA-5355)
 * Make upgradeSSTable skip current version sstables by default (CASSANDRA-5366)
 * Optimize min/max timestamp collection (CASSANDRA-5373)
 * Invalid streamId in cql binary protocol when using invalid CL 
   (CASSANDRA-5164)
 * Fix validation for IN where clauses with collections (CASSANDRA-5376)
 * Copy resultSet on count query to avoid ConcurrentModificationException 
   (CASSANDRA-5382)
 * Correctly typecheck in CQL3 even with ReversedType (CASSANDRA-5386)
 * Fix streaming compressed files when using encryption (CASSANDRA-5391)
 * cassandra-all 1.2.0 pom missing netty dependency (CASSANDRA-5392)
 * Fix writetime/ttl functions on null values (CASSANDRA-5341)
 * Fix NPE during cql3 select with token() (CASSANDRA-5404)
 * IndexHelper.skipBloomFilters won't skip non-SHA filters (CASSANDRA-5385)
 * cqlsh: Print maps ordered by key, sort sets (CASSANDRA-5413)
 * Add null syntax support in CQL3 for inserts (CASSANDRA-3783)
 * Allow unauthenticated set_keyspace() calls (CASSANDRA-5423)
 * Fix potential incremental backups race (CASSANDRA-5410)
 * Fix prepared BATCH statements with batch-level timestamps (CASSANDRA-5415)
 * Allow overriding superuser setup delay (CASSANDRA-5430)
 * cassandra-shuffle with JMX usernames and passwords (CASSANDRA-5431)
Merged from 1.1:
 * cli: Quote ks and cf names in schema output when needed (CASSANDRA-5052)
 * Fix bad default for min/max timestamp in SSTableMetadata (CASSANDRA-5372)
 * Fix cf name extraction from manifest in Directories.migrateFile() 
   (CASSANDRA-5242)
 * Support pluggable internode authentication (CASSANDRA-5401)


1.2.3
 * add check for sstable overlap within a level on startup (CASSANDRA-5327)
 * replace ipv6 colons in jmx object names (CASSANDRA-5298, 5328)
 * Avoid allocating SSTableBoundedScanner during repair when the range does 
   not intersect the sstable (CASSANDRA-5249)
 * Don't lowercase property map keys (this breaks NTS) (CASSANDRA-5292)
 * Fix composite comparator with super columns (CASSANDRA-5287)
 * Fix insufficient validation of UPDATE queries against counter cfs
   (CASSANDRA-5300)
 * Fix PropertyFileSnitch default DC/Rack behavior (CASSANDRA-5285)
 * Handle null values when executing prepared statement (CASSANDRA-5081)
 * Add netty to pom dependencies (CASSANDRA-5181)
 * Include type arguments in Thrift CQLPreparedResult (CASSANDRA-5311)
 * Fix compaction not removing columns when bf_fp_ratio is 1 (CASSANDRA-5182)
 * cli: Warn about missing CQL3 tables in schema descriptions (CASSANDRA-5309)
 * Re-enable unknown option in replication/compaction strategies option for
   backward compatibility (CASSANDRA-4795)
 * Add binary protocol support to stress (CASSANDRA-4993)
 * cqlsh: Fix COPY FROM value quoting and null handling (CASSANDRA-5305)
 * Fix repair -pr for vnodes (CASSANDRA-5329)
 * Relax CL for auth queries for non-default users (CASSANDRA-5310)
 * Fix AssertionError during repair (CASSANDRA-5245)
 * Don't announce migrations to pre-1.2 nodes (CASSANDRA-5334)
Merged from 1.1:
 * Update offline scrub for 1.0 -> 1.1 directory structure (CASSANDRA-5195)
 * add tmp flag to Descriptor hashcode (CASSANDRA-4021)
 * fix logging of "Found table data in data directories" when only system tables
   are present (CASSANDRA-5289)
 * cli: Add JMX authentication support (CASSANDRA-5080)
 * nodetool: ability to repair specific range (CASSANDRA-5280)
 * Fix possible assertion triggered in SliceFromReadCommand (CASSANDRA-5284)
 * cqlsh: Add inet type support on Windows (ipv4-only) (CASSANDRA-4801)
 * Fix race when initializing ColumnFamilyStore (CASSANDRA-5350)
 * Add UseTLAB JVM flag (CASSANDRA-5361)


1.2.2
 * fix potential for multiple concurrent compactions of the same sstables
   (CASSANDRA-5256)
 * avoid no-op caching of byte[] on commitlog append (CASSANDRA-5199)
 * fix symlinks under data dir not working (CASSANDRA-5185)
 * fix bug in compact storage metadata handling (CASSANDRA-5189)
 * Validate login for USE queries (CASSANDRA-5207)
 * cli: remove default username and password (CASSANDRA-5208)
 * configure populate_io_cache_on_flush per-CF (CASSANDRA-4694)
 * allow configuration of internode socket buffer (CASSANDRA-3378)
 * Make sstable directory picking blacklist-aware again (CASSANDRA-5193)
 * Correctly expire gossip states for edge cases (CASSANDRA-5216)
 * Improve handling of directory creation failures (CASSANDRA-5196)
 * Expose secondary indicies to the rest of nodetool (CASSANDRA-4464)
 * Binary protocol: avoid sending notification for 0.0.0.0 (CASSANDRA-5227)
 * add UseCondCardMark XX jvm settings on jdk 1.7 (CASSANDRA-4366)
 * CQL3 refactor to allow conversion function (CASSANDRA-5226)
 * Fix drop of sstables in some circumstance (CASSANDRA-5232)
 * Implement caching of authorization results (CASSANDRA-4295)
 * Add support for LZ4 compression (CASSANDRA-5038)
 * Fix missing columns in wide rows queries (CASSANDRA-5225)
 * Simplify auth setup and make system_auth ks alterable (CASSANDRA-5112)
 * Stop compactions from hanging during bootstrap (CASSANDRA-5244)
 * fix compressed streaming sending extra chunk (CASSANDRA-5105)
 * Add CQL3-based implementations of IAuthenticator and IAuthorizer
   (CASSANDRA-4898)
 * Fix timestamp-based tomstone removal logic (CASSANDRA-5248)
 * cli: Add JMX authentication support (CASSANDRA-5080)
 * Fix forceFlush behavior (CASSANDRA-5241)
 * cqlsh: Add username autocompletion (CASSANDRA-5231)
 * Fix CQL3 composite partition key error (CASSANDRA-5240)
 * Allow IN clause on last clustering key (CASSANDRA-5230)
Merged from 1.1:
 * fix start key/end token validation for wide row iteration (CASSANDRA-5168)
 * add ConfigHelper support for Thrift frame and max message sizes (CASSANDRA-5188)
 * fix nodetool repair not fail on node down (CASSANDRA-5203)
 * always collect tombstone hints (CASSANDRA-5068)
 * Fix error when sourcing file in cqlsh (CASSANDRA-5235)


1.2.1
 * stream undelivered hints on decommission (CASSANDRA-5128)
 * GossipingPropertyFileSnitch loads saved dc/rack info if needed (CASSANDRA-5133)
 * drain should flush system CFs too (CASSANDRA-4446)
 * add inter_dc_tcp_nodelay setting (CASSANDRA-5148)
 * re-allow wrapping ranges for start_token/end_token range pairitspwng (CASSANDRA-5106)
 * fix validation compaction of empty rows (CASSANDRA-5136)
 * nodetool methods to enable/disable hint storage/delivery (CASSANDRA-4750)
 * disallow bloom filter false positive chance of 0 (CASSANDRA-5013)
 * add threadpool size adjustment methods to JMXEnabledThreadPoolExecutor and 
   CompactionManagerMBean (CASSANDRA-5044)
 * fix hinting for dropped local writes (CASSANDRA-4753)
 * off-heap cache doesn't need mutable column container (CASSANDRA-5057)
 * apply disk_failure_policy to bad disks on initial directory creation 
   (CASSANDRA-4847)
 * Optimize name-based queries to use ArrayBackedSortedColumns (CASSANDRA-5043)
 * Fall back to old manifest if most recent is unparseable (CASSANDRA-5041)
 * pool [Compressed]RandomAccessReader objects on the partitioned read path
   (CASSANDRA-4942)
 * Add debug logging to list filenames processed by Directories.migrateFile 
   method (CASSANDRA-4939)
 * Expose black-listed directories via JMX (CASSANDRA-4848)
 * Log compaction merge counts (CASSANDRA-4894)
 * Minimize byte array allocation by AbstractData{Input,Output} (CASSANDRA-5090)
 * Add SSL support for the binary protocol (CASSANDRA-5031)
 * Allow non-schema system ks modification for shuffle to work (CASSANDRA-5097)
 * cqlsh: Add default limit to SELECT statements (CASSANDRA-4972)
 * cqlsh: fix DESCRIBE for 1.1 cfs in CQL3 (CASSANDRA-5101)
 * Correctly gossip with nodes >= 1.1.7 (CASSANDRA-5102)
 * Ensure CL guarantees on digest mismatch (CASSANDRA-5113)
 * Validate correctly selects on composite partition key (CASSANDRA-5122)
 * Fix exception when adding collection (CASSANDRA-5117)
 * Handle states for non-vnode clusters correctly (CASSANDRA-5127)
 * Refuse unrecognized replication and compaction strategy options (CASSANDRA-4795)
 * Pick the correct value validator in sstable2json for cql3 tables (CASSANDRA-5134)
 * Validate login for describe_keyspace, describe_keyspaces and set_keyspace
   (CASSANDRA-5144)
 * Fix inserting empty maps (CASSANDRA-5141)
 * Don't remove tokens from System table for node we know (CASSANDRA-5121)
 * fix streaming progress report for compresed files (CASSANDRA-5130)
 * Coverage analysis for low-CL queries (CASSANDRA-4858)
 * Stop interpreting dates as valid timeUUID value (CASSANDRA-4936)
 * Adds E notation for floating point numbers (CASSANDRA-4927)
 * Detect (and warn) unintentional use of the cql2 thrift methods when cql3 was
   intended (CASSANDRA-5172)
 * cli: Quote ks and cf names in schema output when needed (CASSANDRA-5052)
 * Fix cf name extraction from manifest in Directories.migrateFile() (CASSANDRA-5242)
 * Replace mistaken usage of commons-logging with slf4j (CASSANDRA-5464)
 * Ensure Jackson dependency matches lib (CASSANDRA-5126)
 * Expose droppable tombstone ratio stats over JMX (CASSANDRA-5159)
Merged from 1.1:
 * Simplify CompressedRandomAccessReader to work around JDK FD bug (CASSANDRA-5088)
 * Improve handling a changing target throttle rate mid-compaction (CASSANDRA-5087)
 * Pig: correctly decode row keys in widerow mode (CASSANDRA-5098)
 * nodetool repair command now prints progress (CASSANDRA-4767)
 * fix user defined compaction to run against 1.1 data directory (CASSANDRA-5118)
 * Fix CQL3 BATCH authorization caching (CASSANDRA-5145)
 * fix get_count returns incorrect value with TTL (CASSANDRA-5099)
 * better handling for mid-compaction failure (CASSANDRA-5137)
 * convert default marshallers list to map for better readability (CASSANDRA-5109)
 * fix ConcurrentModificationException in getBootstrapSource (CASSANDRA-5170)
 * fix sstable maxtimestamp for row deletes and pre-1.1.1 sstables (CASSANDRA-5153)
 * Fix thread growth on node removal (CASSANDRA-5175)
 * Make Ec2Region's datacenter name configurable (CASSANDRA-5155)


1.2.0
 * Disallow counters in collections (CASSANDRA-5082)
 * cqlsh: add unit tests (CASSANDRA-3920)
 * fix default bloom_filter_fp_chance for LeveledCompactionStrategy (CASSANDRA-5093)
Merged from 1.1:
 * add validation for get_range_slices with start_key and end_token (CASSANDRA-5089)


1.2.0-rc2
 * fix nodetool ownership display with vnodes (CASSANDRA-5065)
 * cqlsh: add DESCRIBE KEYSPACES command (CASSANDRA-5060)
 * Fix potential infinite loop when reloading CFS (CASSANDRA-5064)
 * Fix SimpleAuthorizer example (CASSANDRA-5072)
 * cqlsh: force CL.ONE for tracing and system.schema* queries (CASSANDRA-5070)
 * Includes cassandra-shuffle in the debian package (CASSANDRA-5058)
Merged from 1.1:
 * fix multithreaded compaction deadlock (CASSANDRA-4492)
 * fix temporarily missing schema after upgrade from pre-1.1.5 (CASSANDRA-5061)
 * Fix ALTER TABLE overriding compression options with defaults
   (CASSANDRA-4996, 5066)
 * fix specifying and altering crc_check_chance (CASSANDRA-5053)
 * fix Murmur3Partitioner ownership% calculation (CASSANDRA-5076)
 * Don't expire columns sooner than they should in 2ndary indexes (CASSANDRA-5079)


1.2-rc1
 * rename rpc_timeout settings to request_timeout (CASSANDRA-5027)
 * add BF with 0.1 FP to LCS by default (CASSANDRA-5029)
 * Fix preparing insert queries (CASSANDRA-5016)
 * Fix preparing queries with counter increment (CASSANDRA-5022)
 * Fix preparing updates with collections (CASSANDRA-5017)
 * Don't generate UUID based on other node address (CASSANDRA-5002)
 * Fix message when trying to alter a clustering key type (CASSANDRA-5012)
 * Update IAuthenticator to match the new IAuthorizer (CASSANDRA-5003)
 * Fix inserting only a key in CQL3 (CASSANDRA-5040)
 * Fix CQL3 token() function when used with strings (CASSANDRA-5050)
Merged from 1.1:
 * reduce log spam from invalid counter shards (CASSANDRA-5026)
 * Improve schema propagation performance (CASSANDRA-5025)
 * Fix for IndexHelper.IndexFor throws OOB Exception (CASSANDRA-5030)
 * cqlsh: make it possible to describe thrift CFs (CASSANDRA-4827)
 * cqlsh: fix timestamp formatting on some platforms (CASSANDRA-5046)


1.2-beta3
 * make consistency level configurable in cqlsh (CASSANDRA-4829)
 * fix cqlsh rendering of blob fields (CASSANDRA-4970)
 * fix cqlsh DESCRIBE command (CASSANDRA-4913)
 * save truncation position in system table (CASSANDRA-4906)
 * Move CompressionMetadata off-heap (CASSANDRA-4937)
 * allow CLI to GET cql3 columnfamily data (CASSANDRA-4924)
 * Fix rare race condition in getExpireTimeForEndpoint (CASSANDRA-4402)
 * acquire references to overlapping sstables during compaction so bloom filter
   doesn't get free'd prematurely (CASSANDRA-4934)
 * Don't share slice query filter in CQL3 SelectStatement (CASSANDRA-4928)
 * Separate tracing from Log4J (CASSANDRA-4861)
 * Exclude gcable tombstones from merkle-tree computation (CASSANDRA-4905)
 * Better printing of AbstractBounds for tracing (CASSANDRA-4931)
 * Optimize mostRecentTombstone check in CC.collectAllData (CASSANDRA-4883)
 * Change stream session ID to UUID to avoid collision from same node (CASSANDRA-4813)
 * Use Stats.db when bulk loading if present (CASSANDRA-4957)
 * Skip repair on system_trace and keyspaces with RF=1 (CASSANDRA-4956)
 * (cql3) Remove arbitrary SELECT limit (CASSANDRA-4918)
 * Correctly handle prepared operation on collections (CASSANDRA-4945)
 * Fix CQL3 LIMIT (CASSANDRA-4877)
 * Fix Stress for CQL3 (CASSANDRA-4979)
 * Remove cassandra specific exceptions from JMX interface (CASSANDRA-4893)
 * (CQL3) Force using ALLOW FILTERING on potentially inefficient queries (CASSANDRA-4915)
 * (cql3) Fix adding column when the table has collections (CASSANDRA-4982)
 * (cql3) Fix allowing collections with compact storage (CASSANDRA-4990)
 * (cql3) Refuse ttl/writetime function on collections (CASSANDRA-4992)
 * Replace IAuthority with new IAuthorizer (CASSANDRA-4874)
 * clqsh: fix KEY pseudocolumn escaping when describing Thrift tables
   in CQL3 mode (CASSANDRA-4955)
 * add basic authentication support for Pig CassandraStorage (CASSANDRA-3042)
 * fix CQL2 ALTER TABLE compaction_strategy_class altering (CASSANDRA-4965)
Merged from 1.1:
 * Fall back to old describe_splits if d_s_ex is not available (CASSANDRA-4803)
 * Improve error reporting when streaming ranges fail (CASSANDRA-5009)
 * Fix cqlsh timestamp formatting of timezone info (CASSANDRA-4746)
 * Fix assertion failure with leveled compaction (CASSANDRA-4799)
 * Check for null end_token in get_range_slice (CASSANDRA-4804)
 * Remove all remnants of removed nodes (CASSANDRA-4840)
 * Add aut-reloading of the log4j file in debian package (CASSANDRA-4855)
 * Fix estimated row cache entry size (CASSANDRA-4860)
 * reset getRangeSlice filter after finishing a row for get_paged_slice
   (CASSANDRA-4919)
 * expunge row cache post-truncate (CASSANDRA-4940)
 * Allow static CF definition with compact storage (CASSANDRA-4910)
 * Fix endless loop/compaction of schema_* CFs due to broken timestamps (CASSANDRA-4880)
 * Fix 'wrong class type' assertion in CounterColumn (CASSANDRA-4976)


1.2-beta2
 * fp rate of 1.0 disables BF entirely; LCS defaults to 1.0 (CASSANDRA-4876)
 * off-heap bloom filters for row keys (CASSANDRA_4865)
 * add extension point for sstable components (CASSANDRA-4049)
 * improve tracing output (CASSANDRA-4852, 4862)
 * make TRACE verb droppable (CASSANDRA-4672)
 * fix BulkLoader recognition of CQL3 columnfamilies (CASSANDRA-4755)
 * Sort commitlog segments for replay by id instead of mtime (CASSANDRA-4793)
 * Make hint delivery asynchronous (CASSANDRA-4761)
 * Pluggable Thrift transport factories for CLI and cqlsh (CASSANDRA-4609, 4610)
 * cassandra-cli: allow Double value type to be inserted to a column (CASSANDRA-4661)
 * Add ability to use custom TServerFactory implementations (CASSANDRA-4608)
 * optimize batchlog flushing to skip successful batches (CASSANDRA-4667)
 * include metadata for system keyspace itself in schema tables (CASSANDRA-4416)
 * add check to PropertyFileSnitch to verify presence of location for
   local node (CASSANDRA-4728)
 * add PBSPredictor consistency modeler (CASSANDRA-4261)
 * remove vestiges of Thrift unframed mode (CASSANDRA-4729)
 * optimize single-row PK lookups (CASSANDRA-4710)
 * adjust blockFor calculation to account for pending ranges due to node 
   movement (CASSANDRA-833)
 * Change CQL version to 3.0.0 and stop accepting 3.0.0-beta1 (CASSANDRA-4649)
 * (CQL3) Make prepared statement global instead of per connection 
   (CASSANDRA-4449)
 * Fix scrubbing of CQL3 created tables (CASSANDRA-4685)
 * (CQL3) Fix validation when using counter and regular columns in the same 
   table (CASSANDRA-4706)
 * Fix bug starting Cassandra with simple authentication (CASSANDRA-4648)
 * Add support for batchlog in CQL3 (CASSANDRA-4545, 4738)
 * Add support for multiple column family outputs in CFOF (CASSANDRA-4208)
 * Support repairing only the local DC nodes (CASSANDRA-4747)
 * Use rpc_address for binary protocol and change default port (CASSANDRA-4751)
 * Fix use of collections in prepared statements (CASSANDRA-4739)
 * Store more information into peers table (CASSANDRA-4351, 4814)
 * Configurable bucket size for size tiered compaction (CASSANDRA-4704)
 * Run leveled compaction in parallel (CASSANDRA-4310)
 * Fix potential NPE during CFS reload (CASSANDRA-4786)
 * Composite indexes may miss results (CASSANDRA-4796)
 * Move consistency level to the protocol level (CASSANDRA-4734, 4824)
 * Fix Subcolumn slice ends not respected (CASSANDRA-4826)
 * Fix Assertion error in cql3 select (CASSANDRA-4783)
 * Fix list prepend logic (CQL3) (CASSANDRA-4835)
 * Add booleans as literals in CQL3 (CASSANDRA-4776)
 * Allow renaming PK columns in CQL3 (CASSANDRA-4822)
 * Fix binary protocol NEW_NODE event (CASSANDRA-4679)
 * Fix potential infinite loop in tombstone compaction (CASSANDRA-4781)
 * Remove system tables accounting from schema (CASSANDRA-4850)
 * (cql3) Force provided columns in clustering key order in 
   'CLUSTERING ORDER BY' (CASSANDRA-4881)
 * Fix composite index bug (CASSANDRA-4884)
 * Fix short read protection for CQL3 (CASSANDRA-4882)
 * Add tracing support to the binary protocol (CASSANDRA-4699)
 * (cql3) Don't allow prepared marker inside collections (CASSANDRA-4890)
 * Re-allow order by on non-selected columns (CASSANDRA-4645)
 * Bug when composite index is created in a table having collections (CASSANDRA-4909)
 * log index scan subject in CompositesSearcher (CASSANDRA-4904)
Merged from 1.1:
 * add get[Row|Key]CacheEntries to CacheServiceMBean (CASSANDRA-4859)
 * fix get_paged_slice to wrap to next row correctly (CASSANDRA-4816)
 * fix indexing empty column values (CASSANDRA-4832)
 * allow JdbcDate to compose null Date objects (CASSANDRA-4830)
 * fix possible stackoverflow when compacting 1000s of sstables
   (CASSANDRA-4765)
 * fix wrong leveled compaction progress calculation (CASSANDRA-4807)
 * add a close() method to CRAR to prevent leaking file descriptors (CASSANDRA-4820)
 * fix potential infinite loop in get_count (CASSANDRA-4833)
 * fix compositeType.{get/from}String methods (CASSANDRA-4842)
 * (CQL) fix CREATE COLUMNFAMILY permissions check (CASSANDRA-4864)
 * Fix DynamicCompositeType same type comparison (CASSANDRA-4711)
 * Fix duplicate SSTable reference when stream session failed (CASSANDRA-3306)
 * Allow static CF definition with compact storage (CASSANDRA-4910)
 * Fix endless loop/compaction of schema_* CFs due to broken timestamps (CASSANDRA-4880)
 * Fix 'wrong class type' assertion in CounterColumn (CASSANDRA-4976)


1.2-beta1
 * add atomic_batch_mutate (CASSANDRA-4542, -4635)
 * increase default max_hint_window_in_ms to 3h (CASSANDRA-4632)
 * include message initiation time to replicas so they can more
   accurately drop timed-out requests (CASSANDRA-2858)
 * fix clientutil.jar dependencies (CASSANDRA-4566)
 * optimize WriteResponse (CASSANDRA-4548)
 * new metrics (CASSANDRA-4009)
 * redesign KEYS indexes to avoid read-before-write (CASSANDRA-2897)
 * debug tracing (CASSANDRA-1123)
 * parallelize row cache loading (CASSANDRA-4282)
 * Make compaction, flush JBOD-aware (CASSANDRA-4292)
 * run local range scans on the read stage (CASSANDRA-3687)
 * clean up ioexceptions (CASSANDRA-2116)
 * add disk_failure_policy (CASSANDRA-2118)
 * Introduce new json format with row level deletion (CASSANDRA-4054)
 * remove redundant "name" column from schema_keyspaces (CASSANDRA-4433)
 * improve "nodetool ring" handling of multi-dc clusters (CASSANDRA-3047)
 * update NTS calculateNaturalEndpoints to be O(N log N) (CASSANDRA-3881)
 * split up rpc timeout by operation type (CASSANDRA-2819)
 * rewrite key cache save/load to use only sequential i/o (CASSANDRA-3762)
 * update MS protocol with a version handshake + broadcast address id
   (CASSANDRA-4311)
 * multithreaded hint replay (CASSANDRA-4189)
 * add inter-node message compression (CASSANDRA-3127)
 * remove COPP (CASSANDRA-2479)
 * Track tombstone expiration and compact when tombstone content is
   higher than a configurable threshold, default 20% (CASSANDRA-3442, 4234)
 * update MurmurHash to version 3 (CASSANDRA-2975)
 * (CLI) track elapsed time for `delete' operation (CASSANDRA-4060)
 * (CLI) jline version is bumped to 1.0 to properly  support
   'delete' key function (CASSANDRA-4132)
 * Save IndexSummary into new SSTable 'Summary' component (CASSANDRA-2392, 4289)
 * Add support for range tombstones (CASSANDRA-3708)
 * Improve MessagingService efficiency (CASSANDRA-3617)
 * Avoid ID conflicts from concurrent schema changes (CASSANDRA-3794)
 * Set thrift HSHA server thread limit to unlimited by default (CASSANDRA-4277)
 * Avoids double serialization of CF id in RowMutation messages
   (CASSANDRA-4293)
 * stream compressed sstables directly with java nio (CASSANDRA-4297)
 * Support multiple ranges in SliceQueryFilter (CASSANDRA-3885)
 * Add column metadata to system column families (CASSANDRA-4018)
 * (cql3) Always use composite types by default (CASSANDRA-4329)
 * (cql3) Add support for set, map and list (CASSANDRA-3647)
 * Validate date type correctly (CASSANDRA-4441)
 * (cql3) Allow definitions with only a PK (CASSANDRA-4361)
 * (cql3) Add support for row key composites (CASSANDRA-4179)
 * improve DynamicEndpointSnitch by using reservoir sampling (CASSANDRA-4038)
 * (cql3) Add support for 2ndary indexes (CASSANDRA-3680)
 * (cql3) fix defining more than one PK to be invalid (CASSANDRA-4477)
 * remove schema agreement checking from all external APIs (Thrift, CQL and CQL3) (CASSANDRA-4487)
 * add Murmur3Partitioner and make it default for new installations (CASSANDRA-3772, 4621)
 * (cql3) update pseudo-map syntax to use map syntax (CASSANDRA-4497)
 * Finer grained exceptions hierarchy and provides error code with exceptions (CASSANDRA-3979)
 * Adds events push to binary protocol (CASSANDRA-4480)
 * Rewrite nodetool help (CASSANDRA-2293)
 * Make CQL3 the default for CQL (CASSANDRA-4640)
 * update stress tool to be able to use CQL3 (CASSANDRA-4406)
 * Accept all thrift update on CQL3 cf but don't expose their metadata (CASSANDRA-4377)
 * Replace Throttle with Guava's RateLimiter for HintedHandOff (CASSANDRA-4541)
 * fix counter add/get using CQL2 and CQL3 in stress tool (CASSANDRA-4633)
 * Add sstable count per level to cfstats (CASSANDRA-4537)
 * (cql3) Add ALTER KEYSPACE statement (CASSANDRA-4611)
 * (cql3) Allow defining default consistency levels (CASSANDRA-4448)
 * (cql3) Fix queries using LIMIT missing results (CASSANDRA-4579)
 * fix cross-version gossip messaging (CASSANDRA-4576)
 * added inet data type (CASSANDRA-4627)


1.1.6
 * Wait for writes on synchronous read digest mismatch (CASSANDRA-4792)
 * fix commitlog replay for nanotime-infected sstables (CASSANDRA-4782)
 * preflight check ttl for maximum of 20 years (CASSANDRA-4771)
 * (Pig) fix widerow input with single column rows (CASSANDRA-4789)
 * Fix HH to compact with correct gcBefore, which avoids wiping out
   undelivered hints (CASSANDRA-4772)
 * LCS will merge up to 32 L0 sstables as intended (CASSANDRA-4778)
 * NTS will default unconfigured DC replicas to zero (CASSANDRA-4675)
 * use default consistency level in counter validation if none is
   explicitly provide (CASSANDRA-4700)
 * Improve IAuthority interface by introducing fine-grained
   access permissions and grant/revoke commands (CASSANDRA-4490, 4644)
 * fix assumption error in CLI when updating/describing keyspace 
   (CASSANDRA-4322)
 * Adds offline sstablescrub to debian packaging (CASSANDRA-4642)
 * Automatic fixing of overlapping leveled sstables (CASSANDRA-4644)
 * fix error when using ORDER BY with extended selections (CASSANDRA-4689)
 * (CQL3) Fix validation for IN queries for non-PK cols (CASSANDRA-4709)
 * fix re-created keyspace disappering after 1.1.5 upgrade 
   (CASSANDRA-4698, 4752)
 * (CLI) display elapsed time in 2 fraction digits (CASSANDRA-3460)
 * add authentication support to sstableloader (CASSANDRA-4712)
 * Fix CQL3 'is reversed' logic (CASSANDRA-4716, 4759)
 * (CQL3) Don't return ReversedType in result set metadata (CASSANDRA-4717)
 * Backport adding AlterKeyspace statement (CASSANDRA-4611)
 * (CQL3) Correcty accept upper-case data types (CASSANDRA-4770)
 * Add binary protocol events for schema changes (CASSANDRA-4684)
Merged from 1.0:
 * Switch from NBHM to CHM in MessagingService's callback map, which
   prevents OOM in long-running instances (CASSANDRA-4708)


1.1.5
 * add SecondaryIndex.reload API (CASSANDRA-4581)
 * use millis + atomicint for commitlog segment creation instead of
   nanotime, which has issues under some hypervisors (CASSANDRA-4601)
 * fix FD leak in slice queries (CASSANDRA-4571)
 * avoid recursion in leveled compaction (CASSANDRA-4587)
 * increase stack size under Java7 to 180K
 * Log(info) schema changes (CASSANDRA-4547)
 * Change nodetool setcachecapcity to manipulate global caches (CASSANDRA-4563)
 * (cql3) fix setting compaction strategy (CASSANDRA-4597)
 * fix broken system.schema_* timestamps on system startup (CASSANDRA-4561)
 * fix wrong skip of cache saving (CASSANDRA-4533)
 * Avoid NPE when lost+found is in data dir (CASSANDRA-4572)
 * Respect five-minute flush moratorium after initial CL replay (CASSANDRA-4474)
 * Adds ntp as recommended in debian packaging (CASSANDRA-4606)
 * Configurable transport in CF Record{Reader|Writer} (CASSANDRA-4558)
 * (cql3) fix potential NPE with both equal and unequal restriction (CASSANDRA-4532)
 * (cql3) improves ORDER BY validation (CASSANDRA-4624)
 * Fix potential deadlock during counter writes (CASSANDRA-4578)
 * Fix cql error with ORDER BY when using IN (CASSANDRA-4612)
Merged from 1.0:
 * increase Xss to 160k to accomodate latest 1.6 JVMs (CASSANDRA-4602)
 * fix toString of hint destination tokens (CASSANDRA-4568)
 * Fix multiple values for CurrentLocal NodeID (CASSANDRA-4626)


1.1.4
 * fix offline scrub to catch >= out of order rows (CASSANDRA-4411)
 * fix cassandra-env.sh on RHEL and other non-dash-based systems 
   (CASSANDRA-4494)
Merged from 1.0:
 * (Hadoop) fix setting key length for old-style mapred api (CASSANDRA-4534)
 * (Hadoop) fix iterating through a resultset consisting entirely
   of tombstoned rows (CASSANDRA-4466)


1.1.3
 * (cqlsh) add COPY TO (CASSANDRA-4434)
 * munmap commitlog segments before rename (CASSANDRA-4337)
 * (JMX) rename getRangeKeySample to sampleKeyRange to avoid returning
   multi-MB results as an attribute (CASSANDRA-4452)
 * flush based on data size, not throughput; overwritten columns no 
   longer artificially inflate liveRatio (CASSANDRA-4399)
 * update default commitlog segment size to 32MB and total commitlog
   size to 32/1024 MB for 32/64 bit JVMs, respectively (CASSANDRA-4422)
 * avoid using global partitioner to estimate ranges in index sstables
   (CASSANDRA-4403)
 * restore pre-CASSANDRA-3862 approach to removing expired tombstones
   from row cache during compaction (CASSANDRA-4364)
 * (stress) support for CQL prepared statements (CASSANDRA-3633)
 * Correctly catch exception when Snappy cannot be loaded (CASSANDRA-4400)
 * (cql3) Support ORDER BY when IN condition is given in WHERE clause (CASSANDRA-4327)
 * (cql3) delete "component_index" column on DROP TABLE call (CASSANDRA-4420)
 * change nanoTime() to currentTimeInMillis() in schema related code (CASSANDRA-4432)
 * add a token generation tool (CASSANDRA-3709)
 * Fix LCS bug with sstable containing only 1 row (CASSANDRA-4411)
 * fix "Can't Modify Index Name" problem on CF update (CASSANDRA-4439)
 * Fix assertion error in getOverlappingSSTables during repair (CASSANDRA-4456)
 * fix nodetool's setcompactionthreshold command (CASSANDRA-4455)
 * Ensure compacted files are never used, to avoid counter overcount (CASSANDRA-4436)
Merged from 1.0:
 * Push the validation of secondary index values to the SecondaryIndexManager (CASSANDRA-4240)
 * allow dropping columns shadowed by not-yet-expired supercolumn or row
   tombstones in PrecompactedRow (CASSANDRA-4396)


1.1.2
 * Fix cleanup not deleting index entries (CASSANDRA-4379)
 * Use correct partitioner when saving + loading caches (CASSANDRA-4331)
 * Check schema before trying to export sstable (CASSANDRA-2760)
 * Raise a meaningful exception instead of NPE when PFS encounters
   an unconfigured node + no default (CASSANDRA-4349)
 * fix bug in sstable blacklisting with LCS (CASSANDRA-4343)
 * LCS no longer promotes tiny sstables out of L0 (CASSANDRA-4341)
 * skip tombstones during hint replay (CASSANDRA-4320)
 * fix NPE in compactionstats (CASSANDRA-4318)
 * enforce 1m min keycache for auto (CASSANDRA-4306)
 * Have DeletedColumn.isMFD always return true (CASSANDRA-4307)
 * (cql3) exeption message for ORDER BY constraints said primary filter can be
    an IN clause, which is misleading (CASSANDRA-4319)
 * (cql3) Reject (not yet supported) creation of 2ndardy indexes on tables with
   composite primary keys (CASSANDRA-4328)
 * Set JVM stack size to 160k for java 7 (CASSANDRA-4275)
 * cqlsh: add COPY command to load data from CSV flat files (CASSANDRA-4012)
 * CFMetaData.fromThrift to throw ConfigurationException upon error (CASSANDRA-4353)
 * Use CF comparator to sort indexed columns in SecondaryIndexManager
   (CASSANDRA-4365)
 * add strategy_options to the KSMetaData.toString() output (CASSANDRA-4248)
 * (cql3) fix range queries containing unqueried results (CASSANDRA-4372)
 * (cql3) allow updating column_alias types (CASSANDRA-4041)
 * (cql3) Fix deletion bug (CASSANDRA-4193)
 * Fix computation of overlapping sstable for leveled compaction (CASSANDRA-4321)
 * Improve scrub and allow to run it offline (CASSANDRA-4321)
 * Fix assertionError in StorageService.bulkLoad (CASSANDRA-4368)
 * (cqlsh) add option to authenticate to a keyspace at startup (CASSANDRA-4108)
 * (cqlsh) fix ASSUME functionality (CASSANDRA-4352)
 * Fix ColumnFamilyRecordReader to not return progress > 100% (CASSANDRA-3942)
Merged from 1.0:
 * Set gc_grace on index CF to 0 (CASSANDRA-4314)


1.1.1
 * add populate_io_cache_on_flush option (CASSANDRA-2635)
 * allow larger cache capacities than 2GB (CASSANDRA-4150)
 * add getsstables command to nodetool (CASSANDRA-4199)
 * apply parent CF compaction settings to secondary index CFs (CASSANDRA-4280)
 * preserve commitlog size cap when recycling segments at startup
   (CASSANDRA-4201)
 * (Hadoop) fix split generation regression (CASSANDRA-4259)
 * ignore min/max compactions settings in LCS, while preserving
   behavior that min=max=0 disables autocompaction (CASSANDRA-4233)
 * log number of rows read from saved cache (CASSANDRA-4249)
 * calculate exact size required for cleanup operations (CASSANDRA-1404)
 * avoid blocking additional writes during flush when the commitlog
   gets behind temporarily (CASSANDRA-1991)
 * enable caching on index CFs based on data CF cache setting (CASSANDRA-4197)
 * warn on invalid replication strategy creation options (CASSANDRA-4046)
 * remove [Freeable]Memory finalizers (CASSANDRA-4222)
 * include tombstone size in ColumnFamily.size, which can prevent OOM
   during sudden mass delete operations by yielding a nonzero liveRatio
   (CASSANDRA-3741)
 * Open 1 sstableScanner per level for leveled compaction (CASSANDRA-4142)
 * Optimize reads when row deletion timestamps allow us to restrict
   the set of sstables we check (CASSANDRA-4116)
 * add support for commitlog archiving and point-in-time recovery
   (CASSANDRA-3690)
 * avoid generating redundant compaction tasks during streaming
   (CASSANDRA-4174)
 * add -cf option to nodetool snapshot, and takeColumnFamilySnapshot to
   StorageService mbean (CASSANDRA-556)
 * optimize cleanup to drop entire sstables where possible (CASSANDRA-4079)
 * optimize truncate when autosnapshot is disabled (CASSANDRA-4153)
 * update caches to use byte[] keys to reduce memory overhead (CASSANDRA-3966)
 * add column limit to cli (CASSANDRA-3012, 4098)
 * clean up and optimize DataOutputBuffer, used by CQL compression and
   CompositeType (CASSANDRA-4072)
 * optimize commitlog checksumming (CASSANDRA-3610)
 * identify and blacklist corrupted SSTables from future compactions 
   (CASSANDRA-2261)
 * Move CfDef and KsDef validation out of thrift (CASSANDRA-4037)
 * Expose API to repair a user provided range (CASSANDRA-3912)
 * Add way to force the cassandra-cli to refresh its schema (CASSANDRA-4052)
 * Avoid having replicate on write tasks stacking up at CL.ONE (CASSANDRA-2889)
 * (cql3) Backwards compatibility for composite comparators in non-cql3-aware
   clients (CASSANDRA-4093)
 * (cql3) Fix order by for reversed queries (CASSANDRA-4160)
 * (cql3) Add ReversedType support (CASSANDRA-4004)
 * (cql3) Add timeuuid type (CASSANDRA-4194)
 * (cql3) Minor fixes (CASSANDRA-4185)
 * (cql3) Fix prepared statement in BATCH (CASSANDRA-4202)
 * (cql3) Reduce the list of reserved keywords (CASSANDRA-4186)
 * (cql3) Move max/min compaction thresholds to compaction strategy options
   (CASSANDRA-4187)
 * Fix exception during move when localhost is the only source (CASSANDRA-4200)
 * (cql3) Allow paging through non-ordered partitioner results (CASSANDRA-3771)
 * (cql3) Fix drop index (CASSANDRA-4192)
 * (cql3) Don't return range ghosts anymore (CASSANDRA-3982)
 * fix re-creating Keyspaces/ColumnFamilies with the same name as dropped
   ones (CASSANDRA-4219)
 * fix SecondaryIndex LeveledManifest save upon snapshot (CASSANDRA-4230)
 * fix missing arrayOffset in FBUtilities.hash (CASSANDRA-4250)
 * (cql3) Add name of parameters in CqlResultSet (CASSANDRA-4242)
 * (cql3) Correctly validate order by queries (CASSANDRA-4246)
 * rename stress to cassandra-stress for saner packaging (CASSANDRA-4256)
 * Fix exception on colum metadata with non-string comparator (CASSANDRA-4269)
 * Check for unknown/invalid compression options (CASSANDRA-4266)
 * (cql3) Adds simple access to column timestamp and ttl (CASSANDRA-4217)
 * (cql3) Fix range queries with secondary indexes (CASSANDRA-4257)
 * Better error messages from improper input in cli (CASSANDRA-3865)
 * Try to stop all compaction upon Keyspace or ColumnFamily drop (CASSANDRA-4221)
 * (cql3) Allow keyspace properties to contain hyphens (CASSANDRA-4278)
 * (cql3) Correctly validate keyspace access in create table (CASSANDRA-4296)
 * Avoid deadlock in migration stage (CASSANDRA-3882)
 * Take supercolumn names and deletion info into account in memtable throughput
   (CASSANDRA-4264)
 * Add back backward compatibility for old style replication factor (CASSANDRA-4294)
 * Preserve compatibility with pre-1.1 index queries (CASSANDRA-4262)
Merged from 1.0:
 * Fix super columns bug where cache is not updated (CASSANDRA-4190)
 * fix maxTimestamp to include row tombstones (CASSANDRA-4116)
 * (CLI) properly handle quotes in create/update keyspace commands (CASSANDRA-4129)
 * Avoids possible deadlock during bootstrap (CASSANDRA-4159)
 * fix stress tool that hangs forever on timeout or error (CASSANDRA-4128)
 * stress tool to return appropriate exit code on failure (CASSANDRA-4188)
 * fix compaction NPE when out of disk space and assertions disabled
   (CASSANDRA-3985)
 * synchronize LCS getEstimatedTasks to avoid CME (CASSANDRA-4255)
 * ensure unique streaming session id's (CASSANDRA-4223)
 * kick off background compaction when min/max thresholds change 
   (CASSANDRA-4279)
 * improve ability of STCS.getBuckets to deal with 100s of 1000s of
   sstables, such as when convertinb back from LCS (CASSANDRA-4287)
 * Oversize integer in CQL throws NumberFormatException (CASSANDRA-4291)
 * fix 1.0.x node join to mixed version cluster, other nodes >= 1.1 (CASSANDRA-4195)
 * Fix LCS splitting sstable base on uncompressed size (CASSANDRA-4419)
 * Push the validation of secondary index values to the SecondaryIndexManager (CASSANDRA-4240)
 * Don't purge columns during upgradesstables (CASSANDRA-4462)
 * Make cqlsh work with piping (CASSANDRA-4113)
 * Validate arguments for nodetool decommission (CASSANDRA-4061)
 * Report thrift status in nodetool info (CASSANDRA-4010)


1.1.0-final
 * average a reduced liveRatio estimate with the previous one (CASSANDRA-4065)
 * Allow KS and CF names up to 48 characters (CASSANDRA-4157)
 * fix stress build (CASSANDRA-4140)
 * add time remaining estimate to nodetool compactionstats (CASSANDRA-4167)
 * (cql) fix NPE in cql3 ALTER TABLE (CASSANDRA-4163)
 * (cql) Add support for CL.TWO and CL.THREE in CQL (CASSANDRA-4156)
 * (cql) Fix type in CQL3 ALTER TABLE preventing update (CASSANDRA-4170)
 * (cql) Throw invalid exception from CQL3 on obsolete options (CASSANDRA-4171)
 * (cqlsh) fix recognizing uppercase SELECT keyword (CASSANDRA-4161)
 * Pig: wide row support (CASSANDRA-3909)
Merged from 1.0:
 * avoid streaming empty files with bulk loader if sstablewriter errors out
   (CASSANDRA-3946)


1.1-rc1
 * Include stress tool in binary builds (CASSANDRA-4103)
 * (Hadoop) fix wide row iteration when last row read was deleted
   (CASSANDRA-4154)
 * fix read_repair_chance to really default to 0.1 in the cli (CASSANDRA-4114)
 * Adds caching and bloomFilterFpChange to CQL options (CASSANDRA-4042)
 * Adds posibility to autoconfigure size of the KeyCache (CASSANDRA-4087)
 * fix KEYS index from skipping results (CASSANDRA-3996)
 * Remove sliced_buffer_size_in_kb dead option (CASSANDRA-4076)
 * make loadNewSStable preserve sstable version (CASSANDRA-4077)
 * Respect 1.0 cache settings as much as possible when upgrading 
   (CASSANDRA-4088)
 * relax path length requirement for sstable files when upgrading on 
   non-Windows platforms (CASSANDRA-4110)
 * fix terminination of the stress.java when errors were encountered
   (CASSANDRA-4128)
 * Move CfDef and KsDef validation out of thrift (CASSANDRA-4037)
 * Fix get_paged_slice (CASSANDRA-4136)
 * CQL3: Support slice with exclusive start and stop (CASSANDRA-3785)
Merged from 1.0:
 * support PropertyFileSnitch in bulk loader (CASSANDRA-4145)
 * add auto_snapshot option allowing disabling snapshot before drop/truncate
   (CASSANDRA-3710)
 * allow short snitch names (CASSANDRA-4130)


1.1-beta2
 * rename loaded sstables to avoid conflicts with local snapshots
   (CASSANDRA-3967)
 * start hint replay as soon as FD notifies that the target is back up
   (CASSANDRA-3958)
 * avoid unproductive deserializing of cached rows during compaction
   (CASSANDRA-3921)
 * fix concurrency issues with CQL keyspace creation (CASSANDRA-3903)
 * Show Effective Owership via Nodetool ring <keyspace> (CASSANDRA-3412)
 * Update ORDER BY syntax for CQL3 (CASSANDRA-3925)
 * Fix BulkRecordWriter to not throw NPE if reducer gets no map data from Hadoop (CASSANDRA-3944)
 * Fix bug with counters in super columns (CASSANDRA-3821)
 * Remove deprecated merge_shard_chance (CASSANDRA-3940)
 * add a convenient way to reset a node's schema (CASSANDRA-2963)
 * fix for intermittent SchemaDisagreementException (CASSANDRA-3884)
 * CLI `list <CF>` to limit number of columns and their order (CASSANDRA-3012)
 * ignore deprecated KsDef/CfDef/ColumnDef fields in native schema (CASSANDRA-3963)
 * CLI to report when unsupported column_metadata pair was given (CASSANDRA-3959)
 * reincarnate removed and deprecated KsDef/CfDef attributes (CASSANDRA-3953)
 * Fix race between writes and read for cache (CASSANDRA-3862)
 * perform static initialization of StorageProxy on start-up (CASSANDRA-3797)
 * support trickling fsync() on writes (CASSANDRA-3950)
 * expose counters for unavailable/timeout exceptions given to thrift clients (CASSANDRA-3671)
 * avoid quadratic startup time in LeveledManifest (CASSANDRA-3952)
 * Add type information to new schema_ columnfamilies and remove thrift
   serialization for schema (CASSANDRA-3792)
 * add missing column validator options to the CLI help (CASSANDRA-3926)
 * skip reading saved key cache if CF's caching strategy is NONE or ROWS_ONLY (CASSANDRA-3954)
 * Unify migration code (CASSANDRA-4017)
Merged from 1.0:
 * cqlsh: guess correct version of Python for Arch Linux (CASSANDRA-4090)
 * (CLI) properly handle quotes in create/update keyspace commands (CASSANDRA-4129)
 * Avoids possible deadlock during bootstrap (CASSANDRA-4159)
 * fix stress tool that hangs forever on timeout or error (CASSANDRA-4128)
 * Fix super columns bug where cache is not updated (CASSANDRA-4190)
 * stress tool to return appropriate exit code on failure (CASSANDRA-4188)


1.0.9
 * improve index sampling performance (CASSANDRA-4023)
 * always compact away deleted hints immediately after handoff (CASSANDRA-3955)
 * delete hints from dropped ColumnFamilies on handoff instead of
   erroring out (CASSANDRA-3975)
 * add CompositeType ref to the CLI doc for create/update column family (CASSANDRA-3980)
 * Pig: support Counter ColumnFamilies (CASSANDRA-3973)
 * Pig: Composite column support (CASSANDRA-3684)
 * Avoid NPE during repair when a keyspace has no CFs (CASSANDRA-3988)
 * Fix division-by-zero error on get_slice (CASSANDRA-4000)
 * don't change manifest level for cleanup, scrub, and upgradesstables
   operations under LeveledCompactionStrategy (CASSANDRA-3989, 4112)
 * fix race leading to super columns assertion failure (CASSANDRA-3957)
 * fix NPE on invalid CQL delete command (CASSANDRA-3755)
 * allow custom types in CLI's assume command (CASSANDRA-4081)
 * fix totalBytes count for parallel compactions (CASSANDRA-3758)
 * fix intermittent NPE in get_slice (CASSANDRA-4095)
 * remove unnecessary asserts in native code interfaces (CASSANDRA-4096)
 * Validate blank keys in CQL to avoid assertion errors (CASSANDRA-3612)
 * cqlsh: fix bad decoding of some column names (CASSANDRA-4003)
 * cqlsh: fix incorrect padding with unicode chars (CASSANDRA-4033)
 * Fix EC2 snitch incorrectly reporting region (CASSANDRA-4026)
 * Shut down thrift during decommission (CASSANDRA-4086)
 * Expose nodetool cfhistograms for 2ndary indexes (CASSANDRA-4063)
Merged from 0.8:
 * Fix ConcurrentModificationException in gossiper (CASSANDRA-4019)


1.1-beta1
 * (cqlsh)
   + add SOURCE and CAPTURE commands, and --file option (CASSANDRA-3479)
   + add ALTER COLUMNFAMILY WITH (CASSANDRA-3523)
   + bundle Python dependencies with Cassandra (CASSANDRA-3507)
   + added to Debian package (CASSANDRA-3458)
   + display byte data instead of erroring out on decode failure 
     (CASSANDRA-3874)
 * add nodetool rebuild_index (CASSANDRA-3583)
 * add nodetool rangekeysample (CASSANDRA-2917)
 * Fix streaming too much data during move operations (CASSANDRA-3639)
 * Nodetool and CLI connect to localhost by default (CASSANDRA-3568)
 * Reduce memory used by primary index sample (CASSANDRA-3743)
 * (Hadoop) separate input/output configurations (CASSANDRA-3197, 3765)
 * avoid returning internal Cassandra classes over JMX (CASSANDRA-2805)
 * add row-level isolation via SnapTree (CASSANDRA-2893)
 * Optimize key count estimation when opening sstable on startup
   (CASSANDRA-2988)
 * multi-dc replication optimization supporting CL > ONE (CASSANDRA-3577)
 * add command to stop compactions (CASSANDRA-1740, 3566, 3582)
 * multithreaded streaming (CASSANDRA-3494)
 * removed in-tree redhat spec (CASSANDRA-3567)
 * "defragment" rows for name-based queries under STCS, again (CASSANDRA-2503)
 * Recycle commitlog segments for improved performance 
   (CASSANDRA-3411, 3543, 3557, 3615)
 * update size-tiered compaction to prioritize small tiers (CASSANDRA-2407)
 * add message expiration logic to OutboundTcpConnection (CASSANDRA-3005)
 * off-heap cache to use sun.misc.Unsafe instead of JNA (CASSANDRA-3271)
 * EACH_QUORUM is only supported for writes (CASSANDRA-3272)
 * replace compactionlock use in schema migration by checking CFS.isValid
   (CASSANDRA-3116)
 * recognize that "SELECT first ... *" isn't really "SELECT *" (CASSANDRA-3445)
 * Use faster bytes comparison (CASSANDRA-3434)
 * Bulk loader is no longer a fat client, (HADOOP) bulk load output format
   (CASSANDRA-3045)
 * (Hadoop) add support for KeyRange.filter
 * remove assumption that keys and token are in bijection
   (CASSANDRA-1034, 3574, 3604)
 * always remove endpoints from delevery queue in HH (CASSANDRA-3546)
 * fix race between cf flush and its 2ndary indexes flush (CASSANDRA-3547)
 * fix potential race in AES when a repair fails (CASSANDRA-3548)
 * Remove columns shadowed by a deleted container even when we cannot purge
   (CASSANDRA-3538)
 * Improve memtable slice iteration performance (CASSANDRA-3545)
 * more efficient allocation of small bloom filters (CASSANDRA-3618)
 * Use separate writer thread in SSTableSimpleUnsortedWriter (CASSANDRA-3619)
 * fsync the directory after new sstable or commitlog segment are created (CASSANDRA-3250)
 * fix minor issues reported by FindBugs (CASSANDRA-3658)
 * global key/row caches (CASSANDRA-3143, 3849)
 * optimize memtable iteration during range scan (CASSANDRA-3638)
 * introduce 'crc_check_chance' in CompressionParameters to support
   a checksum percentage checking chance similarly to read-repair (CASSANDRA-3611)
 * a way to deactivate global key/row cache on per-CF basis (CASSANDRA-3667)
 * fix LeveledCompactionStrategy broken because of generation pre-allocation
   in LeveledManifest (CASSANDRA-3691)
 * finer-grained control over data directories (CASSANDRA-2749)
 * Fix ClassCastException during hinted handoff (CASSANDRA-3694)
 * Upgrade Thrift to 0.7 (CASSANDRA-3213)
 * Make stress.java insert operation to use microseconds (CASSANDRA-3725)
 * Allows (internally) doing a range query with a limit of columns instead of
   rows (CASSANDRA-3742)
 * Allow rangeSlice queries to be start/end inclusive/exclusive (CASSANDRA-3749)
 * Fix BulkLoader to support new SSTable layout and add stream
   throttling to prevent an NPE when there is no yaml config (CASSANDRA-3752)
 * Allow concurrent schema migrations (CASSANDRA-1391, 3832)
 * Add SnapshotCommand to trigger snapshot on remote node (CASSANDRA-3721)
 * Make CFMetaData conversions to/from thrift/native schema inverses
   (CASSANDRA_3559)
 * Add initial code for CQL 3.0-beta (CASSANDRA-2474, 3781, 3753)
 * Add wide row support for ColumnFamilyInputFormat (CASSANDRA-3264)
 * Allow extending CompositeType comparator (CASSANDRA-3657)
 * Avoids over-paging during get_count (CASSANDRA-3798)
 * Add new command to rebuild a node without (repair) merkle tree calculations
   (CASSANDRA-3483, 3922)
 * respect not only row cache capacity but caching mode when
   trying to read data (CASSANDRA-3812)
 * fix system tests (CASSANDRA-3827)
 * CQL support for altering row key type in ALTER TABLE (CASSANDRA-3781)
 * turn compression on by default (CASSANDRA-3871)
 * make hexToBytes refuse invalid input (CASSANDRA-2851)
 * Make secondary indexes CF inherit compression and compaction from their
   parent CF (CASSANDRA-3877)
 * Finish cleanup up tombstone purge code (CASSANDRA-3872)
 * Avoid NPE on aboarted stream-out sessions (CASSANDRA-3904)
 * BulkRecordWriter throws NPE for counter columns (CASSANDRA-3906)
 * Support compression using BulkWriter (CASSANDRA-3907)


1.0.8
 * fix race between cleanup and flush on secondary index CFSes (CASSANDRA-3712)
 * avoid including non-queried nodes in rangeslice read repair
   (CASSANDRA-3843)
 * Only snapshot CF being compacted for snapshot_before_compaction 
   (CASSANDRA-3803)
 * Log active compactions in StatusLogger (CASSANDRA-3703)
 * Compute more accurate compaction score per level (CASSANDRA-3790)
 * Return InvalidRequest when using a keyspace that doesn't exist
   (CASSANDRA-3764)
 * disallow user modification of System keyspace (CASSANDRA-3738)
 * allow using sstable2json on secondary index data (CASSANDRA-3738)
 * (cqlsh) add DESCRIBE COLUMNFAMILIES (CASSANDRA-3586)
 * (cqlsh) format blobs correctly and use colors to improve output
   readability (CASSANDRA-3726)
 * synchronize BiMap of bootstrapping tokens (CASSANDRA-3417)
 * show index options in CLI (CASSANDRA-3809)
 * add optional socket timeout for streaming (CASSANDRA-3838)
 * fix truncate not to leave behind non-CFS backed secondary indexes
   (CASSANDRA-3844)
 * make CLI `show schema` to use output stream directly instead
   of StringBuilder (CASSANDRA-3842)
 * remove the wait on hint future during write (CASSANDRA-3870)
 * (cqlsh) ignore missing CfDef opts (CASSANDRA-3933)
 * (cqlsh) look for cqlshlib relative to realpath (CASSANDRA-3767)
 * Fix short read protection (CASSANDRA-3934)
 * Make sure infered and actual schema match (CASSANDRA-3371)
 * Fix NPE during HH delivery (CASSANDRA-3677)
 * Don't put boostrapping node in 'hibernate' status (CASSANDRA-3737)
 * Fix double quotes in windows bat files (CASSANDRA-3744)
 * Fix bad validator lookup (CASSANDRA-3789)
 * Fix soft reset in EC2MultiRegionSnitch (CASSANDRA-3835)
 * Don't leave zombie connections with THSHA thrift server (CASSANDRA-3867)
 * (cqlsh) fix deserialization of data (CASSANDRA-3874)
 * Fix removetoken force causing an inconsistent state (CASSANDRA-3876)
 * Fix ahndling of some types with Pig (CASSANDRA-3886)
 * Don't allow to drop the system keyspace (CASSANDRA-3759)
 * Make Pig deletes disabled by default and configurable (CASSANDRA-3628)
Merged from 0.8:
 * (Pig) fix CassandraStorage to use correct comparator in Super ColumnFamily
   case (CASSANDRA-3251)
 * fix thread safety issues in commitlog replay, primarily affecting
   systems with many (100s) of CF definitions (CASSANDRA-3751)
 * Fix relevant tombstone ignored with super columns (CASSANDRA-3875)


1.0.7
 * fix regression in HH page size calculation (CASSANDRA-3624)
 * retry failed stream on IOException (CASSANDRA-3686)
 * allow configuring bloom_filter_fp_chance (CASSANDRA-3497)
 * attempt hint delivery every ten minutes, or when failure detector
   notifies us that a node is back up, whichever comes first.  hint
   handoff throttle delay default changed to 1ms, from 50 (CASSANDRA-3554)
 * add nodetool setstreamthroughput (CASSANDRA-3571)
 * fix assertion when dropping a columnfamily with no sstables (CASSANDRA-3614)
 * more efficient allocation of small bloom filters (CASSANDRA-3618)
 * CLibrary.createHardLinkWithExec() to check for errors (CASSANDRA-3101)
 * Avoid creating empty and non cleaned writer during compaction (CASSANDRA-3616)
 * stop thrift service in shutdown hook so we can quiesce MessagingService
   (CASSANDRA-3335)
 * (CQL) compaction_strategy_options and compression_parameters for
   CREATE COLUMNFAMILY statement (CASSANDRA-3374)
 * Reset min/max compaction threshold when creating size tiered compaction
   strategy (CASSANDRA-3666)
 * Don't ignore IOException during compaction (CASSANDRA-3655)
 * Fix assertion error for CF with gc_grace=0 (CASSANDRA-3579)
 * Shutdown ParallelCompaction reducer executor after use (CASSANDRA-3711)
 * Avoid < 0 value for pending tasks in leveled compaction (CASSANDRA-3693)
 * (Hadoop) Support TimeUUID in Pig CassandraStorage (CASSANDRA-3327)
 * Check schema is ready before continuing boostrapping (CASSANDRA-3629)
 * Catch overflows during parsing of chunk_length_kb (CASSANDRA-3644)
 * Improve stream protocol mismatch errors (CASSANDRA-3652)
 * Avoid multiple thread doing HH to the same target (CASSANDRA-3681)
 * Add JMX property for rp_timeout_in_ms (CASSANDRA-2940)
 * Allow DynamicCompositeType to compare component of different types
   (CASSANDRA-3625)
 * Flush non-cfs backed secondary indexes (CASSANDRA-3659)
 * Secondary Indexes should report memory consumption (CASSANDRA-3155)
 * fix for SelectStatement start/end key are not set correctly
   when a key alias is involved (CASSANDRA-3700)
 * fix CLI `show schema` command insert of an extra comma in
   column_metadata (CASSANDRA-3714)
Merged from 0.8:
 * avoid logging (harmless) exception when GC takes < 1ms (CASSANDRA-3656)
 * prevent new nodes from thinking down nodes are up forever (CASSANDRA-3626)
 * use correct list of replicas for LOCAL_QUORUM reads when read repair
   is disabled (CASSANDRA-3696)
 * block on flush before compacting hints (may prevent OOM) (CASSANDRA-3733)


1.0.6
 * (CQL) fix cqlsh support for replicate_on_write (CASSANDRA-3596)
 * fix adding to leveled manifest after streaming (CASSANDRA-3536)
 * filter out unavailable cipher suites when using encryption (CASSANDRA-3178)
 * (HADOOP) add old-style api support for CFIF and CFRR (CASSANDRA-2799)
 * Support TimeUUIDType column names in Stress.java tool (CASSANDRA-3541)
 * (CQL) INSERT/UPDATE/DELETE/TRUNCATE commands should allow CF names to
   be qualified by keyspace (CASSANDRA-3419)
 * always remove endpoints from delevery queue in HH (CASSANDRA-3546)
 * fix race between cf flush and its 2ndary indexes flush (CASSANDRA-3547)
 * fix potential race in AES when a repair fails (CASSANDRA-3548)
 * fix default value validation usage in CLI SET command (CASSANDRA-3553)
 * Optimize componentsFor method for compaction and startup time
   (CASSANDRA-3532)
 * (CQL) Proper ColumnFamily metadata validation on CREATE COLUMNFAMILY 
   (CASSANDRA-3565)
 * fix compression "chunk_length_kb" option to set correct kb value for 
   thrift/avro (CASSANDRA-3558)
 * fix missing response during range slice repair (CASSANDRA-3551)
 * 'describe ring' moved from CLI to nodetool and available through JMX (CASSANDRA-3220)
 * add back partitioner to sstable metadata (CASSANDRA-3540)
 * fix NPE in get_count for counters (CASSANDRA-3601)
Merged from 0.8:
 * remove invalid assertion that table was opened before dropping it
   (CASSANDRA-3580)
 * range and index scans now only send requests to enough replicas to
   satisfy requested CL + RR (CASSANDRA-3598)
 * use cannonical host for local node in nodetool info (CASSANDRA-3556)
 * remove nonlocal DC write optimization since it only worked with
   CL.ONE or CL.LOCAL_QUORUM (CASSANDRA-3577, 3585)
 * detect misuses of CounterColumnType (CASSANDRA-3422)
 * turn off string interning in json2sstable, take 2 (CASSANDRA-2189)
 * validate compression parameters on add/update of the ColumnFamily 
   (CASSANDRA-3573)
 * Check for 0.0.0.0 is incorrect in CFIF (CASSANDRA-3584)
 * Increase vm.max_map_count in debian packaging (CASSANDRA-3563)
 * gossiper will never add itself to saved endpoints (CASSANDRA-3485)


1.0.5
 * revert CASSANDRA-3407 (see CASSANDRA-3540)
 * fix assertion error while forwarding writes to local nodes (CASSANDRA-3539)


1.0.4
 * fix self-hinting of timed out read repair updates and make hinted handoff
   less prone to OOMing a coordinator (CASSANDRA-3440)
 * expose bloom filter sizes via JMX (CASSANDRA-3495)
 * enforce RP tokens 0..2**127 (CASSANDRA-3501)
 * canonicalize paths exposed through JMX (CASSANDRA-3504)
 * fix "liveSize" stat when sstables are removed (CASSANDRA-3496)
 * add bloom filter FP rates to nodetool cfstats (CASSANDRA-3347)
 * record partitioner in sstable metadata component (CASSANDRA-3407)
 * add new upgradesstables nodetool command (CASSANDRA-3406)
 * skip --debug requirement to see common exceptions in CLI (CASSANDRA-3508)
 * fix incorrect query results due to invalid max timestamp (CASSANDRA-3510)
 * make sstableloader recognize compressed sstables (CASSANDRA-3521)
 * avoids race in OutboundTcpConnection in multi-DC setups (CASSANDRA-3530)
 * use SETLOCAL in cassandra.bat (CASSANDRA-3506)
 * fix ConcurrentModificationException in Table.all() (CASSANDRA-3529)
Merged from 0.8:
 * fix concurrence issue in the FailureDetector (CASSANDRA-3519)
 * fix array out of bounds error in counter shard removal (CASSANDRA-3514)
 * avoid dropping tombstones when they might still be needed to shadow
   data in a different sstable (CASSANDRA-2786)


1.0.3
 * revert name-based query defragmentation aka CASSANDRA-2503 (CASSANDRA-3491)
 * fix invalidate-related test failures (CASSANDRA-3437)
 * add next-gen cqlsh to bin/ (CASSANDRA-3188, 3131, 3493)
 * (CQL) fix handling of rows with no columns (CASSANDRA-3424, 3473)
 * fix querying supercolumns by name returning only a subset of
   subcolumns or old subcolumn versions (CASSANDRA-3446)
 * automatically compute sha1 sum for uncompressed data files (CASSANDRA-3456)
 * fix reading metadata/statistics component for version < h (CASSANDRA-3474)
 * add sstable forward-compatibility (CASSANDRA-3478)
 * report compression ratio in CFSMBean (CASSANDRA-3393)
 * fix incorrect size exception during streaming of counters (CASSANDRA-3481)
 * (CQL) fix for counter decrement syntax (CASSANDRA-3418)
 * Fix race introduced by CASSANDRA-2503 (CASSANDRA-3482)
 * Fix incomplete deletion of delivered hints (CASSANDRA-3466)
 * Avoid rescheduling compactions when no compaction was executed 
   (CASSANDRA-3484)
 * fix handling of the chunk_length_kb compression options (CASSANDRA-3492)
Merged from 0.8:
 * fix updating CF row_cache_provider (CASSANDRA-3414)
 * CFMetaData.convertToThrift method to set RowCacheProvider (CASSANDRA-3405)
 * acquire compactionlock during truncate (CASSANDRA-3399)
 * fix displaying cfdef entries for super columnfamilies (CASSANDRA-3415)
 * Make counter shard merging thread safe (CASSANDRA-3178)
 * Revert CASSANDRA-2855
 * Fix bug preventing the use of efficient cross-DC writes (CASSANDRA-3472)
 * `describe ring` command for CLI (CASSANDRA-3220)
 * (Hadoop) skip empty rows when entire row is requested, redux (CASSANDRA-2855)


1.0.2
 * "defragment" rows for name-based queries under STCS (CASSANDRA-2503)
 * Add timing information to cassandra-cli GET/SET/LIST queries (CASSANDRA-3326)
 * Only create one CompressionMetadata object per sstable (CASSANDRA-3427)
 * cleanup usage of StorageService.setMode() (CASSANDRA-3388)
 * Avoid large array allocation for compressed chunk offsets (CASSANDRA-3432)
 * fix DecimalType bytebuffer marshalling (CASSANDRA-3421)
 * fix bug that caused first column in per row indexes to be ignored 
   (CASSANDRA-3441)
 * add JMX call to clean (failed) repair sessions (CASSANDRA-3316)
 * fix sstableloader reference acquisition bug (CASSANDRA-3438)
 * fix estimated row size regression (CASSANDRA-3451)
 * make sure we don't return more columns than asked (CASSANDRA-3303, 3395)
Merged from 0.8:
 * acquire compactionlock during truncate (CASSANDRA-3399)
 * fix displaying cfdef entries for super columnfamilies (CASSANDRA-3415)


1.0.1
 * acquire references during index build to prevent delete problems
   on Windows (CASSANDRA-3314)
 * describe_ring should include datacenter/topology information (CASSANDRA-2882)
 * Thrift sockets are not properly buffered (CASSANDRA-3261)
 * performance improvement for bytebufferutil compare function (CASSANDRA-3286)
 * add system.versions ColumnFamily (CASSANDRA-3140)
 * reduce network copies (CASSANDRA-3333, 3373)
 * limit nodetool to 32MB of heap (CASSANDRA-3124)
 * (CQL) update parser to accept "timestamp" instead of "date" (CASSANDRA-3149)
 * Fix CLI `show schema` to include "compression_options" (CASSANDRA-3368)
 * Snapshot to include manifest under LeveledCompactionStrategy (CASSANDRA-3359)
 * (CQL) SELECT query should allow CF name to be qualified by keyspace (CASSANDRA-3130)
 * (CQL) Fix internal application error specifying 'using consistency ...'
   in lower case (CASSANDRA-3366)
 * fix Deflate compression when compression actually makes the data bigger
   (CASSANDRA-3370)
 * optimize UUIDGen to avoid lock contention on InetAddress.getLocalHost 
   (CASSANDRA-3387)
 * tolerate index being dropped mid-mutation (CASSANDRA-3334, 3313)
 * CompactionManager is now responsible for checking for new candidates
   post-task execution, enabling more consistent leveled compaction 
   (CASSANDRA-3391)
 * Cache HSHA threads (CASSANDRA-3372)
 * use CF/KS names as snapshot prefix for drop + truncate operations
   (CASSANDRA-2997)
 * Break bloom filters up to avoid heap fragmentation (CASSANDRA-2466)
 * fix cassandra hanging on jsvc stop (CASSANDRA-3302)
 * Avoid leveled compaction getting blocked on errors (CASSANDRA-3408)
 * Make reloading the compaction strategy safe (CASSANDRA-3409)
 * ignore 0.8 hints even if compaction begins before we try to purge
   them (CASSANDRA-3385)
 * remove procrun (bin\daemon) from Cassandra source tree and 
   artifacts (CASSANDRA-3331)
 * make cassandra compile under JDK7 (CASSANDRA-3275)
 * remove dependency of clientutil.jar to FBUtilities (CASSANDRA-3299)
 * avoid truncation errors by using long math on long values (CASSANDRA-3364)
 * avoid clock drift on some Windows machine (CASSANDRA-3375)
 * display cache provider in cli 'describe keyspace' command (CASSANDRA-3384)
 * fix incomplete topology information in describe_ring (CASSANDRA-3403)
 * expire dead gossip states based on time (CASSANDRA-2961)
 * improve CompactionTask extensibility (CASSANDRA-3330)
 * Allow one leveled compaction task to kick off another (CASSANDRA-3363)
 * allow encryption only between datacenters (CASSANDRA-2802)
Merged from 0.8:
 * fix truncate allowing data to be replayed post-restart (CASSANDRA-3297)
 * make iwriter final in IndexWriter to avoid NPE (CASSANDRA-2863)
 * (CQL) update grammar to require key clause in DELETE statement
   (CASSANDRA-3349)
 * (CQL) allow numeric keyspace names in USE statement (CASSANDRA-3350)
 * (Hadoop) skip empty rows when slicing the entire row (CASSANDRA-2855)
 * Fix handling of tombstone by SSTableExport/Import (CASSANDRA-3357)
 * fix ColumnIndexer to use long offsets (CASSANDRA-3358)
 * Improved CLI exceptions (CASSANDRA-3312)
 * Fix handling of tombstone by SSTableExport/Import (CASSANDRA-3357)
 * Only count compaction as active (for throttling) when they have
   successfully acquired the compaction lock (CASSANDRA-3344)
 * Display CLI version string on startup (CASSANDRA-3196)
 * (Hadoop) make CFIF try rpc_address or fallback to listen_address
   (CASSANDRA-3214)
 * (Hadoop) accept comma delimited lists of initial thrift connections
   (CASSANDRA-3185)
 * ColumnFamily min_compaction_threshold should be >= 2 (CASSANDRA-3342)
 * (Pig) add 0.8+ types and key validation type in schema (CASSANDRA-3280)
 * Fix completely removing column metadata using CLI (CASSANDRA-3126)
 * CLI `describe cluster;` output should be on separate lines for separate versions
   (CASSANDRA-3170)
 * fix changing durable_writes keyspace option during CF creation
   (CASSANDRA-3292)
 * avoid locking on update when no indexes are involved (CASSANDRA-3386)
 * fix assertionError during repair with ordered partitioners (CASSANDRA-3369)
 * correctly serialize key_validation_class for avro (CASSANDRA-3391)
 * don't expire counter tombstone after streaming (CASSANDRA-3394)
 * prevent nodes that failed to join from hanging around forever 
   (CASSANDRA-3351)
 * remove incorrect optimization from slice read path (CASSANDRA-3390)
 * Fix race in AntiEntropyService (CASSANDRA-3400)


1.0.0-final
 * close scrubbed sstable fd before deleting it (CASSANDRA-3318)
 * fix bug preventing obsolete commitlog segments from being removed
   (CASSANDRA-3269)
 * tolerate whitespace in seed CDL (CASSANDRA-3263)
 * Change default heap thresholds to max(min(1/2 ram, 1G), min(1/4 ram, 8GB))
   (CASSANDRA-3295)
 * Fix broken CompressedRandomAccessReaderTest (CASSANDRA-3298)
 * (CQL) fix type information returned for wildcard queries (CASSANDRA-3311)
 * add estimated tasks to LeveledCompactionStrategy (CASSANDRA-3322)
 * avoid including compaction cache-warming in keycache stats (CASSANDRA-3325)
 * run compaction and hinted handoff threads at MIN_PRIORITY (CASSANDRA-3308)
 * default hsha thrift server to cpu core count in rpc pool (CASSANDRA-3329)
 * add bin\daemon to binary tarball for Windows service (CASSANDRA-3331)
 * Fix places where uncompressed size of sstables was use in place of the
   compressed one (CASSANDRA-3338)
 * Fix hsha thrift server (CASSANDRA-3346)
 * Make sure repair only stream needed sstables (CASSANDRA-3345)


1.0.0-rc2
 * Log a meaningful warning when a node receives a message for a repair session
   that doesn't exist anymore (CASSANDRA-3256)
 * test for NUMA policy support as well as numactl presence (CASSANDRA-3245)
 * Fix FD leak when internode encryption is enabled (CASSANDRA-3257)
 * Remove incorrect assertion in mergeIterator (CASSANDRA-3260)
 * FBUtilities.hexToBytes(String) to throw NumberFormatException when string
   contains non-hex characters (CASSANDRA-3231)
 * Keep SimpleSnitch proximity ordering unchanged from what the Strategy
   generates, as intended (CASSANDRA-3262)
 * remove Scrub from compactionstats when finished (CASSANDRA-3255)
 * fix counter entry in jdbc TypesMap (CASSANDRA-3268)
 * fix full queue scenario for ParallelCompactionIterator (CASSANDRA-3270)
 * fix bootstrap process (CASSANDRA-3285)
 * don't try delivering hints if when there isn't any (CASSANDRA-3176)
 * CLI documentation change for ColumnFamily `compression_options` (CASSANDRA-3282)
 * ignore any CF ids sent by client for adding CF/KS (CASSANDRA-3288)
 * remove obsolete hints on first startup (CASSANDRA-3291)
 * use correct ISortedColumns for time-optimized reads (CASSANDRA-3289)
 * Evict gossip state immediately when a token is taken over by a new IP 
   (CASSANDRA-3259)


1.0.0-rc1
 * Update CQL to generate microsecond timestamps by default (CASSANDRA-3227)
 * Fix counting CFMetadata towards Memtable liveRatio (CASSANDRA-3023)
 * Kill server on wrapped OOME such as from FileChannel.map (CASSANDRA-3201)
 * remove unnecessary copy when adding to row cache (CASSANDRA-3223)
 * Log message when a full repair operation completes (CASSANDRA-3207)
 * Fix streamOutSession keeping sstables references forever if the remote end
   dies (CASSANDRA-3216)
 * Remove dynamic_snitch boolean from example configuration (defaulting to 
   true) and set default badness threshold to 0.1 (CASSANDRA-3229)
 * Base choice of random or "balanced" token on bootstrap on whether
   schema definitions were found (CASSANDRA-3219)
 * Fixes for LeveledCompactionStrategy score computation, prioritization,
   scheduling, and performance (CASSANDRA-3224, 3234)
 * parallelize sstable open at server startup (CASSANDRA-2988)
 * fix handling of exceptions writing to OutboundTcpConnection (CASSANDRA-3235)
 * Allow using quotes in "USE <keyspace>;" CLI command (CASSANDRA-3208)
 * Don't allow any cache loading exceptions to halt startup (CASSANDRA-3218)
 * Fix sstableloader --ignores option (CASSANDRA-3247)
 * File descriptor limit increased in packaging (CASSANDRA-3206)
 * Fix deadlock in commit log during flush (CASSANDRA-3253) 


1.0.0-beta1
 * removed binarymemtable (CASSANDRA-2692)
 * add commitlog_total_space_in_mb to prevent fragmented logs (CASSANDRA-2427)
 * removed commitlog_rotation_threshold_in_mb configuration (CASSANDRA-2771)
 * make AbstractBounds.normalize de-overlapp overlapping ranges (CASSANDRA-2641)
 * replace CollatingIterator, ReducingIterator with MergeIterator 
   (CASSANDRA-2062)
 * Fixed the ability to set compaction strategy in cli using create column 
   family command (CASSANDRA-2778)
 * clean up tmp files after failed compaction (CASSANDRA-2468)
 * restrict repair streaming to specific columnfamilies (CASSANDRA-2280)
 * don't bother persisting columns shadowed by a row tombstone (CASSANDRA-2589)
 * reset CF and SC deletion times after gc_grace (CASSANDRA-2317)
 * optimize away seek when compacting wide rows (CASSANDRA-2879)
 * single-pass streaming (CASSANDRA-2677, 2906, 2916, 3003)
 * use reference counting for deleting sstables instead of relying on GC
   (CASSANDRA-2521, 3179)
 * store hints as serialized mutations instead of pointers to data row
   (CASSANDRA-2045)
 * store hints in the coordinator node instead of in the closest replica 
   (CASSANDRA-2914)
 * add row_cache_keys_to_save CF option (CASSANDRA-1966)
 * check column family validity in nodetool repair (CASSANDRA-2933)
 * use lazy initialization instead of class initialization in NodeId
   (CASSANDRA-2953)
 * add paging to get_count (CASSANDRA-2894)
 * fix "short reads" in [multi]get (CASSANDRA-2643, 3157, 3192)
 * add optional compression for sstables (CASSANDRA-47, 2994, 3001, 3128)
 * add scheduler JMX metrics (CASSANDRA-2962)
 * add block level checksum for compressed data (CASSANDRA-1717)
 * make column family backed column map pluggable and introduce unsynchronized
   ArrayList backed one to speedup reads (CASSANDRA-2843, 3165, 3205)
 * refactoring of the secondary index api (CASSANDRA-2982)
 * make CL > ONE reads wait for digest reconciliation before returning
   (CASSANDRA-2494)
 * fix missing logging for some exceptions (CASSANDRA-2061)
 * refactor and optimize ColumnFamilyStore.files(...) and Descriptor.fromFilename(String)
   and few other places responsible for work with SSTable files (CASSANDRA-3040)
 * Stop reading from sstables once we know we have the most recent columns,
   for query-by-name requests (CASSANDRA-2498)
 * Add query-by-column mode to stress.java (CASSANDRA-3064)
 * Add "install" command to cassandra.bat (CASSANDRA-292)
 * clean up KSMetadata, CFMetadata from unnecessary
   Thrift<->Avro conversion methods (CASSANDRA-3032)
 * Add timeouts to client request schedulers (CASSANDRA-3079, 3096)
 * Cli to use hashes rather than array of hashes for strategy options (CASSANDRA-3081)
 * LeveledCompactionStrategy (CASSANDRA-1608, 3085, 3110, 3087, 3145, 3154, 3182)
 * Improvements of the CLI `describe` command (CASSANDRA-2630)
 * reduce window where dropped CF sstables may not be deleted (CASSANDRA-2942)
 * Expose gossip/FD info to JMX (CASSANDRA-2806)
 * Fix streaming over SSL when compressed SSTable involved (CASSANDRA-3051)
 * Add support for pluggable secondary index implementations (CASSANDRA-3078)
 * remove compaction_thread_priority setting (CASSANDRA-3104)
 * generate hints for replicas that timeout, not just replicas that are known
   to be down before starting (CASSANDRA-2034)
 * Add throttling for internode streaming (CASSANDRA-3080)
 * make the repair of a range repair all replica (CASSANDRA-2610, 3194)
 * expose the ability to repair the first range (as returned by the
   partitioner) of a node (CASSANDRA-2606)
 * Streams Compression (CASSANDRA-3015)
 * add ability to use multiple threads during a single compaction
   (CASSANDRA-2901)
 * make AbstractBounds.normalize support overlapping ranges (CASSANDRA-2641)
 * fix of the CQL count() behavior (CASSANDRA-3068)
 * use TreeMap backed column families for the SSTable simple writers
   (CASSANDRA-3148)
 * fix inconsistency of the CLI syntax when {} should be used instead of [{}]
   (CASSANDRA-3119)
 * rename CQL type names to match expected SQL behavior (CASSANDRA-3149, 3031)
 * Arena-based allocation for memtables (CASSANDRA-2252, 3162, 3163, 3168)
 * Default RR chance to 0.1 (CASSANDRA-3169)
 * Add RowLevel support to secondary index API (CASSANDRA-3147)
 * Make SerializingCacheProvider the default if JNA is available (CASSANDRA-3183)
 * Fix backwards compatibilty for CQL memtable properties (CASSANDRA-3190)
 * Add five-minute delay before starting compactions on a restarted server
   (CASSANDRA-3181)
 * Reduce copies done for intra-host messages (CASSANDRA-1788, 3144)
 * support of compaction strategy option for stress.java (CASSANDRA-3204)
 * make memtable throughput and column count thresholds no-ops (CASSANDRA-2449)
 * Return schema information along with the resultSet in CQL (CASSANDRA-2734)
 * Add new DecimalType (CASSANDRA-2883)
 * Fix assertion error in RowRepairResolver (CASSANDRA-3156)
 * Reduce unnecessary high buffer sizes (CASSANDRA-3171)
 * Pluggable compaction strategy (CASSANDRA-1610)
 * Add new broadcast_address config option (CASSANDRA-2491)


0.8.7
 * Kill server on wrapped OOME such as from FileChannel.map (CASSANDRA-3201)
 * Allow using quotes in "USE <keyspace>;" CLI command (CASSANDRA-3208)
 * Log message when a full repair operation completes (CASSANDRA-3207)
 * Don't allow any cache loading exceptions to halt startup (CASSANDRA-3218)
 * Fix sstableloader --ignores option (CASSANDRA-3247)
 * File descriptor limit increased in packaging (CASSANDRA-3206)
 * Log a meaningfull warning when a node receive a message for a repair session
   that doesn't exist anymore (CASSANDRA-3256)
 * Fix FD leak when internode encryption is enabled (CASSANDRA-3257)
 * FBUtilities.hexToBytes(String) to throw NumberFormatException when string
   contains non-hex characters (CASSANDRA-3231)
 * Keep SimpleSnitch proximity ordering unchanged from what the Strategy
   generates, as intended (CASSANDRA-3262)
 * remove Scrub from compactionstats when finished (CASSANDRA-3255)
 * Fix tool .bat files when CASSANDRA_HOME contains spaces (CASSANDRA-3258)
 * Force flush of status table when removing/updating token (CASSANDRA-3243)
 * Evict gossip state immediately when a token is taken over by a new IP (CASSANDRA-3259)
 * Fix bug where the failure detector can take too long to mark a host
   down (CASSANDRA-3273)
 * (Hadoop) allow wrapping ranges in queries (CASSANDRA-3137)
 * (Hadoop) check all interfaces for a match with split location
   before falling back to random replica (CASSANDRA-3211)
 * (Hadoop) Make Pig storage handle implements LoadMetadata (CASSANDRA-2777)
 * (Hadoop) Fix exception during PIG 'dump' (CASSANDRA-2810)
 * Fix stress COUNTER_GET option (CASSANDRA-3301)
 * Fix missing fields in CLI `show schema` output (CASSANDRA-3304)
 * Nodetool no longer leaks threads and closes JMX connections (CASSANDRA-3309)
 * fix truncate allowing data to be replayed post-restart (CASSANDRA-3297)
 * Move SimpleAuthority and SimpleAuthenticator to examples (CASSANDRA-2922)
 * Fix handling of tombstone by SSTableExport/Import (CASSANDRA-3357)
 * Fix transposition in cfHistograms (CASSANDRA-3222)
 * Allow using number as DC name when creating keyspace in CQL (CASSANDRA-3239)
 * Force flush of system table after updating/removing a token (CASSANDRA-3243)


0.8.6
 * revert CASSANDRA-2388
 * change TokenRange.endpoints back to listen/broadcast address to match
   pre-1777 behavior, and add TokenRange.rpc_endpoints instead (CASSANDRA-3187)
 * avoid trying to watch cassandra-topology.properties when loaded from jar
   (CASSANDRA-3138)
 * prevent users from creating keyspaces with LocalStrategy replication
   (CASSANDRA-3139)
 * fix CLI `show schema;` to output correct keyspace definition statement
   (CASSANDRA-3129)
 * CustomTThreadPoolServer to log TTransportException at DEBUG level
   (CASSANDRA-3142)
 * allow topology sort to work with non-unique rack names between 
   datacenters (CASSANDRA-3152)
 * Improve caching of same-version Messages on digest and repair paths
   (CASSANDRA-3158)
 * Randomize choice of first replica for counter increment (CASSANDRA-2890)
 * Fix using read_repair_chance instead of merge_shard_change (CASSANDRA-3202)
 * Avoid streaming data to nodes that already have it, on move as well as
   decommission (CASSANDRA-3041)
 * Fix divide by zero error in GCInspector (CASSANDRA-3164)
 * allow quoting of the ColumnFamily name in CLI `create column family`
   statement (CASSANDRA-3195)
 * Fix rolling upgrade from 0.7 to 0.8 problem (CASSANDRA-3166)
 * Accomodate missing encryption_options in IncomingTcpConnection.stream
   (CASSANDRA-3212)


0.8.5
 * fix NPE when encryption_options is unspecified (CASSANDRA-3007)
 * include column name in validation failure exceptions (CASSANDRA-2849)
 * make sure truncate clears out the commitlog so replay won't re-
   populate with truncated data (CASSANDRA-2950)
 * fix NPE when debug logging is enabled and dropped CF is present
   in a commitlog segment (CASSANDRA-3021)
 * fix cassandra.bat when CASSANDRA_HOME contains spaces (CASSANDRA-2952)
 * fix to SSTableSimpleUnsortedWriter bufferSize calculation (CASSANDRA-3027)
 * make cleanup and normal compaction able to skip empty rows
   (rows containing nothing but expired tombstones) (CASSANDRA-3039)
 * work around native memory leak in com.sun.management.GarbageCollectorMXBean
   (CASSANDRA-2868)
 * validate that column names in column_metadata are not equal to key_alias
   on create/update of the ColumnFamily and CQL 'ALTER' statement (CASSANDRA-3036)
 * return an InvalidRequestException if an indexed column is assigned
   a value larger than 64KB (CASSANDRA-3057)
 * fix of numeric-only and string column names handling in CLI "drop index" 
   (CASSANDRA-3054)
 * prune index scan resultset back to original request for lazy
   resultset expansion case (CASSANDRA-2964)
 * (Hadoop) fail jobs when Cassandra node has failed but TaskTracker
   has not (CASSANDRA-2388)
 * fix dynamic snitch ignoring nodes when read_repair_chance is zero
   (CASSANDRA-2662)
 * avoid retaining references to dropped CFS objects in 
   CompactionManager.estimatedCompactions (CASSANDRA-2708)
 * expose rpc timeouts per host in MessagingServiceMBean (CASSANDRA-2941)
 * avoid including cwd in classpath for deb and rpm packages (CASSANDRA-2881)
 * remove gossip state when a new IP takes over a token (CASSANDRA-3071)
 * allow sstable2json to work on index sstable files (CASSANDRA-3059)
 * always hint counters (CASSANDRA-3099)
 * fix log4j initialization in EmbeddedCassandraService (CASSANDRA-2857)
 * remove gossip state when a new IP takes over a token (CASSANDRA-3071)
 * work around native memory leak in com.sun.management.GarbageCollectorMXBean
    (CASSANDRA-2868)
 * fix UnavailableException with writes at CL.EACH_QUORM (CASSANDRA-3084)
 * fix parsing of the Keyspace and ColumnFamily names in numeric
   and string representations in CLI (CASSANDRA-3075)
 * fix corner cases in Range.differenceToFetch (CASSANDRA-3084)
 * fix ip address String representation in the ring cache (CASSANDRA-3044)
 * fix ring cache compatibility when mixing pre-0.8.4 nodes with post-
   in the same cluster (CASSANDRA-3023)
 * make repair report failure when a node participating dies (instead of
   hanging forever) (CASSANDRA-2433)
 * fix handling of the empty byte buffer by ReversedType (CASSANDRA-3111)
 * Add validation that Keyspace names are case-insensitively unique (CASSANDRA-3066)
 * catch invalid key_validation_class before instantiating UpdateColumnFamily (CASSANDRA-3102)
 * make Range and Bounds objects client-safe (CASSANDRA-3108)
 * optionally skip log4j configuration (CASSANDRA-3061)
 * bundle sstableloader with the debian package (CASSANDRA-3113)
 * don't try to build secondary indexes when there is none (CASSANDRA-3123)
 * improve SSTableSimpleUnsortedWriter speed for large rows (CASSANDRA-3122)
 * handle keyspace arguments correctly in nodetool snapshot (CASSANDRA-3038)
 * Fix SSTableImportTest on windows (CASSANDRA-3043)
 * expose compactionThroughputMbPerSec through JMX (CASSANDRA-3117)
 * log keyspace and CF of large rows being compacted


0.8.4
 * change TokenRing.endpoints to be a list of rpc addresses instead of 
   listen/broadcast addresses (CASSANDRA-1777)
 * include files-to-be-streamed in StreamInSession.getSources (CASSANDRA-2972)
 * use JAVA env var in cassandra-env.sh (CASSANDRA-2785, 2992)
 * avoid doing read for no-op replicate-on-write at CL=1 (CASSANDRA-2892)
 * refuse counter write for CL.ANY (CASSANDRA-2990)
 * switch back to only logging recent dropped messages (CASSANDRA-3004)
 * always deserialize RowMutation for counters (CASSANDRA-3006)
 * ignore saved replication_factor strategy_option for NTS (CASSANDRA-3011)
 * make sure pre-truncate CL segments are discarded (CASSANDRA-2950)


0.8.3
 * add ability to drop local reads/writes that are going to timeout
   (CASSANDRA-2943)
 * revamp token removal process, keep gossip states for 3 days (CASSANDRA-2496)
 * don't accept extra args for 0-arg nodetool commands (CASSANDRA-2740)
 * log unavailableexception details at debug level (CASSANDRA-2856)
 * expose data_dir though jmx (CASSANDRA-2770)
 * don't include tmp files as sstable when create cfs (CASSANDRA-2929)
 * log Java classpath on startup (CASSANDRA-2895)
 * keep gossipped version in sync with actual on migration coordinator 
   (CASSANDRA-2946)
 * use lazy initialization instead of class initialization in NodeId
   (CASSANDRA-2953)
 * check column family validity in nodetool repair (CASSANDRA-2933)
 * speedup bytes to hex conversions dramatically (CASSANDRA-2850)
 * Flush memtables on shutdown when durable writes are disabled 
   (CASSANDRA-2958)
 * improved POSIX compatibility of start scripts (CASsANDRA-2965)
 * add counter support to Hadoop InputFormat (CASSANDRA-2981)
 * fix bug where dirty commitlog segments were removed (and avoid keeping 
   segments with no post-flush activity permanently dirty) (CASSANDRA-2829)
 * fix throwing exception with batch mutation of counter super columns
   (CASSANDRA-2949)
 * ignore system tables during repair (CASSANDRA-2979)
 * throw exception when NTS is given replication_factor as an option
   (CASSANDRA-2960)
 * fix assertion error during compaction of counter CFs (CASSANDRA-2968)
 * avoid trying to create index names, when no index exists (CASSANDRA-2867)
 * don't sample the system table when choosing a bootstrap token
   (CASSANDRA-2825)
 * gossiper notifies of local state changes (CASSANDRA-2948)
 * add asynchronous and half-sync/half-async (hsha) thrift servers 
   (CASSANDRA-1405)
 * fix potential use of free'd native memory in SerializingCache 
   (CASSANDRA-2951)
 * prune index scan resultset back to original request for lazy
   resultset expansion case (CASSANDRA-2964)
 * (Hadoop) fail jobs when Cassandra node has failed but TaskTracker
    has not (CASSANDRA-2388)


0.8.2
 * CQL: 
   - include only one row per unique key for IN queries (CASSANDRA-2717)
   - respect client timestamp on full row deletions (CASSANDRA-2912)
 * improve thread-safety in StreamOutSession (CASSANDRA-2792)
 * allow deleting a row and updating indexed columns in it in the
   same mutation (CASSANDRA-2773)
 * Expose number of threads blocked on submitting memtable to flush
   in JMX (CASSANDRA-2817)
 * add ability to return "endpoints" to nodetool (CASSANDRA-2776)
 * Add support for multiple (comma-delimited) coordinator addresses
   to ColumnFamilyInputFormat (CASSANDRA-2807)
 * fix potential NPE while scheduling read repair for range slice
   (CASSANDRA-2823)
 * Fix race in SystemTable.getCurrentLocalNodeId (CASSANDRA-2824)
 * Correctly set default for replicate_on_write (CASSANDRA-2835)
 * improve nodetool compactionstats formatting (CASSANDRA-2844)
 * fix index-building status display (CASSANDRA-2853)
 * fix CLI perpetuating obsolete KsDef.replication_factor (CASSANDRA-2846)
 * improve cli treatment of multiline comments (CASSANDRA-2852)
 * handle row tombstones correctly in EchoedRow (CASSANDRA-2786)
 * add MessagingService.get[Recently]DroppedMessages and
   StorageService.getExceptionCount (CASSANDRA-2804)
 * fix possibility of spurious UnavailableException for LOCAL_QUORUM
   reads with dynamic snitch + read repair disabled (CASSANDRA-2870)
 * add ant-optional as dependence for the debian package (CASSANDRA-2164)
 * add option to specify limit for get_slice in the CLI (CASSANDRA-2646)
 * decrease HH page size (CASSANDRA-2832)
 * reset cli keyspace after dropping the current one (CASSANDRA-2763)
 * add KeyRange option to Hadoop inputformat (CASSANDRA-1125)
 * fix protocol versioning (CASSANDRA-2818, 2860)
 * support spaces in path to log4j configuration (CASSANDRA-2383)
 * avoid including inferred types in CF update (CASSANDRA-2809)
 * fix JMX bulkload call (CASSANDRA-2908)
 * fix updating KS with durable_writes=false (CASSANDRA-2907)
 * add simplified facade to SSTableWriter for bulk loading use
   (CASSANDRA-2911)
 * fix re-using index CF sstable names after drop/recreate (CASSANDRA-2872)
 * prepend CF to default index names (CASSANDRA-2903)
 * fix hint replay (CASSANDRA-2928)
 * Properly synchronize repair's merkle tree computation (CASSANDRA-2816)


0.8.1
 * CQL:
   - support for insert, delete in BATCH (CASSANDRA-2537)
   - support for IN to SELECT, UPDATE (CASSANDRA-2553)
   - timestamp support for INSERT, UPDATE, and BATCH (CASSANDRA-2555)
   - TTL support (CASSANDRA-2476)
   - counter support (CASSANDRA-2473)
   - ALTER COLUMNFAMILY (CASSANDRA-1709)
   - DROP INDEX (CASSANDRA-2617)
   - add SCHEMA/TABLE as aliases for KS/CF (CASSANDRA-2743)
   - server handles wait-for-schema-agreement (CASSANDRA-2756)
   - key alias support (CASSANDRA-2480)
 * add support for comparator parameters and a generic ReverseType
   (CASSANDRA-2355)
 * add CompositeType and DynamicCompositeType (CASSANDRA-2231)
 * optimize batches containing multiple updates to the same row
   (CASSANDRA-2583)
 * adjust hinted handoff page size to avoid OOM with large columns 
   (CASSANDRA-2652)
 * mark BRAF buffer invalid post-flush so we don't re-flush partial
   buffers again, especially on CL writes (CASSANDRA-2660)
 * add DROP INDEX support to CLI (CASSANDRA-2616)
 * don't perform HH to client-mode [storageproxy] nodes (CASSANDRA-2668)
 * Improve forceDeserialize/getCompactedRow encapsulation (CASSANDRA-2659)
 * Don't write CounterUpdateColumn to disk in tests (CASSANDRA-2650)
 * Add sstable bulk loading utility (CASSANDRA-1278)
 * avoid replaying hints to dropped columnfamilies (CASSANDRA-2685)
 * add placeholders for missing rows in range query pseudo-RR (CASSANDRA-2680)
 * remove no-op HHOM.renameHints (CASSANDRA-2693)
 * clone super columns to avoid modifying them during flush (CASSANDRA-2675)
 * allow writes to bypass the commitlog for certain keyspaces (CASSANDRA-2683)
 * avoid NPE when bypassing commitlog during memtable flush (CASSANDRA-2781)
 * Added support for making bootstrap retry if nodes flap (CASSANDRA-2644)
 * Added statusthrift to nodetool to report if thrift server is running (CASSANDRA-2722)
 * Fixed rows being cached if they do not exist (CASSANDRA-2723)
 * Support passing tableName and cfName to RowCacheProviders (CASSANDRA-2702)
 * close scrub file handles (CASSANDRA-2669)
 * throttle migration replay (CASSANDRA-2714)
 * optimize column serializer creation (CASSANDRA-2716)
 * Added support for making bootstrap retry if nodes flap (CASSANDRA-2644)
 * Added statusthrift to nodetool to report if thrift server is running
   (CASSANDRA-2722)
 * Fixed rows being cached if they do not exist (CASSANDRA-2723)
 * fix truncate/compaction race (CASSANDRA-2673)
 * workaround large resultsets causing large allocation retention
   by nio sockets (CASSANDRA-2654)
 * fix nodetool ring use with Ec2Snitch (CASSANDRA-2733)
 * fix removing columns and subcolumns that are supressed by a row or
   supercolumn tombstone during replica resolution (CASSANDRA-2590)
 * support sstable2json against snapshot sstables (CASSANDRA-2386)
 * remove active-pull schema requests (CASSANDRA-2715)
 * avoid marking entire list of sstables as actively being compacted
   in multithreaded compaction (CASSANDRA-2765)
 * seek back after deserializing a row to update cache with (CASSANDRA-2752)
 * avoid skipping rows in scrub for counter column family (CASSANDRA-2759)
 * fix ConcurrentModificationException in repair when dealing with 0.7 node
   (CASSANDRA-2767)
 * use threadsafe collections for StreamInSession (CASSANDRA-2766)
 * avoid infinite loop when creating merkle tree (CASSANDRA-2758)
 * avoids unmarking compacting sstable prematurely in cleanup (CASSANDRA-2769)
 * fix NPE when the commit log is bypassed (CASSANDRA-2718)
 * don't throw an exception in SS.isRPCServerRunning (CASSANDRA-2721)
 * make stress.jar executable (CASSANDRA-2744)
 * add daemon mode to java stress (CASSANDRA-2267)
 * expose the DC and rack of a node through JMX and nodetool ring (CASSANDRA-2531)
 * fix cache mbean getSize (CASSANDRA-2781)
 * Add Date, Float, Double, and Boolean types (CASSANDRA-2530)
 * Add startup flag to renew counter node id (CASSANDRA-2788)
 * add jamm agent to cassandra.bat (CASSANDRA-2787)
 * fix repair hanging if a neighbor has nothing to send (CASSANDRA-2797)
 * purge tombstone even if row is in only one sstable (CASSANDRA-2801)
 * Fix wrong purge of deleted cf during compaction (CASSANDRA-2786)
 * fix race that could result in Hadoop writer failing to throw an
   exception encountered after close() (CASSANDRA-2755)
 * fix scan wrongly throwing assertion error (CASSANDRA-2653)
 * Always use even distribution for merkle tree with RandomPartitionner
   (CASSANDRA-2841)
 * fix describeOwnership for OPP (CASSANDRA-2800)
 * ensure that string tokens do not contain commas (CASSANDRA-2762)


0.8.0-final
 * fix CQL grammar warning and cqlsh regression from CASSANDRA-2622
 * add ant generate-cql-html target (CASSANDRA-2526)
 * update CQL consistency levels (CASSANDRA-2566)
 * debian packaging fixes (CASSANDRA-2481, 2647)
 * fix UUIDType, IntegerType for direct buffers (CASSANDRA-2682, 2684)
 * switch to native Thrift for Hadoop map/reduce (CASSANDRA-2667)
 * fix StackOverflowError when building from eclipse (CASSANDRA-2687)
 * only provide replication_factor to strategy_options "help" for
   SimpleStrategy, OldNetworkTopologyStrategy (CASSANDRA-2678, 2713)
 * fix exception adding validators to non-string columns (CASSANDRA-2696)
 * avoid instantiating DatabaseDescriptor in JDBC (CASSANDRA-2694)
 * fix potential stack overflow during compaction (CASSANDRA-2626)
 * clone super columns to avoid modifying them during flush (CASSANDRA-2675)
 * reset underlying iterator in EchoedRow constructor (CASSANDRA-2653)


0.8.0-rc1
 * faster flushes and compaction from fixing excessively pessimistic 
   rebuffering in BRAF (CASSANDRA-2581)
 * fix returning null column values in the python cql driver (CASSANDRA-2593)
 * fix merkle tree splitting exiting early (CASSANDRA-2605)
 * snapshot_before_compaction directory name fix (CASSANDRA-2598)
 * Disable compaction throttling during bootstrap (CASSANDRA-2612) 
 * fix CQL treatment of > and < operators in range slices (CASSANDRA-2592)
 * fix potential double-application of counter updates on commitlog replay
   by moving replay position from header to sstable metadata (CASSANDRA-2419)
 * JDBC CQL driver exposes getColumn for access to timestamp
 * JDBC ResultSetMetadata properties added to AbstractType
 * r/m clustertool (CASSANDRA-2607)
 * add support for presenting row key as a column in CQL result sets 
   (CASSANDRA-2622)
 * Don't allow {LOCAL|EACH}_QUORUM unless strategy is NTS (CASSANDRA-2627)
 * validate keyspace strategy_options during CQL create (CASSANDRA-2624)
 * fix empty Result with secondary index when limit=1 (CASSANDRA-2628)
 * Fix regression where bootstrapping a node with no schema fails
   (CASSANDRA-2625)
 * Allow removing LocationInfo sstables (CASSANDRA-2632)
 * avoid attempting to replay mutations from dropped keyspaces (CASSANDRA-2631)
 * avoid using cached position of a key when GT is requested (CASSANDRA-2633)
 * fix counting bloom filter true positives (CASSANDRA-2637)
 * initialize local ep state prior to gossip startup if needed (CASSANDRA-2638)
 * fix counter increment lost after restart (CASSANDRA-2642)
 * add quote-escaping via backslash to CLI (CASSANDRA-2623)
 * fix pig example script (CASSANDRA-2487)
 * fix dynamic snitch race in adding latencies (CASSANDRA-2618)
 * Start/stop cassandra after more important services such as mdadm in
   debian packaging (CASSANDRA-2481)


0.8.0-beta2
 * fix NPE compacting index CFs (CASSANDRA-2528)
 * Remove checking all column families on startup for compaction candidates 
   (CASSANDRA-2444)
 * validate CQL create keyspace options (CASSANDRA-2525)
 * fix nodetool setcompactionthroughput (CASSANDRA-2550)
 * move	gossip heartbeat back to its own thread (CASSANDRA-2554)
 * validate cql TRUNCATE columnfamily before truncating (CASSANDRA-2570)
 * fix batch_mutate for mixed standard-counter mutations (CASSANDRA-2457)
 * disallow making schema changes to system keyspace (CASSANDRA-2563)
 * fix sending mutation messages multiple times (CASSANDRA-2557)
 * fix incorrect use of NBHM.size in ReadCallback that could cause
   reads to time out even when responses were received (CASSANDRA-2552)
 * trigger read repair correctly for LOCAL_QUORUM reads (CASSANDRA-2556)
 * Allow configuring the number of compaction thread (CASSANDRA-2558)
 * forceUserDefinedCompaction will attempt to compact what it is given
   even if the pessimistic estimate is that there is not enough disk space;
   automatic compactions will only compact 2 or more sstables (CASSANDRA-2575)
 * refuse to apply migrations with older timestamps than the current 
   schema (CASSANDRA-2536)
 * remove unframed Thrift transport option
 * include indexes in snapshots (CASSANDRA-2596)
 * improve ignoring of obsolete mutations in index maintenance (CASSANDRA-2401)
 * recognize attempt to drop just the index while leaving the column
   definition alone (CASSANDRA-2619)
  

0.8.0-beta1
 * remove Avro RPC support (CASSANDRA-926)
 * support for columns that act as incr/decr counters 
   (CASSANDRA-1072, 1937, 1944, 1936, 2101, 2093, 2288, 2105, 2384, 2236, 2342,
   2454)
 * CQL (CASSANDRA-1703, 1704, 1705, 1706, 1707, 1708, 1710, 1711, 1940, 
   2124, 2302, 2277, 2493)
 * avoid double RowMutation serialization on write path (CASSANDRA-1800)
 * make NetworkTopologyStrategy the default (CASSANDRA-1960)
 * configurable internode encryption (CASSANDRA-1567, 2152)
 * human readable column names in sstable2json output (CASSANDRA-1933)
 * change default JMX port to 7199 (CASSANDRA-2027)
 * backwards compatible internal messaging (CASSANDRA-1015)
 * atomic switch of memtables and sstables (CASSANDRA-2284)
 * add pluggable SeedProvider (CASSANDRA-1669)
 * Fix clustertool to not throw exception when calling get_endpoints (CASSANDRA-2437)
 * upgrade to thrift 0.6 (CASSANDRA-2412) 
 * repair works on a token range instead of full ring (CASSANDRA-2324)
 * purge tombstones from row cache (CASSANDRA-2305)
 * push replication_factor into strategy_options (CASSANDRA-1263)
 * give snapshots the same name on each node (CASSANDRA-1791)
 * remove "nodetool loadbalance" (CASSANDRA-2448)
 * multithreaded compaction (CASSANDRA-2191)
 * compaction throttling (CASSANDRA-2156)
 * add key type information and alias (CASSANDRA-2311, 2396)
 * cli no longer divides read_repair_chance by 100 (CASSANDRA-2458)
 * made CompactionInfo.getTaskType return an enum (CASSANDRA-2482)
 * add a server-wide cap on measured memtable memory usage and aggressively
   flush to keep under that threshold (CASSANDRA-2006)
 * add unified UUIDType (CASSANDRA-2233)
 * add off-heap row cache support (CASSANDRA-1969)


0.7.5
 * improvements/fixes to PIG driver (CASSANDRA-1618, CASSANDRA-2387,
   CASSANDRA-2465, CASSANDRA-2484)
 * validate index names (CASSANDRA-1761)
 * reduce contention on Table.flusherLock (CASSANDRA-1954)
 * try harder to detect failures during streaming, cleaning up temporary
   files more reliably (CASSANDRA-2088)
 * shut down server for OOM on a Thrift thread (CASSANDRA-2269)
 * fix tombstone handling in repair and sstable2json (CASSANDRA-2279)
 * preserve version when streaming data from old sstables (CASSANDRA-2283)
 * don't start repair if a neighboring node is marked as dead (CASSANDRA-2290)
 * purge tombstones from row cache (CASSANDRA-2305)
 * Avoid seeking when sstable2json exports the entire file (CASSANDRA-2318)
 * clear Built flag in system table when dropping an index (CASSANDRA-2320)
 * don't allow arbitrary argument for stress.java (CASSANDRA-2323)
 * validate values for index predicates in get_indexed_slice (CASSANDRA-2328)
 * queue secondary indexes for flush before the parent (CASSANDRA-2330)
 * allow job configuration to set the CL used in Hadoop jobs (CASSANDRA-2331)
 * add memtable_flush_queue_size defaulting to 4 (CASSANDRA-2333)
 * Allow overriding of initial_token, storage_port and rpc_port from system
   properties (CASSANDRA-2343)
 * fix comparator used for non-indexed secondary expressions in index scan
   (CASSANDRA-2347)
 * ensure size calculation and write phase of large-row compaction use
   the same threshold for TTL expiration (CASSANDRA-2349)
 * fix race when iterating CFs during add/drop (CASSANDRA-2350)
 * add ConsistencyLevel command to CLI (CASSANDRA-2354)
 * allow negative numbers in the cli (CASSANDRA-2358)
 * hard code serialVersionUID for tokens class (CASSANDRA-2361)
 * fix potential infinite loop in ByteBufferUtil.inputStream (CASSANDRA-2365)
 * fix encoding bugs in HintedHandoffManager, SystemTable when default
   charset is not UTF8 (CASSANDRA-2367)
 * avoids having removed node reappearing in Gossip (CASSANDRA-2371)
 * fix incorrect truncation of long to int when reading columns via block
   index (CASSANDRA-2376)
 * fix NPE during stream session (CASSANDRA-2377)
 * fix race condition that could leave orphaned data files when dropping CF or
   KS (CASSANDRA-2381)
 * fsync statistics component on write (CASSANDRA-2382)
 * fix duplicate results from CFS.scan (CASSANDRA-2406)
 * add IntegerType to CLI help (CASSANDRA-2414)
 * avoid caching token-only decoratedkeys (CASSANDRA-2416)
 * convert mmap assertion to if/throw so scrub can catch it (CASSANDRA-2417)
 * don't overwrite gc log (CASSANDR-2418)
 * invalidate row cache for streamed row to avoid inconsitencies
   (CASSANDRA-2420)
 * avoid copies in range/index scans (CASSANDRA-2425)
 * make sure we don't wipe data during cleanup if the node has not join
   the ring (CASSANDRA-2428)
 * Try harder to close files after compaction (CASSANDRA-2431)
 * re-set bootstrapped flag after move finishes (CASSANDRA-2435)
 * display validation_class in CLI 'describe keyspace' (CASSANDRA-2442)
 * make cleanup compactions cleanup the row cache (CASSANDRA-2451)
 * add column fields validation to scrub (CASSANDRA-2460)
 * use 64KB flush buffer instead of in_memory_compaction_limit (CASSANDRA-2463)
 * fix backslash substitutions in CLI (CASSANDRA-2492)
 * disable cache saving for system CFS (CASSANDRA-2502)
 * fixes for verifying destination availability under hinted conditions
   so UE can be thrown intead of timing out (CASSANDRA-2514)
 * fix update of validation class in column metadata (CASSANDRA-2512)
 * support LOCAL_QUORUM, EACH_QUORUM CLs outside of NTS (CASSANDRA-2516)
 * preserve version when streaming data from old sstables (CASSANDRA-2283)
 * fix backslash substitutions in CLI (CASSANDRA-2492)
 * count a row deletion as one operation towards memtable threshold 
   (CASSANDRA-2519)
 * support LOCAL_QUORUM, EACH_QUORUM CLs outside of NTS (CASSANDRA-2516)


0.7.4
 * add nodetool join command (CASSANDRA-2160)
 * fix secondary indexes on pre-existing or streamed data (CASSANDRA-2244)
 * initialize endpoint in gossiper earlier (CASSANDRA-2228)
 * add ability to write to Cassandra from Pig (CASSANDRA-1828)
 * add rpc_[min|max]_threads (CASSANDRA-2176)
 * add CL.TWO, CL.THREE (CASSANDRA-2013)
 * avoid exporting an un-requested row in sstable2json, when exporting 
   a key that does not exist (CASSANDRA-2168)
 * add incremental_backups option (CASSANDRA-1872)
 * add configurable row limit to Pig loadfunc (CASSANDRA-2276)
 * validate column values in batches as well as single-Column inserts
   (CASSANDRA-2259)
 * move sample schema from cassandra.yaml to schema-sample.txt,
   a cli scripts (CASSANDRA-2007)
 * avoid writing empty rows when scrubbing tombstoned rows (CASSANDRA-2296)
 * fix assertion error in range and index scans for CL < ALL
   (CASSANDRA-2282)
 * fix commitlog replay when flush position refers to data that didn't
   get synced before server died (CASSANDRA-2285)
 * fix fd leak in sstable2json with non-mmap'd i/o (CASSANDRA-2304)
 * reduce memory use during streaming of multiple sstables (CASSANDRA-2301)
 * purge tombstoned rows from cache after GCGraceSeconds (CASSANDRA-2305)
 * allow zero replicas in a NTS datacenter (CASSANDRA-1924)
 * make range queries respect snitch for local replicas (CASSANDRA-2286)
 * fix HH delivery when column index is larger than 2GB (CASSANDRA-2297)
 * make 2ary indexes use parent CF flush thresholds during initial build
   (CASSANDRA-2294)
 * update memtable_throughput to be a long (CASSANDRA-2158)


0.7.3
 * Keep endpoint state until aVeryLongTime (CASSANDRA-2115)
 * lower-latency read repair (CASSANDRA-2069)
 * add hinted_handoff_throttle_delay_in_ms option (CASSANDRA-2161)
 * fixes for cache save/load (CASSANDRA-2172, -2174)
 * Handle whole-row deletions in CFOutputFormat (CASSANDRA-2014)
 * Make memtable_flush_writers flush in parallel (CASSANDRA-2178)
 * Add compaction_preheat_key_cache option (CASSANDRA-2175)
 * refactor stress.py to have only one copy of the format string 
   used for creating row keys (CASSANDRA-2108)
 * validate index names for \w+ (CASSANDRA-2196)
 * Fix Cassandra cli to respect timeout if schema does not settle 
   (CASSANDRA-2187)
 * fix for compaction and cleanup writing old-format data into new-version 
   sstable (CASSANDRA-2211, -2216)
 * add nodetool scrub (CASSANDRA-2217, -2240)
 * fix sstable2json large-row pagination (CASSANDRA-2188)
 * fix EOFing on requests for the last bytes in a file (CASSANDRA-2213)
 * fix BufferedRandomAccessFile bugs (CASSANDRA-2218, -2241)
 * check for memtable flush_after_mins exceeded every 10s (CASSANDRA-2183)
 * fix cache saving on Windows (CASSANDRA-2207)
 * add validateSchemaAgreement call + synchronization to schema
   modification operations (CASSANDRA-2222)
 * fix for reversed slice queries on large rows (CASSANDRA-2212)
 * fat clients were writing local data (CASSANDRA-2223)
 * set DEFAULT_MEMTABLE_LIFETIME_IN_MINS to 24h
 * improve detection and cleanup of partially-written sstables 
   (CASSANDRA-2206)
 * fix supercolumn de/serialization when subcolumn comparator is different
   from supercolumn's (CASSANDRA-2104)
 * fix starting up on Windows when CASSANDRA_HOME contains whitespace
   (CASSANDRA-2237)
 * add [get|set][row|key]cacheSavePeriod to JMX (CASSANDRA-2100)
 * fix Hadoop ColumnFamilyOutputFormat dropping of mutations
   when batch fills up (CASSANDRA-2255)
 * move file deletions off of scheduledtasks executor (CASSANDRA-2253)


0.7.2
 * copy DecoratedKey.key when inserting into caches to avoid retaining
   a reference to the underlying buffer (CASSANDRA-2102)
 * format subcolumn names with subcomparator (CASSANDRA-2136)
 * fix column bloom filter deserialization (CASSANDRA-2165)


0.7.1
 * refactor MessageDigest creation code. (CASSANDRA-2107)
 * buffer network stack to avoid inefficient small TCP messages while avoiding
   the nagle/delayed ack problem (CASSANDRA-1896)
 * check log4j configuration for changes every 10s (CASSANDRA-1525, 1907)
 * more-efficient cross-DC replication (CASSANDRA-1530, -2051, -2138)
 * avoid polluting page cache with commitlog or sstable writes
   and seq scan operations (CASSANDRA-1470)
 * add RMI authentication options to nodetool (CASSANDRA-1921)
 * make snitches configurable at runtime (CASSANDRA-1374)
 * retry hadoop split requests on connection failure (CASSANDRA-1927)
 * implement describeOwnership for BOP, COPP (CASSANDRA-1928)
 * make read repair behave as expected for ConsistencyLevel > ONE
   (CASSANDRA-982, 2038)
 * distributed test harness (CASSANDRA-1859, 1964)
 * reduce flush lock contention (CASSANDRA-1930)
 * optimize supercolumn deserialization (CASSANDRA-1891)
 * fix CFMetaData.apply to only compare objects of the same class 
   (CASSANDRA-1962)
 * allow specifying specific SSTables to compact from JMX (CASSANDRA-1963)
 * fix race condition in MessagingService.targets (CASSANDRA-1959, 2094, 2081)
 * refuse to open sstables from a future version (CASSANDRA-1935)
 * zero-copy reads (CASSANDRA-1714)
 * fix copy bounds for word Text in wordcount demo (CASSANDRA-1993)
 * fixes for contrib/javautils (CASSANDRA-1979)
 * check more frequently for memtable expiration (CASSANDRA-2000)
 * fix writing SSTable column count statistics (CASSANDRA-1976)
 * fix streaming of multiple CFs during bootstrap (CASSANDRA-1992)
 * explicitly set JVM GC new generation size with -Xmn (CASSANDRA-1968)
 * add short options for CLI flags (CASSANDRA-1565)
 * make keyspace argument to "describe keyspace" in CLI optional
   when authenticated to keyspace already (CASSANDRA-2029)
 * added option to specify -Dcassandra.join_ring=false on startup
   to allow "warm spare" nodes or performing JMX maintenance before
   joining the ring (CASSANDRA-526)
 * log migrations at INFO (CASSANDRA-2028)
 * add CLI verbose option in file mode (CASSANDRA-2030)
 * add single-line "--" comments to CLI (CASSANDRA-2032)
 * message serialization tests (CASSANDRA-1923)
 * switch from ivy to maven-ant-tasks (CASSANDRA-2017)
 * CLI attempts to block for new schema to propagate (CASSANDRA-2044)
 * fix potential overflow in nodetool cfstats (CASSANDRA-2057)
 * add JVM shutdownhook to sync commitlog (CASSANDRA-1919)
 * allow nodes to be up without being part of  normal traffic (CASSANDRA-1951)
 * fix CLI "show keyspaces" with null options on NTS (CASSANDRA-2049)
 * fix possible ByteBuffer race conditions (CASSANDRA-2066)
 * reduce garbage generated by MessagingService to prevent load spikes
   (CASSANDRA-2058)
 * fix math in RandomPartitioner.describeOwnership (CASSANDRA-2071)
 * fix deletion of sstable non-data components (CASSANDRA-2059)
 * avoid blocking gossip while deleting handoff hints (CASSANDRA-2073)
 * ignore messages from newer versions, keep track of nodes in gossip 
   regardless of version (CASSANDRA-1970)
 * cache writing moved to CompactionManager to reduce i/o contention and
   updated to use non-cache-polluting writes (CASSANDRA-2053)
 * page through large rows when exporting to JSON (CASSANDRA-2041)
 * add flush_largest_memtables_at and reduce_cache_sizes_at options
   (CASSANDRA-2142)
 * add cli 'describe cluster' command (CASSANDRA-2127)
 * add cli support for setting username/password at 'connect' command 
   (CASSANDRA-2111)
 * add -D option to Stress.java to allow reading hosts from a file 
   (CASSANDRA-2149)
 * bound hints CF throughput between 32M and 256M (CASSANDRA-2148)
 * continue starting when invalid saved cache entries are encountered
   (CASSANDRA-2076)
 * add max_hint_window_in_ms option (CASSANDRA-1459)


0.7.0-final
 * fix offsets to ByteBuffer.get (CASSANDRA-1939)


0.7.0-rc4
 * fix cli crash after backgrounding (CASSANDRA-1875)
 * count timeouts in storageproxy latencies, and include latency 
   histograms in StorageProxyMBean (CASSANDRA-1893)
 * fix CLI get recognition of supercolumns (CASSANDRA-1899)
 * enable keepalive on intra-cluster sockets (CASSANDRA-1766)
 * count timeouts towards dynamicsnitch latencies (CASSANDRA-1905)
 * Expose index-building status in JMX + cli schema description
   (CASSANDRA-1871)
 * allow [LOCAL|EACH]_QUORUM to be used with non-NetworkTopology 
   replication Strategies
 * increased amount of index locks for faster commitlog replay
 * collect secondary index tombstones immediately (CASSANDRA-1914)
 * revert commitlog changes from #1780 (CASSANDRA-1917)
 * change RandomPartitioner min token to -1 to avoid collision w/
   tokens on actual nodes (CASSANDRA-1901)
 * examine the right nibble when validating TimeUUID (CASSANDRA-1910)
 * include secondary indexes in cleanup (CASSANDRA-1916)
 * CFS.scrubDataDirectories should also cleanup invalid secondary indexes
   (CASSANDRA-1904)
 * ability to disable/enable gossip on nodes to force them down
   (CASSANDRA-1108)


0.7.0-rc3
 * expose getNaturalEndpoints in StorageServiceMBean taking byte[]
   key; RMI cannot serialize ByteBuffer (CASSANDRA-1833)
 * infer org.apache.cassandra.locator for replication strategy classes
   when not otherwise specified
 * validation that generates less garbage (CASSANDRA-1814)
 * add TTL support to CLI (CASSANDRA-1838)
 * cli defaults to bytestype for subcomparator when creating
   column families (CASSANDRA-1835)
 * unregister index MBeans when index is dropped (CASSANDRA-1843)
 * make ByteBufferUtil.clone thread-safe (CASSANDRA-1847)
 * change exception for read requests during bootstrap from 
   InvalidRequest to Unavailable (CASSANDRA-1862)
 * respect row-level tombstones post-flush in range scans
   (CASSANDRA-1837)
 * ReadResponseResolver check digests against each other (CASSANDRA-1830)
 * return InvalidRequest when remove of subcolumn without supercolumn
   is requested (CASSANDRA-1866)
 * flush before repair (CASSANDRA-1748)
 * SSTableExport validates key order (CASSANDRA-1884)
 * large row support for SSTableExport (CASSANDRA-1867)
 * Re-cache hot keys post-compaction without hitting disk (CASSANDRA-1878)
 * manage read repair in coordinator instead of data source, to
   provide latency information to dynamic snitch (CASSANDRA-1873)


0.7.0-rc2
 * fix live-column-count of slice ranges including tombstoned supercolumn 
   with live subcolumn (CASSANDRA-1591)
 * rename o.a.c.internal.AntientropyStage -> AntiEntropyStage,
   o.a.c.request.Request_responseStage -> RequestResponseStage,
   o.a.c.internal.Internal_responseStage -> InternalResponseStage
 * add AbstractType.fromString (CASSANDRA-1767)
 * require index_type to be present when specifying index_name
   on ColumnDef (CASSANDRA-1759)
 * fix add/remove index bugs in CFMetadata (CASSANDRA-1768)
 * rebuild Strategy during system_update_keyspace (CASSANDRA-1762)
 * cli updates prompt to ... in continuation lines (CASSANDRA-1770)
 * support multiple Mutations per key in hadoop ColumnFamilyOutputFormat
   (CASSANDRA-1774)
 * improvements to Debian init script (CASSANDRA-1772)
 * use local classloader to check for version.properties (CASSANDRA-1778)
 * Validate that column names in column_metadata are valid for the
   defined comparator, and decode properly in cli (CASSANDRA-1773)
 * use cross-platform newlines in cli (CASSANDRA-1786)
 * add ExpiringColumn support to sstable import/export (CASSANDRA-1754)
 * add flush for each append to periodic commitlog mode; added
   periodic_without_flush option to disable this (CASSANDRA-1780)
 * close file handle used for post-flush truncate (CASSANDRA-1790)
 * various code cleanup (CASSANDRA-1793, -1794, -1795)
 * fix range queries against wrapped range (CASSANDRA-1781)
 * fix consistencylevel calculations for NetworkTopologyStrategy
   (CASSANDRA-1804)
 * cli support index type enum names (CASSANDRA-1810)
 * improved validation of column_metadata (CASSANDRA-1813)
 * reads at ConsistencyLevel > 1 throw UnavailableException
   immediately if insufficient live nodes exist (CASSANDRA-1803)
 * copy bytebuffers for local writes to avoid retaining the entire
   Thrift frame (CASSANDRA-1801)
 * fix NPE adding index to column w/o prior metadata (CASSANDRA-1764)
 * reduce fat client timeout (CASSANDRA-1730)
 * fix botched merge of CASSANDRA-1316


0.7.0-rc1
 * fix compaction and flush races with schema updates (CASSANDRA-1715)
 * add clustertool, config-converter, sstablekeys, and schematool 
   Windows .bat files (CASSANDRA-1723)
 * reject range queries received during bootstrap (CASSANDRA-1739)
 * fix wrapping-range queries on non-minimum token (CASSANDRA-1700)
 * add nodetool cfhistogram (CASSANDRA-1698)
 * limit repaired ranges to what the nodes have in common (CASSANDRA-1674)
 * index scan treats missing columns as not matching secondary
   expressions (CASSANDRA-1745)
 * Fix misuse of DataOutputBuffer.getData in AntiEntropyService
   (CASSANDRA-1729)
 * detect and warn when obsolete version of JNA is present (CASSANDRA-1760)
 * reduce fat client timeout (CASSANDRA-1730)
 * cleanup smallest CFs first to increase free temp space for larger ones
   (CASSANDRA-1811)
 * Update windows .bat files to work outside of main Cassandra
   directory (CASSANDRA-1713)
 * fix read repair regression from 0.6.7 (CASSANDRA-1727)
 * more-efficient read repair (CASSANDRA-1719)
 * fix hinted handoff replay (CASSANDRA-1656)
 * log type of dropped messages (CASSANDRA-1677)
 * upgrade to SLF4J 1.6.1
 * fix ByteBuffer bug in ExpiringColumn.updateDigest (CASSANDRA-1679)
 * fix IntegerType.getString (CASSANDRA-1681)
 * make -Djava.net.preferIPv4Stack=true the default (CASSANDRA-628)
 * add INTERNAL_RESPONSE verb to differentiate from responses related
   to client requests (CASSANDRA-1685)
 * log tpstats when dropping messages (CASSANDRA-1660)
 * include unreachable nodes in describeSchemaVersions (CASSANDRA-1678)
 * Avoid dropping messages off the client request path (CASSANDRA-1676)
 * fix jna errno reporting (CASSANDRA-1694)
 * add friendlier error for UnknownHostException on startup (CASSANDRA-1697)
 * include jna dependency in RPM package (CASSANDRA-1690)
 * add --skip-keys option to stress.py (CASSANDRA-1696)
 * improve cli handling of non-string keys and column names 
   (CASSANDRA-1701, -1693)
 * r/m extra subcomparator line in cli keyspaces output (CASSANDRA-1712)
 * add read repair chance to cli "show keyspaces"
 * upgrade to ConcurrentLinkedHashMap 1.1 (CASSANDRA-975)
 * fix index scan routing (CASSANDRA-1722)
 * fix tombstoning of supercolumns in range queries (CASSANDRA-1734)
 * clear endpoint cache after updating keyspace metadata (CASSANDRA-1741)
 * fix wrapping-range queries on non-minimum token (CASSANDRA-1700)
 * truncate includes secondary indexes (CASSANDRA-1747)
 * retain reference to PendingFile sstables (CASSANDRA-1749)
 * fix sstableimport regression (CASSANDRA-1753)
 * fix for bootstrap when no non-system tables are defined (CASSANDRA-1732)
 * handle replica unavailability in index scan (CASSANDRA-1755)
 * fix service initialization order deadlock (CASSANDRA-1756)
 * multi-line cli commands (CASSANDRA-1742)
 * fix race between snapshot and compaction (CASSANDRA-1736)
 * add listEndpointsPendingHints, deleteHintsForEndpoint JMX methods 
   (CASSANDRA-1551)


0.7.0-beta3
 * add strategy options to describe_keyspace output (CASSANDRA-1560)
 * log warning when using randomly generated token (CASSANDRA-1552)
 * re-organize JMX into .db, .net, .internal, .request (CASSANDRA-1217)
 * allow nodes to change IPs between restarts (CASSANDRA-1518)
 * remember ring state between restarts by default (CASSANDRA-1518)
 * flush index built flag so we can read it before log replay (CASSANDRA-1541)
 * lock row cache updates to prevent race condition (CASSANDRA-1293)
 * remove assertion causing rare (and harmless) error messages in
   commitlog (CASSANDRA-1330)
 * fix moving nodes with no keyspaces defined (CASSANDRA-1574)
 * fix unbootstrap when no data is present in a transfer range (CASSANDRA-1573)
 * take advantage of AVRO-495 to simplify our avro IDL (CASSANDRA-1436)
 * extend authorization hierarchy to column family (CASSANDRA-1554)
 * deletion support in secondary indexes (CASSANDRA-1571)
 * meaningful error message for invalid replication strategy class 
   (CASSANDRA-1566)
 * allow keyspace creation with RF > N (CASSANDRA-1428)
 * improve cli error handling (CASSANDRA-1580)
 * add cache save/load ability (CASSANDRA-1417, 1606, 1647)
 * add StorageService.getDrainProgress (CASSANDRA-1588)
 * Disallow bootstrap to an in-use token (CASSANDRA-1561)
 * Allow dynamic secondary index creation and destruction (CASSANDRA-1532)
 * log auto-guessed memtable thresholds (CASSANDRA-1595)
 * add ColumnDef support to cli (CASSANDRA-1583)
 * reduce index sample time by 75% (CASSANDRA-1572)
 * add cli support for column, strategy metadata (CASSANDRA-1578, 1612)
 * add cli support for schema modification (CASSANDRA-1584)
 * delete temp files on failed compactions (CASSANDRA-1596)
 * avoid blocking for dead nodes during removetoken (CASSANDRA-1605)
 * remove ConsistencyLevel.ZERO (CASSANDRA-1607)
 * expose in-progress compaction type in jmx (CASSANDRA-1586)
 * removed IClock & related classes from internals (CASSANDRA-1502)
 * fix removing tokens from SystemTable on decommission and removetoken
   (CASSANDRA-1609)
 * include CF metadata in cli 'show keyspaces' (CASSANDRA-1613)
 * switch from Properties to HashMap in PropertyFileSnitch to
   avoid synchronization bottleneck (CASSANDRA-1481)
 * PropertyFileSnitch configuration file renamed to 
   cassandra-topology.properties
 * add cli support for get_range_slices (CASSANDRA-1088, CASSANDRA-1619)
 * Make memtable flush thresholds per-CF instead of global 
   (CASSANDRA-1007, 1637)
 * add cli support for binary data without CfDef hints (CASSANDRA-1603)
 * fix building SSTable statistics post-stream (CASSANDRA-1620)
 * fix potential infinite loop in 2ary index queries (CASSANDRA-1623)
 * allow creating NTS keyspaces with no replicas configured (CASSANDRA-1626)
 * add jmx histogram of sstables accessed per read (CASSANDRA-1624)
 * remove system_rename_column_family and system_rename_keyspace from the
   client API until races can be fixed (CASSANDRA-1630, CASSANDRA-1585)
 * add cli sanity tests (CASSANDRA-1582)
 * update GC settings in cassandra.bat (CASSANDRA-1636)
 * cli support for index queries (CASSANDRA-1635)
 * cli support for updating schema memtable settings (CASSANDRA-1634)
 * cli --file option (CASSANDRA-1616)
 * reduce automatically chosen memtable sizes by 50% (CASSANDRA-1641)
 * move endpoint cache from snitch to strategy (CASSANDRA-1643)
 * fix commitlog recovery deleting the newly-created segment as well as
   the old ones (CASSANDRA-1644)
 * upgrade to Thrift 0.5 (CASSANDRA-1367)
 * renamed CL.DCQUORUM to LOCAL_QUORUM and DCQUORUMSYNC to EACH_QUORUM
 * cli truncate support (CASSANDRA-1653)
 * update GC settings in cassandra.bat (CASSANDRA-1636)
 * avoid logging when a node's ip/token is gossipped back to it (CASSANDRA-1666)


0.7-beta2
 * always use UTF-8 for hint keys (CASSANDRA-1439)
 * remove cassandra.yaml dependency from Hadoop and Pig (CASSADRA-1322)
 * expose CfDef metadata in describe_keyspaces (CASSANDRA-1363)
 * restore use of mmap_index_only option (CASSANDRA-1241)
 * dropping a keyspace with no column families generated an error 
   (CASSANDRA-1378)
 * rename RackAwareStrategy to OldNetworkTopologyStrategy, RackUnawareStrategy 
   to SimpleStrategy, DatacenterShardStrategy to NetworkTopologyStrategy,
   AbstractRackAwareSnitch to AbstractNetworkTopologySnitch (CASSANDRA-1392)
 * merge StorageProxy.mutate, mutateBlocking (CASSANDRA-1396)
 * faster UUIDType, LongType comparisons (CASSANDRA-1386, 1393)
 * fix setting read_repair_chance from CLI addColumnFamily (CASSANDRA-1399)
 * fix updates to indexed columns (CASSANDRA-1373)
 * fix race condition leaving to FileNotFoundException (CASSANDRA-1382)
 * fix sharded lock hash on index write path (CASSANDRA-1402)
 * add support for GT/E, LT/E in subordinate index clauses (CASSANDRA-1401)
 * cfId counter got out of sync when CFs were added (CASSANDRA-1403)
 * less chatty schema updates (CASSANDRA-1389)
 * rename column family mbeans. 'type' will now include either 
   'IndexColumnFamilies' or 'ColumnFamilies' depending on the CFS type.
   (CASSANDRA-1385)
 * disallow invalid keyspace and column family names. This includes name that
   matches a '^\w+' regex. (CASSANDRA-1377)
 * use JNA, if present, to take snapshots (CASSANDRA-1371)
 * truncate hints if starting 0.7 for the first time (CASSANDRA-1414)
 * fix FD leak in single-row slicepredicate queries (CASSANDRA-1416)
 * allow index expressions against columns that are not part of the 
   SlicePredicate (CASSANDRA-1410)
 * config-converter properly handles snitches and framed support 
   (CASSANDRA-1420)
 * remove keyspace argument from multiget_count (CASSANDRA-1422)
 * allow specifying cassandra.yaml location as (local or remote) URL
   (CASSANDRA-1126)
 * fix using DynamicEndpointSnitch with NetworkTopologyStrategy
   (CASSANDRA-1429)
 * Add CfDef.default_validation_class (CASSANDRA-891)
 * fix EstimatedHistogram.max (CASSANDRA-1413)
 * quorum read optimization (CASSANDRA-1622)
 * handle zero-length (or missing) rows during HH paging (CASSANDRA-1432)
 * include secondary indexes during schema migrations (CASSANDRA-1406)
 * fix commitlog header race during schema change (CASSANDRA-1435)
 * fix ColumnFamilyStoreMBeanIterator to use new type name (CASSANDRA-1433)
 * correct filename generated by xml->yaml converter (CASSANDRA-1419)
 * add CMSInitiatingOccupancyFraction=75 and UseCMSInitiatingOccupancyOnly
   to default JVM options
 * decrease jvm heap for cassandra-cli (CASSANDRA-1446)
 * ability to modify keyspaces and column family definitions on a live cluster
   (CASSANDRA-1285)
 * support for Hadoop Streaming [non-jvm map/reduce via stdin/out]
   (CASSANDRA-1368)
 * Move persistent sstable stats from the system table to an sstable component
   (CASSANDRA-1430)
 * remove failed bootstrap attempt from pending ranges when gossip times
   it out after 1h (CASSANDRA-1463)
 * eager-create tcp connections to other cluster members (CASSANDRA-1465)
 * enumerate stages and derive stage from message type instead of 
   transmitting separately (CASSANDRA-1465)
 * apply reversed flag during collation from different data sources
   (CASSANDRA-1450)
 * make failure to remove commitlog segment non-fatal (CASSANDRA-1348)
 * correct ordering of drain operations so CL.recover is no longer 
   necessary (CASSANDRA-1408)
 * removed keyspace from describe_splits method (CASSANDRA-1425)
 * rename check_schema_agreement to describe_schema_versions
   (CASSANDRA-1478)
 * fix QUORUM calculation for RF > 3 (CASSANDRA-1487)
 * remove tombstones during non-major compactions when bloom filter
   verifies that row does not exist in other sstables (CASSANDRA-1074)
 * nodes that coordinated a loadbalance in the past could not be seen by
   newly added nodes (CASSANDRA-1467)
 * exposed endpoint states (gossip details) via jmx (CASSANDRA-1467)
 * ensure that compacted sstables are not included when new readers are
   instantiated (CASSANDRA-1477)
 * by default, calculate heap size and memtable thresholds at runtime (CASSANDRA-1469)
 * fix races dealing with adding/dropping keyspaces and column families in
   rapid succession (CASSANDRA-1477)
 * clean up of Streaming system (CASSANDRA-1503, 1504, 1506)
 * add options to configure Thrift socket keepalive and buffer sizes (CASSANDRA-1426)
 * make contrib CassandraServiceDataCleaner recursive (CASSANDRA-1509)
 * min, max compaction threshold are configurable and persistent 
   per-ColumnFamily (CASSANDRA-1468)
 * fix replaying the last mutation in a commitlog unnecessarily 
   (CASSANDRA-1512)
 * invoke getDefaultUncaughtExceptionHandler from DTPE with the original
   exception rather than the ExecutionException wrapper (CASSANDRA-1226)
 * remove Clock from the Thrift (and Avro) API (CASSANDRA-1501)
 * Close intra-node sockets when connection is broken (CASSANDRA-1528)
 * RPM packaging spec file (CASSANDRA-786)
 * weighted request scheduler (CASSANDRA-1485)
 * treat expired columns as deleted (CASSANDRA-1539)
 * make IndexInterval configurable (CASSANDRA-1488)
 * add describe_snitch to Thrift API (CASSANDRA-1490)
 * MD5 authenticator compares plain text submitted password with MD5'd
   saved property, instead of vice versa (CASSANDRA-1447)
 * JMX MessagingService pending and completed counts (CASSANDRA-1533)
 * fix race condition processing repair responses (CASSANDRA-1511)
 * make repair blocking (CASSANDRA-1511)
 * create EndpointSnitchInfo and MBean to expose rack and DC (CASSANDRA-1491)
 * added option to contrib/word_count to output results back to Cassandra
   (CASSANDRA-1342)
 * rewrite Hadoop ColumnFamilyRecordWriter to pool connections, retry to
   multiple Cassandra nodes, and smooth impact on the Cassandra cluster
   by using smaller batch sizes (CASSANDRA-1434)
 * fix setting gc_grace_seconds via CLI (CASSANDRA-1549)
 * support TTL'd index values (CASSANDRA-1536)
 * make removetoken work like decommission (CASSANDRA-1216)
 * make cli comparator-aware and improve quote rules (CASSANDRA-1523,-1524)
 * make nodetool compact and cleanup blocking (CASSANDRA-1449)
 * add memtable, cache information to GCInspector logs (CASSANDRA-1558)
 * enable/disable HintedHandoff via JMX (CASSANDRA-1550)
 * Ignore stray files in the commit log directory (CASSANDRA-1547)
 * Disallow bootstrap to an in-use token (CASSANDRA-1561)


0.7-beta1
 * sstable versioning (CASSANDRA-389)
 * switched to slf4j logging (CASSANDRA-625)
 * add (optional) expiration time for column (CASSANDRA-699)
 * access levels for authentication/authorization (CASSANDRA-900)
 * add ReadRepairChance to CF definition (CASSANDRA-930)
 * fix heisenbug in system tests, especially common on OS X (CASSANDRA-944)
 * convert to byte[] keys internally and all public APIs (CASSANDRA-767)
 * ability to alter schema definitions on a live cluster (CASSANDRA-44)
 * renamed configuration file to cassandra.xml, and log4j.properties to
   log4j-server.properties, which must now be loaded from
   the classpath (which is how our scripts in bin/ have always done it)
   (CASSANDRA-971)
 * change get_count to require a SlicePredicate. create multi_get_count
   (CASSANDRA-744)
 * re-organized endpointsnitch implementations and added SimpleSnitch
   (CASSANDRA-994)
 * Added preload_row_cache option (CASSANDRA-946)
 * add CRC to commitlog header (CASSANDRA-999)
 * removed deprecated batch_insert and get_range_slice methods (CASSANDRA-1065)
 * add truncate thrift method (CASSANDRA-531)
 * http mini-interface using mx4j (CASSANDRA-1068)
 * optimize away copy of sliced row on memtable read path (CASSANDRA-1046)
 * replace constant-size 2GB mmaped segments and special casing for index 
   entries spanning segment boundaries, with SegmentedFile that computes 
   segments that always contain entire entries/rows (CASSANDRA-1117)
 * avoid reading large rows into memory during compaction (CASSANDRA-16)
 * added hadoop OutputFormat (CASSANDRA-1101)
 * efficient Streaming (no more anticompaction) (CASSANDRA-579)
 * split commitlog header into separate file and add size checksum to
   mutations (CASSANDRA-1179)
 * avoid allocating a new byte[] for each mutation on replay (CASSANDRA-1219)
 * revise HH schema to be per-endpoint (CASSANDRA-1142)
 * add joining/leaving status to nodetool ring (CASSANDRA-1115)
 * allow multiple repair sessions per node (CASSANDRA-1190)
 * optimize away MessagingService for local range queries (CASSANDRA-1261)
 * make framed transport the default so malformed requests can't OOM the 
   server (CASSANDRA-475)
 * significantly faster reads from row cache (CASSANDRA-1267)
 * take advantage of row cache during range queries (CASSANDRA-1302)
 * make GCGraceSeconds a per-ColumnFamily value (CASSANDRA-1276)
 * keep persistent row size and column count statistics (CASSANDRA-1155)
 * add IntegerType (CASSANDRA-1282)
 * page within a single row during hinted handoff (CASSANDRA-1327)
 * push DatacenterShardStrategy configuration into keyspace definition,
   eliminating datacenter.properties. (CASSANDRA-1066)
 * optimize forward slices starting with '' and single-index-block name 
   queries by skipping the column index (CASSANDRA-1338)
 * streaming refactor (CASSANDRA-1189)
 * faster comparison for UUID types (CASSANDRA-1043)
 * secondary index support (CASSANDRA-749 and subtasks)
 * make compaction buckets deterministic (CASSANDRA-1265)


0.6.6
 * Allow using DynamicEndpointSnitch with RackAwareStrategy (CASSANDRA-1429)
 * remove the remaining vestiges of the unfinished DatacenterShardStrategy 
   (replaced by NetworkTopologyStrategy in 0.7)
   

0.6.5
 * fix key ordering in range query results with RandomPartitioner
   and ConsistencyLevel > ONE (CASSANDRA-1145)
 * fix for range query starting with the wrong token range (CASSANDRA-1042)
 * page within a single row during hinted handoff (CASSANDRA-1327)
 * fix compilation on non-sun JDKs (CASSANDRA-1061)
 * remove String.trim() call on row keys in batch mutations (CASSANDRA-1235)
 * Log summary of dropped messages instead of spamming log (CASSANDRA-1284)
 * add dynamic endpoint snitch (CASSANDRA-981)
 * fix streaming for keyspaces with hyphens in their name (CASSANDRA-1377)
 * fix errors in hard-coded bloom filter optKPerBucket by computing it
   algorithmically (CASSANDRA-1220
 * remove message deserialization stage, and uncap read/write stages
   so slow reads/writes don't block gossip processing (CASSANDRA-1358)
 * add jmx port configuration to Debian package (CASSANDRA-1202)
 * use mlockall via JNA, if present, to prevent Linux from swapping
   out parts of the JVM (CASSANDRA-1214)


0.6.4
 * avoid queuing multiple hint deliveries for the same endpoint
   (CASSANDRA-1229)
 * better performance for and stricter checking of UTF8 column names
   (CASSANDRA-1232)
 * extend option to lower compaction priority to hinted handoff
   as well (CASSANDRA-1260)
 * log errors in gossip instead of re-throwing (CASSANDRA-1289)
 * avoid aborting commitlog replay prematurely if a flushed-but-
   not-removed commitlog segment is encountered (CASSANDRA-1297)
 * fix duplicate rows being read during mapreduce (CASSANDRA-1142)
 * failure detection wasn't closing command sockets (CASSANDRA-1221)
 * cassandra-cli.bat works on windows (CASSANDRA-1236)
 * pre-emptively drop requests that cannot be processed within RPCTimeout
   (CASSANDRA-685)
 * add ack to Binary write verb and update CassandraBulkLoader
   to wait for acks for each row (CASSANDRA-1093)
 * added describe_partitioner Thrift method (CASSANDRA-1047)
 * Hadoop jobs no longer require the Cassandra storage-conf.xml
   (CASSANDRA-1280, CASSANDRA-1047)
 * log thread pool stats when GC is excessive (CASSANDRA-1275)
 * remove gossip message size limit (CASSANDRA-1138)
 * parallelize local and remote reads during multiget, and respect snitch 
   when determining whether to do local read for CL.ONE (CASSANDRA-1317)
 * fix read repair to use requested consistency level on digest mismatch,
   rather than assuming QUORUM (CASSANDRA-1316)
 * process digest mismatch re-reads in parallel (CASSANDRA-1323)
 * switch hints CF comparator to BytesType (CASSANDRA-1274)


0.6.3
 * retry to make streaming connections up to 8 times. (CASSANDRA-1019)
 * reject describe_ring() calls on invalid keyspaces (CASSANDRA-1111)
 * fix cache size calculation for size of 100% (CASSANDRA-1129)
 * fix cache capacity only being recalculated once (CASSANDRA-1129)
 * remove hourly scan of all hints on the off chance that the gossiper
   missed a status change; instead, expose deliverHintsToEndpoint to JMX
   so it can be done manually, if necessary (CASSANDRA-1141)
 * don't reject reads at CL.ALL (CASSANDRA-1152)
 * reject deletions to supercolumns in CFs containing only standard
   columns (CASSANDRA-1139)
 * avoid preserving login information after client disconnects
   (CASSANDRA-1057)
 * prefer sun jdk to openjdk in debian init script (CASSANDRA-1174)
 * detect partioner config changes between restarts and fail fast 
   (CASSANDRA-1146)
 * use generation time to resolve node token reassignment disagreements
   (CASSANDRA-1118)
 * restructure the startup ordering of Gossiper and MessageService to avoid
   timing anomalies (CASSANDRA-1160)
 * detect incomplete commit log hearders (CASSANDRA-1119)
 * force anti-entropy service to stream files on the stream stage to avoid
   sending streams out of order (CASSANDRA-1169)
 * remove inactive stream managers after AES streams files (CASSANDRA-1169)
 * allow removing entire row through batch_mutate Deletion (CASSANDRA-1027)
 * add JMX metrics for row-level bloom filter false positives (CASSANDRA-1212)
 * added a redhat init script to contrib (CASSANDRA-1201)
 * use midpoint when bootstrapping a new machine into range with not
   much data yet instead of random token (CASSANDRA-1112)
 * kill server on OOM in executor stage as well as Thrift (CASSANDRA-1226)
 * remove opportunistic repairs, when two machines with overlapping replica
   responsibilities happen to finish major compactions of the same CF near
   the same time.  repairs are now fully manual (CASSANDRA-1190)
 * add ability to lower compaction priority (default is no change from 0.6.2)
   (CASSANDRA-1181)


0.6.2
 * fix contrib/word_count build. (CASSANDRA-992)
 * split CommitLogExecutorService into BatchCommitLogExecutorService and 
   PeriodicCommitLogExecutorService (CASSANDRA-1014)
 * add latency histograms to CFSMBean (CASSANDRA-1024)
 * make resolving timestamp ties deterministic by using value bytes
   as a tiebreaker (CASSANDRA-1039)
 * Add option to turn off Hinted Handoff (CASSANDRA-894)
 * fix windows startup (CASSANDRA-948)
 * make concurrent_reads, concurrent_writes configurable at runtime via JMX
   (CASSANDRA-1060)
 * disable GCInspector on non-Sun JVMs (CASSANDRA-1061)
 * fix tombstone handling in sstable rows with no other data (CASSANDRA-1063)
 * fix size of row in spanned index entries (CASSANDRA-1056)
 * install json2sstable, sstable2json, and sstablekeys to Debian package
 * StreamingService.StreamDestinations wouldn't empty itself after streaming
   finished (CASSANDRA-1076)
 * added Collections.shuffle(splits) before returning the splits in 
   ColumnFamilyInputFormat (CASSANDRA-1096)
 * do not recalculate cache capacity post-compaction if it's been manually 
   modified (CASSANDRA-1079)
 * better defaults for flush sorter + writer executor queue sizes
   (CASSANDRA-1100)
 * windows scripts for SSTableImport/Export (CASSANDRA-1051)
 * windows script for nodetool (CASSANDRA-1113)
 * expose PhiConvictThreshold (CASSANDRA-1053)
 * make repair of RF==1 a no-op (CASSANDRA-1090)
 * improve default JVM GC options (CASSANDRA-1014)
 * fix SlicePredicate serialization inside Hadoop jobs (CASSANDRA-1049)
 * close Thrift sockets in Hadoop ColumnFamilyRecordReader (CASSANDRA-1081)


0.6.1
 * fix NPE in sstable2json when no excluded keys are given (CASSANDRA-934)
 * keep the replica set constant throughout the read repair process
   (CASSANDRA-937)
 * allow querying getAllRanges with empty token list (CASSANDRA-933)
 * fix command line arguments inversion in clustertool (CASSANDRA-942)
 * fix race condition that could trigger a false-positive assertion
   during post-flush discard of old commitlog segments (CASSANDRA-936)
 * fix neighbor calculation for anti-entropy repair (CASSANDRA-924)
 * perform repair even for small entropy differences (CASSANDRA-924)
 * Use hostnames in CFInputFormat to allow Hadoop's naive string-based
   locality comparisons to work (CASSANDRA-955)
 * cache read-only BufferedRandomAccessFile length to avoid
   3 system calls per invocation (CASSANDRA-950)
 * nodes with IPv6 (and no IPv4) addresses could not join cluster
   (CASSANDRA-969)
 * Retrieve the correct number of undeleted columns, if any, from
   a supercolumn in a row that had been deleted previously (CASSANDRA-920)
 * fix index scans that cross the 2GB mmap boundaries for both mmap
   and standard i/o modes (CASSANDRA-866)
 * expose drain via nodetool (CASSANDRA-978)


0.6.0-RC1
 * JMX drain to flush memtables and run through commit log (CASSANDRA-880)
 * Bootstrapping can skip ranges under the right conditions (CASSANDRA-902)
 * fix merging row versions in range_slice for CL > ONE (CASSANDRA-884)
 * default write ConsistencyLeven chaned from ZERO to ONE
 * fix for index entries spanning mmap buffer boundaries (CASSANDRA-857)
 * use lexical comparison if time part of TimeUUIDs are the same 
   (CASSANDRA-907)
 * bound read, mutation, and response stages to fix possible OOM
   during log replay (CASSANDRA-885)
 * Use microseconds-since-epoch (UTC) in cli, instead of milliseconds
 * Treat batch_mutate Deletion with null supercolumn as "apply this predicate 
   to top level supercolumns" (CASSANDRA-834)
 * Streaming destination nodes do not update their JMX status (CASSANDRA-916)
 * Fix internal RPC timeout calculation (CASSANDRA-911)
 * Added Pig loadfunc to contrib/pig (CASSANDRA-910)


0.6.0-beta3
 * fix compaction bucketing bug (CASSANDRA-814)
 * update windows batch file (CASSANDRA-824)
 * deprecate KeysCachedFraction configuration directive in favor
   of KeysCached; move to unified-per-CF key cache (CASSANDRA-801)
 * add invalidateRowCache to ColumnFamilyStoreMBean (CASSANDRA-761)
 * send Handoff hints to natural locations to reduce load on
   remaining nodes in a failure scenario (CASSANDRA-822)
 * Add RowWarningThresholdInMB configuration option to warn before very 
   large rows get big enough to threaten node stability, and -x option to
   be able to remove them with sstable2json if the warning is unheeded
   until it's too late (CASSANDRA-843)
 * Add logging of GC activity (CASSANDRA-813)
 * fix ConcurrentModificationException in commitlog discard (CASSANDRA-853)
 * Fix hardcoded row count in Hadoop RecordReader (CASSANDRA-837)
 * Add a jmx status to the streaming service and change several DEBUG
   messages to INFO (CASSANDRA-845)
 * fix classpath in cassandra-cli.bat for Windows (CASSANDRA-858)
 * allow re-specifying host, port to cassandra-cli if invalid ones
   are first tried (CASSANDRA-867)
 * fix race condition handling rpc timeout in the coordinator
   (CASSANDRA-864)
 * Remove CalloutLocation and StagingFileDirectory from storage-conf files 
   since those settings are no longer used (CASSANDRA-878)
 * Parse a long from RowWarningThresholdInMB instead of an int (CASSANDRA-882)
 * Remove obsolete ControlPort code from DatabaseDescriptor (CASSANDRA-886)
 * move skipBytes side effect out of assert (CASSANDRA-899)
 * add "double getLoad" to StorageServiceMBean (CASSANDRA-898)
 * track row stats per CF at compaction time (CASSANDRA-870)
 * disallow CommitLogDirectory matching a DataFileDirectory (CASSANDRA-888)
 * default key cache size is 200k entries, changed from 10% (CASSANDRA-863)
 * add -Dcassandra-foreground=yes to cassandra.bat
 * exit if cluster name is changed unexpectedly (CASSANDRA-769)


0.6.0-beta1/beta2
 * add batch_mutate thrift command, deprecating batch_insert (CASSANDRA-336)
 * remove get_key_range Thrift API, deprecated in 0.5 (CASSANDRA-710)
 * add optional login() Thrift call for authentication (CASSANDRA-547)
 * support fat clients using gossiper and StorageProxy to perform
   replication in-process [jvm-only] (CASSANDRA-535)
 * support mmapped I/O for reads, on by default on 64bit JVMs 
   (CASSANDRA-408, CASSANDRA-669)
 * improve insert concurrency, particularly during Hinted Handoff
   (CASSANDRA-658)
 * faster network code (CASSANDRA-675)
 * stress.py moved to contrib (CASSANDRA-635)
 * row caching [must be explicitly enabled per-CF in config] (CASSANDRA-678)
 * present a useful measure of compaction progress in JMX (CASSANDRA-599)
 * add bin/sstablekeys (CASSNADRA-679)
 * add ConsistencyLevel.ANY (CASSANDRA-687)
 * make removetoken remove nodes from gossip entirely (CASSANDRA-644)
 * add ability to set cache sizes at runtime (CASSANDRA-708)
 * report latency and cache hit rate statistics with lifetime totals
   instead of average over the last minute (CASSANDRA-702)
 * support get_range_slice for RandomPartitioner (CASSANDRA-745)
 * per-keyspace replication factory and replication strategy (CASSANDRA-620)
 * track latency in microseconds (CASSANDRA-733)
 * add describe_ Thrift methods, deprecating get_string_property and 
   get_string_list_property
 * jmx interface for tracking operation mode and streams in general.
   (CASSANDRA-709)
 * keep memtables in sorted order to improve range query performance
   (CASSANDRA-799)
 * use while loop instead of recursion when trimming sstables compaction list 
   to avoid blowing stack in pathological cases (CASSANDRA-804)
 * basic Hadoop map/reduce support (CASSANDRA-342)


0.5.1
 * ensure all files for an sstable are streamed to the same directory.
   (CASSANDRA-716)
 * more accurate load estimate for bootstrapping (CASSANDRA-762)
 * tolerate dead or unavailable bootstrap target on write (CASSANDRA-731)
 * allow larger numbers of keys (> 140M) in a sstable bloom filter
   (CASSANDRA-790)
 * include jvm argument improvements from CASSANDRA-504 in debian package
 * change streaming chunk size to 32MB to accomodate Windows XP limitations
   (was 64MB) (CASSANDRA-795)
 * fix get_range_slice returning results in the wrong order (CASSANDRA-781)
 

0.5.0 final
 * avoid attempting to delete temporary bootstrap files twice (CASSANDRA-681)
 * fix bogus NaN in nodeprobe cfstats output (CASSANDRA-646)
 * provide a policy for dealing with single thread executors w/ a full queue
   (CASSANDRA-694)
 * optimize inner read in MessagingService, vastly improving multiple-node
   performance (CASSANDRA-675)
 * wait for table flush before streaming data back to a bootstrapping node.
   (CASSANDRA-696)
 * keep track of bootstrapping sources by table so that bootstrapping doesn't 
   give the indication of finishing early (CASSANDRA-673)


0.5.0 RC3
 * commit the correct version of the patch for CASSANDRA-663


0.5.0 RC2 (unreleased)
 * fix bugs in converting get_range_slice results to Thrift 
   (CASSANDRA-647, CASSANDRA-649)
 * expose java.util.concurrent.TimeoutException in StorageProxy methods
   (CASSANDRA-600)
 * TcpConnectionManager was holding on to disconnected connections, 
   giving the false indication they were being used. (CASSANDRA-651)
 * Remove duplicated write. (CASSANDRA-662)
 * Abort bootstrap if IP is already in the token ring (CASSANDRA-663)
 * increase default commitlog sync period, and wait for last sync to 
   finish before submitting another (CASSANDRA-668)


0.5.0 RC1
 * Fix potential NPE in get_range_slice (CASSANDRA-623)
 * add CRC32 to commitlog entries (CASSANDRA-605)
 * fix data streaming on windows (CASSANDRA-630)
 * GC compacted sstables after cleanup and compaction (CASSANDRA-621)
 * Speed up anti-entropy validation (CASSANDRA-629)
 * Fix anti-entropy assertion error (CASSANDRA-639)
 * Fix pending range conflicts when bootstapping or moving
   multiple nodes at once (CASSANDRA-603)
 * Handle obsolete gossip related to node movement in the case where
   one or more nodes is down when the movement occurs (CASSANDRA-572)
 * Include dead nodes in gossip to avoid a variety of problems
   and fix HH to removed nodes (CASSANDRA-634)
 * return an InvalidRequestException for mal-formed SlicePredicates
   (CASSANDRA-643)
 * fix bug determining closest neighbor for use in multiple datacenters
   (CASSANDRA-648)
 * Vast improvements in anticompaction speed (CASSANDRA-607)
 * Speed up log replay and writes by avoiding redundant serializations
   (CASSANDRA-652)


0.5.0 beta 2
 * Bootstrap improvements (several tickets)
 * add nodeprobe repair anti-entropy feature (CASSANDRA-193, CASSANDRA-520)
 * fix possibility of partition when many nodes restart at once
   in clusters with multiple seeds (CASSANDRA-150)
 * fix NPE in get_range_slice when no data is found (CASSANDRA-578)
 * fix potential NPE in hinted handoff (CASSANDRA-585)
 * fix cleanup of local "system" keyspace (CASSANDRA-576)
 * improve computation of cluster load balance (CASSANDRA-554)
 * added super column read/write, column count, and column/row delete to
   cassandra-cli (CASSANDRA-567, CASSANDRA-594)
 * fix returning live subcolumns of deleted supercolumns (CASSANDRA-583)
 * respect JAVA_HOME in bin/ scripts (several tickets)
 * add StorageService.initClient for fat clients on the JVM (CASSANDRA-535)
   (see contrib/client_only for an example of use)
 * make consistency_level functional in get_range_slice (CASSANDRA-568)
 * optimize key deserialization for RandomPartitioner (CASSANDRA-581)
 * avoid GCing tombstones except on major compaction (CASSANDRA-604)
 * increase failure conviction threshold, resulting in less nodes
   incorrectly (and temporarily) marked as down (CASSANDRA-610)
 * respect memtable thresholds during log replay (CASSANDRA-609)
 * support ConsistencyLevel.ALL on read (CASSANDRA-584)
 * add nodeprobe removetoken command (CASSANDRA-564)


0.5.0 beta
 * Allow multiple simultaneous flushes, improving flush throughput 
   on multicore systems (CASSANDRA-401)
 * Split up locks to improve write and read throughput on multicore systems
   (CASSANDRA-444, CASSANDRA-414)
 * More efficient use of memory during compaction (CASSANDRA-436)
 * autobootstrap option: when enabled, all non-seed nodes will attempt
   to bootstrap when started, until bootstrap successfully
   completes. -b option is removed.  (CASSANDRA-438)
 * Unless a token is manually specified in the configuration xml,
   a bootstraping node will use a token that gives it half the
   keys from the most-heavily-loaded node in the cluster,
   instead of generating a random token. 
   (CASSANDRA-385, CASSANDRA-517)
 * Miscellaneous bootstrap fixes (several tickets)
 * Ability to change a node's token even after it has data on it
   (CASSANDRA-541)
 * Ability to decommission a live node from the ring (CASSANDRA-435)
 * Semi-automatic loadbalancing via nodeprobe (CASSANDRA-192)
 * Add ability to set compaction thresholds at runtime via
   JMX / nodeprobe.  (CASSANDRA-465)
 * Add "comment" field to ColumnFamily definition. (CASSANDRA-481)
 * Additional JMX metrics (CASSANDRA-482)
 * JSON based export and import tools (several tickets)
 * Hinted Handoff fixes (several tickets)
 * Add key cache to improve read performance (CASSANDRA-423)
 * Simplified construction of custom ReplicationStrategy classes
   (CASSANDRA-497)
 * Graphical application (Swing) for ring integrity verification and 
   visualization was added to contrib (CASSANDRA-252)
 * Add DCQUORUM, DCQUORUMSYNC consistency levels and corresponding
   ReplicationStrategy / EndpointSnitch classes.  Experimental.
   (CASSANDRA-492)
 * Web client interface added to contrib (CASSANDRA-457)
 * More-efficient flush for Random, CollatedOPP partitioners 
   for normal writes (CASSANDRA-446) and bulk load (CASSANDRA-420)
 * Add MemtableFlushAfterMinutes, a global replacement for the old 
   per-CF FlushPeriodInMinutes setting (CASSANDRA-463)
 * optimizations to slice reading (CASSANDRA-350) and supercolumn
   queries (CASSANDRA-510)
 * force binding to given listenaddress for nodes with multiple
   interfaces (CASSANDRA-546)
 * stress.py benchmarking tool improvements (several tickets)
 * optimized replica placement code (CASSANDRA-525)
 * faster log replay on restart (CASSANDRA-539, CASSANDRA-540)
 * optimized local-node writes (CASSANDRA-558)
 * added get_range_slice, deprecating get_key_range (CASSANDRA-344)
 * expose TimedOutException to thrift (CASSANDRA-563)
 

0.4.2
 * Add validation disallowing null keys (CASSANDRA-486)
 * Fix race conditions in TCPConnectionManager (CASSANDRA-487)
 * Fix using non-utf8-aware comparison as a sanity check.
   (CASSANDRA-493)
 * Improve default garbage collector options (CASSANDRA-504)
 * Add "nodeprobe flush" (CASSANDRA-505)
 * remove NotFoundException from get_slice throws list (CASSANDRA-518)
 * fix get (not get_slice) of entire supercolumn (CASSANDRA-508)
 * fix null token during bootstrap (CASSANDRA-501)


0.4.1
 * Fix FlushPeriod columnfamily configuration regression
   (CASSANDRA-455)
 * Fix long column name support (CASSANDRA-460)
 * Fix for serializing a row that only contains tombstones
   (CASSANDRA-458)
 * Fix for discarding unneeded commitlog segments (CASSANDRA-459)
 * Add SnapshotBeforeCompaction configuration option (CASSANDRA-426)
 * Fix compaction abort under insufficient disk space (CASSANDRA-473)
 * Fix reading subcolumn slice from tombstoned CF (CASSANDRA-484)
 * Fix race condition in RVH causing occasional NPE (CASSANDRA-478)


0.4.0
 * fix get_key_range problems when a node is down (CASSANDRA-440)
   and add UnavailableException to more Thrift methods
 * Add example EndPointSnitch contrib code (several tickets)


0.4.0 RC2
 * fix SSTable generation clash during compaction (CASSANDRA-418)
 * reject method calls with null parameters (CASSANDRA-308)
 * properly order ranges in nodeprobe output (CASSANDRA-421)
 * fix logging of certain errors on executor threads (CASSANDRA-425)


0.4.0 RC1
 * Bootstrap feature is live; use -b on startup (several tickets)
 * Added multiget api (CASSANDRA-70)
 * fix Deadlock with SelectorManager.doProcess and TcpConnection.write
   (CASSANDRA-392)
 * remove key cache b/c of concurrency bugs in third-party
   CLHM library (CASSANDRA-405)
 * update non-major compaction logic to use two threshold values
   (CASSANDRA-407)
 * add periodic / batch commitlog sync modes (several tickets)
 * inline BatchMutation into batch_insert params (CASSANDRA-403)
 * allow setting the logging level at runtime via mbean (CASSANDRA-402)
 * change default comparator to BytesType (CASSANDRA-400)
 * add forwards-compatible ConsistencyLevel parameter to get_key_range
   (CASSANDRA-322)
 * r/m special case of blocking for local destination when writing with 
   ConsistencyLevel.ZERO (CASSANDRA-399)
 * Fixes to make BinaryMemtable [bulk load interface] useful (CASSANDRA-337);
   see contrib/bmt_example for an example of using it.
 * More JMX properties added (several tickets)
 * Thrift changes (several tickets)
    - Merged _super get methods with the normal ones; return values
      are now of ColumnOrSuperColumn.
    - Similarly, merged batch_insert_super into batch_insert.



0.4.0 beta
 * On-disk data format has changed to allow billions of keys/rows per
   node instead of only millions
 * Multi-keyspace support
 * Scan all sstables for all queries to avoid situations where
   different types of operation on the same ColumnFamily could
   disagree on what data was present
 * Snapshot support via JMX
 * Thrift API has changed a _lot_:
    - removed time-sorted CFs; instead, user-defined comparators
      may be defined on the column names, which are now byte arrays.
      Default comparators are provided for UTF8, Bytes, Ascii, Long (i64),
      and UUID types.
    - removed colon-delimited strings in thrift api in favor of explicit
      structs such as ColumnPath, ColumnParent, etc.  Also normalized
      thrift struct and argument naming.
    - Added columnFamily argument to get_key_range.
    - Change signature of get_slice to accept starting and ending
      columns as well as an offset.  (This allows use of indexes.)
      Added "ascending" flag to allow reasonably-efficient reverse
      scans as well.  Removed get_slice_by_range as redundant.
    - get_key_range operates on one CF at a time
    - changed `block` boolean on insert methods to ConsistencyLevel enum,
      with options of NONE, ONE, QUORUM, and ALL.
    - added similar consistency_level parameter to read methods
    - column-name-set slice with no names given now returns zero columns
      instead of all of them.  ("all" can run your server out of memory.
      use a range-based slice with a high max column count instead.)
 * Removed the web interface. Node information can now be obtained by 
   using the newly introduced nodeprobe utility.
 * More JMX stats
 * Remove magic values from internals (e.g. special key to indicate
   when to flush memtables)
 * Rename configuration "table" to "keyspace"
 * Moved to crash-only design; no more shutdown (just kill the process)
 * Lots of bug fixes

Full list of issues resolved in 0.4 is at https://issues.apache.org/jira/secure/IssueNavigator.jspa?reset=true&&pid=12310865&fixfor=12313862&resolution=1&sorter/field=issuekey&sorter/order=DESC


0.3.0 RC3
 * Fix potential deadlock under load in TCPConnection.
   (CASSANDRA-220)


0.3.0 RC2
 * Fix possible data loss when server is stopped after replaying
   log but before new inserts force memtable flush.
   (CASSANDRA-204)
 * Added BUGS file


0.3.0 RC1
 * Range queries on keys, including user-defined key collation
 * Remove support
 * Workarounds for a weird bug in JDK select/register that seems
   particularly common on VM environments. Cassandra should deploy
   fine on EC2 now
 * Much improved infrastructure: the beginnings of a decent test suite
   ("ant test" for unit tests; "nosetests" for system tests), code
   coverage reporting, etc.
 * Expanded node status reporting via JMX
 * Improved error reporting/logging on both server and client
 * Reduced memory footprint in default configuration
 * Combined blocking and non-blocking versions of insert APIs
 * Added FlushPeriodInMinutes configuration parameter to force
   flushing of infrequently-updated ColumnFamilies<|MERGE_RESOLUTION|>--- conflicted
+++ resolved
@@ -3,13 +3,8 @@
  * Run evictFromMembership in GossipStage (CASSANDRA-15592)
 Merged from 2.2:
  * Disable JMX rebinding (CASSANDRA-15653)
-<<<<<<< HEAD
-=======
 Merged from 2.1:
   * Fix parse error in cqlsh COPY FROM and formatting for map of blobs (CASSANDRA-15679)
-
-2.2.17
->>>>>>> c8081c24
  * Fix Commit log replays when static column clustering keys are collections (CASSANDRA-14365)
  * Fix Red Hat init script on newer systemd versions (CASSANDRA-15273)
  * Allow EXTRA_CLASSPATH to work on tar/source installations (CASSANDRA-15567)
