<<<<<<< HEAD
DSE 5.2.0
Merged from 4.0:
 * Add column definition kind to dropped columns in schema (CASSANDRA-12705)
 * Add (automate) Nodetool Documentation (CASSANDRA-12672)
 * Update bundled cqlsh python driver to 3.7.0 (CASSANDRA-12736)
 * Reject invalid replication settings when creating or altering a keyspace (CASSANDRA-12681)
 * Clean up the SSTableReader#getScanner API wrt removal of RateLimiter (CASSANDRA-12422)


=======
>>>>>>> 5c622418
DSE 5.1.0
 * Insert default superuser role with fixed timestamp (APOLLO-18)
 * Make Permissions extensible (APOLLO-26)
 * Make IResource more easily extensible (APOLLO-26)
 * Add method to IAuthenticator to login by user as well as by role (APOLLO-70)
 * Add private protocol version (APOLLO-2)
Merged from DSE 5.0.4
 * Wait for remaining tasks to finish on RepairJob after task failure (APOLLO-87)
<<<<<<< HEAD
=======
 * Allow the prepared statement cache size to be changed. (APOLLO-50)
>>>>>>> 5c622418
Merged from 3.X:
3.0.11
 * Pass root cause to CorruptBlockException when uncompression failed (CASSANDRA-12889)
3.10
 * Fix CommitLogSegmentManagerTest (CASSANDRA-12283)
 * Fix cassandra-stress truncate option (CASSANDRA-12695)
 * Fix crossNode value when receiving messages (CASSANDRA-12791)
 * Don't load MX4J beans twice (CASSANDRA-12869)
 * Extend native protocol request flags, add versions to SUPPORTED, and introduce ProtocolVersion enum (CASSANDRA-12838)
 * Set JOINING mode when running pre-join tasks (CASSANDRA-12836)
 * remove net.mintern.primitive library due to license issue (CASSANDRA-12845)
 * Properly format IPv6 addresses when logging JMX service URL (CASSANDRA-12454)
 * Optimize the vnode allocation for single replica per DC (CASSANDRA-12777)
 * Use non-token restrictions for bounds when token restrictions are overridden (CASSANDRA-12419)
 * Fix CQLSH auto completion for PER PARTITION LIMIT (CASSANDRA-12803)
 * Use different build directories for Eclipse and Ant (CASSANDRA-12466)
 * Avoid potential AttributeError in cqlsh due to no table metadata (CASSANDRA-12815)
 * Fix RandomReplicationAwareTokenAllocatorTest.testExistingCluster (CASSANDRA-12812)
 * Upgrade commons-codec to 1.9 (CASSANDRA-12790)
 * Add duration data type (CASSANDRA-11873)
 * Make the fanout size for LeveledCompactionStrategy to be configurable (CASSANDRA-11550)
 * Fix timeout in ReplicationAwareTokenAllocatorTest (CASSANDRA-12784)
 * Improve sum aggregate functions (CASSANDRA-12417)
 * Make cassandra.yaml docs for batch_size_*_threshold_in_kb reflect changes in CASSANDRA-10876 (CASSANDRA-12761)
 * cqlsh fails to format collections when using aliases (CASSANDRA-11534)
 * Check for hash conflicts in prepared statements (CASSANDRA-12733)
 * Exit query parsing upon first error (CASSANDRA-12598)
 * Fix cassandra-stress to use single seed in UUID generation (CASSANDRA-12729)
 * CQLSSTableWriter does not allow Update statement (CASSANDRA-12450)
 * Config class uses boxed types but DD exposes primitive types (CASSANDRA-12199)
 * Add pre- and post-shutdown hooks to Storage Service (CASSANDRA-12461)
 * Add hint delivery metrics (CASSANDRA-12693)
 * Remove IndexInfo cache from FileIndexInfoRetriever (CASSANDRA-12731)
 * ColumnIndex does not reuse buffer (CASSANDRA-12502)
 * cdc column addition still breaks schema migration tasks (CASSANDRA-12697)
 * Upgrade metrics-reporter dependencies (CASSANDRA-12089)
 * Tune compaction thread count via nodetool (CASSANDRA-12248)
 * Add +=/-= shortcut syntax for update queries (CASSANDRA-12232)
 * Include repair session IDs in repair start message (CASSANDRA-12532)
 * Add a blocking task to Index, run before joining the ring (CASSANDRA-12039)
 * Fix NPE when using CQLSSTableWriter (CASSANDRA-12667)
 * Support optional backpressure strategies at the coordinator (CASSANDRA-9318)
 * Make randompartitioner work with new vnode allocation (CASSANDRA-12647)
 * Fix cassandra-stress graphing (CASSANDRA-12237)
 * Allow filtering on partition key columns for queries without secondary indexes (CASSANDRA-11031)
 * Fix Cassandra Stress reporting thread model and precision (CASSANDRA-12585)
 * Add JMH benchmarks.jar (CASSANDRA-12586)
 * Add row offset support to SASI (CASSANDRA-11990)
 * Cleanup uses of AlterTableStatementColumn (CASSANDRA-12567)
 * Add keep-alive to streaming (CASSANDRA-11841)
 * Tracing payload is passed through newSession(..) (CASSANDRA-11706)
 * avoid deleting non existing sstable files and improve related log messages (CASSANDRA-12261)
 * json/yaml output format for nodetool compactionhistory (CASSANDRA-12486)
 * Retry all internode messages once after a connection is
   closed and reopened (CASSANDRA-12192)
 * Add support to rebuild from targeted replica (CASSANDRA-9875)
 * Add sequence distribution type to cassandra stress (CASSANDRA-12490)
 * "SELECT * FROM foo LIMIT ;" does not error out (CASSANDRA-12154)
 * Define executeLocally() at the ReadQuery Level (CASSANDRA-12474)
 * Extend read/write failure messages with a map of replica addresses
   to error codes in the v5 native protocol (CASSANDRA-12311)
 * Fix rebuild of SASI indexes with existing index files (CASSANDRA-12374)
 * Let DatabaseDescriptor not implicitly startup services (CASSANDRA-9054, 12550)
 * Fix clustering indexes in presence of static columns in SASI (CASSANDRA-12378)
 * Fix queries on columns with reversed type on SASI indexes (CASSANDRA-12223)
 * Added slow query log (CASSANDRA-12403)
 * Count full coordinated request against timeout (CASSANDRA-12256)
 * Allow TTL with null value on insert and update (CASSANDRA-12216)
 * Make decommission operation resumable (CASSANDRA-12008)
 * Add support to one-way targeted repair (CASSANDRA-9876)
 * Remove clientutil jar (CASSANDRA-11635)
 * Fix compaction throughput throttle (CASSANDRA-12366, CASSANDRA-12717)
 * Delay releasing Memtable memory on flush until PostFlush has finished running (CASSANDRA-12358)
 * Cassandra stress should dump all setting on startup (CASSANDRA-11914)
 * Make it possible to compact a given token range (CASSANDRA-10643)
 * Allow updating DynamicEndpointSnitch properties via JMX (CASSANDRA-12179)
 * Collect metrics on queries by consistency level (CASSANDRA-7384)
 * Add support for GROUP BY to SELECT statement (CASSANDRA-10707)
 * Deprecate memtable_cleanup_threshold and update default for memtable_flush_writers (CASSANDRA-12228)
 * Upgrade to OHC 0.4.4 (CASSANDRA-12133)
 * Add version command to cassandra-stress (CASSANDRA-12258)
 * Create compaction-stress tool (CASSANDRA-11844)
 * Garbage-collecting compaction operation and schema option (CASSANDRA-7019)
 * Add beta protocol flag for v5 native protocol (CASSANDRA-12142)
 * Support filtering on non-PRIMARY KEY columns in the CREATE
   MATERIALIZED VIEW statement's WHERE clause (CASSANDRA-10368)
 * Unify STDOUT and SYSTEMLOG logback format (CASSANDRA-12004)
 * COPY FROM should raise error for non-existing input files (CASSANDRA-12174)
 * Faster write path (CASSANDRA-12269)
 * Option to leave omitted columns in INSERT JSON unset (CASSANDRA-11424)
 * Support json/yaml output in nodetool tpstats (CASSANDRA-12035)
 * Expose metrics for successful/failed authentication attempts (CASSANDRA-10635)
 * Prepend snapshot name with "truncated" or "dropped" when a snapshot
   is taken before truncating or dropping a table (CASSANDRA-12178)
 * Optimize RestrictionSet (CASSANDRA-12153)
 * cqlsh does not automatically downgrade CQL version (CASSANDRA-12150)
 * Omit (de)serialization of state variable in UDAs (CASSANDRA-9613)
 * Create a system table to expose prepared statements (CASSANDRA-8831)
 * Reuse DataOutputBuffer from ColumnIndex (CASSANDRA-11970)
 * Remove DatabaseDescriptor dependency from SegmentedFile (CASSANDRA-11580)
 * Add supplied username to authentication error messages (CASSANDRA-12076)
 * Remove pre-startup check for open JMX port (CASSANDRA-12074)
 * Remove compaction Severity from DynamicEndpointSnitch (CASSANDRA-11738)
 * Restore resumable hints delivery (CASSANDRA-11960)
 * Properly record CAS contention (CASSANDRA-12626)
Merged from 3.0:
 * Pass root cause to CorruptBlockException when uncompression failed (CASSANDRA-12889)
 * Batch with multiple conditional updates for the same partition causes AssertionError (CASSANDRA-12867)
 * Make AbstractReplicationStrategy extendable from outside its package (CASSANDRA-12788)
 * Don't tell users to turn off consistent rangemovements during rebuild. (CASSANDRA-12296)
 * Fix CommitLogTest.testDeleteIfNotDirty (CASSANDRA-12854)
 * Avoid deadlock due to MV lock contention (CASSANDRA-12689)
 * Fix for KeyCacheCqlTest flakiness (CASSANDRA-12801)
 * Include SSTable filename in compacting large row message (CASSANDRA-12384)
 * Fix potential socket leak (CASSANDRA-12329, CASSANDRA-12330)
 * Fix ViewTest.testCompaction (CASSANDRA-12789)
 * Improve avg aggregate functions (CASSANDRA-12417)
 * Preserve quoted reserved keyword column names in MV creation (CASSANDRA-11803)
 * nodetool stopdaemon errors out (CASSANDRA-12646)
 * Split materialized view mutations on build to prevent OOM (CASSANDRA-12268)
 * mx4j does not work in 3.0.8 (CASSANDRA-12274)
 * Abort cqlsh copy-from in case of no answer after prolonged period of time (CASSANDRA-12740)
 * Avoid sstable corrupt exception due to dropped static column (CASSANDRA-12582)
 * Make stress use client mode to avoid checking commit log size on startup (CASSANDRA-12478)
 * Fix exceptions with new vnode allocation (CASSANDRA-12715)
 * Unify drain and shutdown processes (CASSANDRA-12509)
 * Fix NPE in ComponentOfSlice.isEQ() (CASSANDRA-12706)
 * Fix failure in LogTransactionTest (CASSANDRA-12632)
 * Fix potentially incomplete non-frozen UDT values when querying with the
   full primary key specified (CASSANDRA-12605)
 * Make sure repaired tombstones are dropped when only_purge_repaired_tombstones is enabled (CASSANDRA-12703)
 * Skip writing MV mutations to commitlog on mutation.applyUnsafe() (CASSANDRA-11670)
 * Establish consistent distinction between non-existing partition and NULL value for LWTs on static columns (CASSANDRA-12060)
 * Extend ColumnIdentifier.internedInstances key to include the type that generated the byte buffer (CASSANDRA-12516)
 * Handle composite prefixes with final EOC=0 as in 2.x and refactor LegacyLayout.decodeBound (CASSANDRA-12423)
 * select_distinct_with_deletions_test failing on non-vnode environments (CASSANDRA-11126)
 * Stack Overflow returned to queries while upgrading (CASSANDRA-12527)
 * Fix legacy regex for temporary files from 2.2 (CASSANDRA-12565)
 * Add option to state current gc_grace_seconds to tools/bin/sstablemetadata (CASSANDRA-12208)
 * Fix file system race condition that may cause LogAwareFileLister to fail to classify files (CASSANDRA-11889)
 * Fix file handle leaks due to simultaneous compaction/repair and
   listing snapshots, calculating snapshot sizes, or making schema
   changes (CASSANDRA-11594)
 * Fix nodetool repair exits with 0 for some errors (CASSANDRA-12508)
 * Do not shut down BatchlogManager twice during drain (CASSANDRA-12504)
 * Disk failure policy should not be invoked on out of space (CASSANDRA-12385)
 * Calculate last compacted key on startup (CASSANDRA-6216)
 * Add schema to snapshot manifest, add USING TIMESTAMP clause to ALTER TABLE statements (CASSANDRA-7190)
 * If CF has no clustering columns, any row cache is full partition cache (CASSANDRA-12499)
 * Correct log message for statistics of offheap memtable flush (CASSANDRA-12776)
 * Explicitly set locale for string validation (CASSANDRA-12541,CASSANDRA-12542,CASSANDRA-12543,CASSANDRA-12545)
Merged from 2.2:
 * cqlsh COPY: unprotected pk values before converting them if not using prepared statements (CASSANDRA-12863)
 * Fix Util.spinAssertEquals (CASSANDRA-12283)
 * Fix potential NPE for compactionstats (CASSANDRA-12462)
 * Prepare legacy authenticate statement if credentials table initialised after node startup (CASSANDRA-12813)
 * Change cassandra.wait_for_tracing_events_timeout_secs default to 0 (CASSANDRA-12754)
 * Clean up permissions when a UDA is dropped (CASSANDRA-12720)
 * Limit colUpdateTimeDelta histogram updates to reasonable deltas (CASSANDRA-11117)
 * Fix leak errors and execution rejected exceptions when draining (CASSANDRA-12457)
 * Fix merkle tree depth calculation (CASSANDRA-12580)
 * Make Collections deserialization more robust (CASSANDRA-12618)
 * Fix exceptions when enabling gossip on nodes that haven't joined the ring (CASSANDRA-12253)
 * Fix authentication problem when invoking cqlsh copy from a SOURCE command (CASSANDRA-12642)
 * Decrement pending range calculator jobs counter in finally block
 * cqlshlib tests: increase default execute timeout (CASSANDRA-12481)
 * Forward writes to replacement node when replace_address != broadcast_address (CASSANDRA-8523)
 * Fail repair on non-existing table (CASSANDRA-12279)
 * Enable repair -pr and -local together (fix regression of CASSANDRA-7450) (CASSANDRA-12522)
 * Better handle invalid system roles table (CASSANDRA-12700)
 * Split consistent range movement flag correction (CASSANDRA-12786)
Merged from 2.1:
 * Don't skip sstables based on maxLocalDeletionTime (CASSANDRA-12765)


3.8, 3.9
 * Fix value skipping with counter columns (CASSANDRA-11726)
 * Fix nodetool tablestats miss SSTable count (CASSANDRA-12205)
 * Fixed flacky SSTablesIteratedTest (CASSANDRA-12282)
 * Fixed flacky SSTableRewriterTest: check file counts before calling validateCFS (CASSANDRA-12348)
 * cqlsh: Fix handling of $$-escaped strings (CASSANDRA-12189)
 * Fix SSL JMX requiring truststore containing server cert (CASSANDRA-12109)
 * RTE from new CDC column breaks in flight queries (CASSANDRA-12236)
 * Fix hdr logging for single operation workloads (CASSANDRA-12145)
 * Fix SASI PREFIX search in CONTAINS mode with partial terms (CASSANDRA-12073)
 * Increase size of flushExecutor thread pool (CASSANDRA-12071)
 * Partial revert of CASSANDRA-11971, cannot recycle buffer in SP.sendMessagesToNonlocalDC (CASSANDRA-11950)
 * Upgrade netty to 4.0.39 (CASSANDRA-12032, CASSANDRA-12034)
 * Improve details in compaction log message (CASSANDRA-12080)
 * Allow unset values in CQLSSTableWriter (CASSANDRA-11911)
 * Chunk cache to request compressor-compatible buffers if pool space is exhausted (CASSANDRA-11993)
 * Remove DatabaseDescriptor dependencies from SequentialWriter (CASSANDRA-11579)
 * Move skip_stop_words filter before stemming (CASSANDRA-12078)
 * Support seek() in EncryptedFileSegmentInputStream (CASSANDRA-11957)
 * SSTable tools mishandling LocalPartitioner (CASSANDRA-12002)
 * When SEPWorker assigned work, set thread name to match pool (CASSANDRA-11966)
 * Add cross-DC latency metrics (CASSANDRA-11596)
 * Allow terms in selection clause (CASSANDRA-10783)
 * Add bind variables to trace (CASSANDRA-11719)
 * Switch counter shards' clock to timestamps (CASSANDRA-9811)
 * Introduce HdrHistogram and response/service/wait separation to stress tool (CASSANDRA-11853)
 * entry-weighers in QueryProcessor should respect partitionKeyBindIndexes field (CASSANDRA-11718)
 * Support older ant versions (CASSANDRA-11807)
 * Estimate compressed on disk size when deciding if sstable size limit reached (CASSANDRA-11623)
 * cassandra-stress profiles should support case sensitive schemas (CASSANDRA-11546)
 * Remove DatabaseDescriptor dependency from FileUtils (CASSANDRA-11578)
 * Faster streaming (CASSANDRA-9766)
 * Add prepared query parameter to trace for "Execute CQL3 prepared query" session (CASSANDRA-11425)
 * Add repaired percentage metric (CASSANDRA-11503)
 * Add Change-Data-Capture (CASSANDRA-8844)
Merged from 3.0:
 * Fix paging for 2.x to 3.x upgrades (CASSANDRA-11195)
 * Fix clean interval not sent to commit log for empty memtable flush (CASSANDRA-12436)
 * Fix potential resource leak in RMIServerSocketFactoryImpl (CASSANDRA-12331)
 * Make sure compaction stats are updated when compaction is interrupted (CASSANDRA-12100)
 * Change commitlog and sstables to track dirty and clean intervals (CASSANDRA-11828)
 * NullPointerException during compaction on table with static columns (CASSANDRA-12336)
 * Fixed ConcurrentModificationException when reading metrics in GraphiteReporter (CASSANDRA-11823)
 * Fix upgrade of super columns on thrift (CASSANDRA-12335)
 * Fixed flacky BlacklistingCompactionsTest, switched to fixed size types and increased corruption size (CASSANDRA-12359)
 * Rerun ReplicationAwareTokenAllocatorTest on failure to avoid flakiness (CASSANDRA-12277)
 * Exception when computing read-repair for range tombstones (CASSANDRA-12263)
 * Lost counter writes in compact table and static columns (CASSANDRA-12219)
 * AssertionError with MVs on updating a row that isn't indexed due to a null value (CASSANDRA-12247)
 * Disable RR and speculative retry with EACH_QUORUM reads (CASSANDRA-11980)
 * Add option to override compaction space check (CASSANDRA-12180)
 * Faster startup by only scanning each directory for temporary files once (CASSANDRA-12114)
 * Respond with v1/v2 protocol header when responding to driver that attempts
   to connect with too low of a protocol version (CASSANDRA-11464)
 * NullPointerExpception when reading/compacting table (CASSANDRA-11988)
 * Fix problem with undeleteable rows on upgrade to new sstable format (CASSANDRA-12144)
 * Fix potential bad messaging service message for paged range reads
   within mixed-version 3.x clusters (CASSANDRA-12249)
 * Fix paging logic for deleted partitions with static columns (CASSANDRA-12107)
 * Wait until the message is being send to decide which serializer must be used (CASSANDRA-11393)
 * Fix migration of static thrift column names with non-text comparators (CASSANDRA-12147)
 * Fix upgrading sparse tables that are incorrectly marked as dense (CASSANDRA-11315)
 * Fix reverse queries ignoring range tombstones (CASSANDRA-11733)
 * Avoid potential race when rebuilding CFMetaData (CASSANDRA-12098)
 * Avoid missing sstables when getting the canonical sstables (CASSANDRA-11996)
 * Always select the live sstables when getting sstables in bounds (CASSANDRA-11944)
 * Fix column ordering of results with static columns for Thrift requests in
   a mixed 2.x/3.x cluster, also fix potential non-resolved duplication of
   those static columns in query results (CASSANDRA-12123)
 * Avoid digest mismatch with empty but static rows (CASSANDRA-12090)
 * Fix EOF exception when altering column type (CASSANDRA-11820)
 * Fix potential race in schema during new table creation (CASSANDRA-12083)
 * cqlsh: fix error handling in rare COPY FROM failure scenario (CASSANDRA-12070)
 * Disable autocompaction during drain (CASSANDRA-11878)
 * Add a metrics timer to MemtablePool and use it to track time spent blocked on memory in MemtableAllocator (CASSANDRA-11327)
 * Fix upgrading schema with super columns with non-text subcomparators (CASSANDRA-12023)
 * Add TimeWindowCompactionStrategy (CASSANDRA-9666)
 * Fix JsonTransformer output of partition with deletion info (CASSANDRA-12418)
 * Fix NPE in SSTableLoader when specifying partial directory path (CASSANDRA-12609)
Merged from 2.2:
 * Add local address entry in PropertyFileSnitch (CASSANDRA-11332)
 * cqlsh copy: fix missing counter values (CASSANDRA-12476)
 * Move migration tasks to non-periodic queue, assure flush executor shutdown after non-periodic executor (CASSANDRA-12251)
 * cqlsh copy: fixed possible race in initializing feeding thread (CASSANDRA-11701)
 * Only set broadcast_rpc_address on Ec2MultiRegionSnitch if it's not set (CASSANDRA-11357)
 * Update StorageProxy range metrics for timeouts, failures and unavailables (CASSANDRA-9507)
 * Add Sigar to classes included in clientutil.jar (CASSANDRA-11635)
 * Add decay to histograms and timers used for metrics (CASSANDRA-11752)
 * Fix hanging stream session (CASSANDRA-10992)
 * Fix INSERT JSON, fromJson() support of smallint, tinyint types (CASSANDRA-12371)
 * Restore JVM metric export for metric reporters (CASSANDRA-12312)
 * Release sstables of failed stream sessions only when outgoing transfers are finished (CASSANDRA-11345)
 * Wait for tracing events before returning response and query at same consistency level client side (CASSANDRA-11465)
 * cqlsh copyutil should get host metadata by connected address (CASSANDRA-11979)
 * Fixed cqlshlib.test.remove_test_db (CASSANDRA-12214)
 * Synchronize ThriftServer::stop() (CASSANDRA-12105)
 * Use dedicated thread for JMX notifications (CASSANDRA-12146)
 * Improve streaming synchronization and fault tolerance (CASSANDRA-11414)
 * MemoryUtil.getShort() should return an unsigned short also for architectures not supporting unaligned memory accesses (CASSANDRA-11973)
 * Allow nodetool info to run with readonly JMX access (CASSANDRA-11755)
 * Validate bloom_filter_fp_chance against lowest supported
   value when the table is created (CASSANDRA-11920)
 * Don't send erroneous NEW_NODE notifications on restart (CASSANDRA-11038)
 * StorageService shutdown hook should use a volatile variable (CASSANDRA-11984)
Merged from 2.1:
 * Add system property to set the max number of native transport requests in queue (CASSANDRA-11363)
 * Fix queries with empty ByteBuffer values in clustering column restrictions (CASSANDRA-12127) 
 * Disable passing control to post-flush after flush failure to prevent data loss (CASSANDRA-11828)
 * Allow STCS-in-L0 compactions to reduce scope with LCS (CASSANDRA-12040)
 * cannot use cql since upgrading python to 2.7.11+ (CASSANDRA-11850)
 * Fix filtering on clustering columns when 2i is used (CASSANDRA-11907)
 * Avoid stalling paxos when the paxos state expires (CASSANDRA-12043)
 * Remove finished incoming streaming connections from MessagingService (CASSANDRA-11854)
 * Don't try to get sstables for non-repairing column families (CASSANDRA-12077)
 * Avoid marking too many sstables as repaired (CASSANDRA-11696)
 * Prevent select statements with clustering key > 64k (CASSANDRA-11882)
 * Fix clock skew corrupting other nodes with paxos (CASSANDRA-11991)
 * Remove distinction between non-existing static columns and existing but null in LWTs (CASSANDRA-9842)
 * Cache local ranges when calculating repair neighbors (CASSANDRA-11934)
 * Allow LWT operation on static column with only partition keys (CASSANDRA-10532)
 * Create interval tree over canonical sstables to avoid missing sstables during streaming (CASSANDRA-11886)
 * cqlsh COPY FROM: shutdown parent cluster after forking, to avoid corrupting SSL connections (CASSANDRA-11749)


3.7
 * Support multiple folders for user defined compaction tasks (CASSANDRA-11765)
 * Fix race in CompactionStrategyManager's pause/resume (CASSANDRA-11922)
Merged from 3.0:
 * Fix legacy serialization of Thrift-generated non-compound range tombstones
   when communicating with 2.x nodes (CASSANDRA-11930)
 * Fix Directories instantiations where CFS.initialDirectories should be used (CASSANDRA-11849)
 * Avoid referencing DatabaseDescriptor in AbstractType (CASSANDRA-11912)
 * Don't use static dataDirectories field in Directories instances (CASSANDRA-11647)
 * Fix sstables not being protected from removal during index build (CASSANDRA-11905)
 * cqlsh: Suppress stack trace from Read/WriteFailures (CASSANDRA-11032)
 * Remove unneeded code to repair index summaries that have
   been improperly down-sampled (CASSANDRA-11127)
 * Avoid WriteTimeoutExceptions during commit log replay due to materialized
   view lock contention (CASSANDRA-11891)
 * Prevent OOM failures on SSTable corruption, improve tests for corruption detection (CASSANDRA-9530)
 * Use CFS.initialDirectories when clearing snapshots (CASSANDRA-11705)
 * Allow compaction strategies to disable early open (CASSANDRA-11754)
 * Refactor Materialized View code (CASSANDRA-11475)
 * Update Java Driver (CASSANDRA-11615)
Merged from 2.2:
 * Persist local metadata earlier in startup sequence (CASSANDRA-11742)
 * cqlsh: fix tab completion for case-sensitive identifiers (CASSANDRA-11664)
 * Avoid showing estimated key as -1 in tablestats (CASSANDRA-11587)
 * Fix possible race condition in CommitLog.recover (CASSANDRA-11743)
 * Enable client encryption in sstableloader with cli options (CASSANDRA-11708)
 * Possible memory leak in NIODataInputStream (CASSANDRA-11867)
 * Add seconds to cqlsh tracing session duration (CASSANDRA-11753)
 * Fix commit log replay after out-of-order flush completion (CASSANDRA-9669)
 * Prohibit Reversed Counter type as part of the PK (CASSANDRA-9395)
 * cqlsh: correctly handle non-ascii chars in error messages (CASSANDRA-11626)
Merged from 2.1:
 * Run CommitLog tests with different compression settings (CASSANDRA-9039)
 * cqlsh: apply current keyspace to source command (CASSANDRA-11152)
 * Clear out parent repair session if repair coordinator dies (CASSANDRA-11824)
 * Set default streaming_socket_timeout_in_ms to 24 hours (CASSANDRA-11840)
 * Do not consider local node a valid source during replace (CASSANDRA-11848)
 * Add message dropped tasks to nodetool netstats (CASSANDRA-11855)
 * Avoid holding SSTableReaders for duration of incremental repair (CASSANDRA-11739)


3.6
 * Correctly migrate schema for frozen UDTs during 2.x -> 3.x upgrades
   (does not affect any released versions) (CASSANDRA-11613)
 * Allow server startup if JMX is configured directly (CASSANDRA-11725)
 * Prevent direct memory OOM on buffer pool allocations (CASSANDRA-11710)
 * Enhanced Compaction Logging (CASSANDRA-10805)
 * Make prepared statement cache size configurable (CASSANDRA-11555)
 * Integrated JMX authentication and authorization (CASSANDRA-10091)
 * Add units to stress ouput (CASSANDRA-11352)
 * Fix PER PARTITION LIMIT for single and multi partitions queries (CASSANDRA-11603)
 * Add uncompressed chunk cache for RandomAccessReader (CASSANDRA-5863)
 * Clarify ClusteringPrefix hierarchy (CASSANDRA-11213)
 * Always perform collision check before joining ring (CASSANDRA-10134)
 * SSTableWriter output discrepancy (CASSANDRA-11646)
 * Fix potential timeout in NativeTransportService.testConcurrentDestroys (CASSANDRA-10756)
 * Support large partitions on the 3.0 sstable format (CASSANDRA-11206,11763)
 * Add support to rebuild from specific range (CASSANDRA-10406)
 * Optimize the overlapping lookup by calculating all the
   bounds in advance (CASSANDRA-11571)
 * Support json/yaml output in nodetool tablestats (CASSANDRA-5977)
 * (stress) Add datacenter option to -node options (CASSANDRA-11591)
 * Fix handling of empty slices (CASSANDRA-11513)
 * Make number of cores used by cqlsh COPY visible to testing code (CASSANDRA-11437)
 * Allow filtering on clustering columns for queries without secondary indexes (CASSANDRA-11310)
 * Refactor Restriction hierarchy (CASSANDRA-11354)
 * Eliminate allocations in R/W path (CASSANDRA-11421)
 * Update Netty to 4.0.36 (CASSANDRA-11567)
 * Fix PER PARTITION LIMIT for queries requiring post-query ordering (CASSANDRA-11556)
 * Allow instantiation of UDTs and tuples in UDFs (CASSANDRA-10818)
 * Support UDT in CQLSSTableWriter (CASSANDRA-10624)
 * Support for non-frozen user-defined types, updating
   individual fields of user-defined types (CASSANDRA-7423)
 * Make LZ4 compression level configurable (CASSANDRA-11051)
 * Allow per-partition LIMIT clause in CQL (CASSANDRA-7017)
 * Make custom filtering more extensible with UserExpression (CASSANDRA-11295)
 * Improve field-checking and error reporting in cassandra.yaml (CASSANDRA-10649)
 * Print CAS stats in nodetool proxyhistograms (CASSANDRA-11507)
 * More user friendly error when providing an invalid token to nodetool (CASSANDRA-9348)
 * Add static column support to SASI index (CASSANDRA-11183)
 * Support EQ/PREFIX queries in SASI CONTAINS mode without tokenization (CASSANDRA-11434)
 * Support LIKE operator in prepared statements (CASSANDRA-11456)
 * Add a command to see if a Materialized View has finished building (CASSANDRA-9967)
 * Log endpoint and port associated with streaming operation (CASSANDRA-8777)
 * Print sensible units for all log messages (CASSANDRA-9692)
 * Upgrade Netty to version 4.0.34 (CASSANDRA-11096)
 * Break the CQL grammar into separate Parser and Lexer (CASSANDRA-11372)
 * Compress only inter-dc traffic by default (CASSANDRA-8888)
 * Add metrics to track write amplification (CASSANDRA-11420)
 * cassandra-stress: cannot handle "value-less" tables (CASSANDRA-7739)
 * Add/drop multiple columns in one ALTER TABLE statement (CASSANDRA-10411)
 * Add require_endpoint_verification opt for internode encryption (CASSANDRA-9220)
 * Add auto import java.util for UDF code block (CASSANDRA-11392)
 * Add --hex-format option to nodetool getsstables (CASSANDRA-11337)
 * sstablemetadata should print sstable min/max token (CASSANDRA-7159)
 * Do not wrap CassandraException in TriggerExecutor (CASSANDRA-9421)
 * COPY TO should have higher double precision (CASSANDRA-11255)
 * Stress should exit with non-zero status after failure (CASSANDRA-10340)
 * Add client to cqlsh SHOW_SESSION (CASSANDRA-8958)
 * Fix nodetool tablestats keyspace level metrics (CASSANDRA-11226)
 * Store repair options in parent_repair_history (CASSANDRA-11244)
 * Print current leveling in sstableofflinerelevel (CASSANDRA-9588)
 * Change repair message for keyspaces with RF 1 (CASSANDRA-11203)
 * Remove hard-coded SSL cipher suites and protocols (CASSANDRA-10508)
 * Improve concurrency in CompactionStrategyManager (CASSANDRA-10099)
 * (cqlsh) interpret CQL type for formatting blobs (CASSANDRA-11274)
 * Refuse to start and print txn log information in case of disk
   corruption (CASSANDRA-10112)
 * Resolve some eclipse-warnings (CASSANDRA-11086)
 * (cqlsh) Show static columns in a different color (CASSANDRA-11059)
 * Allow to remove TTLs on table with default_time_to_live (CASSANDRA-11207)
Merged from 3.0:
 * Disallow creating view with a static column (CASSANDRA-11602)
 * Reduce the amount of object allocations caused by the getFunctions methods (CASSANDRA-11593)
 * Potential error replaying commitlog with smallint/tinyint/date/time types (CASSANDRA-11618)
 * Fix queries with filtering on counter columns (CASSANDRA-11629)
 * Improve tombstone printing in sstabledump (CASSANDRA-11655)
 * Fix paging for range queries where all clustering columns are specified (CASSANDRA-11669)
 * Don't require HEAP_NEW_SIZE to be set when using G1 (CASSANDRA-11600)
 * Fix sstabledump not showing cells after tombstone marker (CASSANDRA-11654)
 * Ignore all LocalStrategy keyspaces for streaming and other related
   operations (CASSANDRA-11627)
 * Ensure columnfilter covers indexed columns for thrift 2i queries (CASSANDRA-11523)
 * Only open one sstable scanner per sstable (CASSANDRA-11412)
 * Option to specify ProtocolVersion in cassandra-stress (CASSANDRA-11410)
 * ArithmeticException in avgFunctionForDecimal (CASSANDRA-11485)
 * LogAwareFileLister should only use OLD sstable files in current folder to determine disk consistency (CASSANDRA-11470)
 * Notify indexers of expired rows during compaction (CASSANDRA-11329)
 * Properly respond with ProtocolError when a v1/v2 native protocol
   header is received (CASSANDRA-11464)
 * Validate that num_tokens and initial_token are consistent with one another (CASSANDRA-10120)
Merged from 2.2:
 * Exit JVM if JMX server fails to startup (CASSANDRA-11540)
 * Produce a heap dump when exiting on OOM (CASSANDRA-9861)
 * Restore ability to filter on clustering columns when using a 2i (CASSANDRA-11510)
 * JSON datetime formatting needs timezone (CASSANDRA-11137)
 * Fix is_dense recalculation for Thrift-updated tables (CASSANDRA-11502)
 * Remove unnescessary file existence check during anticompaction (CASSANDRA-11660)
 * Add missing files to debian packages (CASSANDRA-11642)
 * Avoid calling Iterables::concat in loops during ModificationStatement::getFunctions (CASSANDRA-11621)
 * cqlsh: COPY FROM should use regular inserts for single statement batches and
   report errors correctly if workers processes crash on initialization (CASSANDRA-11474)
 * Always close cluster with connection in CqlRecordWriter (CASSANDRA-11553)
 * Allow only DISTINCT queries with partition keys restrictions (CASSANDRA-11339)
 * CqlConfigHelper no longer requires both a keystore and truststore to work (CASSANDRA-11532)
 * Make deprecated repair methods backward-compatible with previous notification service (CASSANDRA-11430)
 * IncomingStreamingConnection version check message wrong (CASSANDRA-11462)
Merged from 2.1:
 * Support mlockall on IBM POWER arch (CASSANDRA-11576)
 * Add option to disable use of severity in DynamicEndpointSnitch (CASSANDRA-11737)
 * cqlsh COPY FROM fails for null values with non-prepared statements (CASSANDRA-11631)
 * Make cython optional in pylib/setup.py (CASSANDRA-11630)
 * Change order of directory searching for cassandra.in.sh to favor local one (CASSANDRA-11628)
 * cqlsh COPY FROM fails with []{} chars in UDT/tuple fields/values (CASSANDRA-11633)
 * clqsh: COPY FROM throws TypeError with Cython extensions enabled (CASSANDRA-11574)
 * cqlsh: COPY FROM ignores NULL values in conversion (CASSANDRA-11549)
 * Validate levels when building LeveledScanner to avoid overlaps with orphaned sstables (CASSANDRA-9935)


3.5
 * StaticTokenTreeBuilder should respect posibility of duplicate tokens (CASSANDRA-11525)
 * Correctly fix potential assertion error during compaction (CASSANDRA-11353)
 * Avoid index segment stitching in RAM which lead to OOM on big SSTable files (CASSANDRA-11383)
 * Fix clustering and row filters for LIKE queries on clustering columns (CASSANDRA-11397)
Merged from 3.0:
 * Fix rare NPE on schema upgrade from 2.x to 3.x (CASSANDRA-10943)
 * Improve backoff policy for cqlsh COPY FROM (CASSANDRA-11320)
 * Improve IF NOT EXISTS check in CREATE INDEX (CASSANDRA-11131)
 * Upgrade ohc to 0.4.3
 * Enable SO_REUSEADDR for JMX RMI server sockets (CASSANDRA-11093)
 * Allocate merkletrees with the correct size (CASSANDRA-11390)
 * Support streaming pre-3.0 sstables (CASSANDRA-10990)
 * Add backpressure to compressed or encrypted commit log (CASSANDRA-10971)
 * SSTableExport supports secondary index tables (CASSANDRA-11330)
 * Fix sstabledump to include missing info in debug output (CASSANDRA-11321)
 * Establish and implement canonical bulk reading workload(s) (CASSANDRA-10331)
 * Fix paging for IN queries on tables without clustering columns (CASSANDRA-11208)
 * Remove recursive call from CompositesSearcher (CASSANDRA-11304)
 * Fix filtering on non-primary key columns for queries without index (CASSANDRA-6377)
 * Fix sstableloader fail when using materialized view (CASSANDRA-11275)
Merged from 2.2:
 * DatabaseDescriptor should log stacktrace in case of Eception during seed provider creation (CASSANDRA-11312)
 * Use canonical path for directory in SSTable descriptor (CASSANDRA-10587)
 * Add cassandra-stress keystore option (CASSANDRA-9325)
 * Dont mark sstables as repairing with sub range repairs (CASSANDRA-11451)
 * Notify when sstables change after cancelling compaction (CASSANDRA-11373)
 * cqlsh: COPY FROM should check that explicit column names are valid (CASSANDRA-11333)
 * Add -Dcassandra.start_gossip startup option (CASSANDRA-10809)
 * Fix UTF8Validator.validate() for modified UTF-8 (CASSANDRA-10748)
 * Clarify that now() function is calculated on the coordinator node in CQL documentation (CASSANDRA-10900)
 * Fix bloom filter sizing with LCS (CASSANDRA-11344)
 * (cqlsh) Fix error when result is 0 rows with EXPAND ON (CASSANDRA-11092)
 * Add missing newline at end of bin/cqlsh (CASSANDRA-11325)
 * Unresolved hostname leads to replace being ignored (CASSANDRA-11210)
 * Only log yaml config once, at startup (CASSANDRA-11217)
 * Reference leak with parallel repairs on the same table (CASSANDRA-11215)
Merged from 2.1:
 * Add a -j parameter to scrub/cleanup/upgradesstables to state how
   many threads to use (CASSANDRA-11179)
 * COPY FROM on large datasets: fix progress report and debug performance (CASSANDRA-11053)
 * InvalidateKeys should have a weak ref to key cache (CASSANDRA-11176)


3.4
 * (cqlsh) add cqlshrc option to always connect using ssl (CASSANDRA-10458)
 * Cleanup a few resource warnings (CASSANDRA-11085)
 * Allow custom tracing implementations (CASSANDRA-10392)
 * Extract LoaderOptions to be able to be used from outside (CASSANDRA-10637)
 * fix OnDiskIndexTest to properly treat empty ranges (CASSANDRA-11205)
 * fix TrackerTest to handle new notifications (CASSANDRA-11178)
 * add SASI validation for partitioner and complex columns (CASSANDRA-11169)
 * Add caching of encrypted credentials in PasswordAuthenticator (CASSANDRA-7715)
 * fix SASI memtable switching on flush (CASSANDRA-11159)
 * Remove duplicate offline compaction tracking (CASSANDRA-11148)
 * fix EQ semantics of analyzed SASI indexes (CASSANDRA-11130)
 * Support long name output for nodetool commands (CASSANDRA-7950)
 * Encrypted hints (CASSANDRA-11040)
 * SASI index options validation (CASSANDRA-11136)
 * Optimize disk seek using min/max column name meta data when the LIMIT clause is used
   (CASSANDRA-8180)
 * Add LIKE support to CQL3 (CASSANDRA-11067)
 * Generic Java UDF types (CASSANDRA-10819)
 * cqlsh: Include sub-second precision in timestamps by default (CASSANDRA-10428)
 * Set javac encoding to utf-8 (CASSANDRA-11077)
 * Integrate SASI index into Cassandra (CASSANDRA-10661)
 * Add --skip-flush option to nodetool snapshot
 * Skip values for non-queried columns (CASSANDRA-10657)
 * Add support for secondary indexes on static columns (CASSANDRA-8103)
 * CommitLogUpgradeTestMaker creates broken commit logs (CASSANDRA-11051)
 * Add metric for number of dropped mutations (CASSANDRA-10866)
 * Simplify row cache invalidation code (CASSANDRA-10396)
 * Support user-defined compaction through nodetool (CASSANDRA-10660)
 * Stripe view locks by key and table ID to reduce contention (CASSANDRA-10981)
 * Add nodetool gettimeout and settimeout commands (CASSANDRA-10953)
 * Add 3.0 metadata to sstablemetadata output (CASSANDRA-10838)
Merged from 3.0:
 * MV should only query complex columns included in the view (CASSANDRA-11069)
 * Failed aggregate creation breaks server permanently (CASSANDRA-11064)
 * Add sstabledump tool (CASSANDRA-7464)
 * Introduce backpressure for hints (CASSANDRA-10972)
 * Fix ClusteringPrefix not being able to read tombstone range boundaries (CASSANDRA-11158)
 * Prevent logging in sandboxed state (CASSANDRA-11033)
 * Disallow drop/alter operations of UDTs used by UDAs (CASSANDRA-10721)
 * Add query time validation method on Index (CASSANDRA-11043)
 * Avoid potential AssertionError in mixed version cluster (CASSANDRA-11128)
 * Properly handle hinted handoff after topology changes (CASSANDRA-5902)
 * AssertionError when listing sstable files on inconsistent disk state (CASSANDRA-11156)
 * Fix wrong rack counting and invalid conditions check for TokenAllocation
   (CASSANDRA-11139)
 * Avoid creating empty hint files (CASSANDRA-11090)
 * Fix leak detection strong reference loop using weak reference (CASSANDRA-11120)
 * Configurie BatchlogManager to stop delayed tasks on shutdown (CASSANDRA-11062)
 * Hadoop integration is incompatible with Cassandra Driver 3.0.0 (CASSANDRA-11001)
 * Add dropped_columns to the list of schema table so it gets handled
   properly (CASSANDRA-11050)
 * Fix NPE when using forceRepairRangeAsync without DC (CASSANDRA-11239)
Merged from 2.2:
 * Preserve order for preferred SSL cipher suites (CASSANDRA-11164)
 * Range.compareTo() violates the contract of Comparable (CASSANDRA-11216)
 * Avoid NPE when serializing ErrorMessage with null message (CASSANDRA-11167)
 * Replacing an aggregate with a new version doesn't reset INITCOND (CASSANDRA-10840)
 * (cqlsh) cqlsh cannot be called through symlink (CASSANDRA-11037)
 * fix ohc and java-driver pom dependencies in build.xml (CASSANDRA-10793)
 * Protect from keyspace dropped during repair (CASSANDRA-11065)
 * Handle adding fields to a UDT in SELECT JSON and toJson() (CASSANDRA-11146)
 * Better error message for cleanup (CASSANDRA-10991)
 * cqlsh pg-style-strings broken if line ends with ';' (CASSANDRA-11123)
 * Always persist upsampled index summaries (CASSANDRA-10512)
 * (cqlsh) Fix inconsistent auto-complete (CASSANDRA-10733)
 * Make SELECT JSON and toJson() threadsafe (CASSANDRA-11048)
 * Fix SELECT on tuple relations for mixed ASC/DESC clustering order (CASSANDRA-7281)
 * Use cloned TokenMetadata in size estimates to avoid race against membership check
   (CASSANDRA-10736)
 * (cqlsh) Support utf-8/cp65001 encoding on Windows (CASSANDRA-11030)
 * Fix paging on DISTINCT queries repeats result when first row in partition changes
   (CASSANDRA-10010)
 * (cqlsh) Support timezone conversion using pytz (CASSANDRA-10397)
 * cqlsh: change default encoding to UTF-8 (CASSANDRA-11124)
Merged from 2.1:
 * Checking if an unlogged batch is local is inefficient (CASSANDRA-11529)
 * Fix out-of-space error treatment in memtable flushing (CASSANDRA-11448).
 * Don't do defragmentation if reading from repaired sstables (CASSANDRA-10342)
 * Fix streaming_socket_timeout_in_ms not enforced (CASSANDRA-11286)
 * Avoid dropping message too quickly due to missing unit conversion (CASSANDRA-11302)
 * Don't remove FailureDetector history on removeEndpoint (CASSANDRA-10371)
 * Only notify if repair status changed (CASSANDRA-11172)
 * Use logback setting for 'cassandra -v' command (CASSANDRA-10767)
 * Fix sstableloader to unthrottle streaming by default (CASSANDRA-9714)
 * Fix incorrect warning in 'nodetool status' (CASSANDRA-10176)
 * Properly release sstable ref when doing offline scrub (CASSANDRA-10697)
 * Improve nodetool status performance for large cluster (CASSANDRA-7238)
 * Gossiper#isEnabled is not thread safe (CASSANDRA-11116)
 * Avoid major compaction mixing repaired and unrepaired sstables in DTCS (CASSANDRA-11113)
 * Make it clear what DTCS timestamp_resolution is used for (CASSANDRA-11041)
 * (cqlsh) Display milliseconds when datetime overflows (CASSANDRA-10625)


3.3
 * Avoid infinite loop if owned range is smaller than number of
   data dirs (CASSANDRA-11034)
 * Avoid bootstrap hanging when existing nodes have no data to stream (CASSANDRA-11010)
Merged from 3.0:
 * Remove double initialization of newly added tables (CASSANDRA-11027)
 * Filter keys searcher results by target range (CASSANDRA-11104)
 * Fix deserialization of legacy read commands (CASSANDRA-11087)
 * Fix incorrect computation of deletion time in sstable metadata (CASSANDRA-11102)
 * Avoid memory leak when collecting sstable metadata (CASSANDRA-11026)
 * Mutations do not block for completion under view lock contention (CASSANDRA-10779)
 * Invalidate legacy schema tables when unloading them (CASSANDRA-11071)
 * (cqlsh) handle INSERT and UPDATE statements with LWT conditions correctly
   (CASSANDRA-11003)
 * Fix DISTINCT queries in mixed version clusters (CASSANDRA-10762)
 * Migrate build status for indexes along with legacy schema (CASSANDRA-11046)
 * Ensure SSTables for legacy KEYS indexes can be read (CASSANDRA-11045)
 * Added support for IBM zSystems architecture (CASSANDRA-11054)
 * Update CQL documentation (CASSANDRA-10899)
 * Check the column name, not cell name, for dropped columns when reading
   legacy sstables (CASSANDRA-11018)
 * Don't attempt to index clustering values of static rows (CASSANDRA-11021)
 * Remove checksum files after replaying hints (CASSANDRA-10947)
 * Support passing base table metadata to custom 2i validation (CASSANDRA-10924)
 * Ensure stale index entries are purged during reads (CASSANDRA-11013)
 * (cqlsh) Also apply --connect-timeout to control connection
   timeout (CASSANDRA-10959)
 * Fix AssertionError when removing from list using UPDATE (CASSANDRA-10954)
 * Fix UnsupportedOperationException when reading old sstable with range
   tombstone (CASSANDRA-10743)
 * MV should use the maximum timestamp of the primary key (CASSANDRA-10910)
 * Fix potential assertion error during compaction (CASSANDRA-10944)
Merged from 2.2:
 * maxPurgeableTimestamp needs to check memtables too (CASSANDRA-9949)
 * Apply change to compaction throughput in real time (CASSANDRA-10025)
 * (cqlsh) encode input correctly when saving history
 * Fix potential NPE on ORDER BY queries with IN (CASSANDRA-10955)
 * Start L0 STCS-compactions even if there is a L0 -> L1 compaction
   going (CASSANDRA-10979)
 * Make UUID LSB unique per process (CASSANDRA-7925)
 * Avoid NPE when performing sstable tasks (scrub etc.) (CASSANDRA-10980)
 * Make sure client gets tombstone overwhelmed warning (CASSANDRA-9465)
 * Fix error streaming section more than 2GB (CASSANDRA-10961)
 * Histogram buckets exposed in jmx are sorted incorrectly (CASSANDRA-10975)
 * Enable GC logging by default (CASSANDRA-10140)
 * Optimize pending range computation (CASSANDRA-9258)
 * Skip commit log and saved cache directories in SSTable version startup check (CASSANDRA-10902)
 * drop/alter user should be case sensitive (CASSANDRA-10817)
Merged from 2.1:
 * test_bulk_round_trip_blogposts is failing occasionally (CASSANDRA-10938)
 * Fix isJoined return true only after becoming cluster member (CASANDRA-11007)
 * Fix bad gossip generation seen in long-running clusters (CASSANDRA-10969)
 * Avoid NPE when incremental repair fails (CASSANDRA-10909)
 * Unmark sstables compacting once they are done in cleanup/scrub/upgradesstables (CASSANDRA-10829)
 * Allow simultaneous bootstrapping with strict consistency when no vnodes are used (CASSANDRA-11005)
 * Log a message when major compaction does not result in a single file (CASSANDRA-10847)
 * (cqlsh) fix cqlsh_copy_tests when vnodes are disabled (CASSANDRA-10997)
 * (cqlsh) Add request timeout option to cqlsh (CASSANDRA-10686)
 * Avoid AssertionError while submitting hint with LWT (CASSANDRA-10477)
 * If CompactionMetadata is not in stats file, use index summary instead (CASSANDRA-10676)
 * Retry sending gossip syn multiple times during shadow round (CASSANDRA-8072)
 * Fix pending range calculation during moves (CASSANDRA-10887)
 * Sane default (200Mbps) for inter-DC streaming througput (CASSANDRA-8708)



3.2
 * Make sure tokens don't exist in several data directories (CASSANDRA-6696)
 * Add requireAuthorization method to IAuthorizer (CASSANDRA-10852)
 * Move static JVM options to conf/jvm.options file (CASSANDRA-10494)
 * Fix CassandraVersion to accept x.y version string (CASSANDRA-10931)
 * Add forceUserDefinedCleanup to allow more flexible cleanup (CASSANDRA-10708)
 * (cqlsh) allow setting TTL with COPY (CASSANDRA-9494)
 * Fix counting of received sstables in streaming (CASSANDRA-10949)
 * Implement hints compression (CASSANDRA-9428)
 * Fix potential assertion error when reading static columns (CASSANDRA-10903)
 * Fix EstimatedHistogram creation in nodetool tablehistograms (CASSANDRA-10859)
 * Establish bootstrap stream sessions sequentially (CASSANDRA-6992)
 * Sort compactionhistory output by timestamp (CASSANDRA-10464)
 * More efficient BTree removal (CASSANDRA-9991)
 * Make tablehistograms accept the same syntax as tablestats (CASSANDRA-10149)
 * Group pending compactions based on table (CASSANDRA-10718)
 * Add compressor name in sstablemetadata output (CASSANDRA-9879)
 * Fix type casting for counter columns (CASSANDRA-10824)
 * Prevent running Cassandra as root (CASSANDRA-8142)
 * bound maximum in-flight commit log replay mutation bytes to 64 megabytes (CASSANDRA-8639)
 * Normalize all scripts (CASSANDRA-10679)
 * Make compression ratio much more accurate (CASSANDRA-10225)
 * Optimize building of Clustering object when only one is created (CASSANDRA-10409)
 * Make index building pluggable (CASSANDRA-10681)
 * Add sstable flush observer (CASSANDRA-10678)
 * Improve NTS endpoints calculation (CASSANDRA-10200)
 * Improve performance of the folderSize function (CASSANDRA-10677)
 * Add support for type casting in selection clause (CASSANDRA-10310)
 * Added graphing option to cassandra-stress (CASSANDRA-7918)
 * Abort in-progress queries that time out (CASSANDRA-7392)
 * Add transparent data encryption core classes (CASSANDRA-9945)
Merged from 3.0:
 * Better handling of SSL connection errors inter-node (CASSANDRA-10816)
 * Avoid NoSuchElementException when executing empty batch (CASSANDRA-10711)
 * Avoid building PartitionUpdate in toString (CASSANDRA-10897)
 * Reduce heap spent when receiving many SSTables (CASSANDRA-10797)
 * Add back support for 3rd party auth providers to bulk loader (CASSANDRA-10873)
 * Eliminate the dependency on jgrapht for UDT resolution (CASSANDRA-10653)
 * (Hadoop) Close Clusters and Sessions in Hadoop Input/Output classes (CASSANDRA-10837)
 * Fix sstableloader not working with upper case keyspace name (CASSANDRA-10806)
Merged from 2.2:
 * jemalloc detection fails due to quoting issues in regexv (CASSANDRA-10946)
 * (cqlsh) show correct column names for empty result sets (CASSANDRA-9813)
 * Add new types to Stress (CASSANDRA-9556)
 * Add property to allow listening on broadcast interface (CASSANDRA-9748)
Merged from 2.1:
 * Match cassandra-loader options in COPY FROM (CASSANDRA-9303)
 * Fix binding to any address in CqlBulkRecordWriter (CASSANDRA-9309)
 * cqlsh fails to decode utf-8 characters for text typed columns (CASSANDRA-10875)
 * Log error when stream session fails (CASSANDRA-9294)
 * Fix bugs in commit log archiving startup behavior (CASSANDRA-10593)
 * (cqlsh) further optimise COPY FROM (CASSANDRA-9302)
 * Allow CREATE TABLE WITH ID (CASSANDRA-9179)
 * Make Stress compiles within eclipse (CASSANDRA-10807)
 * Cassandra Daemon should print JVM arguments (CASSANDRA-10764)
 * Allow cancellation of index summary redistribution (CASSANDRA-8805)


3.1.1
Merged from 3.0:
  * Fix upgrade data loss due to range tombstone deleting more data than then should
    (CASSANDRA-10822)


3.1
Merged from 3.0:
 * Avoid MV race during node decommission (CASSANDRA-10674)
 * Disable reloading of GossipingPropertyFileSnitch (CASSANDRA-9474)
 * Handle single-column deletions correction in materialized views
   when the column is part of the view primary key (CASSANDRA-10796)
 * Fix issue with datadir migration on upgrade (CASSANDRA-10788)
 * Fix bug with range tombstones on reverse queries and test coverage for
   AbstractBTreePartition (CASSANDRA-10059)
 * Remove 64k limit on collection elements (CASSANDRA-10374)
 * Remove unclear Indexer.indexes() method (CASSANDRA-10690)
 * Fix NPE on stream read error (CASSANDRA-10771)
 * Normalize cqlsh DESC output (CASSANDRA-10431)
 * Rejects partition range deletions when columns are specified (CASSANDRA-10739)
 * Fix error when saving cached key for old format sstable (CASSANDRA-10778)
 * Invalidate prepared statements on DROP INDEX (CASSANDRA-10758)
 * Fix SELECT statement with IN restrictions on partition key,
   ORDER BY and LIMIT (CASSANDRA-10729)
 * Improve stress performance over 1k threads (CASSANDRA-7217)
 * Wait for migration responses to complete before bootstrapping (CASSANDRA-10731)
 * Unable to create a function with argument of type Inet (CASSANDRA-10741)
 * Fix backward incompatibiliy in CqlInputFormat (CASSANDRA-10717)
 * Correctly preserve deletion info on updated rows when notifying indexers
   of single-row deletions (CASSANDRA-10694)
 * Notify indexers of partition delete during cleanup (CASSANDRA-10685)
 * Keep the file open in trySkipCache (CASSANDRA-10669)
 * Updated trigger example (CASSANDRA-10257)
Merged from 2.2:
 * Verify tables in pseudo-system keyspaces at startup (CASSANDRA-10761)
 * Fix IllegalArgumentException in DataOutputBuffer.reallocate for large buffers (CASSANDRA-10592)
 * Show CQL help in cqlsh in web browser (CASSANDRA-7225)
 * Serialize on disk the proper SSTable compression ratio (CASSANDRA-10775)
 * Reject index queries while the index is building (CASSANDRA-8505)
 * CQL.textile syntax incorrectly includes optional keyspace for aggregate SFUNC and FINALFUNC (CASSANDRA-10747)
 * Fix JSON update with prepared statements (CASSANDRA-10631)
 * Don't do anticompaction after subrange repair (CASSANDRA-10422)
 * Fix SimpleDateType type compatibility (CASSANDRA-10027)
 * (Hadoop) fix splits calculation (CASSANDRA-10640)
 * (Hadoop) ensure that Cluster instances are always closed (CASSANDRA-10058)
Merged from 2.1:
 * Fix Stress profile parsing on Windows (CASSANDRA-10808)
 * Fix incremental repair hang when replica is down (CASSANDRA-10288)
 * Optimize the way we check if a token is repaired in anticompaction (CASSANDRA-10768)
 * Add proper error handling to stream receiver (CASSANDRA-10774)
 * Warn or fail when changing cluster topology live (CASSANDRA-10243)
 * Status command in debian/ubuntu init script doesn't work (CASSANDRA-10213)
 * Some DROP ... IF EXISTS incorrectly result in exceptions on non-existing KS (CASSANDRA-10658)
 * DeletionTime.compareTo wrong in rare cases (CASSANDRA-10749)
 * Force encoding when computing statement ids (CASSANDRA-10755)
 * Properly reject counters as map keys (CASSANDRA-10760)
 * Fix the sstable-needs-cleanup check (CASSANDRA-10740)
 * (cqlsh) Print column names before COPY operation (CASSANDRA-8935)
 * Fix CompressedInputStream for proper cleanup (CASSANDRA-10012)
 * (cqlsh) Support counters in COPY commands (CASSANDRA-9043)
 * Try next replica if not possible to connect to primary replica on
   ColumnFamilyRecordReader (CASSANDRA-2388)
 * Limit window size in DTCS (CASSANDRA-10280)
 * sstableloader does not use MAX_HEAP_SIZE env parameter (CASSANDRA-10188)
 * (cqlsh) Improve COPY TO performance and error handling (CASSANDRA-9304)
 * Create compression chunk for sending file only (CASSANDRA-10680)
 * Forbid compact clustering column type changes in ALTER TABLE (CASSANDRA-8879)
 * Reject incremental repair with subrange repair (CASSANDRA-10422)
 * Add a nodetool command to refresh size_estimates (CASSANDRA-9579)
 * Invalidate cache after stream receive task is completed (CASSANDRA-10341)
 * Reject counter writes in CQLSSTableWriter (CASSANDRA-10258)
 * Remove superfluous COUNTER_MUTATION stage mapping (CASSANDRA-10605)


3.0
 * Fix AssertionError while flushing memtable due to materialized views
   incorrectly inserting empty rows (CASSANDRA-10614)
 * Store UDA initcond as CQL literal in the schema table, instead of a blob (CASSANDRA-10650)
 * Don't use -1 for the position of partition key in schema (CASSANDRA-10491)
 * Fix distinct queries in mixed version cluster (CASSANDRA-10573)
 * Skip sstable on clustering in names query (CASSANDRA-10571)
 * Remove value skipping as it breaks read-repair (CASSANDRA-10655)
 * Fix bootstrapping with MVs (CASSANDRA-10621)
 * Make sure EACH_QUORUM reads are using NTS (CASSANDRA-10584)
 * Fix MV replica filtering for non-NetworkTopologyStrategy (CASSANDRA-10634)
 * (Hadoop) fix CIF describeSplits() not handling 0 size estimates (CASSANDRA-10600)
 * Fix reading of legacy sstables (CASSANDRA-10590)
 * Use CQL type names in schema metadata tables (CASSANDRA-10365)
 * Guard batchlog replay against integer division by zero (CASSANDRA-9223)
 * Fix bug when adding a column to thrift with the same name than a primary key (CASSANDRA-10608)
 * Add client address argument to IAuthenticator::newSaslNegotiator (CASSANDRA-8068)
 * Fix implementation of LegacyLayout.LegacyBoundComparator (CASSANDRA-10602)
 * Don't use 'names query' read path for counters (CASSANDRA-10572)
 * Fix backward compatibility for counters (CASSANDRA-10470)
 * Remove memory_allocator paramter from cassandra.yaml (CASSANDRA-10581,10628)
 * Execute the metadata reload task of all registered indexes on CFS::reload (CASSANDRA-10604)
 * Fix thrift cas operations with defined columns (CASSANDRA-10576)
 * Fix PartitionUpdate.operationCount()for updates with static column operations (CASSANDRA-10606)
 * Fix thrift get() queries with defined columns (CASSANDRA-10586)
 * Fix marking of indexes as built and removed (CASSANDRA-10601)
 * Skip initialization of non-registered 2i instances, remove Index::getIndexName (CASSANDRA-10595)
 * Fix batches on multiple tables (CASSANDRA-10554)
 * Ensure compaction options are validated when updating KeyspaceMetadata (CASSANDRA-10569)
 * Flatten Iterator Transformation Hierarchy (CASSANDRA-9975)
 * Remove token generator (CASSANDRA-5261)
 * RolesCache should not be created for any authenticator that does not requireAuthentication (CASSANDRA-10562)
 * Fix LogTransaction checking only a single directory for files (CASSANDRA-10421)
 * Fix handling of range tombstones when reading old format sstables (CASSANDRA-10360)
 * Aggregate with Initial Condition fails with C* 3.0 (CASSANDRA-10367)
Merged from 2.2:
 * (cqlsh) show partial trace if incomplete after max_trace_wait (CASSANDRA-7645)
 * Use most up-to-date version of schema for system tables (CASSANDRA-10652)
 * Deprecate memory_allocator in cassandra.yaml (CASSANDRA-10581,10628)
 * Expose phi values from failure detector via JMX and tweak debug
   and trace logging (CASSANDRA-9526)
 * Fix IllegalArgumentException in DataOutputBuffer.reallocate for large buffers (CASSANDRA-10592)
Merged from 2.1:
 * Shutdown compaction in drain to prevent leak (CASSANDRA-10079)
 * (cqlsh) fix COPY using wrong variable name for time_format (CASSANDRA-10633)
 * Do not run SizeEstimatesRecorder if a node is not a member of the ring (CASSANDRA-9912)
 * Improve handling of dead nodes in gossip (CASSANDRA-10298)
 * Fix logback-tools.xml incorrectly configured for outputing to System.err
   (CASSANDRA-9937)
 * Fix streaming to catch exception so retry not fail (CASSANDRA-10557)
 * Add validation method to PerRowSecondaryIndex (CASSANDRA-10092)
 * Support encrypted and plain traffic on the same port (CASSANDRA-10559)
 * Do STCS in DTCS windows (CASSANDRA-10276)
 * Avoid repetition of JVM_OPTS in debian package (CASSANDRA-10251)
 * Fix potential NPE from handling result of SIM.highestSelectivityIndex (CASSANDRA-10550)
 * Fix paging issues with partitions containing only static columns data (CASSANDRA-10381)
 * Fix conditions on static columns (CASSANDRA-10264)
 * AssertionError: attempted to delete non-existing file CommitLog (CASSANDRA-10377)
 * Fix sorting for queries with an IN condition on partition key columns (CASSANDRA-10363)


3.0-rc2
 * Fix SELECT DISTINCT queries between 2.2.2 nodes and 3.0 nodes (CASSANDRA-10473)
 * Remove circular references in SegmentedFile (CASSANDRA-10543)
 * Ensure validation of indexed values only occurs once per-partition (CASSANDRA-10536)
 * Fix handling of static columns for range tombstones in thrift (CASSANDRA-10174)
 * Support empty ColumnFilter for backward compatility on empty IN (CASSANDRA-10471)
 * Remove Pig support (CASSANDRA-10542)
 * Fix LogFile throws Exception when assertion is disabled (CASSANDRA-10522)
 * Revert CASSANDRA-7486, make CMS default GC, move GC config to
   conf/jvm.options (CASSANDRA-10403)
 * Fix TeeingAppender causing some logs to be truncated/empty (CASSANDRA-10447)
 * Allow EACH_QUORUM for reads (CASSANDRA-9602)
 * Fix potential ClassCastException while upgrading (CASSANDRA-10468)
 * Fix NPE in MVs on update (CASSANDRA-10503)
 * Only include modified cell data in indexing deltas (CASSANDRA-10438)
 * Do not load keyspace when creating sstable writer (CASSANDRA-10443)
 * If node is not yet gossiping write all MV updates to batchlog only (CASSANDRA-10413)
 * Re-populate token metadata after commit log recovery (CASSANDRA-10293)
 * Provide additional metrics for materialized views (CASSANDRA-10323)
 * Flush system schema tables after local schema changes (CASSANDRA-10429)
Merged from 2.2:
 * Reduce contention getting instances of CompositeType (CASSANDRA-10433)
 * Fix the regression when using LIMIT with aggregates (CASSANDRA-10487)
 * Avoid NoClassDefFoundError during DataDescriptor initialization on windows (CASSANDRA-10412)
 * Preserve case of quoted Role & User names (CASSANDRA-10394)
 * cqlsh pg-style-strings broken (CASSANDRA-10484)
 * cqlsh prompt includes name of keyspace after failed `use` statement (CASSANDRA-10369)
Merged from 2.1:
 * (cqlsh) Distinguish negative and positive infinity in output (CASSANDRA-10523)
 * (cqlsh) allow custom time_format for COPY TO (CASSANDRA-8970)
 * Don't allow startup if the node's rack has changed (CASSANDRA-10242)
 * (cqlsh) show partial trace if incomplete after max_trace_wait (CASSANDRA-7645)
 * Allow LOCAL_JMX to be easily overridden (CASSANDRA-10275)
 * Mark nodes as dead even if they've already left (CASSANDRA-10205)


3.0.0-rc1
 * Fix mixed version read request compatibility for compact static tables
   (CASSANDRA-10373)
 * Fix paging of DISTINCT with static and IN (CASSANDRA-10354)
 * Allow MATERIALIZED VIEW's SELECT statement to restrict primary key
   columns (CASSANDRA-9664)
 * Move crc_check_chance out of compression options (CASSANDRA-9839)
 * Fix descending iteration past end of BTreeSearchIterator (CASSANDRA-10301)
 * Transfer hints to a different node on decommission (CASSANDRA-10198)
 * Check partition keys for CAS operations during stmt validation (CASSANDRA-10338)
 * Add custom query expressions to SELECT (CASSANDRA-10217)
 * Fix minor bugs in MV handling (CASSANDRA-10362)
 * Allow custom indexes with 0,1 or multiple target columns (CASSANDRA-10124)
 * Improve MV schema representation (CASSANDRA-9921)
 * Add flag to enable/disable coordinator batchlog for MV writes (CASSANDRA-10230)
 * Update cqlsh COPY for new internal driver serialization interface (CASSANDRA-10318)
 * Give index implementations more control over rebuild operations (CASSANDRA-10312)
 * Update index file format (CASSANDRA-10314)
 * Add "shadowable" row tombstones to deal with mv timestamp issues (CASSANDRA-10261)
 * CFS.loadNewSSTables() broken for pre-3.0 sstables
 * Cache selected index in read command to reduce lookups (CASSANDRA-10215)
 * Small optimizations of sstable index serialization (CASSANDRA-10232)
 * Support for both encrypted and unencrypted native transport connections (CASSANDRA-9590)
Merged from 2.2:
 * Configurable page size in cqlsh (CASSANDRA-9855)
 * Defer default role manager setup until all nodes are on 2.2+ (CASSANDRA-9761)
 * Handle missing RoleManager in config after upgrade to 2.2 (CASSANDRA-10209)
Merged from 2.1:
 * Bulk Loader API could not tolerate even node failure (CASSANDRA-10347)
 * Avoid misleading pushed notifications when multiple nodes
   share an rpc_address (CASSANDRA-10052)
 * Fix dropping undroppable when message queue is full (CASSANDRA-10113)
 * Fix potential ClassCastException during paging (CASSANDRA-10352)
 * Prevent ALTER TYPE from creating circular references (CASSANDRA-10339)
 * Fix cache handling of 2i and base tables (CASSANDRA-10155, 10359)
 * Fix NPE in nodetool compactionhistory (CASSANDRA-9758)
 * (Pig) support BulkOutputFormat as a URL parameter (CASSANDRA-7410)
 * BATCH statement is broken in cqlsh (CASSANDRA-10272)
 * (cqlsh) Make cqlsh PEP8 Compliant (CASSANDRA-10066)
 * (cqlsh) Fix error when starting cqlsh with --debug (CASSANDRA-10282)
 * Scrub, Cleanup and Upgrade do not unmark compacting until all operations
   have completed, regardless of the occurence of exceptions (CASSANDRA-10274)


3.0.0-beta2
 * Fix columns returned by AbstractBtreePartitions (CASSANDRA-10220)
 * Fix backward compatibility issue due to AbstractBounds serialization bug (CASSANDRA-9857)
 * Fix startup error when upgrading nodes (CASSANDRA-10136)
 * Base table PRIMARY KEY can be assumed to be NOT NULL in MV creation (CASSANDRA-10147)
 * Improve batchlog write patch (CASSANDRA-9673)
 * Re-apply MaterializedView updates on commitlog replay (CASSANDRA-10164)
 * Require AbstractType.isByteOrderComparable declaration in constructor (CASSANDRA-9901)
 * Avoid digest mismatch on upgrade to 3.0 (CASSANDRA-9554)
 * Fix Materialized View builder when adding multiple MVs (CASSANDRA-10156)
 * Choose better poolingOptions for protocol v4 in cassandra-stress (CASSANDRA-10182)
 * Fix LWW bug affecting Materialized Views (CASSANDRA-10197)
 * Ensures frozen sets and maps are always sorted (CASSANDRA-10162)
 * Don't deadlock when flushing CFS backed custom indexes (CASSANDRA-10181)
 * Fix double flushing of secondary index tables (CASSANDRA-10180)
 * Fix incorrect handling of range tombstones in thrift (CASSANDRA-10046)
 * Only use batchlog when paired materialized view replica is remote (CASSANDRA-10061)
 * Reuse TemporalRow when updating multiple MaterializedViews (CASSANDRA-10060)
 * Validate gc_grace_seconds for batchlog writes and MVs (CASSANDRA-9917)
 * Fix sstablerepairedset (CASSANDRA-10132)
Merged from 2.2:
 * Cancel transaction for sstables we wont redistribute index summary
   for (CASSANDRA-10270)
 * Retry snapshot deletion after compaction and gc on Windows (CASSANDRA-10222)
 * Fix failure to start with space in directory path on Windows (CASSANDRA-10239)
 * Fix repair hang when snapshot failed (CASSANDRA-10057)
 * Fall back to 1/4 commitlog volume for commitlog_total_space on small disks
   (CASSANDRA-10199)
Merged from 2.1:
 * Added configurable warning threshold for GC duration (CASSANDRA-8907)
 * Fix handling of streaming EOF (CASSANDRA-10206)
 * Only check KeyCache when it is enabled
 * Change streaming_socket_timeout_in_ms default to 1 hour (CASSANDRA-8611)
 * (cqlsh) update list of CQL keywords (CASSANDRA-9232)
 * Add nodetool gettraceprobability command (CASSANDRA-10234)
Merged from 2.0:
 * Fix rare race where older gossip states can be shadowed (CASSANDRA-10366)
 * Fix consolidating racks violating the RF contract (CASSANDRA-10238)
 * Disallow decommission when node is in drained state (CASSANDRA-8741)


2.2.1
 * Fix race during construction of commit log (CASSANDRA-10049)
 * Fix LeveledCompactionStrategyTest (CASSANDRA-9757)
 * Fix broken UnbufferedDataOutputStreamPlus.writeUTF (CASSANDRA-10203)
 * (cqlsh) default load-from-file encoding to utf-8 (CASSANDRA-9898)
 * Avoid returning Permission.NONE when failing to query users table (CASSANDRA-10168)
 * (cqlsh) add CLEAR command (CASSANDRA-10086)
 * Support string literals as Role names for compatibility (CASSANDRA-10135)
Merged from 2.1:
 * Only check KeyCache when it is enabled
 * Change streaming_socket_timeout_in_ms default to 1 hour (CASSANDRA-8611)
 * (cqlsh) update list of CQL keywords (CASSANDRA-9232)


3.0.0-beta1
 * Redesign secondary index API (CASSANDRA-9459, 7771, 9041)
 * Fix throwing ReadFailure instead of ReadTimeout on range queries (CASSANDRA-10125)
 * Rewrite hinted handoff (CASSANDRA-6230)
 * Fix query on static compact tables (CASSANDRA-10093)
 * Fix race during construction of commit log (CASSANDRA-10049)
 * Add option to only purge repaired tombstones (CASSANDRA-6434)
 * Change authorization handling for MVs (CASSANDRA-9927)
 * Add custom JMX enabled executor for UDF sandbox (CASSANDRA-10026)
 * Fix row deletion bug for Materialized Views (CASSANDRA-10014)
 * Support mixed-version clusters with Cassandra 2.1 and 2.2 (CASSANDRA-9704)
 * Fix multiple slices on RowSearchers (CASSANDRA-10002)
 * Fix bug in merging of collections (CASSANDRA-10001)
 * Optimize batchlog replay to avoid full scans (CASSANDRA-7237)
 * Repair improvements when using vnodes (CASSANDRA-5220)
 * Disable scripted UDFs by default (CASSANDRA-9889)
 * Bytecode inspection for Java-UDFs (CASSANDRA-9890)
 * Use byte to serialize MT hash length (CASSANDRA-9792)
 * Replace usage of Adler32 with CRC32 (CASSANDRA-8684)
 * Fix migration to new format from 2.1 SSTable (CASSANDRA-10006)
 * SequentialWriter should extend BufferedDataOutputStreamPlus (CASSANDRA-9500)
 * Use the same repairedAt timestamp within incremental repair session (CASSANDRA-9111)
Merged from 2.2:
 * Allow count(*) and count(1) to be use as normal aggregation (CASSANDRA-10114)
 * An NPE is thrown if the column name is unknown for an IN relation (CASSANDRA-10043)
 * Apply commit_failure_policy to more errors on startup (CASSANDRA-9749)
 * Fix histogram overflow exception (CASSANDRA-9973)
 * Route gossip messages over dedicated socket (CASSANDRA-9237)
 * Add checksum to saved cache files (CASSANDRA-9265)
 * Log warning when using an aggregate without partition key (CASSANDRA-9737)
Merged from 2.1:
 * (cqlsh) Allow encoding to be set through command line (CASSANDRA-10004)
 * Add new JMX methods to change local compaction strategy (CASSANDRA-9965)
 * Write hints for paxos commits (CASSANDRA-7342)
 * (cqlsh) Fix timestamps before 1970 on Windows, always
   use UTC for timestamp display (CASSANDRA-10000)
 * (cqlsh) Avoid overwriting new config file with old config
   when both exist (CASSANDRA-9777)
 * Release snapshot selfRef when doing snapshot repair (CASSANDRA-9998)
 * Cannot replace token does not exist - DN node removed as Fat Client (CASSANDRA-9871)
Merged from 2.0:
 * Don't cast expected bf size to an int (CASSANDRA-9959)
 * Make getFullyExpiredSSTables less expensive (CASSANDRA-9882)


3.0.0-alpha1
 * Implement proper sandboxing for UDFs (CASSANDRA-9402)
 * Simplify (and unify) cleanup of compaction leftovers (CASSANDRA-7066)
 * Allow extra schema definitions in cassandra-stress yaml (CASSANDRA-9850)
 * Metrics should use up to date nomenclature (CASSANDRA-9448)
 * Change CREATE/ALTER TABLE syntax for compression (CASSANDRA-8384)
 * Cleanup crc and adler code for java 8 (CASSANDRA-9650)
 * Storage engine refactor (CASSANDRA-8099, 9743, 9746, 9759, 9781, 9808, 9825,
   9848, 9705, 9859, 9867, 9874, 9828, 9801)
 * Update Guava to 18.0 (CASSANDRA-9653)
 * Bloom filter false positive ratio is not honoured (CASSANDRA-8413)
 * New option for cassandra-stress to leave a ratio of columns null (CASSANDRA-9522)
 * Change hinted_handoff_enabled yaml setting, JMX (CASSANDRA-9035)
 * Add algorithmic token allocation (CASSANDRA-7032)
 * Add nodetool command to replay batchlog (CASSANDRA-9547)
 * Make file buffer cache independent of paths being read (CASSANDRA-8897)
 * Remove deprecated legacy Hadoop code (CASSANDRA-9353)
 * Decommissioned nodes will not rejoin the cluster (CASSANDRA-8801)
 * Change gossip stabilization to use endpoit size (CASSANDRA-9401)
 * Change default garbage collector to G1 (CASSANDRA-7486)
 * Populate TokenMetadata early during startup (CASSANDRA-9317)
 * Undeprecate cache recentHitRate (CASSANDRA-6591)
 * Add support for selectively varint encoding fields (CASSANDRA-9499, 9865)
 * Materialized Views (CASSANDRA-6477)
Merged from 2.2:
 * Avoid grouping sstables for anticompaction with DTCS (CASSANDRA-9900)
 * UDF / UDA execution time in trace (CASSANDRA-9723)
 * Fix broken internode SSL (CASSANDRA-9884)
Merged from 2.1:
 * Add new JMX methods to change local compaction strategy (CASSANDRA-9965)
 * Fix handling of enable/disable autocompaction (CASSANDRA-9899)
 * Add consistency level to tracing ouput (CASSANDRA-9827)
 * Remove repair snapshot leftover on startup (CASSANDRA-7357)
 * Use random nodes for batch log when only 2 racks (CASSANDRA-8735)
 * Ensure atomicity inside thrift and stream session (CASSANDRA-7757)
 * Fix nodetool info error when the node is not joined (CASSANDRA-9031)
Merged from 2.0:
 * Log when messages are dropped due to cross_node_timeout (CASSANDRA-9793)
 * Don't track hotness when opening from snapshot for validation (CASSANDRA-9382)


2.2.0
 * Allow the selection of columns together with aggregates (CASSANDRA-9767)
 * Fix cqlsh copy methods and other windows specific issues (CASSANDRA-9795)
 * Don't wrap byte arrays in SequentialWriter (CASSANDRA-9797)
 * sum() and avg() functions missing for smallint and tinyint types (CASSANDRA-9671)
 * Revert CASSANDRA-9542 (allow native functions in UDA) (CASSANDRA-9771)
Merged from 2.1:
 * Fix MarshalException when upgrading superColumn family (CASSANDRA-9582)
 * Fix broken logging for "empty" flushes in Memtable (CASSANDRA-9837)
 * Handle corrupt files on startup (CASSANDRA-9686)
 * Fix clientutil jar and tests (CASSANDRA-9760)
 * (cqlsh) Allow the SSL protocol version to be specified through the
    config file or environment variables (CASSANDRA-9544)
Merged from 2.0:
 * Add tool to find why expired sstables are not getting dropped (CASSANDRA-10015)
 * Remove erroneous pending HH tasks from tpstats/jmx (CASSANDRA-9129)
 * Don't cast expected bf size to an int (CASSANDRA-9959)
 * checkForEndpointCollision fails for legitimate collisions (CASSANDRA-9765)
 * Complete CASSANDRA-8448 fix (CASSANDRA-9519)
 * Don't include auth credentials in debug log (CASSANDRA-9682)
 * Can't transition from write survey to normal mode (CASSANDRA-9740)
 * Scrub (recover) sstables even when -Index.db is missing (CASSANDRA-9591)
 * Fix growing pending background compaction (CASSANDRA-9662)


2.2.0-rc2
 * Re-enable memory-mapped I/O on Windows (CASSANDRA-9658)
 * Warn when an extra-large partition is compacted (CASSANDRA-9643)
 * (cqlsh) Allow setting the initial connection timeout (CASSANDRA-9601)
 * BulkLoader has --transport-factory option but does not use it (CASSANDRA-9675)
 * Allow JMX over SSL directly from nodetool (CASSANDRA-9090)
 * Update cqlsh for UDFs (CASSANDRA-7556)
 * Change Windows kernel default timer resolution (CASSANDRA-9634)
 * Deprected sstable2json and json2sstable (CASSANDRA-9618)
 * Allow native functions in user-defined aggregates (CASSANDRA-9542)
 * Don't repair system_distributed by default (CASSANDRA-9621)
 * Fix mixing min, max, and count aggregates for blob type (CASSANRA-9622)
 * Rename class for DATE type in Java driver (CASSANDRA-9563)
 * Duplicate compilation of UDFs on coordinator (CASSANDRA-9475)
 * Fix connection leak in CqlRecordWriter (CASSANDRA-9576)
 * Mlockall before opening system sstables & remove boot_without_jna option (CASSANDRA-9573)
 * Add functions to convert timeuuid to date or time, deprecate dateOf and unixTimestampOf (CASSANDRA-9229)
 * Make sure we cancel non-compacting sstables from LifecycleTransaction (CASSANDRA-9566)
 * Fix deprecated repair JMX API (CASSANDRA-9570)
 * Add logback metrics (CASSANDRA-9378)
 * Update and refactor ant test/test-compression to run the tests in parallel (CASSANDRA-9583)
 * Fix upgrading to new directory for secondary index (CASSANDRA-9687)
Merged from 2.1:
 * (cqlsh) Fix bad check for CQL compatibility when DESCRIBE'ing
   COMPACT STORAGE tables with no clustering columns
 * Eliminate strong self-reference chains in sstable ref tidiers (CASSANDRA-9656)
 * Ensure StreamSession uses canonical sstable reader instances (CASSANDRA-9700)
 * Ensure memtable book keeping is not corrupted in the event we shrink usage (CASSANDRA-9681)
 * Update internal python driver for cqlsh (CASSANDRA-9064)
 * Fix IndexOutOfBoundsException when inserting tuple with too many
   elements using the string literal notation (CASSANDRA-9559)
 * Enable describe on indices (CASSANDRA-7814)
 * Fix incorrect result for IN queries where column not found (CASSANDRA-9540)
 * ColumnFamilyStore.selectAndReference may block during compaction (CASSANDRA-9637)
 * Fix bug in cardinality check when compacting (CASSANDRA-9580)
 * Fix memory leak in Ref due to ConcurrentLinkedQueue.remove() behaviour (CASSANDRA-9549)
 * Make rebuild only run one at a time (CASSANDRA-9119)
Merged from 2.0:
 * Avoid NPE in AuthSuccess#decode (CASSANDRA-9727)
 * Add listen_address to system.local (CASSANDRA-9603)
 * Bug fixes to resultset metadata construction (CASSANDRA-9636)
 * Fix setting 'durable_writes' in ALTER KEYSPACE (CASSANDRA-9560)
 * Avoids ballot clash in Paxos (CASSANDRA-9649)
 * Improve trace messages for RR (CASSANDRA-9479)
 * Fix suboptimal secondary index selection when restricted
   clustering column is also indexed (CASSANDRA-9631)
 * (cqlsh) Add min_threshold to DTCS option autocomplete (CASSANDRA-9385)
 * Fix error message when attempting to create an index on a column
   in a COMPACT STORAGE table with clustering columns (CASSANDRA-9527)
 * 'WITH WITH' in alter keyspace statements causes NPE (CASSANDRA-9565)
 * Expose some internals of SelectStatement for inspection (CASSANDRA-9532)
 * ArrivalWindow should use primitives (CASSANDRA-9496)
 * Periodically submit background compaction tasks (CASSANDRA-9592)
 * Set HAS_MORE_PAGES flag to false when PagingState is null (CASSANDRA-9571)


2.2.0-rc1
 * Compressed commit log should measure compressed space used (CASSANDRA-9095)
 * Fix comparison bug in CassandraRoleManager#collectRoles (CASSANDRA-9551)
 * Add tinyint,smallint,time,date support for UDFs (CASSANDRA-9400)
 * Deprecates SSTableSimpleWriter and SSTableSimpleUnsortedWriter (CASSANDRA-9546)
 * Empty INITCOND treated as null in aggregate (CASSANDRA-9457)
 * Remove use of Cell in Thrift MapReduce classes (CASSANDRA-8609)
 * Integrate pre-release Java Driver 2.2-rc1, custom build (CASSANDRA-9493)
 * Clean up gossiper logic for old versions (CASSANDRA-9370)
 * Fix custom payload coding/decoding to match the spec (CASSANDRA-9515)
 * ant test-all results incomplete when parsed (CASSANDRA-9463)
 * Disallow frozen<> types in function arguments and return types for
   clarity (CASSANDRA-9411)
 * Static Analysis to warn on unsafe use of Autocloseable instances (CASSANDRA-9431)
 * Update commitlog archiving examples now that commitlog segments are
   not recycled (CASSANDRA-9350)
 * Extend Transactional API to sstable lifecycle management (CASSANDRA-8568)
 * (cqlsh) Add support for native protocol 4 (CASSANDRA-9399)
 * Ensure that UDF and UDAs are keyspace-isolated (CASSANDRA-9409)
 * Revert CASSANDRA-7807 (tracing completion client notifications) (CASSANDRA-9429)
 * Add ability to stop compaction by ID (CASSANDRA-7207)
 * Let CassandraVersion handle SNAPSHOT version (CASSANDRA-9438)
Merged from 2.1:
 * (cqlsh) Fix using COPY through SOURCE or -f (CASSANDRA-9083)
 * Fix occasional lack of `system` keyspace in schema tables (CASSANDRA-8487)
 * Use ProtocolError code instead of ServerError code for native protocol
   error responses to unsupported protocol versions (CASSANDRA-9451)
 * Default commitlog_sync_batch_window_in_ms changed to 2ms (CASSANDRA-9504)
 * Fix empty partition assertion in unsorted sstable writing tools (CASSANDRA-9071)
 * Ensure truncate without snapshot cannot produce corrupt responses (CASSANDRA-9388)
 * Consistent error message when a table mixes counter and non-counter
   columns (CASSANDRA-9492)
 * Avoid getting unreadable keys during anticompaction (CASSANDRA-9508)
 * (cqlsh) Better float precision by default (CASSANDRA-9224)
 * Improve estimated row count (CASSANDRA-9107)
 * Optimize range tombstone memory footprint (CASSANDRA-8603)
 * Use configured gcgs in anticompaction (CASSANDRA-9397)
Merged from 2.0:
 * Don't accumulate more range than necessary in RangeTombstone.Tracker (CASSANDRA-9486)
 * Add broadcast and rpc addresses to system.local (CASSANDRA-9436)
 * Always mark sstable suspect when corrupted (CASSANDRA-9478)
 * Add database users and permissions to CQL3 documentation (CASSANDRA-7558)
 * Allow JVM_OPTS to be passed to standalone tools (CASSANDRA-5969)
 * Fix bad condition in RangeTombstoneList (CASSANDRA-9485)
 * Fix potential StackOverflow when setting CrcCheckChance over JMX (CASSANDRA-9488)
 * Fix null static columns in pages after the first, paged reversed
   queries (CASSANDRA-8502)
 * Fix counting cache serialization in request metrics (CASSANDRA-9466)
 * Add option not to validate atoms during scrub (CASSANDRA-9406)


2.2.0-beta1
 * Introduce Transactional API for internal state changes (CASSANDRA-8984)
 * Add a flag in cassandra.yaml to enable UDFs (CASSANDRA-9404)
 * Better support of null for UDF (CASSANDRA-8374)
 * Use ecj instead of javassist for UDFs (CASSANDRA-8241)
 * faster async logback configuration for tests (CASSANDRA-9376)
 * Add `smallint` and `tinyint` data types (CASSANDRA-8951)
 * Avoid thrift schema creation when native driver is used in stress tool (CASSANDRA-9374)
 * Make Functions.declared thread-safe
 * Add client warnings to native protocol v4 (CASSANDRA-8930)
 * Allow roles cache to be invalidated (CASSANDRA-8967)
 * Upgrade Snappy (CASSANDRA-9063)
 * Don't start Thrift rpc by default (CASSANDRA-9319)
 * Only stream from unrepaired sstables with incremental repair (CASSANDRA-8267)
 * Aggregate UDFs allow SFUNC return type to differ from STYPE if FFUNC specified (CASSANDRA-9321)
 * Remove Thrift dependencies in bundled tools (CASSANDRA-8358)
 * Disable memory mapping of hsperfdata file for JVM statistics (CASSANDRA-9242)
 * Add pre-startup checks to detect potential incompatibilities (CASSANDRA-8049)
 * Distinguish between null and unset in protocol v4 (CASSANDRA-7304)
 * Add user/role permissions for user-defined functions (CASSANDRA-7557)
 * Allow cassandra config to be updated to restart daemon without unloading classes (CASSANDRA-9046)
 * Don't initialize compaction writer before checking if iter is empty (CASSANDRA-9117)
 * Don't execute any functions at prepare-time (CASSANDRA-9037)
 * Share file handles between all instances of a SegmentedFile (CASSANDRA-8893)
 * Make it possible to major compact LCS (CASSANDRA-7272)
 * Make FunctionExecutionException extend RequestExecutionException
   (CASSANDRA-9055)
 * Add support for SELECT JSON, INSERT JSON syntax and new toJson(), fromJson()
   functions (CASSANDRA-7970)
 * Optimise max purgeable timestamp calculation in compaction (CASSANDRA-8920)
 * Constrain internode message buffer sizes, and improve IO class hierarchy (CASSANDRA-8670)
 * New tool added to validate all sstables in a node (CASSANDRA-5791)
 * Push notification when tracing completes for an operation (CASSANDRA-7807)
 * Delay "node up" and "node added" notifications until native protocol server is started (CASSANDRA-8236)
 * Compressed Commit Log (CASSANDRA-6809)
 * Optimise IntervalTree (CASSANDRA-8988)
 * Add a key-value payload for third party usage (CASSANDRA-8553, 9212)
 * Bump metrics-reporter-config dependency for metrics 3.0 (CASSANDRA-8149)
 * Partition intra-cluster message streams by size, not type (CASSANDRA-8789)
 * Add WriteFailureException to native protocol, notify coordinator of
   write failures (CASSANDRA-8592)
 * Convert SequentialWriter to nio (CASSANDRA-8709)
 * Add role based access control (CASSANDRA-7653, 8650, 7216, 8760, 8849, 8761, 8850)
 * Record client ip address in tracing sessions (CASSANDRA-8162)
 * Indicate partition key columns in response metadata for prepared
   statements (CASSANDRA-7660)
 * Merge UUIDType and TimeUUIDType parse logic (CASSANDRA-8759)
 * Avoid memory allocation when searching index summary (CASSANDRA-8793)
 * Optimise (Time)?UUIDType Comparisons (CASSANDRA-8730)
 * Make CRC32Ex into a separate maven dependency (CASSANDRA-8836)
 * Use preloaded jemalloc w/ Unsafe (CASSANDRA-8714, 9197)
 * Avoid accessing partitioner through StorageProxy (CASSANDRA-8244, 8268)
 * Upgrade Metrics library and remove depricated metrics (CASSANDRA-5657)
 * Serializing Row cache alternative, fully off heap (CASSANDRA-7438)
 * Duplicate rows returned when in clause has repeated values (CASSANDRA-6706)
 * Make CassandraException unchecked, extend RuntimeException (CASSANDRA-8560)
 * Support direct buffer decompression for reads (CASSANDRA-8464)
 * DirectByteBuffer compatible LZ4 methods (CASSANDRA-7039)
 * Group sstables for anticompaction correctly (CASSANDRA-8578)
 * Add ReadFailureException to native protocol, respond
   immediately when replicas encounter errors while handling
   a read request (CASSANDRA-7886)
 * Switch CommitLogSegment from RandomAccessFile to nio (CASSANDRA-8308)
 * Allow mixing token and partition key restrictions (CASSANDRA-7016)
 * Support index key/value entries on map collections (CASSANDRA-8473)
 * Modernize schema tables (CASSANDRA-8261)
 * Support for user-defined aggregation functions (CASSANDRA-8053)
 * Fix NPE in SelectStatement with empty IN values (CASSANDRA-8419)
 * Refactor SelectStatement, return IN results in natural order instead
   of IN value list order and ignore duplicate values in partition key IN restrictions (CASSANDRA-7981)
 * Support UDTs, tuples, and collections in user-defined
   functions (CASSANDRA-7563)
 * Fix aggregate fn results on empty selection, result column name,
   and cqlsh parsing (CASSANDRA-8229)
 * Mark sstables as repaired after full repair (CASSANDRA-7586)
 * Extend Descriptor to include a format value and refactor reader/writer
   APIs (CASSANDRA-7443)
 * Integrate JMH for microbenchmarks (CASSANDRA-8151)
 * Keep sstable levels when bootstrapping (CASSANDRA-7460)
 * Add Sigar library and perform basic OS settings check on startup (CASSANDRA-7838)
 * Support for aggregation functions (CASSANDRA-4914)
 * Remove cassandra-cli (CASSANDRA-7920)
 * Accept dollar quoted strings in CQL (CASSANDRA-7769)
 * Make assassinate a first class command (CASSANDRA-7935)
 * Support IN clause on any partition key column (CASSANDRA-7855)
 * Support IN clause on any clustering column (CASSANDRA-4762)
 * Improve compaction logging (CASSANDRA-7818)
 * Remove YamlFileNetworkTopologySnitch (CASSANDRA-7917)
 * Do anticompaction in groups (CASSANDRA-6851)
 * Support user-defined functions (CASSANDRA-7395, 7526, 7562, 7740, 7781, 7929,
   7924, 7812, 8063, 7813, 7708)
 * Permit configurable timestamps with cassandra-stress (CASSANDRA-7416)
 * Move sstable RandomAccessReader to nio2, which allows using the
   FILE_SHARE_DELETE flag on Windows (CASSANDRA-4050)
 * Remove CQL2 (CASSANDRA-5918)
 * Optimize fetching multiple cells by name (CASSANDRA-6933)
 * Allow compilation in java 8 (CASSANDRA-7028)
 * Make incremental repair default (CASSANDRA-7250)
 * Enable code coverage thru JaCoCo (CASSANDRA-7226)
 * Switch external naming of 'column families' to 'tables' (CASSANDRA-4369)
 * Shorten SSTable path (CASSANDRA-6962)
 * Use unsafe mutations for most unit tests (CASSANDRA-6969)
 * Fix race condition during calculation of pending ranges (CASSANDRA-7390)
 * Fail on very large batch sizes (CASSANDRA-8011)
 * Improve concurrency of repair (CASSANDRA-6455, 8208, 9145)
 * Select optimal CRC32 implementation at runtime (CASSANDRA-8614)
 * Evaluate MurmurHash of Token once per query (CASSANDRA-7096)
 * Generalize progress reporting (CASSANDRA-8901)
 * Resumable bootstrap streaming (CASSANDRA-8838, CASSANDRA-8942)
 * Allow scrub for secondary index (CASSANDRA-5174)
 * Save repair data to system table (CASSANDRA-5839)
 * fix nodetool names that reference column families (CASSANDRA-8872)
 Merged from 2.1:
 * Warn on misuse of unlogged batches (CASSANDRA-9282)
 * Failure detector detects and ignores local pauses (CASSANDRA-9183)
 * Add utility class to support for rate limiting a given log statement (CASSANDRA-9029)
 * Add missing consistency levels to cassandra-stess (CASSANDRA-9361)
 * Fix commitlog getCompletedTasks to not increment (CASSANDRA-9339)
 * Fix for harmless exceptions logged as ERROR (CASSANDRA-8564)
 * Delete processed sstables in sstablesplit/sstableupgrade (CASSANDRA-8606)
 * Improve sstable exclusion from partition tombstones (CASSANDRA-9298)
 * Validate the indexed column rather than the cell's contents for 2i (CASSANDRA-9057)
 * Add support for top-k custom 2i queries (CASSANDRA-8717)
 * Fix error when dropping table during compaction (CASSANDRA-9251)
 * cassandra-stress supports validation operations over user profiles (CASSANDRA-8773)
 * Add support for rate limiting log messages (CASSANDRA-9029)
 * Log the partition key with tombstone warnings (CASSANDRA-8561)
 * Reduce runWithCompactionsDisabled poll interval to 1ms (CASSANDRA-9271)
 * Fix PITR commitlog replay (CASSANDRA-9195)
 * GCInspector logs very different times (CASSANDRA-9124)
 * Fix deleting from an empty list (CASSANDRA-9198)
 * Update tuple and collection types that use a user-defined type when that UDT
   is modified (CASSANDRA-9148, CASSANDRA-9192)
 * Use higher timeout for prepair and snapshot in repair (CASSANDRA-9261)
 * Fix anticompaction blocking ANTI_ENTROPY stage (CASSANDRA-9151)
 * Repair waits for anticompaction to finish (CASSANDRA-9097)
 * Fix streaming not holding ref when stream error (CASSANDRA-9295)
 * Fix canonical view returning early opened SSTables (CASSANDRA-9396)
Merged from 2.0:
 * (cqlsh) Add LOGIN command to switch users (CASSANDRA-7212)
 * Clone SliceQueryFilter in AbstractReadCommand implementations (CASSANDRA-8940)
 * Push correct protocol notification for DROP INDEX (CASSANDRA-9310)
 * token-generator - generated tokens too long (CASSANDRA-9300)
 * Fix counting of tombstones for TombstoneOverwhelmingException (CASSANDRA-9299)
 * Fix ReconnectableSnitch reconnecting to peers during upgrade (CASSANDRA-6702)
 * Include keyspace and table name in error log for collections over the size
   limit (CASSANDRA-9286)
 * Avoid potential overlap in LCS with single-partition sstables (CASSANDRA-9322)
 * Log warning message when a table is queried before the schema has fully
   propagated (CASSANDRA-9136)
 * Overload SecondaryIndex#indexes to accept the column definition (CASSANDRA-9314)
 * (cqlsh) Add SERIAL and LOCAL_SERIAL consistency levels (CASSANDRA-8051)
 * Fix index selection during rebuild with certain table layouts (CASSANDRA-9281)
 * Fix partition-level-delete-only workload accounting (CASSANDRA-9194)
 * Allow scrub to handle corrupted compressed chunks (CASSANDRA-9140)
 * Fix assertion error when resetlocalschema is run during repair (CASSANDRA-9249)
 * Disable single sstable tombstone compactions for DTCS by default (CASSANDRA-9234)
 * IncomingTcpConnection thread is not named (CASSANDRA-9262)
 * Close incoming connections when MessagingService is stopped (CASSANDRA-9238)
 * Fix streaming hang when retrying (CASSANDRA-9132)


2.1.5
 * Re-add deprecated cold_reads_to_omit param for backwards compat (CASSANDRA-9203)
 * Make anticompaction visible in compactionstats (CASSANDRA-9098)
 * Improve nodetool getendpoints documentation about the partition
   key parameter (CASSANDRA-6458)
 * Don't check other keyspaces for schema changes when an user-defined
   type is altered (CASSANDRA-9187)
 * Add generate-idea-files target to build.xml (CASSANDRA-9123)
 * Allow takeColumnFamilySnapshot to take a list of tables (CASSANDRA-8348)
 * Limit major sstable operations to their canonical representation (CASSANDRA-8669)
 * cqlsh: Add tests for INSERT and UPDATE tab completion (CASSANDRA-9125)
 * cqlsh: quote column names when needed in COPY FROM inserts (CASSANDRA-9080)
 * Do not load read meter for offline operations (CASSANDRA-9082)
 * cqlsh: Make CompositeType data readable (CASSANDRA-8919)
 * cqlsh: Fix display of triggers (CASSANDRA-9081)
 * Fix NullPointerException when deleting or setting an element by index on
   a null list collection (CASSANDRA-9077)
 * Buffer bloom filter serialization (CASSANDRA-9066)
 * Fix anti-compaction target bloom filter size (CASSANDRA-9060)
 * Make FROZEN and TUPLE unreserved keywords in CQL (CASSANDRA-9047)
 * Prevent AssertionError from SizeEstimatesRecorder (CASSANDRA-9034)
 * Avoid overwriting index summaries for sstables with an older format that
   does not support downsampling; rebuild summaries on startup when this
   is detected (CASSANDRA-8993)
 * Fix potential data loss in CompressedSequentialWriter (CASSANDRA-8949)
 * Make PasswordAuthenticator number of hashing rounds configurable (CASSANDRA-8085)
 * Fix AssertionError when binding nested collections in DELETE (CASSANDRA-8900)
 * Check for overlap with non-early sstables in LCS (CASSANDRA-8739)
 * Only calculate max purgable timestamp if we have to (CASSANDRA-8914)
 * (cqlsh) Greatly improve performance of COPY FROM (CASSANDRA-8225)
 * IndexSummary effectiveIndexInterval is now a guideline, not a rule (CASSANDRA-8993)
 * Use correct bounds for page cache eviction of compressed files (CASSANDRA-8746)
 * SSTableScanner enforces its bounds (CASSANDRA-8946)
 * Cleanup cell equality (CASSANDRA-8947)
 * Introduce intra-cluster message coalescing (CASSANDRA-8692)
 * DatabaseDescriptor throws NPE when rpc_interface is used (CASSANDRA-8839)
 * Don't check if an sstable is live for offline compactions (CASSANDRA-8841)
 * Don't set clientMode in SSTableLoader (CASSANDRA-8238)
 * Fix SSTableRewriter with disabled early open (CASSANDRA-8535)
 * Fix cassandra-stress so it respects the CL passed in user mode (CASSANDRA-8948)
 * Fix rare NPE in ColumnDefinition#hasIndexOption() (CASSANDRA-8786)
 * cassandra-stress reports per-operation statistics, plus misc (CASSANDRA-8769)
 * Add SimpleDate (cql date) and Time (cql time) types (CASSANDRA-7523)
 * Use long for key count in cfstats (CASSANDRA-8913)
 * Make SSTableRewriter.abort() more robust to failure (CASSANDRA-8832)
 * Remove cold_reads_to_omit from STCS (CASSANDRA-8860)
 * Make EstimatedHistogram#percentile() use ceil instead of floor (CASSANDRA-8883)
 * Fix top partitions reporting wrong cardinality (CASSANDRA-8834)
 * Fix rare NPE in KeyCacheSerializer (CASSANDRA-8067)
 * Pick sstables for validation as late as possible inc repairs (CASSANDRA-8366)
 * Fix commitlog getPendingTasks to not increment (CASSANDRA-8862)
 * Fix parallelism adjustment in range and secondary index queries
   when the first fetch does not satisfy the limit (CASSANDRA-8856)
 * Check if the filtered sstables is non-empty in STCS (CASSANDRA-8843)
 * Upgrade java-driver used for cassandra-stress (CASSANDRA-8842)
 * Fix CommitLog.forceRecycleAllSegments() memory access error (CASSANDRA-8812)
 * Improve assertions in Memory (CASSANDRA-8792)
 * Fix SSTableRewriter cleanup (CASSANDRA-8802)
 * Introduce SafeMemory for CompressionMetadata.Writer (CASSANDRA-8758)
 * 'nodetool info' prints exception against older node (CASSANDRA-8796)
 * Ensure SSTableReader.last corresponds exactly with the file end (CASSANDRA-8750)
 * Make SSTableWriter.openEarly more robust and obvious (CASSANDRA-8747)
 * Enforce SSTableReader.first/last (CASSANDRA-8744)
 * Cleanup SegmentedFile API (CASSANDRA-8749)
 * Avoid overlap with early compaction replacement (CASSANDRA-8683)
 * Safer Resource Management++ (CASSANDRA-8707)
 * Write partition size estimates into a system table (CASSANDRA-7688)
 * cqlsh: Fix keys() and full() collection indexes in DESCRIBE output
   (CASSANDRA-8154)
 * Show progress of streaming in nodetool netstats (CASSANDRA-8886)
 * IndexSummaryBuilder utilises offheap memory, and shares data between
   each IndexSummary opened from it (CASSANDRA-8757)
 * markCompacting only succeeds if the exact SSTableReader instances being
   marked are in the live set (CASSANDRA-8689)
 * cassandra-stress support for varint (CASSANDRA-8882)
 * Fix Adler32 digest for compressed sstables (CASSANDRA-8778)
 * Add nodetool statushandoff/statusbackup (CASSANDRA-8912)
 * Use stdout for progress and stats in sstableloader (CASSANDRA-8982)
 * Correctly identify 2i datadir from older versions (CASSANDRA-9116)
Merged from 2.0:
 * Ignore gossip SYNs after shutdown (CASSANDRA-9238)
 * Avoid overflow when calculating max sstable size in LCS (CASSANDRA-9235)
 * Make sstable blacklisting work with compression (CASSANDRA-9138)
 * Do not attempt to rebuild indexes if no index accepts any column (CASSANDRA-9196)
 * Don't initiate snitch reconnection for dead states (CASSANDRA-7292)
 * Fix ArrayIndexOutOfBoundsException in CQLSSTableWriter (CASSANDRA-8978)
 * Add shutdown gossip state to prevent timeouts during rolling restarts (CASSANDRA-8336)
 * Fix running with java.net.preferIPv6Addresses=true (CASSANDRA-9137)
 * Fix failed bootstrap/replace attempts being persisted in system.peers (CASSANDRA-9180)
 * Flush system.IndexInfo after marking index built (CASSANDRA-9128)
 * Fix updates to min/max_compaction_threshold through cassandra-cli
   (CASSANDRA-8102)
 * Don't include tmp files when doing offline relevel (CASSANDRA-9088)
 * Use the proper CAS WriteType when finishing a previous round during Paxos
   preparation (CASSANDRA-8672)
 * Avoid race in cancelling compactions (CASSANDRA-9070)
 * More aggressive check for expired sstables in DTCS (CASSANDRA-8359)
 * Fix ignored index_interval change in ALTER TABLE statements (CASSANDRA-7976)
 * Do more aggressive compaction in old time windows in DTCS (CASSANDRA-8360)
 * java.lang.AssertionError when reading saved cache (CASSANDRA-8740)
 * "disk full" when running cleanup (CASSANDRA-9036)
 * Lower logging level from ERROR to DEBUG when a scheduled schema pull
   cannot be completed due to a node being down (CASSANDRA-9032)
 * Fix MOVED_NODE client event (CASSANDRA-8516)
 * Allow overriding MAX_OUTSTANDING_REPLAY_COUNT (CASSANDRA-7533)
 * Fix malformed JMX ObjectName containing IPv6 addresses (CASSANDRA-9027)
 * (cqlsh) Allow increasing CSV field size limit through
   cqlshrc config option (CASSANDRA-8934)
 * Stop logging range tombstones when exceeding the threshold
   (CASSANDRA-8559)
 * Fix NullPointerException when nodetool getendpoints is run
   against invalid keyspaces or tables (CASSANDRA-8950)
 * Allow specifying the tmp dir (CASSANDRA-7712)
 * Improve compaction estimated tasks estimation (CASSANDRA-8904)
 * Fix duplicate up/down messages sent to native clients (CASSANDRA-7816)
 * Expose commit log archive status via JMX (CASSANDRA-8734)
 * Provide better exceptions for invalid replication strategy parameters
   (CASSANDRA-8909)
 * Fix regression in mixed single and multi-column relation support for
   SELECT statements (CASSANDRA-8613)
 * Add ability to limit number of native connections (CASSANDRA-8086)
 * Fix CQLSSTableWriter throwing exception and spawning threads
   (CASSANDRA-8808)
 * Fix MT mismatch between empty and GC-able data (CASSANDRA-8979)
 * Fix incorrect validation when snapshotting single table (CASSANDRA-8056)
 * Add offline tool to relevel sstables (CASSANDRA-8301)
 * Preserve stream ID for more protocol errors (CASSANDRA-8848)
 * Fix combining token() function with multi-column relations on
   clustering columns (CASSANDRA-8797)
 * Make CFS.markReferenced() resistant to bad refcounting (CASSANDRA-8829)
 * Fix StreamTransferTask abort/complete bad refcounting (CASSANDRA-8815)
 * Fix AssertionError when querying a DESC clustering ordered
   table with ASC ordering and paging (CASSANDRA-8767)
 * AssertionError: "Memory was freed" when running cleanup (CASSANDRA-8716)
 * Make it possible to set max_sstable_age to fractional days (CASSANDRA-8406)
 * Fix some multi-column relations with indexes on some clustering
   columns (CASSANDRA-8275)
 * Fix memory leak in SSTableSimple*Writer and SSTableReader.validate()
   (CASSANDRA-8748)
 * Throw OOM if allocating memory fails to return a valid pointer (CASSANDRA-8726)
 * Fix SSTableSimpleUnsortedWriter ConcurrentModificationException (CASSANDRA-8619)
 * 'nodetool info' prints exception against older node (CASSANDRA-8796)
 * Ensure SSTableSimpleUnsortedWriter.close() terminates if
   disk writer has crashed (CASSANDRA-8807)


2.1.4
 * Bind JMX to localhost unless explicitly configured otherwise (CASSANDRA-9085)


2.1.3
 * Fix HSHA/offheap_objects corruption (CASSANDRA-8719)
 * Upgrade libthrift to 0.9.2 (CASSANDRA-8685)
 * Don't use the shared ref in sstableloader (CASSANDRA-8704)
 * Purge internal prepared statements if related tables or
   keyspaces are dropped (CASSANDRA-8693)
 * (cqlsh) Handle unicode BOM at start of files (CASSANDRA-8638)
 * Stop compactions before exiting offline tools (CASSANDRA-8623)
 * Update tools/stress/README.txt to match current behaviour (CASSANDRA-7933)
 * Fix schema from Thrift conversion with empty metadata (CASSANDRA-8695)
 * Safer Resource Management (CASSANDRA-7705)
 * Make sure we compact highly overlapping cold sstables with
   STCS (CASSANDRA-8635)
 * rpc_interface and listen_interface generate NPE on startup when specified
   interface doesn't exist (CASSANDRA-8677)
 * Fix ArrayIndexOutOfBoundsException in nodetool cfhistograms (CASSANDRA-8514)
 * Switch from yammer metrics for nodetool cf/proxy histograms (CASSANDRA-8662)
 * Make sure we don't add tmplink files to the compaction
   strategy (CASSANDRA-8580)
 * (cqlsh) Handle maps with blob keys (CASSANDRA-8372)
 * (cqlsh) Handle DynamicCompositeType schemas correctly (CASSANDRA-8563)
 * Duplicate rows returned when in clause has repeated values (CASSANDRA-6706)
 * Add tooling to detect hot partitions (CASSANDRA-7974)
 * Fix cassandra-stress user-mode truncation of partition generation (CASSANDRA-8608)
 * Only stream from unrepaired sstables during inc repair (CASSANDRA-8267)
 * Don't allow starting multiple inc repairs on the same sstables (CASSANDRA-8316)
 * Invalidate prepared BATCH statements when related tables
   or keyspaces are dropped (CASSANDRA-8652)
 * Fix missing results in secondary index queries on collections
   with ALLOW FILTERING (CASSANDRA-8421)
 * Expose EstimatedHistogram metrics for range slices (CASSANDRA-8627)
 * (cqlsh) Escape clqshrc passwords properly (CASSANDRA-8618)
 * Fix NPE when passing wrong argument in ALTER TABLE statement (CASSANDRA-8355)
 * Pig: Refactor and deprecate CqlStorage (CASSANDRA-8599)
 * Don't reuse the same cleanup strategy for all sstables (CASSANDRA-8537)
 * Fix case-sensitivity of index name on CREATE and DROP INDEX
   statements (CASSANDRA-8365)
 * Better detection/logging for corruption in compressed sstables (CASSANDRA-8192)
 * Use the correct repairedAt value when closing writer (CASSANDRA-8570)
 * (cqlsh) Handle a schema mismatch being detected on startup (CASSANDRA-8512)
 * Properly calculate expected write size during compaction (CASSANDRA-8532)
 * Invalidate affected prepared statements when a table's columns
   are altered (CASSANDRA-7910)
 * Stress - user defined writes should populate sequentally (CASSANDRA-8524)
 * Fix regression in SSTableRewriter causing some rows to become unreadable
   during compaction (CASSANDRA-8429)
 * Run major compactions for repaired/unrepaired in parallel (CASSANDRA-8510)
 * (cqlsh) Fix compression options in DESCRIBE TABLE output when compression
   is disabled (CASSANDRA-8288)
 * (cqlsh) Fix DESCRIBE output after keyspaces are altered (CASSANDRA-7623)
 * Make sure we set lastCompactedKey correctly (CASSANDRA-8463)
 * (cqlsh) Fix output of CONSISTENCY command (CASSANDRA-8507)
 * (cqlsh) Fixed the handling of LIST statements (CASSANDRA-8370)
 * Make sstablescrub check leveled manifest again (CASSANDRA-8432)
 * Check first/last keys in sstable when giving out positions (CASSANDRA-8458)
 * Disable mmap on Windows (CASSANDRA-6993)
 * Add missing ConsistencyLevels to cassandra-stress (CASSANDRA-8253)
 * Add auth support to cassandra-stress (CASSANDRA-7985)
 * Fix ArrayIndexOutOfBoundsException when generating error message
   for some CQL syntax errors (CASSANDRA-8455)
 * Scale memtable slab allocation logarithmically (CASSANDRA-7882)
 * cassandra-stress simultaneous inserts over same seed (CASSANDRA-7964)
 * Reduce cassandra-stress sampling memory requirements (CASSANDRA-7926)
 * Ensure memtable flush cannot expire commit log entries from its future (CASSANDRA-8383)
 * Make read "defrag" async to reclaim memtables (CASSANDRA-8459)
 * Remove tmplink files for offline compactions (CASSANDRA-8321)
 * Reduce maxHintsInProgress (CASSANDRA-8415)
 * BTree updates may call provided update function twice (CASSANDRA-8018)
 * Release sstable references after anticompaction (CASSANDRA-8386)
 * Handle abort() in SSTableRewriter properly (CASSANDRA-8320)
 * Centralize shared executors (CASSANDRA-8055)
 * Fix filtering for CONTAINS (KEY) relations on frozen collection
   clustering columns when the query is restricted to a single
   partition (CASSANDRA-8203)
 * Do more aggressive entire-sstable TTL expiry checks (CASSANDRA-8243)
 * Add more log info if readMeter is null (CASSANDRA-8238)
 * add check of the system wall clock time at startup (CASSANDRA-8305)
 * Support for frozen collections (CASSANDRA-7859)
 * Fix overflow on histogram computation (CASSANDRA-8028)
 * Have paxos reuse the timestamp generation of normal queries (CASSANDRA-7801)
 * Fix incremental repair not remove parent session on remote (CASSANDRA-8291)
 * Improve JBOD disk utilization (CASSANDRA-7386)
 * Log failed host when preparing incremental repair (CASSANDRA-8228)
 * Force config client mode in CQLSSTableWriter (CASSANDRA-8281)
 * Fix sstableupgrade throws exception (CASSANDRA-8688)
 * Fix hang when repairing empty keyspace (CASSANDRA-8694)
Merged from 2.0:
 * Fix IllegalArgumentException in dynamic snitch (CASSANDRA-8448)
 * Add support for UPDATE ... IF EXISTS (CASSANDRA-8610)
 * Fix reversal of list prepends (CASSANDRA-8733)
 * Prevent non-zero default_time_to_live on tables with counters
   (CASSANDRA-8678)
 * Fix SSTableSimpleUnsortedWriter ConcurrentModificationException
   (CASSANDRA-8619)
 * Round up time deltas lower than 1ms in BulkLoader (CASSANDRA-8645)
 * Add batch remove iterator to ABSC (CASSANDRA-8414, 8666)
 * Round up time deltas lower than 1ms in BulkLoader (CASSANDRA-8645)
 * Fix isClientMode check in Keyspace (CASSANDRA-8687)
 * Use more efficient slice size for querying internal secondary
   index tables (CASSANDRA-8550)
 * Fix potentially returning deleted rows with range tombstone (CASSANDRA-8558)
 * Check for available disk space before starting a compaction (CASSANDRA-8562)
 * Fix DISTINCT queries with LIMITs or paging when some partitions
   contain only tombstones (CASSANDRA-8490)
 * Introduce background cache refreshing to permissions cache
   (CASSANDRA-8194)
 * Fix race condition in StreamTransferTask that could lead to
   infinite loops and premature sstable deletion (CASSANDRA-7704)
 * Add an extra version check to MigrationTask (CASSANDRA-8462)
 * Ensure SSTableWriter cleans up properly after failure (CASSANDRA-8499)
 * Increase bf true positive count on key cache hit (CASSANDRA-8525)
 * Move MeteredFlusher to its own thread (CASSANDRA-8485)
 * Fix non-distinct results in DISTNCT queries on static columns when
   paging is enabled (CASSANDRA-8087)
 * Move all hints related tasks to hints internal executor (CASSANDRA-8285)
 * Fix paging for multi-partition IN queries (CASSANDRA-8408)
 * Fix MOVED_NODE topology event never being emitted when a node
   moves its token (CASSANDRA-8373)
 * Fix validation of indexes in COMPACT tables (CASSANDRA-8156)
 * Avoid StackOverflowError when a large list of IN values
   is used for a clustering column (CASSANDRA-8410)
 * Fix NPE when writetime() or ttl() calls are wrapped by
   another function call (CASSANDRA-8451)
 * Fix NPE after dropping a keyspace (CASSANDRA-8332)
 * Fix error message on read repair timeouts (CASSANDRA-7947)
 * Default DTCS base_time_seconds changed to 60 (CASSANDRA-8417)
 * Refuse Paxos operation with more than one pending endpoint (CASSANDRA-8346, 8640)
 * Throw correct exception when trying to bind a keyspace or table
   name (CASSANDRA-6952)
 * Make HHOM.compact synchronized (CASSANDRA-8416)
 * cancel latency-sampling task when CF is dropped (CASSANDRA-8401)
 * don't block SocketThread for MessagingService (CASSANDRA-8188)
 * Increase quarantine delay on replacement (CASSANDRA-8260)
 * Expose off-heap memory usage stats (CASSANDRA-7897)
 * Ignore Paxos commits for truncated tables (CASSANDRA-7538)
 * Validate size of indexed column values (CASSANDRA-8280)
 * Make LCS split compaction results over all data directories (CASSANDRA-8329)
 * Fix some failing queries that use multi-column relations
   on COMPACT STORAGE tables (CASSANDRA-8264)
 * Fix InvalidRequestException with ORDER BY (CASSANDRA-8286)
 * Disable SSLv3 for POODLE (CASSANDRA-8265)
 * Fix millisecond timestamps in Tracing (CASSANDRA-8297)
 * Include keyspace name in error message when there are insufficient
   live nodes to stream from (CASSANDRA-8221)
 * Avoid overlap in L1 when L0 contains many nonoverlapping
   sstables (CASSANDRA-8211)
 * Improve PropertyFileSnitch logging (CASSANDRA-8183)
 * Add DC-aware sequential repair (CASSANDRA-8193)
 * Use live sstables in snapshot repair if possible (CASSANDRA-8312)
 * Fix hints serialized size calculation (CASSANDRA-8587)


2.1.2
 * (cqlsh) parse_for_table_meta errors out on queries with undefined
   grammars (CASSANDRA-8262)
 * (cqlsh) Fix SELECT ... TOKEN() function broken in C* 2.1.1 (CASSANDRA-8258)
 * Fix Cassandra crash when running on JDK8 update 40 (CASSANDRA-8209)
 * Optimize partitioner tokens (CASSANDRA-8230)
 * Improve compaction of repaired/unrepaired sstables (CASSANDRA-8004)
 * Make cache serializers pluggable (CASSANDRA-8096)
 * Fix issues with CONTAINS (KEY) queries on secondary indexes
   (CASSANDRA-8147)
 * Fix read-rate tracking of sstables for some queries (CASSANDRA-8239)
 * Fix default timestamp in QueryOptions (CASSANDRA-8246)
 * Set socket timeout when reading remote version (CASSANDRA-8188)
 * Refactor how we track live size (CASSANDRA-7852)
 * Make sure unfinished compaction files are removed (CASSANDRA-8124)
 * Fix shutdown when run as Windows service (CASSANDRA-8136)
 * Fix DESCRIBE TABLE with custom indexes (CASSANDRA-8031)
 * Fix race in RecoveryManagerTest (CASSANDRA-8176)
 * Avoid IllegalArgumentException while sorting sstables in
   IndexSummaryManager (CASSANDRA-8182)
 * Shutdown JVM on file descriptor exhaustion (CASSANDRA-7579)
 * Add 'die' policy for commit log and disk failure (CASSANDRA-7927)
 * Fix installing as service on Windows (CASSANDRA-8115)
 * Fix CREATE TABLE for CQL2 (CASSANDRA-8144)
 * Avoid boxing in ColumnStats min/max trackers (CASSANDRA-8109)
Merged from 2.0:
 * Correctly handle non-text column names in cql3 (CASSANDRA-8178)
 * Fix deletion for indexes on primary key columns (CASSANDRA-8206)
 * Add 'nodetool statusgossip' (CASSANDRA-8125)
 * Improve client notification that nodes are ready for requests (CASSANDRA-7510)
 * Handle negative timestamp in writetime method (CASSANDRA-8139)
 * Pig: Remove errant LIMIT clause in CqlNativeStorage (CASSANDRA-8166)
 * Throw ConfigurationException when hsha is used with the default
   rpc_max_threads setting of 'unlimited' (CASSANDRA-8116)
 * Allow concurrent writing of the same table in the same JVM using
   CQLSSTableWriter (CASSANDRA-7463)
 * Fix totalDiskSpaceUsed calculation (CASSANDRA-8205)


2.1.1
 * Fix spin loop in AtomicSortedColumns (CASSANDRA-7546)
 * Dont notify when replacing tmplink files (CASSANDRA-8157)
 * Fix validation with multiple CONTAINS clause (CASSANDRA-8131)
 * Fix validation of collections in TriggerExecutor (CASSANDRA-8146)
 * Fix IllegalArgumentException when a list of IN values containing tuples
   is passed as a single arg to a prepared statement with the v1 or v2
   protocol (CASSANDRA-8062)
 * Fix ClassCastException in DISTINCT query on static columns with
   query paging (CASSANDRA-8108)
 * Fix NPE on null nested UDT inside a set (CASSANDRA-8105)
 * Fix exception when querying secondary index on set items or map keys
   when some clustering columns are specified (CASSANDRA-8073)
 * Send proper error response when there is an error during native
   protocol message decode (CASSANDRA-8118)
 * Gossip should ignore generation numbers too far in the future (CASSANDRA-8113)
 * Fix NPE when creating a table with frozen sets, lists (CASSANDRA-8104)
 * Fix high memory use due to tracking reads on incrementally opened sstable
   readers (CASSANDRA-8066)
 * Fix EXECUTE request with skipMetadata=false returning no metadata
   (CASSANDRA-8054)
 * Allow concurrent use of CQLBulkOutputFormat (CASSANDRA-7776)
 * Shutdown JVM on OOM (CASSANDRA-7507)
 * Upgrade netty version and enable epoll event loop (CASSANDRA-7761)
 * Don't duplicate sstables smaller than split size when using
   the sstablesplitter tool (CASSANDRA-7616)
 * Avoid re-parsing already prepared statements (CASSANDRA-7923)
 * Fix some Thrift slice deletions and updates of COMPACT STORAGE
   tables with some clustering columns omitted (CASSANDRA-7990)
 * Fix filtering for CONTAINS on sets (CASSANDRA-8033)
 * Properly track added size (CASSANDRA-7239)
 * Allow compilation in java 8 (CASSANDRA-7208)
 * Fix Assertion error on RangeTombstoneList diff (CASSANDRA-8013)
 * Release references to overlapping sstables during compaction (CASSANDRA-7819)
 * Send notification when opening compaction results early (CASSANDRA-8034)
 * Make native server start block until properly bound (CASSANDRA-7885)
 * (cqlsh) Fix IPv6 support (CASSANDRA-7988)
 * Ignore fat clients when checking for endpoint collision (CASSANDRA-7939)
 * Make sstablerepairedset take a list of files (CASSANDRA-7995)
 * (cqlsh) Tab completeion for indexes on map keys (CASSANDRA-7972)
 * (cqlsh) Fix UDT field selection in select clause (CASSANDRA-7891)
 * Fix resource leak in event of corrupt sstable
 * (cqlsh) Add command line option for cqlshrc file path (CASSANDRA-7131)
 * Provide visibility into prepared statements churn (CASSANDRA-7921, CASSANDRA-7930)
 * Invalidate prepared statements when their keyspace or table is
   dropped (CASSANDRA-7566)
 * cassandra-stress: fix support for NetworkTopologyStrategy (CASSANDRA-7945)
 * Fix saving caches when a table is dropped (CASSANDRA-7784)
 * Add better error checking of new stress profile (CASSANDRA-7716)
 * Use ThreadLocalRandom and remove FBUtilities.threadLocalRandom (CASSANDRA-7934)
 * Prevent operator mistakes due to simultaneous bootstrap (CASSANDRA-7069)
 * cassandra-stress supports whitelist mode for node config (CASSANDRA-7658)
 * GCInspector more closely tracks GC; cassandra-stress and nodetool report it (CASSANDRA-7916)
 * nodetool won't output bogus ownership info without a keyspace (CASSANDRA-7173)
 * Add human readable option to nodetool commands (CASSANDRA-5433)
 * Don't try to set repairedAt on old sstables (CASSANDRA-7913)
 * Add metrics for tracking PreparedStatement use (CASSANDRA-7719)
 * (cqlsh) tab-completion for triggers (CASSANDRA-7824)
 * (cqlsh) Support for query paging (CASSANDRA-7514)
 * (cqlsh) Show progress of COPY operations (CASSANDRA-7789)
 * Add syntax to remove multiple elements from a map (CASSANDRA-6599)
 * Support non-equals conditions in lightweight transactions (CASSANDRA-6839)
 * Add IF [NOT] EXISTS to create/drop triggers (CASSANDRA-7606)
 * (cqlsh) Display the current logged-in user (CASSANDRA-7785)
 * (cqlsh) Don't ignore CTRL-C during COPY FROM execution (CASSANDRA-7815)
 * (cqlsh) Order UDTs according to cross-type dependencies in DESCRIBE
   output (CASSANDRA-7659)
 * (cqlsh) Fix handling of CAS statement results (CASSANDRA-7671)
 * (cqlsh) COPY TO/FROM improvements (CASSANDRA-7405)
 * Support list index operations with conditions (CASSANDRA-7499)
 * Add max live/tombstoned cells to nodetool cfstats output (CASSANDRA-7731)
 * Validate IPv6 wildcard addresses properly (CASSANDRA-7680)
 * (cqlsh) Error when tracing query (CASSANDRA-7613)
 * Avoid IOOBE when building SyntaxError message snippet (CASSANDRA-7569)
 * SSTableExport uses correct validator to create string representation of partition
   keys (CASSANDRA-7498)
 * Avoid NPEs when receiving type changes for an unknown keyspace (CASSANDRA-7689)
 * Add support for custom 2i validation (CASSANDRA-7575)
 * Pig support for hadoop CqlInputFormat (CASSANDRA-6454)
 * Add duration mode to cassandra-stress (CASSANDRA-7468)
 * Add listen_interface and rpc_interface options (CASSANDRA-7417)
 * Improve schema merge performance (CASSANDRA-7444)
 * Adjust MT depth based on # of partition validating (CASSANDRA-5263)
 * Optimise NativeCell comparisons (CASSANDRA-6755)
 * Configurable client timeout for cqlsh (CASSANDRA-7516)
 * Include snippet of CQL query near syntax error in messages (CASSANDRA-7111)
 * Make repair -pr work with -local (CASSANDRA-7450)
 * Fix error in sstableloader with -cph > 1 (CASSANDRA-8007)
 * Fix snapshot repair error on indexed tables (CASSANDRA-8020)
 * Do not exit nodetool repair when receiving JMX NOTIF_LOST (CASSANDRA-7909)
 * Stream to private IP when available (CASSANDRA-8084)
Merged from 2.0:
 * Reject conditions on DELETE unless full PK is given (CASSANDRA-6430)
 * Properly reject the token function DELETE (CASSANDRA-7747)
 * Force batchlog replay before decommissioning a node (CASSANDRA-7446)
 * Fix hint replay with many accumulated expired hints (CASSANDRA-6998)
 * Fix duplicate results in DISTINCT queries on static columns with query
   paging (CASSANDRA-8108)
 * Add DateTieredCompactionStrategy (CASSANDRA-6602)
 * Properly validate ascii and utf8 string literals in CQL queries (CASSANDRA-8101)
 * (cqlsh) Fix autocompletion for alter keyspace (CASSANDRA-8021)
 * Create backup directories for commitlog archiving during startup (CASSANDRA-8111)
 * Reduce totalBlockFor() for LOCAL_* consistency levels (CASSANDRA-8058)
 * Fix merging schemas with re-dropped keyspaces (CASSANDRA-7256)
 * Fix counters in supercolumns during live upgrades from 1.2 (CASSANDRA-7188)
 * Notify DT subscribers when a column family is truncated (CASSANDRA-8088)
 * Add sanity check of $JAVA on startup (CASSANDRA-7676)
 * Schedule fat client schema pull on join (CASSANDRA-7993)
 * Don't reset nodes' versions when closing IncomingTcpConnections
   (CASSANDRA-7734)
 * Record the real messaging version in all cases in OutboundTcpConnection
   (CASSANDRA-8057)
 * SSL does not work in cassandra-cli (CASSANDRA-7899)
 * Fix potential exception when using ReversedType in DynamicCompositeType
   (CASSANDRA-7898)
 * Better validation of collection values (CASSANDRA-7833)
 * Track min/max timestamps correctly (CASSANDRA-7969)
 * Fix possible overflow while sorting CL segments for replay (CASSANDRA-7992)
 * Increase nodetool Xmx (CASSANDRA-7956)
 * Archive any commitlog segments present at startup (CASSANDRA-6904)
 * CrcCheckChance should adjust based on live CFMetadata not
   sstable metadata (CASSANDRA-7978)
 * token() should only accept columns in the partitioning
   key order (CASSANDRA-6075)
 * Add method to invalidate permission cache via JMX (CASSANDRA-7977)
 * Allow propagating multiple gossip states atomically (CASSANDRA-6125)
 * Log exceptions related to unclean native protocol client disconnects
   at DEBUG or INFO (CASSANDRA-7849)
 * Allow permissions cache to be set via JMX (CASSANDRA-7698)
 * Include schema_triggers CF in readable system resources (CASSANDRA-7967)
 * Fix RowIndexEntry to report correct serializedSize (CASSANDRA-7948)
 * Make CQLSSTableWriter sync within partitions (CASSANDRA-7360)
 * Potentially use non-local replicas in CqlConfigHelper (CASSANDRA-7906)
 * Explicitly disallow mixing multi-column and single-column
   relations on clustering columns (CASSANDRA-7711)
 * Better error message when condition is set on PK column (CASSANDRA-7804)
 * Don't send schema change responses and events for no-op DDL
   statements (CASSANDRA-7600)
 * (Hadoop) fix cluster initialisation for a split fetching (CASSANDRA-7774)
 * Throw InvalidRequestException when queries contain relations on entire
   collection columns (CASSANDRA-7506)
 * (cqlsh) enable CTRL-R history search with libedit (CASSANDRA-7577)
 * (Hadoop) allow ACFRW to limit nodes to local DC (CASSANDRA-7252)
 * (cqlsh) cqlsh should automatically disable tracing when selecting
   from system_traces (CASSANDRA-7641)
 * (Hadoop) Add CqlOutputFormat (CASSANDRA-6927)
 * Don't depend on cassandra config for nodetool ring (CASSANDRA-7508)
 * (cqlsh) Fix failing cqlsh formatting tests (CASSANDRA-7703)
 * Fix IncompatibleClassChangeError from hadoop2 (CASSANDRA-7229)
 * Add 'nodetool sethintedhandoffthrottlekb' (CASSANDRA-7635)
 * (cqlsh) Add tab-completion for CREATE/DROP USER IF [NOT] EXISTS (CASSANDRA-7611)
 * Catch errors when the JVM pulls the rug out from GCInspector (CASSANDRA-5345)
 * cqlsh fails when version number parts are not int (CASSANDRA-7524)
 * Fix NPE when table dropped during streaming (CASSANDRA-7946)
 * Fix wrong progress when streaming uncompressed (CASSANDRA-7878)
 * Fix possible infinite loop in creating repair range (CASSANDRA-7983)
 * Fix unit in nodetool for streaming throughput (CASSANDRA-7375)
Merged from 1.2:
 * Don't index tombstones (CASSANDRA-7828)
 * Improve PasswordAuthenticator default super user setup (CASSANDRA-7788)


2.1.0
 * (cqlsh) Removed "ALTER TYPE <name> RENAME TO <name>" from tab-completion
   (CASSANDRA-7895)
 * Fixed IllegalStateException in anticompaction (CASSANDRA-7892)
 * cqlsh: DESCRIBE support for frozen UDTs, tuples (CASSANDRA-7863)
 * Avoid exposing internal classes over JMX (CASSANDRA-7879)
 * Add null check for keys when freezing collection (CASSANDRA-7869)
 * Improve stress workload realism (CASSANDRA-7519)
Merged from 2.0:
 * Configure system.paxos with LeveledCompactionStrategy (CASSANDRA-7753)
 * Fix ALTER clustering column type from DateType to TimestampType when
   using DESC clustering order (CASSANRDA-7797)
 * Throw EOFException if we run out of chunks in compressed datafile
   (CASSANDRA-7664)
 * Fix PRSI handling of CQL3 row markers for row cleanup (CASSANDRA-7787)
 * Fix dropping collection when it's the last regular column (CASSANDRA-7744)
 * Make StreamReceiveTask thread safe and gc friendly (CASSANDRA-7795)
 * Validate empty cell names from counter updates (CASSANDRA-7798)
Merged from 1.2:
 * Don't allow compacted sstables to be marked as compacting (CASSANDRA-7145)
 * Track expired tombstones (CASSANDRA-7810)


2.1.0-rc7
 * Add frozen keyword and require UDT to be frozen (CASSANDRA-7857)
 * Track added sstable size correctly (CASSANDRA-7239)
 * (cqlsh) Fix case insensitivity (CASSANDRA-7834)
 * Fix failure to stream ranges when moving (CASSANDRA-7836)
 * Correctly remove tmplink files (CASSANDRA-7803)
 * (cqlsh) Fix column name formatting for functions, CAS operations,
   and UDT field selections (CASSANDRA-7806)
 * (cqlsh) Fix COPY FROM handling of null/empty primary key
   values (CASSANDRA-7792)
 * Fix ordering of static cells (CASSANDRA-7763)
Merged from 2.0:
 * Forbid re-adding dropped counter columns (CASSANDRA-7831)
 * Fix CFMetaData#isThriftCompatible() for PK-only tables (CASSANDRA-7832)
 * Always reject inequality on the partition key without token()
   (CASSANDRA-7722)
 * Always send Paxos commit to all replicas (CASSANDRA-7479)
 * Make disruptor_thrift_server invocation pool configurable (CASSANDRA-7594)
 * Make repair no-op when RF=1 (CASSANDRA-7864)


2.1.0-rc6
 * Fix OOM issue from netty caching over time (CASSANDRA-7743)
 * json2sstable couldn't import JSON for CQL table (CASSANDRA-7477)
 * Invalidate all caches on table drop (CASSANDRA-7561)
 * Skip strict endpoint selection for ranges if RF == nodes (CASSANRA-7765)
 * Fix Thrift range filtering without 2ary index lookups (CASSANDRA-7741)
 * Add tracing entries about concurrent range requests (CASSANDRA-7599)
 * (cqlsh) Fix DESCRIBE for NTS keyspaces (CASSANDRA-7729)
 * Remove netty buffer ref-counting (CASSANDRA-7735)
 * Pass mutated cf to index updater for use by PRSI (CASSANDRA-7742)
 * Include stress yaml example in release and deb (CASSANDRA-7717)
 * workaround for netty issue causing corrupted data off the wire (CASSANDRA-7695)
 * cqlsh DESC CLUSTER fails retrieving ring information (CASSANDRA-7687)
 * Fix binding null values inside UDT (CASSANDRA-7685)
 * Fix UDT field selection with empty fields (CASSANDRA-7670)
 * Bogus deserialization of static cells from sstable (CASSANDRA-7684)
 * Fix NPE on compaction leftover cleanup for dropped table (CASSANDRA-7770)
Merged from 2.0:
 * Fix race condition in StreamTransferTask that could lead to
   infinite loops and premature sstable deletion (CASSANDRA-7704)
 * (cqlsh) Wait up to 10 sec for a tracing session (CASSANDRA-7222)
 * Fix NPE in FileCacheService.sizeInBytes (CASSANDRA-7756)
 * Remove duplicates from StorageService.getJoiningNodes (CASSANDRA-7478)
 * Clone token map outside of hot gossip loops (CASSANDRA-7758)
 * Fix MS expiring map timeout for Paxos messages (CASSANDRA-7752)
 * Do not flush on truncate if durable_writes is false (CASSANDRA-7750)
 * Give CRR a default input_cql Statement (CASSANDRA-7226)
 * Better error message when adding a collection with the same name
   than a previously dropped one (CASSANDRA-6276)
 * Fix validation when adding static columns (CASSANDRA-7730)
 * (Thrift) fix range deletion of supercolumns (CASSANDRA-7733)
 * Fix potential AssertionError in RangeTombstoneList (CASSANDRA-7700)
 * Validate arguments of blobAs* functions (CASSANDRA-7707)
 * Fix potential AssertionError with 2ndary indexes (CASSANDRA-6612)
 * Avoid logging CompactionInterrupted at ERROR (CASSANDRA-7694)
 * Minor leak in sstable2jon (CASSANDRA-7709)
 * Add cassandra.auto_bootstrap system property (CASSANDRA-7650)
 * Update java driver (for hadoop) (CASSANDRA-7618)
 * Remove CqlPagingRecordReader/CqlPagingInputFormat (CASSANDRA-7570)
 * Support connecting to ipv6 jmx with nodetool (CASSANDRA-7669)


2.1.0-rc5
 * Reject counters inside user types (CASSANDRA-7672)
 * Switch to notification-based GCInspector (CASSANDRA-7638)
 * (cqlsh) Handle nulls in UDTs and tuples correctly (CASSANDRA-7656)
 * Don't use strict consistency when replacing (CASSANDRA-7568)
 * Fix min/max cell name collection on 2.0 SSTables with range
   tombstones (CASSANDRA-7593)
 * Tolerate min/max cell names of different lengths (CASSANDRA-7651)
 * Filter cached results correctly (CASSANDRA-7636)
 * Fix tracing on the new SEPExecutor (CASSANDRA-7644)
 * Remove shuffle and taketoken (CASSANDRA-7601)
 * Clean up Windows batch scripts (CASSANDRA-7619)
 * Fix native protocol drop user type notification (CASSANDRA-7571)
 * Give read access to system.schema_usertypes to all authenticated users
   (CASSANDRA-7578)
 * (cqlsh) Fix cqlsh display when zero rows are returned (CASSANDRA-7580)
 * Get java version correctly when JAVA_TOOL_OPTIONS is set (CASSANDRA-7572)
 * Fix NPE when dropping index from non-existent keyspace, AssertionError when
   dropping non-existent index with IF EXISTS (CASSANDRA-7590)
 * Fix sstablelevelresetter hang (CASSANDRA-7614)
 * (cqlsh) Fix deserialization of blobs (CASSANDRA-7603)
 * Use "keyspace updated" schema change message for UDT changes in v1 and
   v2 protocols (CASSANDRA-7617)
 * Fix tracing of range slices and secondary index lookups that are local
   to the coordinator (CASSANDRA-7599)
 * Set -Dcassandra.storagedir for all tool shell scripts (CASSANDRA-7587)
 * Don't swap max/min col names when mutating sstable metadata (CASSANDRA-7596)
 * (cqlsh) Correctly handle paged result sets (CASSANDRA-7625)
 * (cqlsh) Improve waiting for a trace to complete (CASSANDRA-7626)
 * Fix tracing of concurrent range slices and 2ary index queries (CASSANDRA-7626)
 * Fix scrub against collection type (CASSANDRA-7665)
Merged from 2.0:
 * Set gc_grace_seconds to seven days for system schema tables (CASSANDRA-7668)
 * SimpleSeedProvider no longer caches seeds forever (CASSANDRA-7663)
 * Always flush on truncate (CASSANDRA-7511)
 * Fix ReversedType(DateType) mapping to native protocol (CASSANDRA-7576)
 * Always merge ranges owned by a single node (CASSANDRA-6930)
 * Track max/min timestamps for range tombstones (CASSANDRA-7647)
 * Fix NPE when listing saved caches dir (CASSANDRA-7632)


2.1.0-rc4
 * Fix word count hadoop example (CASSANDRA-7200)
 * Updated memtable_cleanup_threshold and memtable_flush_writers defaults
   (CASSANDRA-7551)
 * (Windows) fix startup when WMI memory query fails (CASSANDRA-7505)
 * Anti-compaction proceeds if any part of the repair failed (CASSANDRA-7521)
 * Add missing table name to DROP INDEX responses and notifications (CASSANDRA-7539)
 * Bump CQL version to 3.2.0 and update CQL documentation (CASSANDRA-7527)
 * Fix configuration error message when running nodetool ring (CASSANDRA-7508)
 * Support conditional updates, tuple type, and the v3 protocol in cqlsh (CASSANDRA-7509)
 * Handle queries on multiple secondary index types (CASSANDRA-7525)
 * Fix cqlsh authentication with v3 native protocol (CASSANDRA-7564)
 * Fix NPE when unknown prepared statement ID is used (CASSANDRA-7454)
Merged from 2.0:
 * (Windows) force range-based repair to non-sequential mode (CASSANDRA-7541)
 * Fix range merging when DES scores are zero (CASSANDRA-7535)
 * Warn when SSL certificates have expired (CASSANDRA-7528)
 * Fix error when doing reversed queries with static columns (CASSANDRA-7490)
Merged from 1.2:
 * Set correct stream ID on responses when non-Exception Throwables
   are thrown while handling native protocol messages (CASSANDRA-7470)


2.1.0-rc3
 * Consider expiry when reconciling otherwise equal cells (CASSANDRA-7403)
 * Introduce CQL support for stress tool (CASSANDRA-6146)
 * Fix ClassCastException processing expired messages (CASSANDRA-7496)
 * Fix prepared marker for collections inside UDT (CASSANDRA-7472)
 * Remove left-over populate_io_cache_on_flush and replicate_on_write
   uses (CASSANDRA-7493)
 * (Windows) handle spaces in path names (CASSANDRA-7451)
 * Ensure writes have completed after dropping a table, before recycling
   commit log segments (CASSANDRA-7437)
 * Remove left-over rows_per_partition_to_cache (CASSANDRA-7493)
 * Fix error when CONTAINS is used with a bind marker (CASSANDRA-7502)
 * Properly reject unknown UDT field (CASSANDRA-7484)
Merged from 2.0:
 * Fix CC#collectTimeOrderedData() tombstone optimisations (CASSANDRA-7394)
 * Support DISTINCT for static columns and fix behaviour when DISTINC is
   not use (CASSANDRA-7305).
 * Workaround JVM NPE on JMX bind failure (CASSANDRA-7254)
 * Fix race in FileCacheService RemovalListener (CASSANDRA-7278)
 * Fix inconsistent use of consistencyForCommit that allowed LOCAL_QUORUM
   operations to incorrect become full QUORUM (CASSANDRA-7345)
 * Properly handle unrecognized opcodes and flags (CASSANDRA-7440)
 * (Hadoop) close CqlRecordWriter clients when finished (CASSANDRA-7459)
 * Commit disk failure policy (CASSANDRA-7429)
 * Make sure high level sstables get compacted (CASSANDRA-7414)
 * Fix AssertionError when using empty clustering columns and static columns
   (CASSANDRA-7455)
 * Add option to disable STCS in L0 (CASSANDRA-6621)
 * Upgrade to snappy-java 1.0.5.2 (CASSANDRA-7476)


2.1.0-rc2
 * Fix heap size calculation for CompoundSparseCellName and
   CompoundSparseCellName.WithCollection (CASSANDRA-7421)
 * Allow counter mutations in UNLOGGED batches (CASSANDRA-7351)
 * Modify reconcile logic to always pick a tombstone over a counter cell
   (CASSANDRA-7346)
 * Avoid incremental compaction on Windows (CASSANDRA-7365)
 * Fix exception when querying a composite-keyed table with a collection index
   (CASSANDRA-7372)
 * Use node's host id in place of counter ids (CASSANDRA-7366)
 * Fix error when doing reversed queries with static columns (CASSANDRA-7490)
 * Backport CASSANDRA-6747 (CASSANDRA-7560)
 * Track max/min timestamps for range tombstones (CASSANDRA-7647)
 * Fix NPE when listing saved caches dir (CASSANDRA-7632)
 * Fix sstableloader unable to connect encrypted node (CASSANDRA-7585)
Merged from 1.2:
 * Clone token map outside of hot gossip loops (CASSANDRA-7758)
 * Add stop method to EmbeddedCassandraService (CASSANDRA-7595)
 * Support connecting to ipv6 jmx with nodetool (CASSANDRA-7669)
 * Set gc_grace_seconds to seven days for system schema tables (CASSANDRA-7668)
 * SimpleSeedProvider no longer caches seeds forever (CASSANDRA-7663)
 * Set correct stream ID on responses when non-Exception Throwables
   are thrown while handling native protocol messages (CASSANDRA-7470)
 * Fix row size miscalculation in LazilyCompactedRow (CASSANDRA-7543)
 * Fix race in background compaction check (CASSANDRA-7745)
 * Don't clear out range tombstones during compaction (CASSANDRA-7808)


2.1.0-rc1
 * Revert flush directory (CASSANDRA-6357)
 * More efficient executor service for fast operations (CASSANDRA-4718)
 * Move less common tools into a new cassandra-tools package (CASSANDRA-7160)
 * Support more concurrent requests in native protocol (CASSANDRA-7231)
 * Add tab-completion to debian nodetool packaging (CASSANDRA-6421)
 * Change concurrent_compactors defaults (CASSANDRA-7139)
 * Add PowerShell Windows launch scripts (CASSANDRA-7001)
 * Make commitlog archive+restore more robust (CASSANDRA-6974)
 * Fix marking commitlogsegments clean (CASSANDRA-6959)
 * Add snapshot "manifest" describing files included (CASSANDRA-6326)
 * Parallel streaming for sstableloader (CASSANDRA-3668)
 * Fix bugs in supercolumns handling (CASSANDRA-7138)
 * Fix ClassClassException on composite dense tables (CASSANDRA-7112)
 * Cleanup and optimize collation and slice iterators (CASSANDRA-7107)
 * Upgrade NBHM lib (CASSANDRA-7128)
 * Optimize netty server (CASSANDRA-6861)
 * Fix repair hang when given CF does not exist (CASSANDRA-7189)
 * Allow c* to be shutdown in an embedded mode (CASSANDRA-5635)
 * Add server side batching to native transport (CASSANDRA-5663)
 * Make batchlog replay asynchronous (CASSANDRA-6134)
 * remove unused classes (CASSANDRA-7197)
 * Limit user types to the keyspace they are defined in (CASSANDRA-6643)
 * Add validate method to CollectionType (CASSANDRA-7208)
 * New serialization format for UDT values (CASSANDRA-7209, CASSANDRA-7261)
 * Fix nodetool netstats (CASSANDRA-7270)
 * Fix potential ClassCastException in HintedHandoffManager (CASSANDRA-7284)
 * Use prepared statements internally (CASSANDRA-6975)
 * Fix broken paging state with prepared statement (CASSANDRA-7120)
 * Fix IllegalArgumentException in CqlStorage (CASSANDRA-7287)
 * Allow nulls/non-existant fields in UDT (CASSANDRA-7206)
 * Add Thrift MultiSliceRequest (CASSANDRA-6757, CASSANDRA-7027)
 * Handle overlapping MultiSlices (CASSANDRA-7279)
 * Fix DataOutputTest on Windows (CASSANDRA-7265)
 * Embedded sets in user defined data-types are not updating (CASSANDRA-7267)
 * Add tuple type to CQL/native protocol (CASSANDRA-7248)
 * Fix CqlPagingRecordReader on tables with few rows (CASSANDRA-7322)
Merged from 2.0:
 * Copy compaction options to make sure they are reloaded (CASSANDRA-7290)
 * Add option to do more aggressive tombstone compactions (CASSANDRA-6563)
 * Don't try to compact already-compacting files in HHOM (CASSANDRA-7288)
 * Always reallocate buffers in HSHA (CASSANDRA-6285)
 * (Hadoop) support authentication in CqlRecordReader (CASSANDRA-7221)
 * (Hadoop) Close java driver Cluster in CQLRR.close (CASSANDRA-7228)
 * Warn when 'USING TIMESTAMP' is used on a CAS BATCH (CASSANDRA-7067)
 * return all cpu values from BackgroundActivityMonitor.readAndCompute (CASSANDRA-7183)
 * Correctly delete scheduled range xfers (CASSANDRA-7143)
 * return all cpu values from BackgroundActivityMonitor.readAndCompute (CASSANDRA-7183)
 * reduce garbage creation in calculatePendingRanges (CASSANDRA-7191)
 * fix c* launch issues on Russian os's due to output of linux 'free' cmd (CASSANDRA-6162)
 * Fix disabling autocompaction (CASSANDRA-7187)
 * Fix potential NumberFormatException when deserializing IntegerType (CASSANDRA-7088)
 * cqlsh can't tab-complete disabling compaction (CASSANDRA-7185)
 * cqlsh: Accept and execute CQL statement(s) from command-line parameter (CASSANDRA-7172)
 * Fix IllegalStateException in CqlPagingRecordReader (CASSANDRA-7198)
 * Fix the InvertedIndex trigger example (CASSANDRA-7211)
 * Add --resolve-ip option to 'nodetool ring' (CASSANDRA-7210)
 * reduce garbage on codec flag deserialization (CASSANDRA-7244)
 * Fix duplicated error messages on directory creation error at startup (CASSANDRA-5818)
 * Proper null handle for IF with map element access (CASSANDRA-7155)
 * Improve compaction visibility (CASSANDRA-7242)
 * Correctly delete scheduled range xfers (CASSANDRA-7143)
 * Make batchlog replica selection rack-aware (CASSANDRA-6551)
 * Fix CFMetaData#getColumnDefinitionFromColumnName() (CASSANDRA-7074)
 * Fix writetime/ttl functions for static columns (CASSANDRA-7081)
 * Suggest CTRL-C or semicolon after three blank lines in cqlsh (CASSANDRA-7142)
 * Fix 2ndary index queries with DESC clustering order (CASSANDRA-6950)
 * Invalid key cache entries on DROP (CASSANDRA-6525)
 * Fix flapping RecoveryManagerTest (CASSANDRA-7084)
 * Add missing iso8601 patterns for date strings (CASSANDRA-6973)
 * Support selecting multiple rows in a partition using IN (CASSANDRA-6875)
 * Add authentication support to shuffle (CASSANDRA-6484)
 * Swap local and global default read repair chances (CASSANDRA-7320)
 * Add conditional CREATE/DROP USER support (CASSANDRA-7264)
 * Cqlsh counts non-empty lines for "Blank lines" warning (CASSANDRA-7325)
Merged from 1.2:
 * Add Cloudstack snitch (CASSANDRA-7147)
 * Update system.peers correctly when relocating tokens (CASSANDRA-7126)
 * Add Google Compute Engine snitch (CASSANDRA-7132)
 * remove duplicate query for local tokens (CASSANDRA-7182)
 * exit CQLSH with error status code if script fails (CASSANDRA-6344)
 * Fix bug with some IN queries missig results (CASSANDRA-7105)
 * Fix availability validation for LOCAL_ONE CL (CASSANDRA-7319)
 * Hint streaming can cause decommission to fail (CASSANDRA-7219)


2.1.0-beta2
 * Increase default CL space to 8GB (CASSANDRA-7031)
 * Add range tombstones to read repair digests (CASSANDRA-6863)
 * Fix BTree.clear for large updates (CASSANDRA-6943)
 * Fail write instead of logging a warning when unable to append to CL
   (CASSANDRA-6764)
 * Eliminate possibility of CL segment appearing twice in active list
   (CASSANDRA-6557)
 * Apply DONTNEED fadvise to commitlog segments (CASSANDRA-6759)
 * Switch CRC component to Adler and include it for compressed sstables
   (CASSANDRA-4165)
 * Allow cassandra-stress to set compaction strategy options (CASSANDRA-6451)
 * Add broadcast_rpc_address option to cassandra.yaml (CASSANDRA-5899)
 * Auto reload GossipingPropertyFileSnitch config (CASSANDRA-5897)
 * Fix overflow of memtable_total_space_in_mb (CASSANDRA-6573)
 * Fix ABTC NPE and apply update function correctly (CASSANDRA-6692)
 * Allow nodetool to use a file or prompt for password (CASSANDRA-6660)
 * Fix AIOOBE when concurrently accessing ABSC (CASSANDRA-6742)
 * Fix assertion error in ALTER TYPE RENAME (CASSANDRA-6705)
 * Scrub should not always clear out repaired status (CASSANDRA-5351)
 * Improve handling of range tombstone for wide partitions (CASSANDRA-6446)
 * Fix ClassCastException for compact table with composites (CASSANDRA-6738)
 * Fix potentially repairing with wrong nodes (CASSANDRA-6808)
 * Change caching option syntax (CASSANDRA-6745)
 * Fix stress to do proper counter reads (CASSANDRA-6835)
 * Fix help message for stress counter_write (CASSANDRA-6824)
 * Fix stress smart Thrift client to pick servers correctly (CASSANDRA-6848)
 * Add logging levels (minimal, normal or verbose) to stress tool (CASSANDRA-6849)
 * Fix race condition in Batch CLE (CASSANDRA-6860)
 * Improve cleanup/scrub/upgradesstables failure handling (CASSANDRA-6774)
 * ByteBuffer write() methods for serializing sstables (CASSANDRA-6781)
 * Proper compare function for CollectionType (CASSANDRA-6783)
 * Update native server to Netty 4 (CASSANDRA-6236)
 * Fix off-by-one error in stress (CASSANDRA-6883)
 * Make OpOrder AutoCloseable (CASSANDRA-6901)
 * Remove sync repair JMX interface (CASSANDRA-6900)
 * Add multiple memory allocation options for memtables (CASSANDRA-6689, 6694)
 * Remove adjusted op rate from stress output (CASSANDRA-6921)
 * Add optimized CF.hasColumns() implementations (CASSANDRA-6941)
 * Serialize batchlog mutations with the version of the target node
   (CASSANDRA-6931)
 * Optimize CounterColumn#reconcile() (CASSANDRA-6953)
 * Properly remove 1.2 sstable support in 2.1 (CASSANDRA-6869)
 * Lock counter cells, not partitions (CASSANDRA-6880)
 * Track presence of legacy counter shards in sstables (CASSANDRA-6888)
 * Ensure safe resource cleanup when replacing sstables (CASSANDRA-6912)
 * Add failure handler to async callback (CASSANDRA-6747)
 * Fix AE when closing SSTable without releasing reference (CASSANDRA-7000)
 * Clean up IndexInfo on keyspace/table drops (CASSANDRA-6924)
 * Only snapshot relative SSTables when sequential repair (CASSANDRA-7024)
 * Require nodetool rebuild_index to specify index names (CASSANDRA-7038)
 * fix cassandra stress errors on reads with native protocol (CASSANDRA-7033)
 * Use OpOrder to guard sstable references for reads (CASSANDRA-6919)
 * Preemptive opening of compaction result (CASSANDRA-6916)
 * Multi-threaded scrub/cleanup/upgradesstables (CASSANDRA-5547)
 * Optimize cellname comparison (CASSANDRA-6934)
 * Native protocol v3 (CASSANDRA-6855)
 * Optimize Cell liveness checks and clean up Cell (CASSANDRA-7119)
 * Support consistent range movements (CASSANDRA-2434)
 * Display min timestamp in sstablemetadata viewer (CASSANDRA-6767)
Merged from 2.0:
 * Avoid race-prone second "scrub" of system keyspace (CASSANDRA-6797)
 * Pool CqlRecordWriter clients by inetaddress rather than Range
   (CASSANDRA-6665)
 * Fix compaction_history timestamps (CASSANDRA-6784)
 * Compare scores of full replica ordering in DES (CASSANDRA-6683)
 * fix CME in SessionInfo updateProgress affecting netstats (CASSANDRA-6577)
 * Allow repairing between specific replicas (CASSANDRA-6440)
 * Allow per-dc enabling of hints (CASSANDRA-6157)
 * Add compatibility for Hadoop 0.2.x (CASSANDRA-5201)
 * Fix EstimatedHistogram races (CASSANDRA-6682)
 * Failure detector correctly converts initial value to nanos (CASSANDRA-6658)
 * Add nodetool taketoken to relocate vnodes (CASSANDRA-4445)
 * Expose bulk loading progress over JMX (CASSANDRA-4757)
 * Correctly handle null with IF conditions and TTL (CASSANDRA-6623)
 * Account for range/row tombstones in tombstone drop
   time histogram (CASSANDRA-6522)
 * Stop CommitLogSegment.close() from calling sync() (CASSANDRA-6652)
 * Make commitlog failure handling configurable (CASSANDRA-6364)
 * Avoid overlaps in LCS (CASSANDRA-6688)
 * Improve support for paginating over composites (CASSANDRA-4851)
 * Fix count(*) queries in a mixed cluster (CASSANDRA-6707)
 * Improve repair tasks(snapshot, differencing) concurrency (CASSANDRA-6566)
 * Fix replaying pre-2.0 commit logs (CASSANDRA-6714)
 * Add static columns to CQL3 (CASSANDRA-6561)
 * Optimize single partition batch statements (CASSANDRA-6737)
 * Disallow post-query re-ordering when paging (CASSANDRA-6722)
 * Fix potential paging bug with deleted columns (CASSANDRA-6748)
 * Fix NPE on BulkLoader caused by losing StreamEvent (CASSANDRA-6636)
 * Fix truncating compression metadata (CASSANDRA-6791)
 * Add CMSClassUnloadingEnabled JVM option (CASSANDRA-6541)
 * Catch memtable flush exceptions during shutdown (CASSANDRA-6735)
 * Fix upgradesstables NPE for non-CF-based indexes (CASSANDRA-6645)
 * Fix UPDATE updating PRIMARY KEY columns implicitly (CASSANDRA-6782)
 * Fix IllegalArgumentException when updating from 1.2 with SuperColumns
   (CASSANDRA-6733)
 * FBUtilities.singleton() should use the CF comparator (CASSANDRA-6778)
 * Fix CQLSStableWriter.addRow(Map<String, Object>) (CASSANDRA-6526)
 * Fix HSHA server introducing corrupt data (CASSANDRA-6285)
 * Fix CAS conditions for COMPACT STORAGE tables (CASSANDRA-6813)
 * Starting threads in OutboundTcpConnectionPool constructor causes race conditions (CASSANDRA-7177)
 * Allow overriding cassandra-rackdc.properties file (CASSANDRA-7072)
 * Set JMX RMI port to 7199 (CASSANDRA-7087)
 * Use LOCAL_QUORUM for data reads at LOCAL_SERIAL (CASSANDRA-6939)
 * Log a warning for large batches (CASSANDRA-6487)
 * Put nodes in hibernate when join_ring is false (CASSANDRA-6961)
 * Avoid early loading of non-system keyspaces before compaction-leftovers
   cleanup at startup (CASSANDRA-6913)
 * Restrict Windows to parallel repairs (CASSANDRA-6907)
 * (Hadoop) Allow manually specifying start/end tokens in CFIF (CASSANDRA-6436)
 * Fix NPE in MeteredFlusher (CASSANDRA-6820)
 * Fix race processing range scan responses (CASSANDRA-6820)
 * Allow deleting snapshots from dropped keyspaces (CASSANDRA-6821)
 * Add uuid() function (CASSANDRA-6473)
 * Omit tombstones from schema digests (CASSANDRA-6862)
 * Include correct consistencyLevel in LWT timeout (CASSANDRA-6884)
 * Lower chances for losing new SSTables during nodetool refresh and
   ColumnFamilyStore.loadNewSSTables (CASSANDRA-6514)
 * Add support for DELETE ... IF EXISTS to CQL3 (CASSANDRA-5708)
 * Update hadoop_cql3_word_count example (CASSANDRA-6793)
 * Fix handling of RejectedExecution in sync Thrift server (CASSANDRA-6788)
 * Log more information when exceeding tombstone_warn_threshold (CASSANDRA-6865)
 * Fix truncate to not abort due to unreachable fat clients (CASSANDRA-6864)
 * Fix schema concurrency exceptions (CASSANDRA-6841)
 * Fix leaking validator FH in StreamWriter (CASSANDRA-6832)
 * Fix saving triggers to schema (CASSANDRA-6789)
 * Fix trigger mutations when base mutation list is immutable (CASSANDRA-6790)
 * Fix accounting in FileCacheService to allow re-using RAR (CASSANDRA-6838)
 * Fix static counter columns (CASSANDRA-6827)
 * Restore expiring->deleted (cell) compaction optimization (CASSANDRA-6844)
 * Fix CompactionManager.needsCleanup (CASSANDRA-6845)
 * Correctly compare BooleanType values other than 0 and 1 (CASSANDRA-6779)
 * Read message id as string from earlier versions (CASSANDRA-6840)
 * Properly use the Paxos consistency for (non-protocol) batch (CASSANDRA-6837)
 * Add paranoid disk failure option (CASSANDRA-6646)
 * Improve PerRowSecondaryIndex performance (CASSANDRA-6876)
 * Extend triggers to support CAS updates (CASSANDRA-6882)
 * Static columns with IF NOT EXISTS don't always work as expected (CASSANDRA-6873)
 * Fix paging with SELECT DISTINCT (CASSANDRA-6857)
 * Fix UnsupportedOperationException on CAS timeout (CASSANDRA-6923)
 * Improve MeteredFlusher handling of MF-unaffected column families
   (CASSANDRA-6867)
 * Add CqlRecordReader using native pagination (CASSANDRA-6311)
 * Add QueryHandler interface (CASSANDRA-6659)
 * Track liveRatio per-memtable, not per-CF (CASSANDRA-6945)
 * Make sure upgradesstables keeps sstable level (CASSANDRA-6958)
 * Fix LIMIT with static columns (CASSANDRA-6956)
 * Fix clash with CQL column name in thrift validation (CASSANDRA-6892)
 * Fix error with super columns in mixed 1.2-2.0 clusters (CASSANDRA-6966)
 * Fix bad skip of sstables on slice query with composite start/finish (CASSANDRA-6825)
 * Fix unintended update with conditional statement (CASSANDRA-6893)
 * Fix map element access in IF (CASSANDRA-6914)
 * Avoid costly range calculations for range queries on system keyspaces
   (CASSANDRA-6906)
 * Fix SSTable not released if stream session fails (CASSANDRA-6818)
 * Avoid build failure due to ANTLR timeout (CASSANDRA-6991)
 * Queries on compact tables can return more rows that requested (CASSANDRA-7052)
 * USING TIMESTAMP for batches does not work (CASSANDRA-7053)
 * Fix performance regression from CASSANDRA-5614 (CASSANDRA-6949)
 * Ensure that batchlog and hint timeouts do not produce hints (CASSANDRA-7058)
 * Merge groupable mutations in TriggerExecutor#execute() (CASSANDRA-7047)
 * Plug holes in resource release when wiring up StreamSession (CASSANDRA-7073)
 * Re-add parameter columns to tracing session (CASSANDRA-6942)
 * Preserves CQL metadata when updating table from thrift (CASSANDRA-6831)
Merged from 1.2:
 * Fix nodetool display with vnodes (CASSANDRA-7082)
 * Add UNLOGGED, COUNTER options to BATCH documentation (CASSANDRA-6816)
 * add extra SSL cipher suites (CASSANDRA-6613)
 * fix nodetool getsstables for blob PK (CASSANDRA-6803)
 * Fix BatchlogManager#deleteBatch() use of millisecond timestamps
   (CASSANDRA-6822)
 * Continue assassinating even if the endpoint vanishes (CASSANDRA-6787)
 * Schedule schema pulls on change (CASSANDRA-6971)
 * Non-droppable verbs shouldn't be dropped from OTC (CASSANDRA-6980)
 * Shutdown batchlog executor in SS#drain() (CASSANDRA-7025)
 * Fix batchlog to account for CF truncation records (CASSANDRA-6999)
 * Fix CQLSH parsing of functions and BLOB literals (CASSANDRA-7018)
 * Properly load trustore in the native protocol (CASSANDRA-6847)
 * Always clean up references in SerializingCache (CASSANDRA-6994)
 * Don't shut MessagingService down when replacing a node (CASSANDRA-6476)
 * fix npe when doing -Dcassandra.fd_initial_value_ms (CASSANDRA-6751)


2.1.0-beta1
 * Add flush directory distinct from compaction directories (CASSANDRA-6357)
 * Require JNA by default (CASSANDRA-6575)
 * add listsnapshots command to nodetool (CASSANDRA-5742)
 * Introduce AtomicBTreeColumns (CASSANDRA-6271, 6692)
 * Multithreaded commitlog (CASSANDRA-3578)
 * allocate fixed index summary memory pool and resample cold index summaries
   to use less memory (CASSANDRA-5519)
 * Removed multithreaded compaction (CASSANDRA-6142)
 * Parallelize fetching rows for low-cardinality indexes (CASSANDRA-1337)
 * change logging from log4j to logback (CASSANDRA-5883)
 * switch to LZ4 compression for internode communication (CASSANDRA-5887)
 * Stop using Thrift-generated Index* classes internally (CASSANDRA-5971)
 * Remove 1.2 network compatibility code (CASSANDRA-5960)
 * Remove leveled json manifest migration code (CASSANDRA-5996)
 * Remove CFDefinition (CASSANDRA-6253)
 * Use AtomicIntegerFieldUpdater in RefCountedMemory (CASSANDRA-6278)
 * User-defined types for CQL3 (CASSANDRA-5590)
 * Use of o.a.c.metrics in nodetool (CASSANDRA-5871, 6406)
 * Batch read from OTC's queue and cleanup (CASSANDRA-1632)
 * Secondary index support for collections (CASSANDRA-4511, 6383)
 * SSTable metadata(Stats.db) format change (CASSANDRA-6356)
 * Push composites support in the storage engine
   (CASSANDRA-5417, CASSANDRA-6520)
 * Add snapshot space used to cfstats (CASSANDRA-6231)
 * Add cardinality estimator for key count estimation (CASSANDRA-5906)
 * CF id is changed to be non-deterministic. Data dir/key cache are created
   uniquely for CF id (CASSANDRA-5202)
 * New counters implementation (CASSANDRA-6504)
 * Replace UnsortedColumns, EmptyColumns, TreeMapBackedSortedColumns with new
   ArrayBackedSortedColumns (CASSANDRA-6630, CASSANDRA-6662, CASSANDRA-6690)
 * Add option to use row cache with a given amount of rows (CASSANDRA-5357)
 * Avoid repairing already repaired data (CASSANDRA-5351)
 * Reject counter updates with USING TTL/TIMESTAMP (CASSANDRA-6649)
 * Replace index_interval with min/max_index_interval (CASSANDRA-6379)
 * Lift limitation that order by columns must be selected for IN queries (CASSANDRA-4911)


2.0.5
 * Reduce garbage generated by bloom filter lookups (CASSANDRA-6609)
 * Add ks.cf names to tombstone logging (CASSANDRA-6597)
 * Use LOCAL_QUORUM for LWT operations at LOCAL_SERIAL (CASSANDRA-6495)
 * Wait for gossip to settle before accepting client connections (CASSANDRA-4288)
 * Delete unfinished compaction incrementally (CASSANDRA-6086)
 * Allow specifying custom secondary index options in CQL3 (CASSANDRA-6480)
 * Improve replica pinning for cache efficiency in DES (CASSANDRA-6485)
 * Fix LOCAL_SERIAL from thrift (CASSANDRA-6584)
 * Don't special case received counts in CAS timeout exceptions (CASSANDRA-6595)
 * Add support for 2.1 global counter shards (CASSANDRA-6505)
 * Fix NPE when streaming connection is not yet established (CASSANDRA-6210)
 * Avoid rare duplicate read repair triggering (CASSANDRA-6606)
 * Fix paging discardFirst (CASSANDRA-6555)
 * Fix ArrayIndexOutOfBoundsException in 2ndary index query (CASSANDRA-6470)
 * Release sstables upon rebuilding 2i (CASSANDRA-6635)
 * Add AbstractCompactionStrategy.startup() method (CASSANDRA-6637)
 * SSTableScanner may skip rows during cleanup (CASSANDRA-6638)
 * sstables from stalled repair sessions can resurrect deleted data (CASSANDRA-6503)
 * Switch stress to use ITransportFactory (CASSANDRA-6641)
 * Fix IllegalArgumentException during prepare (CASSANDRA-6592)
 * Fix possible loss of 2ndary index entries during compaction (CASSANDRA-6517)
 * Fix direct Memory on architectures that do not support unaligned long access
   (CASSANDRA-6628)
 * Let scrub optionally skip broken counter partitions (CASSANDRA-5930)
Merged from 1.2:
 * fsync compression metadata (CASSANDRA-6531)
 * Validate CF existence on execution for prepared statement (CASSANDRA-6535)
 * Add ability to throttle batchlog replay (CASSANDRA-6550)
 * Fix executing LOCAL_QUORUM with SimpleStrategy (CASSANDRA-6545)
 * Avoid StackOverflow when using large IN queries (CASSANDRA-6567)
 * Nodetool upgradesstables includes secondary indexes (CASSANDRA-6598)
 * Paginate batchlog replay (CASSANDRA-6569)
 * skip blocking on streaming during drain (CASSANDRA-6603)
 * Improve error message when schema doesn't match loaded sstable (CASSANDRA-6262)
 * Add properties to adjust FD initial value and max interval (CASSANDRA-4375)
 * Fix preparing with batch and delete from collection (CASSANDRA-6607)
 * Fix ABSC reverse iterator's remove() method (CASSANDRA-6629)
 * Handle host ID conflicts properly (CASSANDRA-6615)
 * Move handling of migration event source to solve bootstrap race. (CASSANDRA-6648)
 * Make sure compaction throughput value doesn't overflow with int math (CASSANDRA-6647)


2.0.4
 * Allow removing snapshots of no-longer-existing CFs (CASSANDRA-6418)
 * add StorageService.stopDaemon() (CASSANDRA-4268)
 * add IRE for invalid CF supplied to get_count (CASSANDRA-5701)
 * add client encryption support to sstableloader (CASSANDRA-6378)
 * Fix accept() loop for SSL sockets post-shutdown (CASSANDRA-6468)
 * Fix size-tiered compaction in LCS L0 (CASSANDRA-6496)
 * Fix assertion failure in filterColdSSTables (CASSANDRA-6483)
 * Fix row tombstones in larger-than-memory compactions (CASSANDRA-6008)
 * Fix cleanup ClassCastException (CASSANDRA-6462)
 * Reduce gossip memory use by interning VersionedValue strings (CASSANDRA-6410)
 * Allow specifying datacenters to participate in a repair (CASSANDRA-6218)
 * Fix divide-by-zero in PCI (CASSANDRA-6403)
 * Fix setting last compacted key in the wrong level for LCS (CASSANDRA-6284)
 * Add millisecond precision formats to the timestamp parser (CASSANDRA-6395)
 * Expose a total memtable size metric for a CF (CASSANDRA-6391)
 * cqlsh: handle symlinks properly (CASSANDRA-6425)
 * Fix potential infinite loop when paging query with IN (CASSANDRA-6464)
 * Fix assertion error in AbstractQueryPager.discardFirst (CASSANDRA-6447)
 * Fix streaming older SSTable yields unnecessary tombstones (CASSANDRA-6527)
Merged from 1.2:
 * Improved error message on bad properties in DDL queries (CASSANDRA-6453)
 * Randomize batchlog candidates selection (CASSANDRA-6481)
 * Fix thundering herd on endpoint cache invalidation (CASSANDRA-6345, 6485)
 * Improve batchlog write performance with vnodes (CASSANDRA-6488)
 * cqlsh: quote single quotes in strings inside collections (CASSANDRA-6172)
 * Improve gossip performance for typical messages (CASSANDRA-6409)
 * Throw IRE if a prepared statement has more markers than supported
   (CASSANDRA-5598)
 * Expose Thread metrics for the native protocol server (CASSANDRA-6234)
 * Change snapshot response message verb to INTERNAL to avoid dropping it
   (CASSANDRA-6415)
 * Warn when collection read has > 65K elements (CASSANDRA-5428)
 * Fix cache persistence when both row and key cache are enabled
   (CASSANDRA-6413)
 * (Hadoop) add describe_local_ring (CASSANDRA-6268)
 * Fix handling of concurrent directory creation failure (CASSANDRA-6459)
 * Allow executing CREATE statements multiple times (CASSANDRA-6471)
 * Don't send confusing info with timeouts (CASSANDRA-6491)
 * Don't resubmit counter mutation runnables internally (CASSANDRA-6427)
 * Don't drop local mutations without a hint (CASSANDRA-6510)
 * Don't allow null max_hint_window_in_ms (CASSANDRA-6419)
 * Validate SliceRange start and finish lengths (CASSANDRA-6521)


2.0.3
 * Fix FD leak on slice read path (CASSANDRA-6275)
 * Cancel read meter task when closing SSTR (CASSANDRA-6358)
 * free off-heap IndexSummary during bulk (CASSANDRA-6359)
 * Recover from IOException in accept() thread (CASSANDRA-6349)
 * Improve Gossip tolerance of abnormally slow tasks (CASSANDRA-6338)
 * Fix trying to hint timed out counter writes (CASSANDRA-6322)
 * Allow restoring specific columnfamilies from archived CL (CASSANDRA-4809)
 * Avoid flushing compaction_history after each operation (CASSANDRA-6287)
 * Fix repair assertion error when tombstones expire (CASSANDRA-6277)
 * Skip loading corrupt key cache (CASSANDRA-6260)
 * Fixes for compacting larger-than-memory rows (CASSANDRA-6274)
 * Compact hottest sstables first and optionally omit coldest from
   compaction entirely (CASSANDRA-6109)
 * Fix modifying column_metadata from thrift (CASSANDRA-6182)
 * cqlsh: fix LIST USERS output (CASSANDRA-6242)
 * Add IRequestSink interface (CASSANDRA-6248)
 * Update memtable size while flushing (CASSANDRA-6249)
 * Provide hooks around CQL2/CQL3 statement execution (CASSANDRA-6252)
 * Require Permission.SELECT for CAS updates (CASSANDRA-6247)
 * New CQL-aware SSTableWriter (CASSANDRA-5894)
 * Reject CAS operation when the protocol v1 is used (CASSANDRA-6270)
 * Correctly throw error when frame too large (CASSANDRA-5981)
 * Fix serialization bug in PagedRange with 2ndary indexes (CASSANDRA-6299)
 * Fix CQL3 table validation in Thrift (CASSANDRA-6140)
 * Fix bug missing results with IN clauses (CASSANDRA-6327)
 * Fix paging with reversed slices (CASSANDRA-6343)
 * Set minTimestamp correctly to be able to drop expired sstables (CASSANDRA-6337)
 * Support NaN and Infinity as float literals (CASSANDRA-6003)
 * Remove RF from nodetool ring output (CASSANDRA-6289)
 * Fix attempting to flush empty rows (CASSANDRA-6374)
 * Fix potential out of bounds exception when paging (CASSANDRA-6333)
Merged from 1.2:
 * Optimize FD phi calculation (CASSANDRA-6386)
 * Improve initial FD phi estimate when starting up (CASSANDRA-6385)
 * Don't list CQL3 table in CLI describe even if named explicitely
   (CASSANDRA-5750)
 * Invalidate row cache when dropping CF (CASSANDRA-6351)
 * add non-jamm path for cached statements (CASSANDRA-6293)
 * add windows bat files for shell commands (CASSANDRA-6145)
 * Require logging in for Thrift CQL2/3 statement preparation (CASSANDRA-6254)
 * restrict max_num_tokens to 1536 (CASSANDRA-6267)
 * Nodetool gets default JMX port from cassandra-env.sh (CASSANDRA-6273)
 * make calculatePendingRanges asynchronous (CASSANDRA-6244)
 * Remove blocking flushes in gossip thread (CASSANDRA-6297)
 * Fix potential socket leak in connectionpool creation (CASSANDRA-6308)
 * Allow LOCAL_ONE/LOCAL_QUORUM to work with SimpleStrategy (CASSANDRA-6238)
 * cqlsh: handle 'null' as session duration (CASSANDRA-6317)
 * Fix json2sstable handling of range tombstones (CASSANDRA-6316)
 * Fix missing one row in reverse query (CASSANDRA-6330)
 * Fix reading expired row value from row cache (CASSANDRA-6325)
 * Fix AssertionError when doing set element deletion (CASSANDRA-6341)
 * Make CL code for the native protocol match the one in C* 2.0
   (CASSANDRA-6347)
 * Disallow altering CQL3 table from thrift (CASSANDRA-6370)
 * Fix size computation of prepared statement (CASSANDRA-6369)


2.0.2
 * Update FailureDetector to use nanontime (CASSANDRA-4925)
 * Fix FileCacheService regressions (CASSANDRA-6149)
 * Never return WriteTimeout for CL.ANY (CASSANDRA-6132)
 * Fix race conditions in bulk loader (CASSANDRA-6129)
 * Add configurable metrics reporting (CASSANDRA-4430)
 * drop queries exceeding a configurable number of tombstones (CASSANDRA-6117)
 * Track and persist sstable read activity (CASSANDRA-5515)
 * Fixes for speculative retry (CASSANDRA-5932, CASSANDRA-6194)
 * Improve memory usage of metadata min/max column names (CASSANDRA-6077)
 * Fix thrift validation refusing row markers on CQL3 tables (CASSANDRA-6081)
 * Fix insertion of collections with CAS (CASSANDRA-6069)
 * Correctly send metadata on SELECT COUNT (CASSANDRA-6080)
 * Track clients' remote addresses in ClientState (CASSANDRA-6070)
 * Create snapshot dir if it does not exist when migrating
   leveled manifest (CASSANDRA-6093)
 * make sequential nodetool repair the default (CASSANDRA-5950)
 * Add more hooks for compaction strategy implementations (CASSANDRA-6111)
 * Fix potential NPE on composite 2ndary indexes (CASSANDRA-6098)
 * Delete can potentially be skipped in batch (CASSANDRA-6115)
 * Allow alter keyspace on system_traces (CASSANDRA-6016)
 * Disallow empty column names in cql (CASSANDRA-6136)
 * Use Java7 file-handling APIs and fix file moving on Windows (CASSANDRA-5383)
 * Save compaction history to system keyspace (CASSANDRA-5078)
 * Fix NPE if StorageService.getOperationMode() is executed before full startup (CASSANDRA-6166)
 * CQL3: support pre-epoch longs for TimestampType (CASSANDRA-6212)
 * Add reloadtriggers command to nodetool (CASSANDRA-4949)
 * cqlsh: ignore empty 'value alias' in DESCRIBE (CASSANDRA-6139)
 * Fix sstable loader (CASSANDRA-6205)
 * Reject bootstrapping if the node already exists in gossip (CASSANDRA-5571)
 * Fix NPE while loading paxos state (CASSANDRA-6211)
 * cqlsh: add SHOW SESSION <tracing-session> command (CASSANDRA-6228)
Merged from 1.2:
 * (Hadoop) Require CFRR batchSize to be at least 2 (CASSANDRA-6114)
 * Add a warning for small LCS sstable size (CASSANDRA-6191)
 * Add ability to list specific KS/CF combinations in nodetool cfstats (CASSANDRA-4191)
 * Mark CF clean if a mutation raced the drop and got it marked dirty (CASSANDRA-5946)
 * Add a LOCAL_ONE consistency level (CASSANDRA-6202)
 * Limit CQL prepared statement cache by size instead of count (CASSANDRA-6107)
 * Tracing should log write failure rather than raw exceptions (CASSANDRA-6133)
 * lock access to TM.endpointToHostIdMap (CASSANDRA-6103)
 * Allow estimated memtable size to exceed slab allocator size (CASSANDRA-6078)
 * Start MeteredFlusher earlier to prevent OOM during CL replay (CASSANDRA-6087)
 * Avoid sending Truncate command to fat clients (CASSANDRA-6088)
 * Allow where clause conditions to be in parenthesis (CASSANDRA-6037)
 * Do not open non-ssl storage port if encryption option is all (CASSANDRA-3916)
 * Move batchlog replay to its own executor (CASSANDRA-6079)
 * Add tombstone debug threshold and histogram (CASSANDRA-6042, 6057)
 * Enable tcp keepalive on incoming connections (CASSANDRA-4053)
 * Fix fat client schema pull NPE (CASSANDRA-6089)
 * Fix memtable flushing for indexed tables (CASSANDRA-6112)
 * Fix skipping columns with multiple slices (CASSANDRA-6119)
 * Expose connected thrift + native client counts (CASSANDRA-5084)
 * Optimize auth setup (CASSANDRA-6122)
 * Trace index selection (CASSANDRA-6001)
 * Update sstablesPerReadHistogram to use biased sampling (CASSANDRA-6164)
 * Log UnknownColumnfamilyException when closing socket (CASSANDRA-5725)
 * Properly error out on CREATE INDEX for counters table (CASSANDRA-6160)
 * Handle JMX notification failure for repair (CASSANDRA-6097)
 * (Hadoop) Fetch no more than 128 splits in parallel (CASSANDRA-6169)
 * stress: add username/password authentication support (CASSANDRA-6068)
 * Fix indexed queries with row cache enabled on parent table (CASSANDRA-5732)
 * Fix compaction race during columnfamily drop (CASSANDRA-5957)
 * Fix validation of empty column names for compact tables (CASSANDRA-6152)
 * Skip replaying mutations that pass CRC but fail to deserialize (CASSANDRA-6183)
 * Rework token replacement to use replace_address (CASSANDRA-5916)
 * Fix altering column types (CASSANDRA-6185)
 * cqlsh: fix CREATE/ALTER WITH completion (CASSANDRA-6196)
 * add windows bat files for shell commands (CASSANDRA-6145)
 * Fix potential stack overflow during range tombstones insertion (CASSANDRA-6181)
 * (Hadoop) Make LOCAL_ONE the default consistency level (CASSANDRA-6214)


2.0.1
 * Fix bug that could allow reading deleted data temporarily (CASSANDRA-6025)
 * Improve memory use defaults (CASSANDRA-6059)
 * Make ThriftServer more easlly extensible (CASSANDRA-6058)
 * Remove Hadoop dependency from ITransportFactory (CASSANDRA-6062)
 * add file_cache_size_in_mb setting (CASSANDRA-5661)
 * Improve error message when yaml contains invalid properties (CASSANDRA-5958)
 * Improve leveled compaction's ability to find non-overlapping L0 compactions
   to work on concurrently (CASSANDRA-5921)
 * Notify indexer of columns shadowed by range tombstones (CASSANDRA-5614)
 * Log Merkle tree stats (CASSANDRA-2698)
 * Switch from crc32 to adler32 for compressed sstable checksums (CASSANDRA-5862)
 * Improve offheap memcpy performance (CASSANDRA-5884)
 * Use a range aware scanner for cleanup (CASSANDRA-2524)
 * Cleanup doesn't need to inspect sstables that contain only local data
   (CASSANDRA-5722)
 * Add ability for CQL3 to list partition keys (CASSANDRA-4536)
 * Improve native protocol serialization (CASSANDRA-5664)
 * Upgrade Thrift to 0.9.1 (CASSANDRA-5923)
 * Require superuser status for adding triggers (CASSANDRA-5963)
 * Make standalone scrubber handle old and new style leveled manifest
   (CASSANDRA-6005)
 * Fix paxos bugs (CASSANDRA-6012, 6013, 6023)
 * Fix paged ranges with multiple replicas (CASSANDRA-6004)
 * Fix potential AssertionError during tracing (CASSANDRA-6041)
 * Fix NPE in sstablesplit (CASSANDRA-6027)
 * Migrate pre-2.0 key/value/column aliases to system.schema_columns
   (CASSANDRA-6009)
 * Paging filter empty rows too agressively (CASSANDRA-6040)
 * Support variadic parameters for IN clauses (CASSANDRA-4210)
 * cqlsh: return the result of CAS writes (CASSANDRA-5796)
 * Fix validation of IN clauses with 2ndary indexes (CASSANDRA-6050)
 * Support named bind variables in CQL (CASSANDRA-6033)
Merged from 1.2:
 * Allow cache-keys-to-save to be set at runtime (CASSANDRA-5980)
 * Avoid second-guessing out-of-space state (CASSANDRA-5605)
 * Tuning knobs for dealing with large blobs and many CFs (CASSANDRA-5982)
 * (Hadoop) Fix CQLRW for thrift tables (CASSANDRA-6002)
 * Fix possible divide-by-zero in HHOM (CASSANDRA-5990)
 * Allow local batchlog writes for CL.ANY (CASSANDRA-5967)
 * Upgrade metrics-core to version 2.2.0 (CASSANDRA-5947)
 * Fix CqlRecordWriter with composite keys (CASSANDRA-5949)
 * Add snitch, schema version, cluster, partitioner to JMX (CASSANDRA-5881)
 * Allow disabling SlabAllocator (CASSANDRA-5935)
 * Make user-defined compaction JMX blocking (CASSANDRA-4952)
 * Fix streaming does not transfer wrapped range (CASSANDRA-5948)
 * Fix loading index summary containing empty key (CASSANDRA-5965)
 * Correctly handle limits in CompositesSearcher (CASSANDRA-5975)
 * Pig: handle CQL collections (CASSANDRA-5867)
 * Pass the updated cf to the PRSI index() method (CASSANDRA-5999)
 * Allow empty CQL3 batches (as no-op) (CASSANDRA-5994)
 * Support null in CQL3 functions (CASSANDRA-5910)
 * Replace the deprecated MapMaker with CacheLoader (CASSANDRA-6007)
 * Add SSTableDeletingNotification to DataTracker (CASSANDRA-6010)
 * Fix snapshots in use get deleted during snapshot repair (CASSANDRA-6011)
 * Move hints and exception count to o.a.c.metrics (CASSANDRA-6017)
 * Fix memory leak in snapshot repair (CASSANDRA-6047)
 * Fix sstable2sjon for CQL3 tables (CASSANDRA-5852)


2.0.0
 * Fix thrift validation when inserting into CQL3 tables (CASSANDRA-5138)
 * Fix periodic memtable flushing behavior with clean memtables (CASSANDRA-5931)
 * Fix dateOf() function for pre-2.0 timestamp columns (CASSANDRA-5928)
 * Fix SSTable unintentionally loads BF when opened for batch (CASSANDRA-5938)
 * Add stream session progress to JMX (CASSANDRA-4757)
 * Fix NPE during CAS operation (CASSANDRA-5925)
Merged from 1.2:
 * Fix getBloomFilterDiskSpaceUsed for AlwaysPresentFilter (CASSANDRA-5900)
 * Don't announce schema version until we've loaded the changes locally
   (CASSANDRA-5904)
 * Fix to support off heap bloom filters size greater than 2 GB (CASSANDRA-5903)
 * Properly handle parsing huge map and set literals (CASSANDRA-5893)


2.0.0-rc2
 * enable vnodes by default (CASSANDRA-5869)
 * fix CAS contention timeout (CASSANDRA-5830)
 * fix HsHa to respect max frame size (CASSANDRA-4573)
 * Fix (some) 2i on composite components omissions (CASSANDRA-5851)
 * cqlsh: add DESCRIBE FULL SCHEMA variant (CASSANDRA-5880)
Merged from 1.2:
 * Correctly validate sparse composite cells in scrub (CASSANDRA-5855)
 * Add KeyCacheHitRate metric to CF metrics (CASSANDRA-5868)
 * cqlsh: add support for multiline comments (CASSANDRA-5798)
 * Handle CQL3 SELECT duplicate IN restrictions on clustering columns
   (CASSANDRA-5856)


2.0.0-rc1
 * improve DecimalSerializer performance (CASSANDRA-5837)
 * fix potential spurious wakeup in AsyncOneResponse (CASSANDRA-5690)
 * fix schema-related trigger issues (CASSANDRA-5774)
 * Better validation when accessing CQL3 table from thrift (CASSANDRA-5138)
 * Fix assertion error during repair (CASSANDRA-5801)
 * Fix range tombstone bug (CASSANDRA-5805)
 * DC-local CAS (CASSANDRA-5797)
 * Add a native_protocol_version column to the system.local table (CASSANRDA-5819)
 * Use index_interval from cassandra.yaml when upgraded (CASSANDRA-5822)
 * Fix buffer underflow on socket close (CASSANDRA-5792)
Merged from 1.2:
 * Fix reading DeletionTime from 1.1-format sstables (CASSANDRA-5814)
 * cqlsh: add collections support to COPY (CASSANDRA-5698)
 * retry important messages for any IOException (CASSANDRA-5804)
 * Allow empty IN relations in SELECT/UPDATE/DELETE statements (CASSANDRA-5626)
 * cqlsh: fix crashing on Windows due to libedit detection (CASSANDRA-5812)
 * fix bulk-loading compressed sstables (CASSANDRA-5820)
 * (Hadoop) fix quoting in CqlPagingRecordReader and CqlRecordWriter
   (CASSANDRA-5824)
 * update default LCS sstable size to 160MB (CASSANDRA-5727)
 * Allow compacting 2Is via nodetool (CASSANDRA-5670)
 * Hex-encode non-String keys in OPP (CASSANDRA-5793)
 * nodetool history logging (CASSANDRA-5823)
 * (Hadoop) fix support for Thrift tables in CqlPagingRecordReader
   (CASSANDRA-5752)
 * add "all time blocked" to StatusLogger output (CASSANDRA-5825)
 * Future-proof inter-major-version schema migrations (CASSANDRA-5845)
 * (Hadoop) add CqlPagingRecordReader support for ReversedType in Thrift table
   (CASSANDRA-5718)
 * Add -no-snapshot option to scrub (CASSANDRA-5891)
 * Fix to support off heap bloom filters size greater than 2 GB (CASSANDRA-5903)
 * Properly handle parsing huge map and set literals (CASSANDRA-5893)
 * Fix LCS L0 compaction may overlap in L1 (CASSANDRA-5907)
 * New sstablesplit tool to split large sstables offline (CASSANDRA-4766)
 * Fix potential deadlock in native protocol server (CASSANDRA-5926)
 * Disallow incompatible type change in CQL3 (CASSANDRA-5882)
Merged from 1.1:
 * Correctly validate sparse composite cells in scrub (CASSANDRA-5855)


2.0.0-beta2
 * Replace countPendingHints with Hints Created metric (CASSANDRA-5746)
 * Allow nodetool with no args, and with help to run without a server (CASSANDRA-5734)
 * Cleanup AbstractType/TypeSerializer classes (CASSANDRA-5744)
 * Remove unimplemented cli option schema-mwt (CASSANDRA-5754)
 * Support range tombstones in thrift (CASSANDRA-5435)
 * Normalize table-manipulating CQL3 statements' class names (CASSANDRA-5759)
 * cqlsh: add missing table options to DESCRIBE output (CASSANDRA-5749)
 * Fix assertion error during repair (CASSANDRA-5757)
 * Fix bulkloader (CASSANDRA-5542)
 * Add LZ4 compression to the native protocol (CASSANDRA-5765)
 * Fix bugs in the native protocol v2 (CASSANDRA-5770)
 * CAS on 'primary key only' table (CASSANDRA-5715)
 * Support streaming SSTables of old versions (CASSANDRA-5772)
 * Always respect protocol version in native protocol (CASSANDRA-5778)
 * Fix ConcurrentModificationException during streaming (CASSANDRA-5782)
 * Update deletion timestamp in Commit#updatesWithPaxosTime (CASSANDRA-5787)
 * Thrift cas() method crashes if input columns are not sorted (CASSANDRA-5786)
 * Order columns names correctly when querying for CAS (CASSANDRA-5788)
 * Fix streaming retry (CASSANDRA-5775)
Merged from 1.2:
 * if no seeds can be a reached a node won't start in a ring by itself (CASSANDRA-5768)
 * add cassandra.unsafesystem property (CASSANDRA-5704)
 * (Hadoop) quote identifiers in CqlPagingRecordReader (CASSANDRA-5763)
 * Add replace_node functionality for vnodes (CASSANDRA-5337)
 * Add timeout events to query traces (CASSANDRA-5520)
 * Fix serialization of the LEFT gossip value (CASSANDRA-5696)
 * Pig: support for cql3 tables (CASSANDRA-5234)
 * Fix skipping range tombstones with reverse queries (CASSANDRA-5712)
 * Expire entries out of ThriftSessionManager (CASSANDRA-5719)
 * Don't keep ancestor information in memory (CASSANDRA-5342)
 * Expose native protocol server status in nodetool info (CASSANDRA-5735)
 * Fix pathetic performance of range tombstones (CASSANDRA-5677)
 * Fix querying with an empty (impossible) range (CASSANDRA-5573)
 * cqlsh: handle CUSTOM 2i in DESCRIBE output (CASSANDRA-5760)
 * Fix minor bug in Range.intersects(Bound) (CASSANDRA-5771)
 * cqlsh: handle disabled compression in DESCRIBE output (CASSANDRA-5766)
 * Ensure all UP events are notified on the native protocol (CASSANDRA-5769)
 * Fix formatting of sstable2json with multiple -k arguments (CASSANDRA-5781)
 * Don't rely on row marker for queries in general to hide lost markers
   after TTL expires (CASSANDRA-5762)
 * Sort nodetool help output (CASSANDRA-5776)
 * Fix column expiring during 2 phases compaction (CASSANDRA-5799)
 * now() is being rejected in INSERTs when inside collections (CASSANDRA-5795)


2.0.0-beta1
 * Add support for indexing clustered columns (CASSANDRA-5125)
 * Removed on-heap row cache (CASSANDRA-5348)
 * use nanotime consistently for node-local timeouts (CASSANDRA-5581)
 * Avoid unnecessary second pass on name-based queries (CASSANDRA-5577)
 * Experimental triggers (CASSANDRA-1311)
 * JEMalloc support for off-heap allocation (CASSANDRA-3997)
 * Single-pass compaction (CASSANDRA-4180)
 * Removed token range bisection (CASSANDRA-5518)
 * Removed compatibility with pre-1.2.5 sstables and network messages
   (CASSANDRA-5511)
 * removed PBSPredictor (CASSANDRA-5455)
 * CAS support (CASSANDRA-5062, 5441, 5442, 5443, 5619, 5667)
 * Leveled compaction performs size-tiered compactions in L0
   (CASSANDRA-5371, 5439)
 * Add yaml network topology snitch for mixed ec2/other envs (CASSANDRA-5339)
 * Log when a node is down longer than the hint window (CASSANDRA-4554)
 * Optimize tombstone creation for ExpiringColumns (CASSANDRA-4917)
 * Improve LeveledScanner work estimation (CASSANDRA-5250, 5407)
 * Replace compaction lock with runWithCompactionsDisabled (CASSANDRA-3430)
 * Change Message IDs to ints (CASSANDRA-5307)
 * Move sstable level information into the Stats component, removing the
   need for a separate Manifest file (CASSANDRA-4872)
 * avoid serializing to byte[] on commitlog append (CASSANDRA-5199)
 * make index_interval configurable per columnfamily (CASSANDRA-3961, CASSANDRA-5650)
 * add default_time_to_live (CASSANDRA-3974)
 * add memtable_flush_period_in_ms (CASSANDRA-4237)
 * replace supercolumns internally by composites (CASSANDRA-3237, 5123)
 * upgrade thrift to 0.9.0 (CASSANDRA-3719)
 * drop unnecessary keyspace parameter from user-defined compaction API
   (CASSANDRA-5139)
 * more robust solution to incomplete compactions + counters (CASSANDRA-5151)
 * Change order of directory searching for c*.in.sh (CASSANDRA-3983)
 * Add tool to reset SSTable compaction level for LCS (CASSANDRA-5271)
 * Allow custom configuration loader (CASSANDRA-5045)
 * Remove memory emergency pressure valve logic (CASSANDRA-3534)
 * Reduce request latency with eager retry (CASSANDRA-4705)
 * cqlsh: Remove ASSUME command (CASSANDRA-5331)
 * Rebuild BF when loading sstables if bloom_filter_fp_chance
   has changed since compaction (CASSANDRA-5015)
 * remove row-level bloom filters (CASSANDRA-4885)
 * Change Kernel Page Cache skipping into row preheating (disabled by default)
   (CASSANDRA-4937)
 * Improve repair by deciding on a gcBefore before sending
   out TreeRequests (CASSANDRA-4932)
 * Add an official way to disable compactions (CASSANDRA-5074)
 * Reenable ALTER TABLE DROP with new semantics (CASSANDRA-3919)
 * Add binary protocol versioning (CASSANDRA-5436)
 * Swap THshaServer for TThreadedSelectorServer (CASSANDRA-5530)
 * Add alias support to SELECT statement (CASSANDRA-5075)
 * Don't create empty RowMutations in CommitLogReplayer (CASSANDRA-5541)
 * Use range tombstones when dropping cfs/columns from schema (CASSANDRA-5579)
 * cqlsh: drop CQL2/CQL3-beta support (CASSANDRA-5585)
 * Track max/min column names in sstables to be able to optimize slice
   queries (CASSANDRA-5514, CASSANDRA-5595, CASSANDRA-5600)
 * Binary protocol: allow batching already prepared statements (CASSANDRA-4693)
 * Allow preparing timestamp, ttl and limit in CQL3 queries (CASSANDRA-4450)
 * Support native link w/o JNA in Java7 (CASSANDRA-3734)
 * Use SASL authentication in binary protocol v2 (CASSANDRA-5545)
 * Replace Thrift HsHa with LMAX Disruptor based implementation (CASSANDRA-5582)
 * cqlsh: Add row count to SELECT output (CASSANDRA-5636)
 * Include a timestamp with all read commands to determine column expiration
   (CASSANDRA-5149)
 * Streaming 2.0 (CASSANDRA-5286, 5699)
 * Conditional create/drop ks/table/index statements in CQL3 (CASSANDRA-2737)
 * more pre-table creation property validation (CASSANDRA-5693)
 * Redesign repair messages (CASSANDRA-5426)
 * Fix ALTER RENAME post-5125 (CASSANDRA-5702)
 * Disallow renaming a 2ndary indexed column (CASSANDRA-5705)
 * Rename Table to Keyspace (CASSANDRA-5613)
 * Ensure changing column_index_size_in_kb on different nodes don't corrupt the
   sstable (CASSANDRA-5454)
 * Move resultset type information into prepare, not execute (CASSANDRA-5649)
 * Auto paging in binary protocol (CASSANDRA-4415, 5714)
 * Don't tie client side use of AbstractType to JDBC (CASSANDRA-4495)
 * Adds new TimestampType to replace DateType (CASSANDRA-5723, CASSANDRA-5729)
Merged from 1.2:
 * make starting native protocol server idempotent (CASSANDRA-5728)
 * Fix loading key cache when a saved entry is no longer valid (CASSANDRA-5706)
 * Fix serialization of the LEFT gossip value (CASSANDRA-5696)
 * cqlsh: Don't show 'null' in place of empty values (CASSANDRA-5675)
 * Race condition in detecting version on a mixed 1.1/1.2 cluster
   (CASSANDRA-5692)
 * Fix skipping range tombstones with reverse queries (CASSANDRA-5712)
 * Expire entries out of ThriftSessionManager (CASSANRDA-5719)
 * Don't keep ancestor information in memory (CASSANDRA-5342)
 * cqlsh: fix handling of semicolons inside BATCH queries (CASSANDRA-5697)


1.2.6
 * Fix tracing when operation completes before all responses arrive
   (CASSANDRA-5668)
 * Fix cross-DC mutation forwarding (CASSANDRA-5632)
 * Reduce SSTableLoader memory usage (CASSANDRA-5555)
 * Scale hinted_handoff_throttle_in_kb to cluster size (CASSANDRA-5272)
 * (Hadoop) Add CQL3 input/output formats (CASSANDRA-4421, 5622)
 * (Hadoop) Fix InputKeyRange in CFIF (CASSANDRA-5536)
 * Fix dealing with ridiculously large max sstable sizes in LCS (CASSANDRA-5589)
 * Ignore pre-truncate hints (CASSANDRA-4655)
 * Move System.exit on OOM into a separate thread (CASSANDRA-5273)
 * Write row markers when serializing schema (CASSANDRA-5572)
 * Check only SSTables for the requested range when streaming (CASSANDRA-5569)
 * Improve batchlog replay behavior and hint ttl handling (CASSANDRA-5314)
 * Exclude localTimestamp from validation for tombstones (CASSANDRA-5398)
 * cqlsh: add custom prompt support (CASSANDRA-5539)
 * Reuse prepared statements in hot auth queries (CASSANDRA-5594)
 * cqlsh: add vertical output option (see EXPAND) (CASSANDRA-5597)
 * Add a rate limit option to stress (CASSANDRA-5004)
 * have BulkLoader ignore snapshots directories (CASSANDRA-5587)
 * fix SnitchProperties logging context (CASSANDRA-5602)
 * Expose whether jna is enabled and memory is locked via JMX (CASSANDRA-5508)
 * cqlsh: fix COPY FROM with ReversedType (CASSANDRA-5610)
 * Allow creating CUSTOM indexes on collections (CASSANDRA-5615)
 * Evaluate now() function at execution time (CASSANDRA-5616)
 * Expose detailed read repair metrics (CASSANDRA-5618)
 * Correct blob literal + ReversedType parsing (CASSANDRA-5629)
 * Allow GPFS to prefer the internal IP like EC2MRS (CASSANDRA-5630)
 * fix help text for -tspw cassandra-cli (CASSANDRA-5643)
 * don't throw away initial causes exceptions for internode encryption issues
   (CASSANDRA-5644)
 * Fix message spelling errors for cql select statements (CASSANDRA-5647)
 * Suppress custom exceptions thru jmx (CASSANDRA-5652)
 * Update CREATE CUSTOM INDEX syntax (CASSANDRA-5639)
 * Fix PermissionDetails.equals() method (CASSANDRA-5655)
 * Never allow partition key ranges in CQL3 without token() (CASSANDRA-5666)
 * Gossiper incorrectly drops AppState for an upgrading node (CASSANDRA-5660)
 * Connection thrashing during multi-region ec2 during upgrade, due to
   messaging version (CASSANDRA-5669)
 * Avoid over reconnecting in EC2MRS (CASSANDRA-5678)
 * Fix ReadResponseSerializer.serializedSize() for digest reads (CASSANDRA-5476)
 * allow sstable2json on 2i CFs (CASSANDRA-5694)
Merged from 1.1:
 * Remove buggy thrift max message length option (CASSANDRA-5529)
 * Fix NPE in Pig's widerow mode (CASSANDRA-5488)
 * Add split size parameter to Pig and disable split combination (CASSANDRA-5544)


1.2.5
 * make BytesToken.toString only return hex bytes (CASSANDRA-5566)
 * Ensure that submitBackground enqueues at least one task (CASSANDRA-5554)
 * fix 2i updates with identical values and timestamps (CASSANDRA-5540)
 * fix compaction throttling bursty-ness (CASSANDRA-4316)
 * reduce memory consumption of IndexSummary (CASSANDRA-5506)
 * remove per-row column name bloom filters (CASSANDRA-5492)
 * Include fatal errors in trace events (CASSANDRA-5447)
 * Ensure that PerRowSecondaryIndex is notified of row-level deletes
   (CASSANDRA-5445)
 * Allow empty blob literals in CQL3 (CASSANDRA-5452)
 * Fix streaming RangeTombstones at column index boundary (CASSANDRA-5418)
 * Fix preparing statements when current keyspace is not set (CASSANDRA-5468)
 * Fix SemanticVersion.isSupportedBy minor/patch handling (CASSANDRA-5496)
 * Don't provide oldCfId for post-1.1 system cfs (CASSANDRA-5490)
 * Fix primary range ignores replication strategy (CASSANDRA-5424)
 * Fix shutdown of binary protocol server (CASSANDRA-5507)
 * Fix repair -snapshot not working (CASSANDRA-5512)
 * Set isRunning flag later in binary protocol server (CASSANDRA-5467)
 * Fix use of CQL3 functions with descending clustering order (CASSANDRA-5472)
 * Disallow renaming columns one at a time for thrift table in CQL3
   (CASSANDRA-5531)
 * cqlsh: add CLUSTERING ORDER BY support to DESCRIBE (CASSANDRA-5528)
 * Add custom secondary index support to CQL3 (CASSANDRA-5484)
 * Fix repair hanging silently on unexpected error (CASSANDRA-5229)
 * Fix Ec2Snitch regression introduced by CASSANDRA-5171 (CASSANDRA-5432)
 * Add nodetool enablebackup/disablebackup (CASSANDRA-5556)
 * cqlsh: fix DESCRIBE after case insensitive USE (CASSANDRA-5567)
Merged from 1.1
 * Add retry mechanism to OTC for non-droppable_verbs (CASSANDRA-5393)
 * Use allocator information to improve memtable memory usage estimate
   (CASSANDRA-5497)
 * Fix trying to load deleted row into row cache on startup (CASSANDRA-4463)
 * fsync leveled manifest to avoid corruption (CASSANDRA-5535)
 * Fix Bound intersection computation (CASSANDRA-5551)
 * sstablescrub now respects max memory size in cassandra.in.sh (CASSANDRA-5562)


1.2.4
 * Ensure that PerRowSecondaryIndex updates see the most recent values
   (CASSANDRA-5397)
 * avoid duplicate index entries ind PrecompactedRow and
   ParallelCompactionIterable (CASSANDRA-5395)
 * remove the index entry on oldColumn when new column is a tombstone
   (CASSANDRA-5395)
 * Change default stream throughput from 400 to 200 mbps (CASSANDRA-5036)
 * Gossiper logs DOWN for symmetry with UP (CASSANDRA-5187)
 * Fix mixing prepared statements between keyspaces (CASSANDRA-5352)
 * Fix consistency level during bootstrap - strike 3 (CASSANDRA-5354)
 * Fix transposed arguments in AlreadyExistsException (CASSANDRA-5362)
 * Improve asynchronous hint delivery (CASSANDRA-5179)
 * Fix Guava dependency version (12.0 -> 13.0.1) for Maven (CASSANDRA-5364)
 * Validate that provided CQL3 collection value are < 64K (CASSANDRA-5355)
 * Make upgradeSSTable skip current version sstables by default (CASSANDRA-5366)
 * Optimize min/max timestamp collection (CASSANDRA-5373)
 * Invalid streamId in cql binary protocol when using invalid CL
   (CASSANDRA-5164)
 * Fix validation for IN where clauses with collections (CASSANDRA-5376)
 * Copy resultSet on count query to avoid ConcurrentModificationException
   (CASSANDRA-5382)
 * Correctly typecheck in CQL3 even with ReversedType (CASSANDRA-5386)
 * Fix streaming compressed files when using encryption (CASSANDRA-5391)
 * cassandra-all 1.2.0 pom missing netty dependency (CASSANDRA-5392)
 * Fix writetime/ttl functions on null values (CASSANDRA-5341)
 * Fix NPE during cql3 select with token() (CASSANDRA-5404)
 * IndexHelper.skipBloomFilters won't skip non-SHA filters (CASSANDRA-5385)
 * cqlsh: Print maps ordered by key, sort sets (CASSANDRA-5413)
 * Add null syntax support in CQL3 for inserts (CASSANDRA-3783)
 * Allow unauthenticated set_keyspace() calls (CASSANDRA-5423)
 * Fix potential incremental backups race (CASSANDRA-5410)
 * Fix prepared BATCH statements with batch-level timestamps (CASSANDRA-5415)
 * Allow overriding superuser setup delay (CASSANDRA-5430)
 * cassandra-shuffle with JMX usernames and passwords (CASSANDRA-5431)
Merged from 1.1:
 * cli: Quote ks and cf names in schema output when needed (CASSANDRA-5052)
 * Fix bad default for min/max timestamp in SSTableMetadata (CASSANDRA-5372)
 * Fix cf name extraction from manifest in Directories.migrateFile()
   (CASSANDRA-5242)
 * Support pluggable internode authentication (CASSANDRA-5401)


1.2.3
 * add check for sstable overlap within a level on startup (CASSANDRA-5327)
 * replace ipv6 colons in jmx object names (CASSANDRA-5298, 5328)
 * Avoid allocating SSTableBoundedScanner during repair when the range does
   not intersect the sstable (CASSANDRA-5249)
 * Don't lowercase property map keys (this breaks NTS) (CASSANDRA-5292)
 * Fix composite comparator with super columns (CASSANDRA-5287)
 * Fix insufficient validation of UPDATE queries against counter cfs
   (CASSANDRA-5300)
 * Fix PropertyFileSnitch default DC/Rack behavior (CASSANDRA-5285)
 * Handle null values when executing prepared statement (CASSANDRA-5081)
 * Add netty to pom dependencies (CASSANDRA-5181)
 * Include type arguments in Thrift CQLPreparedResult (CASSANDRA-5311)
 * Fix compaction not removing columns when bf_fp_ratio is 1 (CASSANDRA-5182)
 * cli: Warn about missing CQL3 tables in schema descriptions (CASSANDRA-5309)
 * Re-enable unknown option in replication/compaction strategies option for
   backward compatibility (CASSANDRA-4795)
 * Add binary protocol support to stress (CASSANDRA-4993)
 * cqlsh: Fix COPY FROM value quoting and null handling (CASSANDRA-5305)
 * Fix repair -pr for vnodes (CASSANDRA-5329)
 * Relax CL for auth queries for non-default users (CASSANDRA-5310)
 * Fix AssertionError during repair (CASSANDRA-5245)
 * Don't announce migrations to pre-1.2 nodes (CASSANDRA-5334)
Merged from 1.1:
 * Update offline scrub for 1.0 -> 1.1 directory structure (CASSANDRA-5195)
 * add tmp flag to Descriptor hashcode (CASSANDRA-4021)
 * fix logging of "Found table data in data directories" when only system tables
   are present (CASSANDRA-5289)
 * cli: Add JMX authentication support (CASSANDRA-5080)
 * nodetool: ability to repair specific range (CASSANDRA-5280)
 * Fix possible assertion triggered in SliceFromReadCommand (CASSANDRA-5284)
 * cqlsh: Add inet type support on Windows (ipv4-only) (CASSANDRA-4801)
 * Fix race when initializing ColumnFamilyStore (CASSANDRA-5350)
 * Add UseTLAB JVM flag (CASSANDRA-5361)


1.2.2
 * fix potential for multiple concurrent compactions of the same sstables
   (CASSANDRA-5256)
 * avoid no-op caching of byte[] on commitlog append (CASSANDRA-5199)
 * fix symlinks under data dir not working (CASSANDRA-5185)
 * fix bug in compact storage metadata handling (CASSANDRA-5189)
 * Validate login for USE queries (CASSANDRA-5207)
 * cli: remove default username and password (CASSANDRA-5208)
 * configure populate_io_cache_on_flush per-CF (CASSANDRA-4694)
 * allow configuration of internode socket buffer (CASSANDRA-3378)
 * Make sstable directory picking blacklist-aware again (CASSANDRA-5193)
 * Correctly expire gossip states for edge cases (CASSANDRA-5216)
 * Improve handling of directory creation failures (CASSANDRA-5196)
 * Expose secondary indicies to the rest of nodetool (CASSANDRA-4464)
 * Binary protocol: avoid sending notification for 0.0.0.0 (CASSANDRA-5227)
 * add UseCondCardMark XX jvm settings on jdk 1.7 (CASSANDRA-4366)
 * CQL3 refactor to allow conversion function (CASSANDRA-5226)
 * Fix drop of sstables in some circumstance (CASSANDRA-5232)
 * Implement caching of authorization results (CASSANDRA-4295)
 * Add support for LZ4 compression (CASSANDRA-5038)
 * Fix missing columns in wide rows queries (CASSANDRA-5225)
 * Simplify auth setup and make system_auth ks alterable (CASSANDRA-5112)
 * Stop compactions from hanging during bootstrap (CASSANDRA-5244)
 * fix compressed streaming sending extra chunk (CASSANDRA-5105)
 * Add CQL3-based implementations of IAuthenticator and IAuthorizer
   (CASSANDRA-4898)
 * Fix timestamp-based tomstone removal logic (CASSANDRA-5248)
 * cli: Add JMX authentication support (CASSANDRA-5080)
 * Fix forceFlush behavior (CASSANDRA-5241)
 * cqlsh: Add username autocompletion (CASSANDRA-5231)
 * Fix CQL3 composite partition key error (CASSANDRA-5240)
 * Allow IN clause on last clustering key (CASSANDRA-5230)
Merged from 1.1:
 * fix start key/end token validation for wide row iteration (CASSANDRA-5168)
 * add ConfigHelper support for Thrift frame and max message sizes (CASSANDRA-5188)
 * fix nodetool repair not fail on node down (CASSANDRA-5203)
 * always collect tombstone hints (CASSANDRA-5068)
 * Fix error when sourcing file in cqlsh (CASSANDRA-5235)


1.2.1
 * stream undelivered hints on decommission (CASSANDRA-5128)
 * GossipingPropertyFileSnitch loads saved dc/rack info if needed (CASSANDRA-5133)
 * drain should flush system CFs too (CASSANDRA-4446)
 * add inter_dc_tcp_nodelay setting (CASSANDRA-5148)
 * re-allow wrapping ranges for start_token/end_token range pairitspwng (CASSANDRA-5106)
 * fix validation compaction of empty rows (CASSANDRA-5136)
 * nodetool methods to enable/disable hint storage/delivery (CASSANDRA-4750)
 * disallow bloom filter false positive chance of 0 (CASSANDRA-5013)
 * add threadpool size adjustment methods to JMXEnabledThreadPoolExecutor and
   CompactionManagerMBean (CASSANDRA-5044)
 * fix hinting for dropped local writes (CASSANDRA-4753)
 * off-heap cache doesn't need mutable column container (CASSANDRA-5057)
 * apply disk_failure_policy to bad disks on initial directory creation
   (CASSANDRA-4847)
 * Optimize name-based queries to use ArrayBackedSortedColumns (CASSANDRA-5043)
 * Fall back to old manifest if most recent is unparseable (CASSANDRA-5041)
 * pool [Compressed]RandomAccessReader objects on the partitioned read path
   (CASSANDRA-4942)
 * Add debug logging to list filenames processed by Directories.migrateFile
   method (CASSANDRA-4939)
 * Expose black-listed directories via JMX (CASSANDRA-4848)
 * Log compaction merge counts (CASSANDRA-4894)
 * Minimize byte array allocation by AbstractData{Input,Output} (CASSANDRA-5090)
 * Add SSL support for the binary protocol (CASSANDRA-5031)
 * Allow non-schema system ks modification for shuffle to work (CASSANDRA-5097)
 * cqlsh: Add default limit to SELECT statements (CASSANDRA-4972)
 * cqlsh: fix DESCRIBE for 1.1 cfs in CQL3 (CASSANDRA-5101)
 * Correctly gossip with nodes >= 1.1.7 (CASSANDRA-5102)
 * Ensure CL guarantees on digest mismatch (CASSANDRA-5113)
 * Validate correctly selects on composite partition key (CASSANDRA-5122)
 * Fix exception when adding collection (CASSANDRA-5117)
 * Handle states for non-vnode clusters correctly (CASSANDRA-5127)
 * Refuse unrecognized replication and compaction strategy options (CASSANDRA-4795)
 * Pick the correct value validator in sstable2json for cql3 tables (CASSANDRA-5134)
 * Validate login for describe_keyspace, describe_keyspaces and set_keyspace
   (CASSANDRA-5144)
 * Fix inserting empty maps (CASSANDRA-5141)
 * Don't remove tokens from System table for node we know (CASSANDRA-5121)
 * fix streaming progress report for compresed files (CASSANDRA-5130)
 * Coverage analysis for low-CL queries (CASSANDRA-4858)
 * Stop interpreting dates as valid timeUUID value (CASSANDRA-4936)
 * Adds E notation for floating point numbers (CASSANDRA-4927)
 * Detect (and warn) unintentional use of the cql2 thrift methods when cql3 was
   intended (CASSANDRA-5172)
 * cli: Quote ks and cf names in schema output when needed (CASSANDRA-5052)
 * Fix cf name extraction from manifest in Directories.migrateFile() (CASSANDRA-5242)
 * Replace mistaken usage of commons-logging with slf4j (CASSANDRA-5464)
 * Ensure Jackson dependency matches lib (CASSANDRA-5126)
 * Expose droppable tombstone ratio stats over JMX (CASSANDRA-5159)
Merged from 1.1:
 * Simplify CompressedRandomAccessReader to work around JDK FD bug (CASSANDRA-5088)
 * Improve handling a changing target throttle rate mid-compaction (CASSANDRA-5087)
 * Pig: correctly decode row keys in widerow mode (CASSANDRA-5098)
 * nodetool repair command now prints progress (CASSANDRA-4767)
 * fix user defined compaction to run against 1.1 data directory (CASSANDRA-5118)
 * Fix CQL3 BATCH authorization caching (CASSANDRA-5145)
 * fix get_count returns incorrect value with TTL (CASSANDRA-5099)
 * better handling for mid-compaction failure (CASSANDRA-5137)
 * convert default marshallers list to map for better readability (CASSANDRA-5109)
 * fix ConcurrentModificationException in getBootstrapSource (CASSANDRA-5170)
 * fix sstable maxtimestamp for row deletes and pre-1.1.1 sstables (CASSANDRA-5153)
 * Fix thread growth on node removal (CASSANDRA-5175)
 * Make Ec2Region's datacenter name configurable (CASSANDRA-5155)


1.2.0
 * Disallow counters in collections (CASSANDRA-5082)
 * cqlsh: add unit tests (CASSANDRA-3920)
 * fix default bloom_filter_fp_chance for LeveledCompactionStrategy (CASSANDRA-5093)
Merged from 1.1:
 * add validation for get_range_slices with start_key and end_token (CASSANDRA-5089)


1.2.0-rc2
 * fix nodetool ownership display with vnodes (CASSANDRA-5065)
 * cqlsh: add DESCRIBE KEYSPACES command (CASSANDRA-5060)
 * Fix potential infinite loop when reloading CFS (CASSANDRA-5064)
 * Fix SimpleAuthorizer example (CASSANDRA-5072)
 * cqlsh: force CL.ONE for tracing and system.schema* queries (CASSANDRA-5070)
 * Includes cassandra-shuffle in the debian package (CASSANDRA-5058)
Merged from 1.1:
 * fix multithreaded compaction deadlock (CASSANDRA-4492)
 * fix temporarily missing schema after upgrade from pre-1.1.5 (CASSANDRA-5061)
 * Fix ALTER TABLE overriding compression options with defaults
   (CASSANDRA-4996, 5066)
 * fix specifying and altering crc_check_chance (CASSANDRA-5053)
 * fix Murmur3Partitioner ownership% calculation (CASSANDRA-5076)
 * Don't expire columns sooner than they should in 2ndary indexes (CASSANDRA-5079)


1.2-rc1
 * rename rpc_timeout settings to request_timeout (CASSANDRA-5027)
 * add BF with 0.1 FP to LCS by default (CASSANDRA-5029)
 * Fix preparing insert queries (CASSANDRA-5016)
 * Fix preparing queries with counter increment (CASSANDRA-5022)
 * Fix preparing updates with collections (CASSANDRA-5017)
 * Don't generate UUID based on other node address (CASSANDRA-5002)
 * Fix message when trying to alter a clustering key type (CASSANDRA-5012)
 * Update IAuthenticator to match the new IAuthorizer (CASSANDRA-5003)
 * Fix inserting only a key in CQL3 (CASSANDRA-5040)
 * Fix CQL3 token() function when used with strings (CASSANDRA-5050)
Merged from 1.1:
 * reduce log spam from invalid counter shards (CASSANDRA-5026)
 * Improve schema propagation performance (CASSANDRA-5025)
 * Fix for IndexHelper.IndexFor throws OOB Exception (CASSANDRA-5030)
 * cqlsh: make it possible to describe thrift CFs (CASSANDRA-4827)
 * cqlsh: fix timestamp formatting on some platforms (CASSANDRA-5046)


1.2-beta3
 * make consistency level configurable in cqlsh (CASSANDRA-4829)
 * fix cqlsh rendering of blob fields (CASSANDRA-4970)
 * fix cqlsh DESCRIBE command (CASSANDRA-4913)
 * save truncation position in system table (CASSANDRA-4906)
 * Move CompressionMetadata off-heap (CASSANDRA-4937)
 * allow CLI to GET cql3 columnfamily data (CASSANDRA-4924)
 * Fix rare race condition in getExpireTimeForEndpoint (CASSANDRA-4402)
 * acquire references to overlapping sstables during compaction so bloom filter
   doesn't get free'd prematurely (CASSANDRA-4934)
 * Don't share slice query filter in CQL3 SelectStatement (CASSANDRA-4928)
 * Separate tracing from Log4J (CASSANDRA-4861)
 * Exclude gcable tombstones from merkle-tree computation (CASSANDRA-4905)
 * Better printing of AbstractBounds for tracing (CASSANDRA-4931)
 * Optimize mostRecentTombstone check in CC.collectAllData (CASSANDRA-4883)
 * Change stream session ID to UUID to avoid collision from same node (CASSANDRA-4813)
 * Use Stats.db when bulk loading if present (CASSANDRA-4957)
 * Skip repair on system_trace and keyspaces with RF=1 (CASSANDRA-4956)
 * (cql3) Remove arbitrary SELECT limit (CASSANDRA-4918)
 * Correctly handle prepared operation on collections (CASSANDRA-4945)
 * Fix CQL3 LIMIT (CASSANDRA-4877)
 * Fix Stress for CQL3 (CASSANDRA-4979)
 * Remove cassandra specific exceptions from JMX interface (CASSANDRA-4893)
 * (CQL3) Force using ALLOW FILTERING on potentially inefficient queries (CASSANDRA-4915)
 * (cql3) Fix adding column when the table has collections (CASSANDRA-4982)
 * (cql3) Fix allowing collections with compact storage (CASSANDRA-4990)
 * (cql3) Refuse ttl/writetime function on collections (CASSANDRA-4992)
 * Replace IAuthority with new IAuthorizer (CASSANDRA-4874)
 * clqsh: fix KEY pseudocolumn escaping when describing Thrift tables
   in CQL3 mode (CASSANDRA-4955)
 * add basic authentication support for Pig CassandraStorage (CASSANDRA-3042)
 * fix CQL2 ALTER TABLE compaction_strategy_class altering (CASSANDRA-4965)
Merged from 1.1:
 * Fall back to old describe_splits if d_s_ex is not available (CASSANDRA-4803)
 * Improve error reporting when streaming ranges fail (CASSANDRA-5009)
 * Fix cqlsh timestamp formatting of timezone info (CASSANDRA-4746)
 * Fix assertion failure with leveled compaction (CASSANDRA-4799)
 * Check for null end_token in get_range_slice (CASSANDRA-4804)
 * Remove all remnants of removed nodes (CASSANDRA-4840)
 * Add aut-reloading of the log4j file in debian package (CASSANDRA-4855)
 * Fix estimated row cache entry size (CASSANDRA-4860)
 * reset getRangeSlice filter after finishing a row for get_paged_slice
   (CASSANDRA-4919)
 * expunge row cache post-truncate (CASSANDRA-4940)
 * Allow static CF definition with compact storage (CASSANDRA-4910)
 * Fix endless loop/compaction of schema_* CFs due to broken timestamps (CASSANDRA-4880)
 * Fix 'wrong class type' assertion in CounterColumn (CASSANDRA-4976)


1.2-beta2
 * fp rate of 1.0 disables BF entirely; LCS defaults to 1.0 (CASSANDRA-4876)
 * off-heap bloom filters for row keys (CASSANDRA_4865)
 * add extension point for sstable components (CASSANDRA-4049)
 * improve tracing output (CASSANDRA-4852, 4862)
 * make TRACE verb droppable (CASSANDRA-4672)
 * fix BulkLoader recognition of CQL3 columnfamilies (CASSANDRA-4755)
 * Sort commitlog segments for replay by id instead of mtime (CASSANDRA-4793)
 * Make hint delivery asynchronous (CASSANDRA-4761)
 * Pluggable Thrift transport factories for CLI and cqlsh (CASSANDRA-4609, 4610)
 * cassandra-cli: allow Double value type to be inserted to a column (CASSANDRA-4661)
 * Add ability to use custom TServerFactory implementations (CASSANDRA-4608)
 * optimize batchlog flushing to skip successful batches (CASSANDRA-4667)
 * include metadata for system keyspace itself in schema tables (CASSANDRA-4416)
 * add check to PropertyFileSnitch to verify presence of location for
   local node (CASSANDRA-4728)
 * add PBSPredictor consistency modeler (CASSANDRA-4261)
 * remove vestiges of Thrift unframed mode (CASSANDRA-4729)
 * optimize single-row PK lookups (CASSANDRA-4710)
 * adjust blockFor calculation to account for pending ranges due to node
   movement (CASSANDRA-833)
 * Change CQL version to 3.0.0 and stop accepting 3.0.0-beta1 (CASSANDRA-4649)
 * (CQL3) Make prepared statement global instead of per connection
   (CASSANDRA-4449)
 * Fix scrubbing of CQL3 created tables (CASSANDRA-4685)
 * (CQL3) Fix validation when using counter and regular columns in the same
   table (CASSANDRA-4706)
 * Fix bug starting Cassandra with simple authentication (CASSANDRA-4648)
 * Add support for batchlog in CQL3 (CASSANDRA-4545, 4738)
 * Add support for multiple column family outputs in CFOF (CASSANDRA-4208)
 * Support repairing only the local DC nodes (CASSANDRA-4747)
 * Use rpc_address for binary protocol and change default port (CASSANDRA-4751)
 * Fix use of collections in prepared statements (CASSANDRA-4739)
 * Store more information into peers table (CASSANDRA-4351, 4814)
 * Configurable bucket size for size tiered compaction (CASSANDRA-4704)
 * Run leveled compaction in parallel (CASSANDRA-4310)
 * Fix potential NPE during CFS reload (CASSANDRA-4786)
 * Composite indexes may miss results (CASSANDRA-4796)
 * Move consistency level to the protocol level (CASSANDRA-4734, 4824)
 * Fix Subcolumn slice ends not respected (CASSANDRA-4826)
 * Fix Assertion error in cql3 select (CASSANDRA-4783)
 * Fix list prepend logic (CQL3) (CASSANDRA-4835)
 * Add booleans as literals in CQL3 (CASSANDRA-4776)
 * Allow renaming PK columns in CQL3 (CASSANDRA-4822)
 * Fix binary protocol NEW_NODE event (CASSANDRA-4679)
 * Fix potential infinite loop in tombstone compaction (CASSANDRA-4781)
 * Remove system tables accounting from schema (CASSANDRA-4850)
 * (cql3) Force provided columns in clustering key order in
   'CLUSTERING ORDER BY' (CASSANDRA-4881)
 * Fix composite index bug (CASSANDRA-4884)
 * Fix short read protection for CQL3 (CASSANDRA-4882)
 * Add tracing support to the binary protocol (CASSANDRA-4699)
 * (cql3) Don't allow prepared marker inside collections (CASSANDRA-4890)
 * Re-allow order by on non-selected columns (CASSANDRA-4645)
 * Bug when composite index is created in a table having collections (CASSANDRA-4909)
 * log index scan subject in CompositesSearcher (CASSANDRA-4904)
Merged from 1.1:
 * add get[Row|Key]CacheEntries to CacheServiceMBean (CASSANDRA-4859)
 * fix get_paged_slice to wrap to next row correctly (CASSANDRA-4816)
 * fix indexing empty column values (CASSANDRA-4832)
 * allow JdbcDate to compose null Date objects (CASSANDRA-4830)
 * fix possible stackoverflow when compacting 1000s of sstables
   (CASSANDRA-4765)
 * fix wrong leveled compaction progress calculation (CASSANDRA-4807)
 * add a close() method to CRAR to prevent leaking file descriptors (CASSANDRA-4820)
 * fix potential infinite loop in get_count (CASSANDRA-4833)
 * fix compositeType.{get/from}String methods (CASSANDRA-4842)
 * (CQL) fix CREATE COLUMNFAMILY permissions check (CASSANDRA-4864)
 * Fix DynamicCompositeType same type comparison (CASSANDRA-4711)
 * Fix duplicate SSTable reference when stream session failed (CASSANDRA-3306)
 * Allow static CF definition with compact storage (CASSANDRA-4910)
 * Fix endless loop/compaction of schema_* CFs due to broken timestamps (CASSANDRA-4880)
 * Fix 'wrong class type' assertion in CounterColumn (CASSANDRA-4976)


1.2-beta1
 * add atomic_batch_mutate (CASSANDRA-4542, -4635)
 * increase default max_hint_window_in_ms to 3h (CASSANDRA-4632)
 * include message initiation time to replicas so they can more
   accurately drop timed-out requests (CASSANDRA-2858)
 * fix clientutil.jar dependencies (CASSANDRA-4566)
 * optimize WriteResponse (CASSANDRA-4548)
 * new metrics (CASSANDRA-4009)
 * redesign KEYS indexes to avoid read-before-write (CASSANDRA-2897)
 * debug tracing (CASSANDRA-1123)
 * parallelize row cache loading (CASSANDRA-4282)
 * Make compaction, flush JBOD-aware (CASSANDRA-4292)
 * run local range scans on the read stage (CASSANDRA-3687)
 * clean up ioexceptions (CASSANDRA-2116)
 * add disk_failure_policy (CASSANDRA-2118)
 * Introduce new json format with row level deletion (CASSANDRA-4054)
 * remove redundant "name" column from schema_keyspaces (CASSANDRA-4433)
 * improve "nodetool ring" handling of multi-dc clusters (CASSANDRA-3047)
 * update NTS calculateNaturalEndpoints to be O(N log N) (CASSANDRA-3881)
 * split up rpc timeout by operation type (CASSANDRA-2819)
 * rewrite key cache save/load to use only sequential i/o (CASSANDRA-3762)
 * update MS protocol with a version handshake + broadcast address id
   (CASSANDRA-4311)
 * multithreaded hint replay (CASSANDRA-4189)
 * add inter-node message compression (CASSANDRA-3127)
 * remove COPP (CASSANDRA-2479)
 * Track tombstone expiration and compact when tombstone content is
   higher than a configurable threshold, default 20% (CASSANDRA-3442, 4234)
 * update MurmurHash to version 3 (CASSANDRA-2975)
 * (CLI) track elapsed time for `delete' operation (CASSANDRA-4060)
 * (CLI) jline version is bumped to 1.0 to properly  support
   'delete' key function (CASSANDRA-4132)
 * Save IndexSummary into new SSTable 'Summary' component (CASSANDRA-2392, 4289)
 * Add support for range tombstones (CASSANDRA-3708)
 * Improve MessagingService efficiency (CASSANDRA-3617)
 * Avoid ID conflicts from concurrent schema changes (CASSANDRA-3794)
 * Set thrift HSHA server thread limit to unlimited by default (CASSANDRA-4277)
 * Avoids double serialization of CF id in RowMutation messages
   (CASSANDRA-4293)
 * stream compressed sstables directly with java nio (CASSANDRA-4297)
 * Support multiple ranges in SliceQueryFilter (CASSANDRA-3885)
 * Add column metadata to system column families (CASSANDRA-4018)
 * (cql3) Always use composite types by default (CASSANDRA-4329)
 * (cql3) Add support for set, map and list (CASSANDRA-3647)
 * Validate date type correctly (CASSANDRA-4441)
 * (cql3) Allow definitions with only a PK (CASSANDRA-4361)
 * (cql3) Add support for row key composites (CASSANDRA-4179)
 * improve DynamicEndpointSnitch by using reservoir sampling (CASSANDRA-4038)
 * (cql3) Add support for 2ndary indexes (CASSANDRA-3680)
 * (cql3) fix defining more than one PK to be invalid (CASSANDRA-4477)
 * remove schema agreement checking from all external APIs (Thrift, CQL and CQL3) (CASSANDRA-4487)
 * add Murmur3Partitioner and make it default for new installations (CASSANDRA-3772, 4621)
 * (cql3) update pseudo-map syntax to use map syntax (CASSANDRA-4497)
 * Finer grained exceptions hierarchy and provides error code with exceptions (CASSANDRA-3979)
 * Adds events push to binary protocol (CASSANDRA-4480)
 * Rewrite nodetool help (CASSANDRA-2293)
 * Make CQL3 the default for CQL (CASSANDRA-4640)
 * update stress tool to be able to use CQL3 (CASSANDRA-4406)
 * Accept all thrift update on CQL3 cf but don't expose their metadata (CASSANDRA-4377)
 * Replace Throttle with Guava's RateLimiter for HintedHandOff (CASSANDRA-4541)
 * fix counter add/get using CQL2 and CQL3 in stress tool (CASSANDRA-4633)
 * Add sstable count per level to cfstats (CASSANDRA-4537)
 * (cql3) Add ALTER KEYSPACE statement (CASSANDRA-4611)
 * (cql3) Allow defining default consistency levels (CASSANDRA-4448)
 * (cql3) Fix queries using LIMIT missing results (CASSANDRA-4579)
 * fix cross-version gossip messaging (CASSANDRA-4576)
 * added inet data type (CASSANDRA-4627)


1.1.6
 * Wait for writes on synchronous read digest mismatch (CASSANDRA-4792)
 * fix commitlog replay for nanotime-infected sstables (CASSANDRA-4782)
 * preflight check ttl for maximum of 20 years (CASSANDRA-4771)
 * (Pig) fix widerow input with single column rows (CASSANDRA-4789)
 * Fix HH to compact with correct gcBefore, which avoids wiping out
   undelivered hints (CASSANDRA-4772)
 * LCS will merge up to 32 L0 sstables as intended (CASSANDRA-4778)
 * NTS will default unconfigured DC replicas to zero (CASSANDRA-4675)
 * use default consistency level in counter validation if none is
   explicitly provide (CASSANDRA-4700)
 * Improve IAuthority interface by introducing fine-grained
   access permissions and grant/revoke commands (CASSANDRA-4490, 4644)
 * fix assumption error in CLI when updating/describing keyspace
   (CASSANDRA-4322)
 * Adds offline sstablescrub to debian packaging (CASSANDRA-4642)
 * Automatic fixing of overlapping leveled sstables (CASSANDRA-4644)
 * fix error when using ORDER BY with extended selections (CASSANDRA-4689)
 * (CQL3) Fix validation for IN queries for non-PK cols (CASSANDRA-4709)
 * fix re-created keyspace disappering after 1.1.5 upgrade
   (CASSANDRA-4698, 4752)
 * (CLI) display elapsed time in 2 fraction digits (CASSANDRA-3460)
 * add authentication support to sstableloader (CASSANDRA-4712)
 * Fix CQL3 'is reversed' logic (CASSANDRA-4716, 4759)
 * (CQL3) Don't return ReversedType in result set metadata (CASSANDRA-4717)
 * Backport adding AlterKeyspace statement (CASSANDRA-4611)
 * (CQL3) Correcty accept upper-case data types (CASSANDRA-4770)
 * Add binary protocol events for schema changes (CASSANDRA-4684)
Merged from 1.0:
 * Switch from NBHM to CHM in MessagingService's callback map, which
   prevents OOM in long-running instances (CASSANDRA-4708)


1.1.5
 * add SecondaryIndex.reload API (CASSANDRA-4581)
 * use millis + atomicint for commitlog segment creation instead of
   nanotime, which has issues under some hypervisors (CASSANDRA-4601)
 * fix FD leak in slice queries (CASSANDRA-4571)
 * avoid recursion in leveled compaction (CASSANDRA-4587)
 * increase stack size under Java7 to 180K
 * Log(info) schema changes (CASSANDRA-4547)
 * Change nodetool setcachecapcity to manipulate global caches (CASSANDRA-4563)
 * (cql3) fix setting compaction strategy (CASSANDRA-4597)
 * fix broken system.schema_* timestamps on system startup (CASSANDRA-4561)
 * fix wrong skip of cache saving (CASSANDRA-4533)
 * Avoid NPE when lost+found is in data dir (CASSANDRA-4572)
 * Respect five-minute flush moratorium after initial CL replay (CASSANDRA-4474)
 * Adds ntp as recommended in debian packaging (CASSANDRA-4606)
 * Configurable transport in CF Record{Reader|Writer} (CASSANDRA-4558)
 * (cql3) fix potential NPE with both equal and unequal restriction (CASSANDRA-4532)
 * (cql3) improves ORDER BY validation (CASSANDRA-4624)
 * Fix potential deadlock during counter writes (CASSANDRA-4578)
 * Fix cql error with ORDER BY when using IN (CASSANDRA-4612)
Merged from 1.0:
 * increase Xss to 160k to accomodate latest 1.6 JVMs (CASSANDRA-4602)
 * fix toString of hint destination tokens (CASSANDRA-4568)
 * Fix multiple values for CurrentLocal NodeID (CASSANDRA-4626)


1.1.4
 * fix offline scrub to catch >= out of order rows (CASSANDRA-4411)
 * fix cassandra-env.sh on RHEL and other non-dash-based systems
   (CASSANDRA-4494)
Merged from 1.0:
 * (Hadoop) fix setting key length for old-style mapred api (CASSANDRA-4534)
 * (Hadoop) fix iterating through a resultset consisting entirely
   of tombstoned rows (CASSANDRA-4466)


1.1.3
 * (cqlsh) add COPY TO (CASSANDRA-4434)
 * munmap commitlog segments before rename (CASSANDRA-4337)
 * (JMX) rename getRangeKeySample to sampleKeyRange to avoid returning
   multi-MB results as an attribute (CASSANDRA-4452)
 * flush based on data size, not throughput; overwritten columns no
   longer artificially inflate liveRatio (CASSANDRA-4399)
 * update default commitlog segment size to 32MB and total commitlog
   size to 32/1024 MB for 32/64 bit JVMs, respectively (CASSANDRA-4422)
 * avoid using global partitioner to estimate ranges in index sstables
   (CASSANDRA-4403)
 * restore pre-CASSANDRA-3862 approach to removing expired tombstones
   from row cache during compaction (CASSANDRA-4364)
 * (stress) support for CQL prepared statements (CASSANDRA-3633)
 * Correctly catch exception when Snappy cannot be loaded (CASSANDRA-4400)
 * (cql3) Support ORDER BY when IN condition is given in WHERE clause (CASSANDRA-4327)
 * (cql3) delete "component_index" column on DROP TABLE call (CASSANDRA-4420)
 * change nanoTime() to currentTimeInMillis() in schema related code (CASSANDRA-4432)
 * add a token generation tool (CASSANDRA-3709)
 * Fix LCS bug with sstable containing only 1 row (CASSANDRA-4411)
 * fix "Can't Modify Index Name" problem on CF update (CASSANDRA-4439)
 * Fix assertion error in getOverlappingSSTables during repair (CASSANDRA-4456)
 * fix nodetool's setcompactionthreshold command (CASSANDRA-4455)
 * Ensure compacted files are never used, to avoid counter overcount (CASSANDRA-4436)
Merged from 1.0:
 * Push the validation of secondary index values to the SecondaryIndexManager (CASSANDRA-4240)
 * allow dropping columns shadowed by not-yet-expired supercolumn or row
   tombstones in PrecompactedRow (CASSANDRA-4396)


1.1.2
 * Fix cleanup not deleting index entries (CASSANDRA-4379)
 * Use correct partitioner when saving + loading caches (CASSANDRA-4331)
 * Check schema before trying to export sstable (CASSANDRA-2760)
 * Raise a meaningful exception instead of NPE when PFS encounters
   an unconfigured node + no default (CASSANDRA-4349)
 * fix bug in sstable blacklisting with LCS (CASSANDRA-4343)
 * LCS no longer promotes tiny sstables out of L0 (CASSANDRA-4341)
 * skip tombstones during hint replay (CASSANDRA-4320)
 * fix NPE in compactionstats (CASSANDRA-4318)
 * enforce 1m min keycache for auto (CASSANDRA-4306)
 * Have DeletedColumn.isMFD always return true (CASSANDRA-4307)
 * (cql3) exeption message for ORDER BY constraints said primary filter can be
    an IN clause, which is misleading (CASSANDRA-4319)
 * (cql3) Reject (not yet supported) creation of 2ndardy indexes on tables with
   composite primary keys (CASSANDRA-4328)
 * Set JVM stack size to 160k for java 7 (CASSANDRA-4275)
 * cqlsh: add COPY command to load data from CSV flat files (CASSANDRA-4012)
 * CFMetaData.fromThrift to throw ConfigurationException upon error (CASSANDRA-4353)
 * Use CF comparator to sort indexed columns in SecondaryIndexManager
   (CASSANDRA-4365)
 * add strategy_options to the KSMetaData.toString() output (CASSANDRA-4248)
 * (cql3) fix range queries containing unqueried results (CASSANDRA-4372)
 * (cql3) allow updating column_alias types (CASSANDRA-4041)
 * (cql3) Fix deletion bug (CASSANDRA-4193)
 * Fix computation of overlapping sstable for leveled compaction (CASSANDRA-4321)
 * Improve scrub and allow to run it offline (CASSANDRA-4321)
 * Fix assertionError in StorageService.bulkLoad (CASSANDRA-4368)
 * (cqlsh) add option to authenticate to a keyspace at startup (CASSANDRA-4108)
 * (cqlsh) fix ASSUME functionality (CASSANDRA-4352)
 * Fix ColumnFamilyRecordReader to not return progress > 100% (CASSANDRA-3942)
Merged from 1.0:
 * Set gc_grace on index CF to 0 (CASSANDRA-4314)


1.1.1
 * add populate_io_cache_on_flush option (CASSANDRA-2635)
 * allow larger cache capacities than 2GB (CASSANDRA-4150)
 * add getsstables command to nodetool (CASSANDRA-4199)
 * apply parent CF compaction settings to secondary index CFs (CASSANDRA-4280)
 * preserve commitlog size cap when recycling segments at startup
   (CASSANDRA-4201)
 * (Hadoop) fix split generation regression (CASSANDRA-4259)
 * ignore min/max compactions settings in LCS, while preserving
   behavior that min=max=0 disables autocompaction (CASSANDRA-4233)
 * log number of rows read from saved cache (CASSANDRA-4249)
 * calculate exact size required for cleanup operations (CASSANDRA-1404)
 * avoid blocking additional writes during flush when the commitlog
   gets behind temporarily (CASSANDRA-1991)
 * enable caching on index CFs based on data CF cache setting (CASSANDRA-4197)
 * warn on invalid replication strategy creation options (CASSANDRA-4046)
 * remove [Freeable]Memory finalizers (CASSANDRA-4222)
 * include tombstone size in ColumnFamily.size, which can prevent OOM
   during sudden mass delete operations by yielding a nonzero liveRatio
   (CASSANDRA-3741)
 * Open 1 sstableScanner per level for leveled compaction (CASSANDRA-4142)
 * Optimize reads when row deletion timestamps allow us to restrict
   the set of sstables we check (CASSANDRA-4116)
 * add support for commitlog archiving and point-in-time recovery
   (CASSANDRA-3690)
 * avoid generating redundant compaction tasks during streaming
   (CASSANDRA-4174)
 * add -cf option to nodetool snapshot, and takeColumnFamilySnapshot to
   StorageService mbean (CASSANDRA-556)
 * optimize cleanup to drop entire sstables where possible (CASSANDRA-4079)
 * optimize truncate when autosnapshot is disabled (CASSANDRA-4153)
 * update caches to use byte[] keys to reduce memory overhead (CASSANDRA-3966)
 * add column limit to cli (CASSANDRA-3012, 4098)
 * clean up and optimize DataOutputBuffer, used by CQL compression and
   CompositeType (CASSANDRA-4072)
 * optimize commitlog checksumming (CASSANDRA-3610)
 * identify and blacklist corrupted SSTables from future compactions
   (CASSANDRA-2261)
 * Move CfDef and KsDef validation out of thrift (CASSANDRA-4037)
 * Expose API to repair a user provided range (CASSANDRA-3912)
 * Add way to force the cassandra-cli to refresh its schema (CASSANDRA-4052)
 * Avoid having replicate on write tasks stacking up at CL.ONE (CASSANDRA-2889)
 * (cql3) Backwards compatibility for composite comparators in non-cql3-aware
   clients (CASSANDRA-4093)
 * (cql3) Fix order by for reversed queries (CASSANDRA-4160)
 * (cql3) Add ReversedType support (CASSANDRA-4004)
 * (cql3) Add timeuuid type (CASSANDRA-4194)
 * (cql3) Minor fixes (CASSANDRA-4185)
 * (cql3) Fix prepared statement in BATCH (CASSANDRA-4202)
 * (cql3) Reduce the list of reserved keywords (CASSANDRA-4186)
 * (cql3) Move max/min compaction thresholds to compaction strategy options
   (CASSANDRA-4187)
 * Fix exception during move when localhost is the only source (CASSANDRA-4200)
 * (cql3) Allow paging through non-ordered partitioner results (CASSANDRA-3771)
 * (cql3) Fix drop index (CASSANDRA-4192)
 * (cql3) Don't return range ghosts anymore (CASSANDRA-3982)
 * fix re-creating Keyspaces/ColumnFamilies with the same name as dropped
   ones (CASSANDRA-4219)
 * fix SecondaryIndex LeveledManifest save upon snapshot (CASSANDRA-4230)
 * fix missing arrayOffset in FBUtilities.hash (CASSANDRA-4250)
 * (cql3) Add name of parameters in CqlResultSet (CASSANDRA-4242)
 * (cql3) Correctly validate order by queries (CASSANDRA-4246)
 * rename stress to cassandra-stress for saner packaging (CASSANDRA-4256)
 * Fix exception on colum metadata with non-string comparator (CASSANDRA-4269)
 * Check for unknown/invalid compression options (CASSANDRA-4266)
 * (cql3) Adds simple access to column timestamp and ttl (CASSANDRA-4217)
 * (cql3) Fix range queries with secondary indexes (CASSANDRA-4257)
 * Better error messages from improper input in cli (CASSANDRA-3865)
 * Try to stop all compaction upon Keyspace or ColumnFamily drop (CASSANDRA-4221)
 * (cql3) Allow keyspace properties to contain hyphens (CASSANDRA-4278)
 * (cql3) Correctly validate keyspace access in create table (CASSANDRA-4296)
 * Avoid deadlock in migration stage (CASSANDRA-3882)
 * Take supercolumn names and deletion info into account in memtable throughput
   (CASSANDRA-4264)
 * Add back backward compatibility for old style replication factor (CASSANDRA-4294)
 * Preserve compatibility with pre-1.1 index queries (CASSANDRA-4262)
Merged from 1.0:
 * Fix super columns bug where cache is not updated (CASSANDRA-4190)
 * fix maxTimestamp to include row tombstones (CASSANDRA-4116)
 * (CLI) properly handle quotes in create/update keyspace commands (CASSANDRA-4129)
 * Avoids possible deadlock during bootstrap (CASSANDRA-4159)
 * fix stress tool that hangs forever on timeout or error (CASSANDRA-4128)
 * stress tool to return appropriate exit code on failure (CASSANDRA-4188)
 * fix compaction NPE when out of disk space and assertions disabled
   (CASSANDRA-3985)
 * synchronize LCS getEstimatedTasks to avoid CME (CASSANDRA-4255)
 * ensure unique streaming session id's (CASSANDRA-4223)
 * kick off background compaction when min/max thresholds change
   (CASSANDRA-4279)
 * improve ability of STCS.getBuckets to deal with 100s of 1000s of
   sstables, such as when convertinb back from LCS (CASSANDRA-4287)
 * Oversize integer in CQL throws NumberFormatException (CASSANDRA-4291)
 * fix 1.0.x node join to mixed version cluster, other nodes >= 1.1 (CASSANDRA-4195)
 * Fix LCS splitting sstable base on uncompressed size (CASSANDRA-4419)
 * Push the validation of secondary index values to the SecondaryIndexManager (CASSANDRA-4240)
 * Don't purge columns during upgradesstables (CASSANDRA-4462)
 * Make cqlsh work with piping (CASSANDRA-4113)
 * Validate arguments for nodetool decommission (CASSANDRA-4061)
 * Report thrift status in nodetool info (CASSANDRA-4010)


1.1.0-final
 * average a reduced liveRatio estimate with the previous one (CASSANDRA-4065)
 * Allow KS and CF names up to 48 characters (CASSANDRA-4157)
 * fix stress build (CASSANDRA-4140)
 * add time remaining estimate to nodetool compactionstats (CASSANDRA-4167)
 * (cql) fix NPE in cql3 ALTER TABLE (CASSANDRA-4163)
 * (cql) Add support for CL.TWO and CL.THREE in CQL (CASSANDRA-4156)
 * (cql) Fix type in CQL3 ALTER TABLE preventing update (CASSANDRA-4170)
 * (cql) Throw invalid exception from CQL3 on obsolete options (CASSANDRA-4171)
 * (cqlsh) fix recognizing uppercase SELECT keyword (CASSANDRA-4161)
 * Pig: wide row support (CASSANDRA-3909)
Merged from 1.0:
 * avoid streaming empty files with bulk loader if sstablewriter errors out
   (CASSANDRA-3946)


1.1-rc1
 * Include stress tool in binary builds (CASSANDRA-4103)
 * (Hadoop) fix wide row iteration when last row read was deleted
   (CASSANDRA-4154)
 * fix read_repair_chance to really default to 0.1 in the cli (CASSANDRA-4114)
 * Adds caching and bloomFilterFpChange to CQL options (CASSANDRA-4042)
 * Adds posibility to autoconfigure size of the KeyCache (CASSANDRA-4087)
 * fix KEYS index from skipping results (CASSANDRA-3996)
 * Remove sliced_buffer_size_in_kb dead option (CASSANDRA-4076)
 * make loadNewSStable preserve sstable version (CASSANDRA-4077)
 * Respect 1.0 cache settings as much as possible when upgrading
   (CASSANDRA-4088)
 * relax path length requirement for sstable files when upgrading on
   non-Windows platforms (CASSANDRA-4110)
 * fix terminination of the stress.java when errors were encountered
   (CASSANDRA-4128)
 * Move CfDef and KsDef validation out of thrift (CASSANDRA-4037)
 * Fix get_paged_slice (CASSANDRA-4136)
 * CQL3: Support slice with exclusive start and stop (CASSANDRA-3785)
Merged from 1.0:
 * support PropertyFileSnitch in bulk loader (CASSANDRA-4145)
 * add auto_snapshot option allowing disabling snapshot before drop/truncate
   (CASSANDRA-3710)
 * allow short snitch names (CASSANDRA-4130)


1.1-beta2
 * rename loaded sstables to avoid conflicts with local snapshots
   (CASSANDRA-3967)
 * start hint replay as soon as FD notifies that the target is back up
   (CASSANDRA-3958)
 * avoid unproductive deserializing of cached rows during compaction
   (CASSANDRA-3921)
 * fix concurrency issues with CQL keyspace creation (CASSANDRA-3903)
 * Show Effective Owership via Nodetool ring <keyspace> (CASSANDRA-3412)
 * Update ORDER BY syntax for CQL3 (CASSANDRA-3925)
 * Fix BulkRecordWriter to not throw NPE if reducer gets no map data from Hadoop (CASSANDRA-3944)
 * Fix bug with counters in super columns (CASSANDRA-3821)
 * Remove deprecated merge_shard_chance (CASSANDRA-3940)
 * add a convenient way to reset a node's schema (CASSANDRA-2963)
 * fix for intermittent SchemaDisagreementException (CASSANDRA-3884)
 * CLI `list <CF>` to limit number of columns and their order (CASSANDRA-3012)
 * ignore deprecated KsDef/CfDef/ColumnDef fields in native schema (CASSANDRA-3963)
 * CLI to report when unsupported column_metadata pair was given (CASSANDRA-3959)
 * reincarnate removed and deprecated KsDef/CfDef attributes (CASSANDRA-3953)
 * Fix race between writes and read for cache (CASSANDRA-3862)
 * perform static initialization of StorageProxy on start-up (CASSANDRA-3797)
 * support trickling fsync() on writes (CASSANDRA-3950)
 * expose counters for unavailable/timeout exceptions given to thrift clients (CASSANDRA-3671)
 * avoid quadratic startup time in LeveledManifest (CASSANDRA-3952)
 * Add type information to new schema_ columnfamilies and remove thrift
   serialization for schema (CASSANDRA-3792)
 * add missing column validator options to the CLI help (CASSANDRA-3926)
 * skip reading saved key cache if CF's caching strategy is NONE or ROWS_ONLY (CASSANDRA-3954)
 * Unify migration code (CASSANDRA-4017)
Merged from 1.0:
 * cqlsh: guess correct version of Python for Arch Linux (CASSANDRA-4090)
 * (CLI) properly handle quotes in create/update keyspace commands (CASSANDRA-4129)
 * Avoids possible deadlock during bootstrap (CASSANDRA-4159)
 * fix stress tool that hangs forever on timeout or error (CASSANDRA-4128)
 * Fix super columns bug where cache is not updated (CASSANDRA-4190)
 * stress tool to return appropriate exit code on failure (CASSANDRA-4188)


1.0.9
 * improve index sampling performance (CASSANDRA-4023)
 * always compact away deleted hints immediately after handoff (CASSANDRA-3955)
 * delete hints from dropped ColumnFamilies on handoff instead of
   erroring out (CASSANDRA-3975)
 * add CompositeType ref to the CLI doc for create/update column family (CASSANDRA-3980)
 * Pig: support Counter ColumnFamilies (CASSANDRA-3973)
 * Pig: Composite column support (CASSANDRA-3684)
 * Avoid NPE during repair when a keyspace has no CFs (CASSANDRA-3988)
 * Fix division-by-zero error on get_slice (CASSANDRA-4000)
 * don't change manifest level for cleanup, scrub, and upgradesstables
   operations under LeveledCompactionStrategy (CASSANDRA-3989, 4112)
 * fix race leading to super columns assertion failure (CASSANDRA-3957)
 * fix NPE on invalid CQL delete command (CASSANDRA-3755)
 * allow custom types in CLI's assume command (CASSANDRA-4081)
 * fix totalBytes count for parallel compactions (CASSANDRA-3758)
 * fix intermittent NPE in get_slice (CASSANDRA-4095)
 * remove unnecessary asserts in native code interfaces (CASSANDRA-4096)
 * Validate blank keys in CQL to avoid assertion errors (CASSANDRA-3612)
 * cqlsh: fix bad decoding of some column names (CASSANDRA-4003)
 * cqlsh: fix incorrect padding with unicode chars (CASSANDRA-4033)
 * Fix EC2 snitch incorrectly reporting region (CASSANDRA-4026)
 * Shut down thrift during decommission (CASSANDRA-4086)
 * Expose nodetool cfhistograms for 2ndary indexes (CASSANDRA-4063)
Merged from 0.8:
 * Fix ConcurrentModificationException in gossiper (CASSANDRA-4019)


1.1-beta1
 * (cqlsh)
   + add SOURCE and CAPTURE commands, and --file option (CASSANDRA-3479)
   + add ALTER COLUMNFAMILY WITH (CASSANDRA-3523)
   + bundle Python dependencies with Cassandra (CASSANDRA-3507)
   + added to Debian package (CASSANDRA-3458)
   + display byte data instead of erroring out on decode failure
     (CASSANDRA-3874)
 * add nodetool rebuild_index (CASSANDRA-3583)
 * add nodetool rangekeysample (CASSANDRA-2917)
 * Fix streaming too much data during move operations (CASSANDRA-3639)
 * Nodetool and CLI connect to localhost by default (CASSANDRA-3568)
 * Reduce memory used by primary index sample (CASSANDRA-3743)
 * (Hadoop) separate input/output configurations (CASSANDRA-3197, 3765)
 * avoid returning internal Cassandra classes over JMX (CASSANDRA-2805)
 * add row-level isolation via SnapTree (CASSANDRA-2893)
 * Optimize key count estimation when opening sstable on startup
   (CASSANDRA-2988)
 * multi-dc replication optimization supporting CL > ONE (CASSANDRA-3577)
 * add command to stop compactions (CASSANDRA-1740, 3566, 3582)
 * multithreaded streaming (CASSANDRA-3494)
 * removed in-tree redhat spec (CASSANDRA-3567)
 * "defragment" rows for name-based queries under STCS, again (CASSANDRA-2503)
 * Recycle commitlog segments for improved performance
   (CASSANDRA-3411, 3543, 3557, 3615)
 * update size-tiered compaction to prioritize small tiers (CASSANDRA-2407)
 * add message expiration logic to OutboundTcpConnection (CASSANDRA-3005)
 * off-heap cache to use sun.misc.Unsafe instead of JNA (CASSANDRA-3271)
 * EACH_QUORUM is only supported for writes (CASSANDRA-3272)
 * replace compactionlock use in schema migration by checking CFS.isValid
   (CASSANDRA-3116)
 * recognize that "SELECT first ... *" isn't really "SELECT *" (CASSANDRA-3445)
 * Use faster bytes comparison (CASSANDRA-3434)
 * Bulk loader is no longer a fat client, (HADOOP) bulk load output format
   (CASSANDRA-3045)
 * (Hadoop) add support for KeyRange.filter
 * remove assumption that keys and token are in bijection
   (CASSANDRA-1034, 3574, 3604)
 * always remove endpoints from delevery queue in HH (CASSANDRA-3546)
 * fix race between cf flush and its 2ndary indexes flush (CASSANDRA-3547)
 * fix potential race in AES when a repair fails (CASSANDRA-3548)
 * Remove columns shadowed by a deleted container even when we cannot purge
   (CASSANDRA-3538)
 * Improve memtable slice iteration performance (CASSANDRA-3545)
 * more efficient allocation of small bloom filters (CASSANDRA-3618)
 * Use separate writer thread in SSTableSimpleUnsortedWriter (CASSANDRA-3619)
 * fsync the directory after new sstable or commitlog segment are created (CASSANDRA-3250)
 * fix minor issues reported by FindBugs (CASSANDRA-3658)
 * global key/row caches (CASSANDRA-3143, 3849)
 * optimize memtable iteration during range scan (CASSANDRA-3638)
 * introduce 'crc_check_chance' in CompressionParameters to support
   a checksum percentage checking chance similarly to read-repair (CASSANDRA-3611)
 * a way to deactivate global key/row cache on per-CF basis (CASSANDRA-3667)
 * fix LeveledCompactionStrategy broken because of generation pre-allocation
   in LeveledManifest (CASSANDRA-3691)
 * finer-grained control over data directories (CASSANDRA-2749)
 * Fix ClassCastException during hinted handoff (CASSANDRA-3694)
 * Upgrade Thrift to 0.7 (CASSANDRA-3213)
 * Make stress.java insert operation to use microseconds (CASSANDRA-3725)
 * Allows (internally) doing a range query with a limit of columns instead of
   rows (CASSANDRA-3742)
 * Allow rangeSlice queries to be start/end inclusive/exclusive (CASSANDRA-3749)
 * Fix BulkLoader to support new SSTable layout and add stream
   throttling to prevent an NPE when there is no yaml config (CASSANDRA-3752)
 * Allow concurrent schema migrations (CASSANDRA-1391, 3832)
 * Add SnapshotCommand to trigger snapshot on remote node (CASSANDRA-3721)
 * Make CFMetaData conversions to/from thrift/native schema inverses
   (CASSANDRA_3559)
 * Add initial code for CQL 3.0-beta (CASSANDRA-2474, 3781, 3753)
 * Add wide row support for ColumnFamilyInputFormat (CASSANDRA-3264)
 * Allow extending CompositeType comparator (CASSANDRA-3657)
 * Avoids over-paging during get_count (CASSANDRA-3798)
 * Add new command to rebuild a node without (repair) merkle tree calculations
   (CASSANDRA-3483, 3922)
 * respect not only row cache capacity but caching mode when
   trying to read data (CASSANDRA-3812)
 * fix system tests (CASSANDRA-3827)
 * CQL support for altering row key type in ALTER TABLE (CASSANDRA-3781)
 * turn compression on by default (CASSANDRA-3871)
 * make hexToBytes refuse invalid input (CASSANDRA-2851)
 * Make secondary indexes CF inherit compression and compaction from their
   parent CF (CASSANDRA-3877)
 * Finish cleanup up tombstone purge code (CASSANDRA-3872)
 * Avoid NPE on aboarted stream-out sessions (CASSANDRA-3904)
 * BulkRecordWriter throws NPE for counter columns (CASSANDRA-3906)
 * Support compression using BulkWriter (CASSANDRA-3907)


1.0.8
 * fix race between cleanup and flush on secondary index CFSes (CASSANDRA-3712)
 * avoid including non-queried nodes in rangeslice read repair
   (CASSANDRA-3843)
 * Only snapshot CF being compacted for snapshot_before_compaction
   (CASSANDRA-3803)
 * Log active compactions in StatusLogger (CASSANDRA-3703)
 * Compute more accurate compaction score per level (CASSANDRA-3790)
 * Return InvalidRequest when using a keyspace that doesn't exist
   (CASSANDRA-3764)
 * disallow user modification of System keyspace (CASSANDRA-3738)
 * allow using sstable2json on secondary index data (CASSANDRA-3738)
 * (cqlsh) add DESCRIBE COLUMNFAMILIES (CASSANDRA-3586)
 * (cqlsh) format blobs correctly and use colors to improve output
   readability (CASSANDRA-3726)
 * synchronize BiMap of bootstrapping tokens (CASSANDRA-3417)
 * show index options in CLI (CASSANDRA-3809)
 * add optional socket timeout for streaming (CASSANDRA-3838)
 * fix truncate not to leave behind non-CFS backed secondary indexes
   (CASSANDRA-3844)
 * make CLI `show schema` to use output stream directly instead
   of StringBuilder (CASSANDRA-3842)
 * remove the wait on hint future during write (CASSANDRA-3870)
 * (cqlsh) ignore missing CfDef opts (CASSANDRA-3933)
 * (cqlsh) look for cqlshlib relative to realpath (CASSANDRA-3767)
 * Fix short read protection (CASSANDRA-3934)
 * Make sure infered and actual schema match (CASSANDRA-3371)
 * Fix NPE during HH delivery (CASSANDRA-3677)
 * Don't put boostrapping node in 'hibernate' status (CASSANDRA-3737)
 * Fix double quotes in windows bat files (CASSANDRA-3744)
 * Fix bad validator lookup (CASSANDRA-3789)
 * Fix soft reset in EC2MultiRegionSnitch (CASSANDRA-3835)
 * Don't leave zombie connections with THSHA thrift server (CASSANDRA-3867)
 * (cqlsh) fix deserialization of data (CASSANDRA-3874)
 * Fix removetoken force causing an inconsistent state (CASSANDRA-3876)
 * Fix ahndling of some types with Pig (CASSANDRA-3886)
 * Don't allow to drop the system keyspace (CASSANDRA-3759)
 * Make Pig deletes disabled by default and configurable (CASSANDRA-3628)
Merged from 0.8:
 * (Pig) fix CassandraStorage to use correct comparator in Super ColumnFamily
   case (CASSANDRA-3251)
 * fix thread safety issues in commitlog replay, primarily affecting
   systems with many (100s) of CF definitions (CASSANDRA-3751)
 * Fix relevant tombstone ignored with super columns (CASSANDRA-3875)


1.0.7
 * fix regression in HH page size calculation (CASSANDRA-3624)
 * retry failed stream on IOException (CASSANDRA-3686)
 * allow configuring bloom_filter_fp_chance (CASSANDRA-3497)
 * attempt hint delivery every ten minutes, or when failure detector
   notifies us that a node is back up, whichever comes first.  hint
   handoff throttle delay default changed to 1ms, from 50 (CASSANDRA-3554)
 * add nodetool setstreamthroughput (CASSANDRA-3571)
 * fix assertion when dropping a columnfamily with no sstables (CASSANDRA-3614)
 * more efficient allocation of small bloom filters (CASSANDRA-3618)
 * CLibrary.createHardLinkWithExec() to check for errors (CASSANDRA-3101)
 * Avoid creating empty and non cleaned writer during compaction (CASSANDRA-3616)
 * stop thrift service in shutdown hook so we can quiesce MessagingService
   (CASSANDRA-3335)
 * (CQL) compaction_strategy_options and compression_parameters for
   CREATE COLUMNFAMILY statement (CASSANDRA-3374)
 * Reset min/max compaction threshold when creating size tiered compaction
   strategy (CASSANDRA-3666)
 * Don't ignore IOException during compaction (CASSANDRA-3655)
 * Fix assertion error for CF with gc_grace=0 (CASSANDRA-3579)
 * Shutdown ParallelCompaction reducer executor after use (CASSANDRA-3711)
 * Avoid < 0 value for pending tasks in leveled compaction (CASSANDRA-3693)
 * (Hadoop) Support TimeUUID in Pig CassandraStorage (CASSANDRA-3327)
 * Check schema is ready before continuing boostrapping (CASSANDRA-3629)
 * Catch overflows during parsing of chunk_length_kb (CASSANDRA-3644)
 * Improve stream protocol mismatch errors (CASSANDRA-3652)
 * Avoid multiple thread doing HH to the same target (CASSANDRA-3681)
 * Add JMX property for rp_timeout_in_ms (CASSANDRA-2940)
 * Allow DynamicCompositeType to compare component of different types
   (CASSANDRA-3625)
 * Flush non-cfs backed secondary indexes (CASSANDRA-3659)
 * Secondary Indexes should report memory consumption (CASSANDRA-3155)
 * fix for SelectStatement start/end key are not set correctly
   when a key alias is involved (CASSANDRA-3700)
 * fix CLI `show schema` command insert of an extra comma in
   column_metadata (CASSANDRA-3714)
Merged from 0.8:
 * avoid logging (harmless) exception when GC takes < 1ms (CASSANDRA-3656)
 * prevent new nodes from thinking down nodes are up forever (CASSANDRA-3626)
 * use correct list of replicas for LOCAL_QUORUM reads when read repair
   is disabled (CASSANDRA-3696)
 * block on flush before compacting hints (may prevent OOM) (CASSANDRA-3733)


1.0.6
 * (CQL) fix cqlsh support for replicate_on_write (CASSANDRA-3596)
 * fix adding to leveled manifest after streaming (CASSANDRA-3536)
 * filter out unavailable cipher suites when using encryption (CASSANDRA-3178)
 * (HADOOP) add old-style api support for CFIF and CFRR (CASSANDRA-2799)
 * Support TimeUUIDType column names in Stress.java tool (CASSANDRA-3541)
 * (CQL) INSERT/UPDATE/DELETE/TRUNCATE commands should allow CF names to
   be qualified by keyspace (CASSANDRA-3419)
 * always remove endpoints from delevery queue in HH (CASSANDRA-3546)
 * fix race between cf flush and its 2ndary indexes flush (CASSANDRA-3547)
 * fix potential race in AES when a repair fails (CASSANDRA-3548)
 * fix default value validation usage in CLI SET command (CASSANDRA-3553)
 * Optimize componentsFor method for compaction and startup time
   (CASSANDRA-3532)
 * (CQL) Proper ColumnFamily metadata validation on CREATE COLUMNFAMILY
   (CASSANDRA-3565)
 * fix compression "chunk_length_kb" option to set correct kb value for
   thrift/avro (CASSANDRA-3558)
 * fix missing response during range slice repair (CASSANDRA-3551)
 * 'describe ring' moved from CLI to nodetool and available through JMX (CASSANDRA-3220)
 * add back partitioner to sstable metadata (CASSANDRA-3540)
 * fix NPE in get_count for counters (CASSANDRA-3601)
Merged from 0.8:
 * remove invalid assertion that table was opened before dropping it
   (CASSANDRA-3580)
 * range and index scans now only send requests to enough replicas to
   satisfy requested CL + RR (CASSANDRA-3598)
 * use cannonical host for local node in nodetool info (CASSANDRA-3556)
 * remove nonlocal DC write optimization since it only worked with
   CL.ONE or CL.LOCAL_QUORUM (CASSANDRA-3577, 3585)
 * detect misuses of CounterColumnType (CASSANDRA-3422)
 * turn off string interning in json2sstable, take 2 (CASSANDRA-2189)
 * validate compression parameters on add/update of the ColumnFamily
   (CASSANDRA-3573)
 * Check for 0.0.0.0 is incorrect in CFIF (CASSANDRA-3584)
 * Increase vm.max_map_count in debian packaging (CASSANDRA-3563)
 * gossiper will never add itself to saved endpoints (CASSANDRA-3485)


1.0.5
 * revert CASSANDRA-3407 (see CASSANDRA-3540)
 * fix assertion error while forwarding writes to local nodes (CASSANDRA-3539)


1.0.4
 * fix self-hinting of timed out read repair updates and make hinted handoff
   less prone to OOMing a coordinator (CASSANDRA-3440)
 * expose bloom filter sizes via JMX (CASSANDRA-3495)
 * enforce RP tokens 0..2**127 (CASSANDRA-3501)
 * canonicalize paths exposed through JMX (CASSANDRA-3504)
 * fix "liveSize" stat when sstables are removed (CASSANDRA-3496)
 * add bloom filter FP rates to nodetool cfstats (CASSANDRA-3347)
 * record partitioner in sstable metadata component (CASSANDRA-3407)
 * add new upgradesstables nodetool command (CASSANDRA-3406)
 * skip --debug requirement to see common exceptions in CLI (CASSANDRA-3508)
 * fix incorrect query results due to invalid max timestamp (CASSANDRA-3510)
 * make sstableloader recognize compressed sstables (CASSANDRA-3521)
 * avoids race in OutboundTcpConnection in multi-DC setups (CASSANDRA-3530)
 * use SETLOCAL in cassandra.bat (CASSANDRA-3506)
 * fix ConcurrentModificationException in Table.all() (CASSANDRA-3529)
Merged from 0.8:
 * fix concurrence issue in the FailureDetector (CASSANDRA-3519)
 * fix array out of bounds error in counter shard removal (CASSANDRA-3514)
 * avoid dropping tombstones when they might still be needed to shadow
   data in a different sstable (CASSANDRA-2786)


1.0.3
 * revert name-based query defragmentation aka CASSANDRA-2503 (CASSANDRA-3491)
 * fix invalidate-related test failures (CASSANDRA-3437)
 * add next-gen cqlsh to bin/ (CASSANDRA-3188, 3131, 3493)
 * (CQL) fix handling of rows with no columns (CASSANDRA-3424, 3473)
 * fix querying supercolumns by name returning only a subset of
   subcolumns or old subcolumn versions (CASSANDRA-3446)
 * automatically compute sha1 sum for uncompressed data files (CASSANDRA-3456)
 * fix reading metadata/statistics component for version < h (CASSANDRA-3474)
 * add sstable forward-compatibility (CASSANDRA-3478)
 * report compression ratio in CFSMBean (CASSANDRA-3393)
 * fix incorrect size exception during streaming of counters (CASSANDRA-3481)
 * (CQL) fix for counter decrement syntax (CASSANDRA-3418)
 * Fix race introduced by CASSANDRA-2503 (CASSANDRA-3482)
 * Fix incomplete deletion of delivered hints (CASSANDRA-3466)
 * Avoid rescheduling compactions when no compaction was executed
   (CASSANDRA-3484)
 * fix handling of the chunk_length_kb compression options (CASSANDRA-3492)
Merged from 0.8:
 * fix updating CF row_cache_provider (CASSANDRA-3414)
 * CFMetaData.convertToThrift method to set RowCacheProvider (CASSANDRA-3405)
 * acquire compactionlock during truncate (CASSANDRA-3399)
 * fix displaying cfdef entries for super columnfamilies (CASSANDRA-3415)
 * Make counter shard merging thread safe (CASSANDRA-3178)
 * Revert CASSANDRA-2855
 * Fix bug preventing the use of efficient cross-DC writes (CASSANDRA-3472)
 * `describe ring` command for CLI (CASSANDRA-3220)
 * (Hadoop) skip empty rows when entire row is requested, redux (CASSANDRA-2855)


1.0.2
 * "defragment" rows for name-based queries under STCS (CASSANDRA-2503)
 * Add timing information to cassandra-cli GET/SET/LIST queries (CASSANDRA-3326)
 * Only create one CompressionMetadata object per sstable (CASSANDRA-3427)
 * cleanup usage of StorageService.setMode() (CASSANDRA-3388)
 * Avoid large array allocation for compressed chunk offsets (CASSANDRA-3432)
 * fix DecimalType bytebuffer marshalling (CASSANDRA-3421)
 * fix bug that caused first column in per row indexes to be ignored
   (CASSANDRA-3441)
 * add JMX call to clean (failed) repair sessions (CASSANDRA-3316)
 * fix sstableloader reference acquisition bug (CASSANDRA-3438)
 * fix estimated row size regression (CASSANDRA-3451)
 * make sure we don't return more columns than asked (CASSANDRA-3303, 3395)
Merged from 0.8:
 * acquire compactionlock during truncate (CASSANDRA-3399)
 * fix displaying cfdef entries for super columnfamilies (CASSANDRA-3415)


1.0.1
 * acquire references during index build to prevent delete problems
   on Windows (CASSANDRA-3314)
 * describe_ring should include datacenter/topology information (CASSANDRA-2882)
 * Thrift sockets are not properly buffered (CASSANDRA-3261)
 * performance improvement for bytebufferutil compare function (CASSANDRA-3286)
 * add system.versions ColumnFamily (CASSANDRA-3140)
 * reduce network copies (CASSANDRA-3333, 3373)
 * limit nodetool to 32MB of heap (CASSANDRA-3124)
 * (CQL) update parser to accept "timestamp" instead of "date" (CASSANDRA-3149)
 * Fix CLI `show schema` to include "compression_options" (CASSANDRA-3368)
 * Snapshot to include manifest under LeveledCompactionStrategy (CASSANDRA-3359)
 * (CQL) SELECT query should allow CF name to be qualified by keyspace (CASSANDRA-3130)
 * (CQL) Fix internal application error specifying 'using consistency ...'
   in lower case (CASSANDRA-3366)
 * fix Deflate compression when compression actually makes the data bigger
   (CASSANDRA-3370)
 * optimize UUIDGen to avoid lock contention on InetAddress.getLocalHost
   (CASSANDRA-3387)
 * tolerate index being dropped mid-mutation (CASSANDRA-3334, 3313)
 * CompactionManager is now responsible for checking for new candidates
   post-task execution, enabling more consistent leveled compaction
   (CASSANDRA-3391)
 * Cache HSHA threads (CASSANDRA-3372)
 * use CF/KS names as snapshot prefix for drop + truncate operations
   (CASSANDRA-2997)
 * Break bloom filters up to avoid heap fragmentation (CASSANDRA-2466)
 * fix cassandra hanging on jsvc stop (CASSANDRA-3302)
 * Avoid leveled compaction getting blocked on errors (CASSANDRA-3408)
 * Make reloading the compaction strategy safe (CASSANDRA-3409)
 * ignore 0.8 hints even if compaction begins before we try to purge
   them (CASSANDRA-3385)
 * remove procrun (bin\daemon) from Cassandra source tree and
   artifacts (CASSANDRA-3331)
 * make cassandra compile under JDK7 (CASSANDRA-3275)
 * remove dependency of clientutil.jar to FBUtilities (CASSANDRA-3299)
 * avoid truncation errors by using long math on long values (CASSANDRA-3364)
 * avoid clock drift on some Windows machine (CASSANDRA-3375)
 * display cache provider in cli 'describe keyspace' command (CASSANDRA-3384)
 * fix incomplete topology information in describe_ring (CASSANDRA-3403)
 * expire dead gossip states based on time (CASSANDRA-2961)
 * improve CompactionTask extensibility (CASSANDRA-3330)
 * Allow one leveled compaction task to kick off another (CASSANDRA-3363)
 * allow encryption only between datacenters (CASSANDRA-2802)
Merged from 0.8:
 * fix truncate allowing data to be replayed post-restart (CASSANDRA-3297)
 * make iwriter final in IndexWriter to avoid NPE (CASSANDRA-2863)
 * (CQL) update grammar to require key clause in DELETE statement
   (CASSANDRA-3349)
 * (CQL) allow numeric keyspace names in USE statement (CASSANDRA-3350)
 * (Hadoop) skip empty rows when slicing the entire row (CASSANDRA-2855)
 * Fix handling of tombstone by SSTableExport/Import (CASSANDRA-3357)
 * fix ColumnIndexer to use long offsets (CASSANDRA-3358)
 * Improved CLI exceptions (CASSANDRA-3312)
 * Fix handling of tombstone by SSTableExport/Import (CASSANDRA-3357)
 * Only count compaction as active (for throttling) when they have
   successfully acquired the compaction lock (CASSANDRA-3344)
 * Display CLI version string on startup (CASSANDRA-3196)
 * (Hadoop) make CFIF try rpc_address or fallback to listen_address
   (CASSANDRA-3214)
 * (Hadoop) accept comma delimited lists of initial thrift connections
   (CASSANDRA-3185)
 * ColumnFamily min_compaction_threshold should be >= 2 (CASSANDRA-3342)
 * (Pig) add 0.8+ types and key validation type in schema (CASSANDRA-3280)
 * Fix completely removing column metadata using CLI (CASSANDRA-3126)
 * CLI `describe cluster;` output should be on separate lines for separate versions
   (CASSANDRA-3170)
 * fix changing durable_writes keyspace option during CF creation
   (CASSANDRA-3292)
 * avoid locking on update when no indexes are involved (CASSANDRA-3386)
 * fix assertionError during repair with ordered partitioners (CASSANDRA-3369)
 * correctly serialize key_validation_class for avro (CASSANDRA-3391)
 * don't expire counter tombstone after streaming (CASSANDRA-3394)
 * prevent nodes that failed to join from hanging around forever
   (CASSANDRA-3351)
 * remove incorrect optimization from slice read path (CASSANDRA-3390)
 * Fix race in AntiEntropyService (CASSANDRA-3400)


1.0.0-final
 * close scrubbed sstable fd before deleting it (CASSANDRA-3318)
 * fix bug preventing obsolete commitlog segments from being removed
   (CASSANDRA-3269)
 * tolerate whitespace in seed CDL (CASSANDRA-3263)
 * Change default heap thresholds to max(min(1/2 ram, 1G), min(1/4 ram, 8GB))
   (CASSANDRA-3295)
 * Fix broken CompressedRandomAccessReaderTest (CASSANDRA-3298)
 * (CQL) fix type information returned for wildcard queries (CASSANDRA-3311)
 * add estimated tasks to LeveledCompactionStrategy (CASSANDRA-3322)
 * avoid including compaction cache-warming in keycache stats (CASSANDRA-3325)
 * run compaction and hinted handoff threads at MIN_PRIORITY (CASSANDRA-3308)
 * default hsha thrift server to cpu core count in rpc pool (CASSANDRA-3329)
 * add bin\daemon to binary tarball for Windows service (CASSANDRA-3331)
 * Fix places where uncompressed size of sstables was use in place of the
   compressed one (CASSANDRA-3338)
 * Fix hsha thrift server (CASSANDRA-3346)
 * Make sure repair only stream needed sstables (CASSANDRA-3345)


1.0.0-rc2
 * Log a meaningful warning when a node receives a message for a repair session
   that doesn't exist anymore (CASSANDRA-3256)
 * test for NUMA policy support as well as numactl presence (CASSANDRA-3245)
 * Fix FD leak when internode encryption is enabled (CASSANDRA-3257)
 * Remove incorrect assertion in mergeIterator (CASSANDRA-3260)
 * FBUtilities.hexToBytes(String) to throw NumberFormatException when string
   contains non-hex characters (CASSANDRA-3231)
 * Keep SimpleSnitch proximity ordering unchanged from what the Strategy
   generates, as intended (CASSANDRA-3262)
 * remove Scrub from compactionstats when finished (CASSANDRA-3255)
 * fix counter entry in jdbc TypesMap (CASSANDRA-3268)
 * fix full queue scenario for ParallelCompactionIterator (CASSANDRA-3270)
 * fix bootstrap process (CASSANDRA-3285)
 * don't try delivering hints if when there isn't any (CASSANDRA-3176)
 * CLI documentation change for ColumnFamily `compression_options` (CASSANDRA-3282)
 * ignore any CF ids sent by client for adding CF/KS (CASSANDRA-3288)
 * remove obsolete hints on first startup (CASSANDRA-3291)
 * use correct ISortedColumns for time-optimized reads (CASSANDRA-3289)
 * Evict gossip state immediately when a token is taken over by a new IP
   (CASSANDRA-3259)


1.0.0-rc1
 * Update CQL to generate microsecond timestamps by default (CASSANDRA-3227)
 * Fix counting CFMetadata towards Memtable liveRatio (CASSANDRA-3023)
 * Kill server on wrapped OOME such as from FileChannel.map (CASSANDRA-3201)
 * remove unnecessary copy when adding to row cache (CASSANDRA-3223)
 * Log message when a full repair operation completes (CASSANDRA-3207)
 * Fix streamOutSession keeping sstables references forever if the remote end
   dies (CASSANDRA-3216)
 * Remove dynamic_snitch boolean from example configuration (defaulting to
   true) and set default badness threshold to 0.1 (CASSANDRA-3229)
 * Base choice of random or "balanced" token on bootstrap on whether
   schema definitions were found (CASSANDRA-3219)
 * Fixes for LeveledCompactionStrategy score computation, prioritization,
   scheduling, and performance (CASSANDRA-3224, 3234)
 * parallelize sstable open at server startup (CASSANDRA-2988)
 * fix handling of exceptions writing to OutboundTcpConnection (CASSANDRA-3235)
 * Allow using quotes in "USE <keyspace>;" CLI command (CASSANDRA-3208)
 * Don't allow any cache loading exceptions to halt startup (CASSANDRA-3218)
 * Fix sstableloader --ignores option (CASSANDRA-3247)
 * File descriptor limit increased in packaging (CASSANDRA-3206)
 * Fix deadlock in commit log during flush (CASSANDRA-3253)


1.0.0-beta1
 * removed binarymemtable (CASSANDRA-2692)
 * add commitlog_total_space_in_mb to prevent fragmented logs (CASSANDRA-2427)
 * removed commitlog_rotation_threshold_in_mb configuration (CASSANDRA-2771)
 * make AbstractBounds.normalize de-overlapp overlapping ranges (CASSANDRA-2641)
 * replace CollatingIterator, ReducingIterator with MergeIterator
   (CASSANDRA-2062)
 * Fixed the ability to set compaction strategy in cli using create column
   family command (CASSANDRA-2778)
 * clean up tmp files after failed compaction (CASSANDRA-2468)
 * restrict repair streaming to specific columnfamilies (CASSANDRA-2280)
 * don't bother persisting columns shadowed by a row tombstone (CASSANDRA-2589)
 * reset CF and SC deletion times after gc_grace (CASSANDRA-2317)
 * optimize away seek when compacting wide rows (CASSANDRA-2879)
 * single-pass streaming (CASSANDRA-2677, 2906, 2916, 3003)
 * use reference counting for deleting sstables instead of relying on GC
   (CASSANDRA-2521, 3179)
 * store hints as serialized mutations instead of pointers to data row
   (CASSANDRA-2045)
 * store hints in the coordinator node instead of in the closest replica
   (CASSANDRA-2914)
 * add row_cache_keys_to_save CF option (CASSANDRA-1966)
 * check column family validity in nodetool repair (CASSANDRA-2933)
 * use lazy initialization instead of class initialization in NodeId
   (CASSANDRA-2953)
 * add paging to get_count (CASSANDRA-2894)
 * fix "short reads" in [multi]get (CASSANDRA-2643, 3157, 3192)
 * add optional compression for sstables (CASSANDRA-47, 2994, 3001, 3128)
 * add scheduler JMX metrics (CASSANDRA-2962)
 * add block level checksum for compressed data (CASSANDRA-1717)
 * make column family backed column map pluggable and introduce unsynchronized
   ArrayList backed one to speedup reads (CASSANDRA-2843, 3165, 3205)
 * refactoring of the secondary index api (CASSANDRA-2982)
 * make CL > ONE reads wait for digest reconciliation before returning
   (CASSANDRA-2494)
 * fix missing logging for some exceptions (CASSANDRA-2061)
 * refactor and optimize ColumnFamilyStore.files(...) and Descriptor.fromFilename(String)
   and few other places responsible for work with SSTable files (CASSANDRA-3040)
 * Stop reading from sstables once we know we have the most recent columns,
   for query-by-name requests (CASSANDRA-2498)
 * Add query-by-column mode to stress.java (CASSANDRA-3064)
 * Add "install" command to cassandra.bat (CASSANDRA-292)
 * clean up KSMetadata, CFMetadata from unnecessary
   Thrift<->Avro conversion methods (CASSANDRA-3032)
 * Add timeouts to client request schedulers (CASSANDRA-3079, 3096)
 * Cli to use hashes rather than array of hashes for strategy options (CASSANDRA-3081)
 * LeveledCompactionStrategy (CASSANDRA-1608, 3085, 3110, 3087, 3145, 3154, 3182)
 * Improvements of the CLI `describe` command (CASSANDRA-2630)
 * reduce window where dropped CF sstables may not be deleted (CASSANDRA-2942)
 * Expose gossip/FD info to JMX (CASSANDRA-2806)
 * Fix streaming over SSL when compressed SSTable involved (CASSANDRA-3051)
 * Add support for pluggable secondary index implementations (CASSANDRA-3078)
 * remove compaction_thread_priority setting (CASSANDRA-3104)
 * generate hints for replicas that timeout, not just replicas that are known
   to be down before starting (CASSANDRA-2034)
 * Add throttling for internode streaming (CASSANDRA-3080)
 * make the repair of a range repair all replica (CASSANDRA-2610, 3194)
 * expose the ability to repair the first range (as returned by the
   partitioner) of a node (CASSANDRA-2606)
 * Streams Compression (CASSANDRA-3015)
 * add ability to use multiple threads during a single compaction
   (CASSANDRA-2901)
 * make AbstractBounds.normalize support overlapping ranges (CASSANDRA-2641)
 * fix of the CQL count() behavior (CASSANDRA-3068)
 * use TreeMap backed column families for the SSTable simple writers
   (CASSANDRA-3148)
 * fix inconsistency of the CLI syntax when {} should be used instead of [{}]
   (CASSANDRA-3119)
 * rename CQL type names to match expected SQL behavior (CASSANDRA-3149, 3031)
 * Arena-based allocation for memtables (CASSANDRA-2252, 3162, 3163, 3168)
 * Default RR chance to 0.1 (CASSANDRA-3169)
 * Add RowLevel support to secondary index API (CASSANDRA-3147)
 * Make SerializingCacheProvider the default if JNA is available (CASSANDRA-3183)
 * Fix backwards compatibilty for CQL memtable properties (CASSANDRA-3190)
 * Add five-minute delay before starting compactions on a restarted server
   (CASSANDRA-3181)
 * Reduce copies done for intra-host messages (CASSANDRA-1788, 3144)
 * support of compaction strategy option for stress.java (CASSANDRA-3204)
 * make memtable throughput and column count thresholds no-ops (CASSANDRA-2449)
 * Return schema information along with the resultSet in CQL (CASSANDRA-2734)
 * Add new DecimalType (CASSANDRA-2883)
 * Fix assertion error in RowRepairResolver (CASSANDRA-3156)
 * Reduce unnecessary high buffer sizes (CASSANDRA-3171)
 * Pluggable compaction strategy (CASSANDRA-1610)
 * Add new broadcast_address config option (CASSANDRA-2491)


0.8.7
 * Kill server on wrapped OOME such as from FileChannel.map (CASSANDRA-3201)
 * Allow using quotes in "USE <keyspace>;" CLI command (CASSANDRA-3208)
 * Log message when a full repair operation completes (CASSANDRA-3207)
 * Don't allow any cache loading exceptions to halt startup (CASSANDRA-3218)
 * Fix sstableloader --ignores option (CASSANDRA-3247)
 * File descriptor limit increased in packaging (CASSANDRA-3206)
 * Log a meaningfull warning when a node receive a message for a repair session
   that doesn't exist anymore (CASSANDRA-3256)
 * Fix FD leak when internode encryption is enabled (CASSANDRA-3257)
 * FBUtilities.hexToBytes(String) to throw NumberFormatException when string
   contains non-hex characters (CASSANDRA-3231)
 * Keep SimpleSnitch proximity ordering unchanged from what the Strategy
   generates, as intended (CASSANDRA-3262)
 * remove Scrub from compactionstats when finished (CASSANDRA-3255)
 * Fix tool .bat files when CASSANDRA_HOME contains spaces (CASSANDRA-3258)
 * Force flush of status table when removing/updating token (CASSANDRA-3243)
 * Evict gossip state immediately when a token is taken over by a new IP (CASSANDRA-3259)
 * Fix bug where the failure detector can take too long to mark a host
   down (CASSANDRA-3273)
 * (Hadoop) allow wrapping ranges in queries (CASSANDRA-3137)
 * (Hadoop) check all interfaces for a match with split location
   before falling back to random replica (CASSANDRA-3211)
 * (Hadoop) Make Pig storage handle implements LoadMetadata (CASSANDRA-2777)
 * (Hadoop) Fix exception during PIG 'dump' (CASSANDRA-2810)
 * Fix stress COUNTER_GET option (CASSANDRA-3301)
 * Fix missing fields in CLI `show schema` output (CASSANDRA-3304)
 * Nodetool no longer leaks threads and closes JMX connections (CASSANDRA-3309)
 * fix truncate allowing data to be replayed post-restart (CASSANDRA-3297)
 * Move SimpleAuthority and SimpleAuthenticator to examples (CASSANDRA-2922)
 * Fix handling of tombstone by SSTableExport/Import (CASSANDRA-3357)
 * Fix transposition in cfHistograms (CASSANDRA-3222)
 * Allow using number as DC name when creating keyspace in CQL (CASSANDRA-3239)
 * Force flush of system table after updating/removing a token (CASSANDRA-3243)


0.8.6
 * revert CASSANDRA-2388
 * change TokenRange.endpoints back to listen/broadcast address to match
   pre-1777 behavior, and add TokenRange.rpc_endpoints instead (CASSANDRA-3187)
 * avoid trying to watch cassandra-topology.properties when loaded from jar
   (CASSANDRA-3138)
 * prevent users from creating keyspaces with LocalStrategy replication
   (CASSANDRA-3139)
 * fix CLI `show schema;` to output correct keyspace definition statement
   (CASSANDRA-3129)
 * CustomTThreadPoolServer to log TTransportException at DEBUG level
   (CASSANDRA-3142)
 * allow topology sort to work with non-unique rack names between
   datacenters (CASSANDRA-3152)
 * Improve caching of same-version Messages on digest and repair paths
   (CASSANDRA-3158)
 * Randomize choice of first replica for counter increment (CASSANDRA-2890)
 * Fix using read_repair_chance instead of merge_shard_change (CASSANDRA-3202)
 * Avoid streaming data to nodes that already have it, on move as well as
   decommission (CASSANDRA-3041)
 * Fix divide by zero error in GCInspector (CASSANDRA-3164)
 * allow quoting of the ColumnFamily name in CLI `create column family`
   statement (CASSANDRA-3195)
 * Fix rolling upgrade from 0.7 to 0.8 problem (CASSANDRA-3166)
 * Accomodate missing encryption_options in IncomingTcpConnection.stream
   (CASSANDRA-3212)


0.8.5
 * fix NPE when encryption_options is unspecified (CASSANDRA-3007)
 * include column name in validation failure exceptions (CASSANDRA-2849)
 * make sure truncate clears out the commitlog so replay won't re-
   populate with truncated data (CASSANDRA-2950)
 * fix NPE when debug logging is enabled and dropped CF is present
   in a commitlog segment (CASSANDRA-3021)
 * fix cassandra.bat when CASSANDRA_HOME contains spaces (CASSANDRA-2952)
 * fix to SSTableSimpleUnsortedWriter bufferSize calculation (CASSANDRA-3027)
 * make cleanup and normal compaction able to skip empty rows
   (rows containing nothing but expired tombstones) (CASSANDRA-3039)
 * work around native memory leak in com.sun.management.GarbageCollectorMXBean
   (CASSANDRA-2868)
 * validate that column names in column_metadata are not equal to key_alias
   on create/update of the ColumnFamily and CQL 'ALTER' statement (CASSANDRA-3036)
 * return an InvalidRequestException if an indexed column is assigned
   a value larger than 64KB (CASSANDRA-3057)
 * fix of numeric-only and string column names handling in CLI "drop index"
   (CASSANDRA-3054)
 * prune index scan resultset back to original request for lazy
   resultset expansion case (CASSANDRA-2964)
 * (Hadoop) fail jobs when Cassandra node has failed but TaskTracker
   has not (CASSANDRA-2388)
 * fix dynamic snitch ignoring nodes when read_repair_chance is zero
   (CASSANDRA-2662)
 * avoid retaining references to dropped CFS objects in
   CompactionManager.estimatedCompactions (CASSANDRA-2708)
 * expose rpc timeouts per host in MessagingServiceMBean (CASSANDRA-2941)
 * avoid including cwd in classpath for deb and rpm packages (CASSANDRA-2881)
 * remove gossip state when a new IP takes over a token (CASSANDRA-3071)
 * allow sstable2json to work on index sstable files (CASSANDRA-3059)
 * always hint counters (CASSANDRA-3099)
 * fix log4j initialization in EmbeddedCassandraService (CASSANDRA-2857)
 * remove gossip state when a new IP takes over a token (CASSANDRA-3071)
 * work around native memory leak in com.sun.management.GarbageCollectorMXBean
    (CASSANDRA-2868)
 * fix UnavailableException with writes at CL.EACH_QUORM (CASSANDRA-3084)
 * fix parsing of the Keyspace and ColumnFamily names in numeric
   and string representations in CLI (CASSANDRA-3075)
 * fix corner cases in Range.differenceToFetch (CASSANDRA-3084)
 * fix ip address String representation in the ring cache (CASSANDRA-3044)
 * fix ring cache compatibility when mixing pre-0.8.4 nodes with post-
   in the same cluster (CASSANDRA-3023)
 * make repair report failure when a node participating dies (instead of
   hanging forever) (CASSANDRA-2433)
 * fix handling of the empty byte buffer by ReversedType (CASSANDRA-3111)
 * Add validation that Keyspace names are case-insensitively unique (CASSANDRA-3066)
 * catch invalid key_validation_class before instantiating UpdateColumnFamily (CASSANDRA-3102)
 * make Range and Bounds objects client-safe (CASSANDRA-3108)
 * optionally skip log4j configuration (CASSANDRA-3061)
 * bundle sstableloader with the debian package (CASSANDRA-3113)
 * don't try to build secondary indexes when there is none (CASSANDRA-3123)
 * improve SSTableSimpleUnsortedWriter speed for large rows (CASSANDRA-3122)
 * handle keyspace arguments correctly in nodetool snapshot (CASSANDRA-3038)
 * Fix SSTableImportTest on windows (CASSANDRA-3043)
 * expose compactionThroughputMbPerSec through JMX (CASSANDRA-3117)
 * log keyspace and CF of large rows being compacted


0.8.4
 * change TokenRing.endpoints to be a list of rpc addresses instead of
   listen/broadcast addresses (CASSANDRA-1777)
 * include files-to-be-streamed in StreamInSession.getSources (CASSANDRA-2972)
 * use JAVA env var in cassandra-env.sh (CASSANDRA-2785, 2992)
 * avoid doing read for no-op replicate-on-write at CL=1 (CASSANDRA-2892)
 * refuse counter write for CL.ANY (CASSANDRA-2990)
 * switch back to only logging recent dropped messages (CASSANDRA-3004)
 * always deserialize RowMutation for counters (CASSANDRA-3006)
 * ignore saved replication_factor strategy_option for NTS (CASSANDRA-3011)
 * make sure pre-truncate CL segments are discarded (CASSANDRA-2950)


0.8.3
 * add ability to drop local reads/writes that are going to timeout
   (CASSANDRA-2943)
 * revamp token removal process, keep gossip states for 3 days (CASSANDRA-2496)
 * don't accept extra args for 0-arg nodetool commands (CASSANDRA-2740)
 * log unavailableexception details at debug level (CASSANDRA-2856)
 * expose data_dir though jmx (CASSANDRA-2770)
 * don't include tmp files as sstable when create cfs (CASSANDRA-2929)
 * log Java classpath on startup (CASSANDRA-2895)
 * keep gossipped version in sync with actual on migration coordinator
   (CASSANDRA-2946)
 * use lazy initialization instead of class initialization in NodeId
   (CASSANDRA-2953)
 * check column family validity in nodetool repair (CASSANDRA-2933)
 * speedup bytes to hex conversions dramatically (CASSANDRA-2850)
 * Flush memtables on shutdown when durable writes are disabled
   (CASSANDRA-2958)
 * improved POSIX compatibility of start scripts (CASsANDRA-2965)
 * add counter support to Hadoop InputFormat (CASSANDRA-2981)
 * fix bug where dirty commitlog segments were removed (and avoid keeping
   segments with no post-flush activity permanently dirty) (CASSANDRA-2829)
 * fix throwing exception with batch mutation of counter super columns
   (CASSANDRA-2949)
 * ignore system tables during repair (CASSANDRA-2979)
 * throw exception when NTS is given replication_factor as an option
   (CASSANDRA-2960)
 * fix assertion error during compaction of counter CFs (CASSANDRA-2968)
 * avoid trying to create index names, when no index exists (CASSANDRA-2867)
 * don't sample the system table when choosing a bootstrap token
   (CASSANDRA-2825)
 * gossiper notifies of local state changes (CASSANDRA-2948)
 * add asynchronous and half-sync/half-async (hsha) thrift servers
   (CASSANDRA-1405)
 * fix potential use of free'd native memory in SerializingCache
   (CASSANDRA-2951)
 * prune index scan resultset back to original request for lazy
   resultset expansion case (CASSANDRA-2964)
 * (Hadoop) fail jobs when Cassandra node has failed but TaskTracker
    has not (CASSANDRA-2388)


0.8.2
 * CQL:
   - include only one row per unique key for IN queries (CASSANDRA-2717)
   - respect client timestamp on full row deletions (CASSANDRA-2912)
 * improve thread-safety in StreamOutSession (CASSANDRA-2792)
 * allow deleting a row and updating indexed columns in it in the
   same mutation (CASSANDRA-2773)
 * Expose number of threads blocked on submitting memtable to flush
   in JMX (CASSANDRA-2817)
 * add ability to return "endpoints" to nodetool (CASSANDRA-2776)
 * Add support for multiple (comma-delimited) coordinator addresses
   to ColumnFamilyInputFormat (CASSANDRA-2807)
 * fix potential NPE while scheduling read repair for range slice
   (CASSANDRA-2823)
 * Fix race in SystemTable.getCurrentLocalNodeId (CASSANDRA-2824)
 * Correctly set default for replicate_on_write (CASSANDRA-2835)
 * improve nodetool compactionstats formatting (CASSANDRA-2844)
 * fix index-building status display (CASSANDRA-2853)
 * fix CLI perpetuating obsolete KsDef.replication_factor (CASSANDRA-2846)
 * improve cli treatment of multiline comments (CASSANDRA-2852)
 * handle row tombstones correctly in EchoedRow (CASSANDRA-2786)
 * add MessagingService.get[Recently]DroppedMessages and
   StorageService.getExceptionCount (CASSANDRA-2804)
 * fix possibility of spurious UnavailableException for LOCAL_QUORUM
   reads with dynamic snitch + read repair disabled (CASSANDRA-2870)
 * add ant-optional as dependence for the debian package (CASSANDRA-2164)
 * add option to specify limit for get_slice in the CLI (CASSANDRA-2646)
 * decrease HH page size (CASSANDRA-2832)
 * reset cli keyspace after dropping the current one (CASSANDRA-2763)
 * add KeyRange option to Hadoop inputformat (CASSANDRA-1125)
 * fix protocol versioning (CASSANDRA-2818, 2860)
 * support spaces in path to log4j configuration (CASSANDRA-2383)
 * avoid including inferred types in CF update (CASSANDRA-2809)
 * fix JMX bulkload call (CASSANDRA-2908)
 * fix updating KS with durable_writes=false (CASSANDRA-2907)
 * add simplified facade to SSTableWriter for bulk loading use
   (CASSANDRA-2911)
 * fix re-using index CF sstable names after drop/recreate (CASSANDRA-2872)
 * prepend CF to default index names (CASSANDRA-2903)
 * fix hint replay (CASSANDRA-2928)
 * Properly synchronize repair's merkle tree computation (CASSANDRA-2816)


0.8.1
 * CQL:
   - support for insert, delete in BATCH (CASSANDRA-2537)
   - support for IN to SELECT, UPDATE (CASSANDRA-2553)
   - timestamp support for INSERT, UPDATE, and BATCH (CASSANDRA-2555)
   - TTL support (CASSANDRA-2476)
   - counter support (CASSANDRA-2473)
   - ALTER COLUMNFAMILY (CASSANDRA-1709)
   - DROP INDEX (CASSANDRA-2617)
   - add SCHEMA/TABLE as aliases for KS/CF (CASSANDRA-2743)
   - server handles wait-for-schema-agreement (CASSANDRA-2756)
   - key alias support (CASSANDRA-2480)
 * add support for comparator parameters and a generic ReverseType
   (CASSANDRA-2355)
 * add CompositeType and DynamicCompositeType (CASSANDRA-2231)
 * optimize batches containing multiple updates to the same row
   (CASSANDRA-2583)
 * adjust hinted handoff page size to avoid OOM with large columns
   (CASSANDRA-2652)
 * mark BRAF buffer invalid post-flush so we don't re-flush partial
   buffers again, especially on CL writes (CASSANDRA-2660)
 * add DROP INDEX support to CLI (CASSANDRA-2616)
 * don't perform HH to client-mode [storageproxy] nodes (CASSANDRA-2668)
 * Improve forceDeserialize/getCompactedRow encapsulation (CASSANDRA-2659)
 * Don't write CounterUpdateColumn to disk in tests (CASSANDRA-2650)
 * Add sstable bulk loading utility (CASSANDRA-1278)
 * avoid replaying hints to dropped columnfamilies (CASSANDRA-2685)
 * add placeholders for missing rows in range query pseudo-RR (CASSANDRA-2680)
 * remove no-op HHOM.renameHints (CASSANDRA-2693)
 * clone super columns to avoid modifying them during flush (CASSANDRA-2675)
 * allow writes to bypass the commitlog for certain keyspaces (CASSANDRA-2683)
 * avoid NPE when bypassing commitlog during memtable flush (CASSANDRA-2781)
 * Added support for making bootstrap retry if nodes flap (CASSANDRA-2644)
 * Added statusthrift to nodetool to report if thrift server is running (CASSANDRA-2722)
 * Fixed rows being cached if they do not exist (CASSANDRA-2723)
 * Support passing tableName and cfName to RowCacheProviders (CASSANDRA-2702)
 * close scrub file handles (CASSANDRA-2669)
 * throttle migration replay (CASSANDRA-2714)
 * optimize column serializer creation (CASSANDRA-2716)
 * Added support for making bootstrap retry if nodes flap (CASSANDRA-2644)
 * Added statusthrift to nodetool to report if thrift server is running
   (CASSANDRA-2722)
 * Fixed rows being cached if they do not exist (CASSANDRA-2723)
 * fix truncate/compaction race (CASSANDRA-2673)
 * workaround large resultsets causing large allocation retention
   by nio sockets (CASSANDRA-2654)
 * fix nodetool ring use with Ec2Snitch (CASSANDRA-2733)
 * fix removing columns and subcolumns that are supressed by a row or
   supercolumn tombstone during replica resolution (CASSANDRA-2590)
 * support sstable2json against snapshot sstables (CASSANDRA-2386)
 * remove active-pull schema requests (CASSANDRA-2715)
 * avoid marking entire list of sstables as actively being compacted
   in multithreaded compaction (CASSANDRA-2765)
 * seek back after deserializing a row to update cache with (CASSANDRA-2752)
 * avoid skipping rows in scrub for counter column family (CASSANDRA-2759)
 * fix ConcurrentModificationException in repair when dealing with 0.7 node
   (CASSANDRA-2767)
 * use threadsafe collections for StreamInSession (CASSANDRA-2766)
 * avoid infinite loop when creating merkle tree (CASSANDRA-2758)
 * avoids unmarking compacting sstable prematurely in cleanup (CASSANDRA-2769)
 * fix NPE when the commit log is bypassed (CASSANDRA-2718)
 * don't throw an exception in SS.isRPCServerRunning (CASSANDRA-2721)
 * make stress.jar executable (CASSANDRA-2744)
 * add daemon mode to java stress (CASSANDRA-2267)
 * expose the DC and rack of a node through JMX and nodetool ring (CASSANDRA-2531)
 * fix cache mbean getSize (CASSANDRA-2781)
 * Add Date, Float, Double, and Boolean types (CASSANDRA-2530)
 * Add startup flag to renew counter node id (CASSANDRA-2788)
 * add jamm agent to cassandra.bat (CASSANDRA-2787)
 * fix repair hanging if a neighbor has nothing to send (CASSANDRA-2797)
 * purge tombstone even if row is in only one sstable (CASSANDRA-2801)
 * Fix wrong purge of deleted cf during compaction (CASSANDRA-2786)
 * fix race that could result in Hadoop writer failing to throw an
   exception encountered after close() (CASSANDRA-2755)
 * fix scan wrongly throwing assertion error (CASSANDRA-2653)
 * Always use even distribution for merkle tree with RandomPartitionner
   (CASSANDRA-2841)
 * fix describeOwnership for OPP (CASSANDRA-2800)
 * ensure that string tokens do not contain commas (CASSANDRA-2762)


0.8.0-final
 * fix CQL grammar warning and cqlsh regression from CASSANDRA-2622
 * add ant generate-cql-html target (CASSANDRA-2526)
 * update CQL consistency levels (CASSANDRA-2566)
 * debian packaging fixes (CASSANDRA-2481, 2647)
 * fix UUIDType, IntegerType for direct buffers (CASSANDRA-2682, 2684)
 * switch to native Thrift for Hadoop map/reduce (CASSANDRA-2667)
 * fix StackOverflowError when building from eclipse (CASSANDRA-2687)
 * only provide replication_factor to strategy_options "help" for
   SimpleStrategy, OldNetworkTopologyStrategy (CASSANDRA-2678, 2713)
 * fix exception adding validators to non-string columns (CASSANDRA-2696)
 * avoid instantiating DatabaseDescriptor in JDBC (CASSANDRA-2694)
 * fix potential stack overflow during compaction (CASSANDRA-2626)
 * clone super columns to avoid modifying them during flush (CASSANDRA-2675)
 * reset underlying iterator in EchoedRow constructor (CASSANDRA-2653)


0.8.0-rc1
 * faster flushes and compaction from fixing excessively pessimistic
   rebuffering in BRAF (CASSANDRA-2581)
 * fix returning null column values in the python cql driver (CASSANDRA-2593)
 * fix merkle tree splitting exiting early (CASSANDRA-2605)
 * snapshot_before_compaction directory name fix (CASSANDRA-2598)
 * Disable compaction throttling during bootstrap (CASSANDRA-2612)
 * fix CQL treatment of > and < operators in range slices (CASSANDRA-2592)
 * fix potential double-application of counter updates on commitlog replay
   by moving replay position from header to sstable metadata (CASSANDRA-2419)
 * JDBC CQL driver exposes getColumn for access to timestamp
 * JDBC ResultSetMetadata properties added to AbstractType
 * r/m clustertool (CASSANDRA-2607)
 * add support for presenting row key as a column in CQL result sets
   (CASSANDRA-2622)
 * Don't allow {LOCAL|EACH}_QUORUM unless strategy is NTS (CASSANDRA-2627)
 * validate keyspace strategy_options during CQL create (CASSANDRA-2624)
 * fix empty Result with secondary index when limit=1 (CASSANDRA-2628)
 * Fix regression where bootstrapping a node with no schema fails
   (CASSANDRA-2625)
 * Allow removing LocationInfo sstables (CASSANDRA-2632)
 * avoid attempting to replay mutations from dropped keyspaces (CASSANDRA-2631)
 * avoid using cached position of a key when GT is requested (CASSANDRA-2633)
 * fix counting bloom filter true positives (CASSANDRA-2637)
 * initialize local ep state prior to gossip startup if needed (CASSANDRA-2638)
 * fix counter increment lost after restart (CASSANDRA-2642)
 * add quote-escaping via backslash to CLI (CASSANDRA-2623)
 * fix pig example script (CASSANDRA-2487)
 * fix dynamic snitch race in adding latencies (CASSANDRA-2618)
 * Start/stop cassandra after more important services such as mdadm in
   debian packaging (CASSANDRA-2481)


0.8.0-beta2
 * fix NPE compacting index CFs (CASSANDRA-2528)
 * Remove checking all column families on startup for compaction candidates
   (CASSANDRA-2444)
 * validate CQL create keyspace options (CASSANDRA-2525)
 * fix nodetool setcompactionthroughput (CASSANDRA-2550)
 * move	gossip heartbeat back to its own thread (CASSANDRA-2554)
 * validate cql TRUNCATE columnfamily before truncating (CASSANDRA-2570)
 * fix batch_mutate for mixed standard-counter mutations (CASSANDRA-2457)
 * disallow making schema changes to system keyspace (CASSANDRA-2563)
 * fix sending mutation messages multiple times (CASSANDRA-2557)
 * fix incorrect use of NBHM.size in ReadCallback that could cause
   reads to time out even when responses were received (CASSANDRA-2552)
 * trigger read repair correctly for LOCAL_QUORUM reads (CASSANDRA-2556)
 * Allow configuring the number of compaction thread (CASSANDRA-2558)
 * forceUserDefinedCompaction will attempt to compact what it is given
   even if the pessimistic estimate is that there is not enough disk space;
   automatic compactions will only compact 2 or more sstables (CASSANDRA-2575)
 * refuse to apply migrations with older timestamps than the current
   schema (CASSANDRA-2536)
 * remove unframed Thrift transport option
 * include indexes in snapshots (CASSANDRA-2596)
 * improve ignoring of obsolete mutations in index maintenance (CASSANDRA-2401)
 * recognize attempt to drop just the index while leaving the column
   definition alone (CASSANDRA-2619)


0.8.0-beta1
 * remove Avro RPC support (CASSANDRA-926)
 * support for columns that act as incr/decr counters
   (CASSANDRA-1072, 1937, 1944, 1936, 2101, 2093, 2288, 2105, 2384, 2236, 2342,
   2454)
 * CQL (CASSANDRA-1703, 1704, 1705, 1706, 1707, 1708, 1710, 1711, 1940,
   2124, 2302, 2277, 2493)
 * avoid double RowMutation serialization on write path (CASSANDRA-1800)
 * make NetworkTopologyStrategy the default (CASSANDRA-1960)
 * configurable internode encryption (CASSANDRA-1567, 2152)
 * human readable column names in sstable2json output (CASSANDRA-1933)
 * change default JMX port to 7199 (CASSANDRA-2027)
 * backwards compatible internal messaging (CASSANDRA-1015)
 * atomic switch of memtables and sstables (CASSANDRA-2284)
 * add pluggable SeedProvider (CASSANDRA-1669)
 * Fix clustertool to not throw exception when calling get_endpoints (CASSANDRA-2437)
 * upgrade to thrift 0.6 (CASSANDRA-2412)
 * repair works on a token range instead of full ring (CASSANDRA-2324)
 * purge tombstones from row cache (CASSANDRA-2305)
 * push replication_factor into strategy_options (CASSANDRA-1263)
 * give snapshots the same name on each node (CASSANDRA-1791)
 * remove "nodetool loadbalance" (CASSANDRA-2448)
 * multithreaded compaction (CASSANDRA-2191)
 * compaction throttling (CASSANDRA-2156)
 * add key type information and alias (CASSANDRA-2311, 2396)
 * cli no longer divides read_repair_chance by 100 (CASSANDRA-2458)
 * made CompactionInfo.getTaskType return an enum (CASSANDRA-2482)
 * add a server-wide cap on measured memtable memory usage and aggressively
   flush to keep under that threshold (CASSANDRA-2006)
 * add unified UUIDType (CASSANDRA-2233)
 * add off-heap row cache support (CASSANDRA-1969)


0.7.5
 * improvements/fixes to PIG driver (CASSANDRA-1618, CASSANDRA-2387,
   CASSANDRA-2465, CASSANDRA-2484)
 * validate index names (CASSANDRA-1761)
 * reduce contention on Table.flusherLock (CASSANDRA-1954)
 * try harder to detect failures during streaming, cleaning up temporary
   files more reliably (CASSANDRA-2088)
 * shut down server for OOM on a Thrift thread (CASSANDRA-2269)
 * fix tombstone handling in repair and sstable2json (CASSANDRA-2279)
 * preserve version when streaming data from old sstables (CASSANDRA-2283)
 * don't start repair if a neighboring node is marked as dead (CASSANDRA-2290)
 * purge tombstones from row cache (CASSANDRA-2305)
 * Avoid seeking when sstable2json exports the entire file (CASSANDRA-2318)
 * clear Built flag in system table when dropping an index (CASSANDRA-2320)
 * don't allow arbitrary argument for stress.java (CASSANDRA-2323)
 * validate values for index predicates in get_indexed_slice (CASSANDRA-2328)
 * queue secondary indexes for flush before the parent (CASSANDRA-2330)
 * allow job configuration to set the CL used in Hadoop jobs (CASSANDRA-2331)
 * add memtable_flush_queue_size defaulting to 4 (CASSANDRA-2333)
 * Allow overriding of initial_token, storage_port and rpc_port from system
   properties (CASSANDRA-2343)
 * fix comparator used for non-indexed secondary expressions in index scan
   (CASSANDRA-2347)
 * ensure size calculation and write phase of large-row compaction use
   the same threshold for TTL expiration (CASSANDRA-2349)
 * fix race when iterating CFs during add/drop (CASSANDRA-2350)
 * add ConsistencyLevel command to CLI (CASSANDRA-2354)
 * allow negative numbers in the cli (CASSANDRA-2358)
 * hard code serialVersionUID for tokens class (CASSANDRA-2361)
 * fix potential infinite loop in ByteBufferUtil.inputStream (CASSANDRA-2365)
 * fix encoding bugs in HintedHandoffManager, SystemTable when default
   charset is not UTF8 (CASSANDRA-2367)
 * avoids having removed node reappearing in Gossip (CASSANDRA-2371)
 * fix incorrect truncation of long to int when reading columns via block
   index (CASSANDRA-2376)
 * fix NPE during stream session (CASSANDRA-2377)
 * fix race condition that could leave orphaned data files when dropping CF or
   KS (CASSANDRA-2381)
 * fsync statistics component on write (CASSANDRA-2382)
 * fix duplicate results from CFS.scan (CASSANDRA-2406)
 * add IntegerType to CLI help (CASSANDRA-2414)
 * avoid caching token-only decoratedkeys (CASSANDRA-2416)
 * convert mmap assertion to if/throw so scrub can catch it (CASSANDRA-2417)
 * don't overwrite gc log (CASSANDR-2418)
 * invalidate row cache for streamed row to avoid inconsitencies
   (CASSANDRA-2420)
 * avoid copies in range/index scans (CASSANDRA-2425)
 * make sure we don't wipe data during cleanup if the node has not join
   the ring (CASSANDRA-2428)
 * Try harder to close files after compaction (CASSANDRA-2431)
 * re-set bootstrapped flag after move finishes (CASSANDRA-2435)
 * display validation_class in CLI 'describe keyspace' (CASSANDRA-2442)
 * make cleanup compactions cleanup the row cache (CASSANDRA-2451)
 * add column fields validation to scrub (CASSANDRA-2460)
 * use 64KB flush buffer instead of in_memory_compaction_limit (CASSANDRA-2463)
 * fix backslash substitutions in CLI (CASSANDRA-2492)
 * disable cache saving for system CFS (CASSANDRA-2502)
 * fixes for verifying destination availability under hinted conditions
   so UE can be thrown intead of timing out (CASSANDRA-2514)
 * fix update of validation class in column metadata (CASSANDRA-2512)
 * support LOCAL_QUORUM, EACH_QUORUM CLs outside of NTS (CASSANDRA-2516)
 * preserve version when streaming data from old sstables (CASSANDRA-2283)
 * fix backslash substitutions in CLI (CASSANDRA-2492)
 * count a row deletion as one operation towards memtable threshold
   (CASSANDRA-2519)
 * support LOCAL_QUORUM, EACH_QUORUM CLs outside of NTS (CASSANDRA-2516)


0.7.4
 * add nodetool join command (CASSANDRA-2160)
 * fix secondary indexes on pre-existing or streamed data (CASSANDRA-2244)
 * initialize endpoint in gossiper earlier (CASSANDRA-2228)
 * add ability to write to Cassandra from Pig (CASSANDRA-1828)
 * add rpc_[min|max]_threads (CASSANDRA-2176)
 * add CL.TWO, CL.THREE (CASSANDRA-2013)
 * avoid exporting an un-requested row in sstable2json, when exporting
   a key that does not exist (CASSANDRA-2168)
 * add incremental_backups option (CASSANDRA-1872)
 * add configurable row limit to Pig loadfunc (CASSANDRA-2276)
 * validate column values in batches as well as single-Column inserts
   (CASSANDRA-2259)
 * move sample schema from cassandra.yaml to schema-sample.txt,
   a cli scripts (CASSANDRA-2007)
 * avoid writing empty rows when scrubbing tombstoned rows (CASSANDRA-2296)
 * fix assertion error in range and index scans for CL < ALL
   (CASSANDRA-2282)
 * fix commitlog replay when flush position refers to data that didn't
   get synced before server died (CASSANDRA-2285)
 * fix fd leak in sstable2json with non-mmap'd i/o (CASSANDRA-2304)
 * reduce memory use during streaming of multiple sstables (CASSANDRA-2301)
 * purge tombstoned rows from cache after GCGraceSeconds (CASSANDRA-2305)
 * allow zero replicas in a NTS datacenter (CASSANDRA-1924)
 * make range queries respect snitch for local replicas (CASSANDRA-2286)
 * fix HH delivery when column index is larger than 2GB (CASSANDRA-2297)
 * make 2ary indexes use parent CF flush thresholds during initial build
   (CASSANDRA-2294)
 * update memtable_throughput to be a long (CASSANDRA-2158)


0.7.3
 * Keep endpoint state until aVeryLongTime (CASSANDRA-2115)
 * lower-latency read repair (CASSANDRA-2069)
 * add hinted_handoff_throttle_delay_in_ms option (CASSANDRA-2161)
 * fixes for cache save/load (CASSANDRA-2172, -2174)
 * Handle whole-row deletions in CFOutputFormat (CASSANDRA-2014)
 * Make memtable_flush_writers flush in parallel (CASSANDRA-2178)
 * Add compaction_preheat_key_cache option (CASSANDRA-2175)
 * refactor stress.py to have only one copy of the format string
   used for creating row keys (CASSANDRA-2108)
 * validate index names for \w+ (CASSANDRA-2196)
 * Fix Cassandra cli to respect timeout if schema does not settle
   (CASSANDRA-2187)
 * fix for compaction and cleanup writing old-format data into new-version
   sstable (CASSANDRA-2211, -2216)
 * add nodetool scrub (CASSANDRA-2217, -2240)
 * fix sstable2json large-row pagination (CASSANDRA-2188)
 * fix EOFing on requests for the last bytes in a file (CASSANDRA-2213)
 * fix BufferedRandomAccessFile bugs (CASSANDRA-2218, -2241)
 * check for memtable flush_after_mins exceeded every 10s (CASSANDRA-2183)
 * fix cache saving on Windows (CASSANDRA-2207)
 * add validateSchemaAgreement call + synchronization to schema
   modification operations (CASSANDRA-2222)
 * fix for reversed slice queries on large rows (CASSANDRA-2212)
 * fat clients were writing local data (CASSANDRA-2223)
 * set DEFAULT_MEMTABLE_LIFETIME_IN_MINS to 24h
 * improve detection and cleanup of partially-written sstables
   (CASSANDRA-2206)
 * fix supercolumn de/serialization when subcolumn comparator is different
   from supercolumn's (CASSANDRA-2104)
 * fix starting up on Windows when CASSANDRA_HOME contains whitespace
   (CASSANDRA-2237)
 * add [get|set][row|key]cacheSavePeriod to JMX (CASSANDRA-2100)
 * fix Hadoop ColumnFamilyOutputFormat dropping of mutations
   when batch fills up (CASSANDRA-2255)
 * move file deletions off of scheduledtasks executor (CASSANDRA-2253)


0.7.2
 * copy DecoratedKey.key when inserting into caches to avoid retaining
   a reference to the underlying buffer (CASSANDRA-2102)
 * format subcolumn names with subcomparator (CASSANDRA-2136)
 * fix column bloom filter deserialization (CASSANDRA-2165)


0.7.1
 * refactor MessageDigest creation code. (CASSANDRA-2107)
 * buffer network stack to avoid inefficient small TCP messages while avoiding
   the nagle/delayed ack problem (CASSANDRA-1896)
 * check log4j configuration for changes every 10s (CASSANDRA-1525, 1907)
 * more-efficient cross-DC replication (CASSANDRA-1530, -2051, -2138)
 * avoid polluting page cache with commitlog or sstable writes
   and seq scan operations (CASSANDRA-1470)
 * add RMI authentication options to nodetool (CASSANDRA-1921)
 * make snitches configurable at runtime (CASSANDRA-1374)
 * retry hadoop split requests on connection failure (CASSANDRA-1927)
 * implement describeOwnership for BOP, COPP (CASSANDRA-1928)
 * make read repair behave as expected for ConsistencyLevel > ONE
   (CASSANDRA-982, 2038)
 * distributed test harness (CASSANDRA-1859, 1964)
 * reduce flush lock contention (CASSANDRA-1930)
 * optimize supercolumn deserialization (CASSANDRA-1891)
 * fix CFMetaData.apply to only compare objects of the same class
   (CASSANDRA-1962)
 * allow specifying specific SSTables to compact from JMX (CASSANDRA-1963)
 * fix race condition in MessagingService.targets (CASSANDRA-1959, 2094, 2081)
 * refuse to open sstables from a future version (CASSANDRA-1935)
 * zero-copy reads (CASSANDRA-1714)
 * fix copy bounds for word Text in wordcount demo (CASSANDRA-1993)
 * fixes for contrib/javautils (CASSANDRA-1979)
 * check more frequently for memtable expiration (CASSANDRA-2000)
 * fix writing SSTable column count statistics (CASSANDRA-1976)
 * fix streaming of multiple CFs during bootstrap (CASSANDRA-1992)
 * explicitly set JVM GC new generation size with -Xmn (CASSANDRA-1968)
 * add short options for CLI flags (CASSANDRA-1565)
 * make keyspace argument to "describe keyspace" in CLI optional
   when authenticated to keyspace already (CASSANDRA-2029)
 * added option to specify -Dcassandra.join_ring=false on startup
   to allow "warm spare" nodes or performing JMX maintenance before
   joining the ring (CASSANDRA-526)
 * log migrations at INFO (CASSANDRA-2028)
 * add CLI verbose option in file mode (CASSANDRA-2030)
 * add single-line "--" comments to CLI (CASSANDRA-2032)
 * message serialization tests (CASSANDRA-1923)
 * switch from ivy to maven-ant-tasks (CASSANDRA-2017)
 * CLI attempts to block for new schema to propagate (CASSANDRA-2044)
 * fix potential overflow in nodetool cfstats (CASSANDRA-2057)
 * add JVM shutdownhook to sync commitlog (CASSANDRA-1919)
 * allow nodes to be up without being part of  normal traffic (CASSANDRA-1951)
 * fix CLI "show keyspaces" with null options on NTS (CASSANDRA-2049)
 * fix possible ByteBuffer race conditions (CASSANDRA-2066)
 * reduce garbage generated by MessagingService to prevent load spikes
   (CASSANDRA-2058)
 * fix math in RandomPartitioner.describeOwnership (CASSANDRA-2071)
 * fix deletion of sstable non-data components (CASSANDRA-2059)
 * avoid blocking gossip while deleting handoff hints (CASSANDRA-2073)
 * ignore messages from newer versions, keep track of nodes in gossip
   regardless of version (CASSANDRA-1970)
 * cache writing moved to CompactionManager to reduce i/o contention and
   updated to use non-cache-polluting writes (CASSANDRA-2053)
 * page through large rows when exporting to JSON (CASSANDRA-2041)
 * add flush_largest_memtables_at and reduce_cache_sizes_at options
   (CASSANDRA-2142)
 * add cli 'describe cluster' command (CASSANDRA-2127)
 * add cli support for setting username/password at 'connect' command
   (CASSANDRA-2111)
 * add -D option to Stress.java to allow reading hosts from a file
   (CASSANDRA-2149)
 * bound hints CF throughput between 32M and 256M (CASSANDRA-2148)
 * continue starting when invalid saved cache entries are encountered
   (CASSANDRA-2076)
 * add max_hint_window_in_ms option (CASSANDRA-1459)


0.7.0-final
 * fix offsets to ByteBuffer.get (CASSANDRA-1939)


0.7.0-rc4
 * fix cli crash after backgrounding (CASSANDRA-1875)
 * count timeouts in storageproxy latencies, and include latency
   histograms in StorageProxyMBean (CASSANDRA-1893)
 * fix CLI get recognition of supercolumns (CASSANDRA-1899)
 * enable keepalive on intra-cluster sockets (CASSANDRA-1766)
 * count timeouts towards dynamicsnitch latencies (CASSANDRA-1905)
 * Expose index-building status in JMX + cli schema description
   (CASSANDRA-1871)
 * allow [LOCAL|EACH]_QUORUM to be used with non-NetworkTopology
   replication Strategies
 * increased amount of index locks for faster commitlog replay
 * collect secondary index tombstones immediately (CASSANDRA-1914)
 * revert commitlog changes from #1780 (CASSANDRA-1917)
 * change RandomPartitioner min token to -1 to avoid collision w/
   tokens on actual nodes (CASSANDRA-1901)
 * examine the right nibble when validating TimeUUID (CASSANDRA-1910)
 * include secondary indexes in cleanup (CASSANDRA-1916)
 * CFS.scrubDataDirectories should also cleanup invalid secondary indexes
   (CASSANDRA-1904)
 * ability to disable/enable gossip on nodes to force them down
   (CASSANDRA-1108)


0.7.0-rc3
 * expose getNaturalEndpoints in StorageServiceMBean taking byte[]
   key; RMI cannot serialize ByteBuffer (CASSANDRA-1833)
 * infer org.apache.cassandra.locator for replication strategy classes
   when not otherwise specified
 * validation that generates less garbage (CASSANDRA-1814)
 * add TTL support to CLI (CASSANDRA-1838)
 * cli defaults to bytestype for subcomparator when creating
   column families (CASSANDRA-1835)
 * unregister index MBeans when index is dropped (CASSANDRA-1843)
 * make ByteBufferUtil.clone thread-safe (CASSANDRA-1847)
 * change exception for read requests during bootstrap from
   InvalidRequest to Unavailable (CASSANDRA-1862)
 * respect row-level tombstones post-flush in range scans
   (CASSANDRA-1837)
 * ReadResponseResolver check digests against each other (CASSANDRA-1830)
 * return InvalidRequest when remove of subcolumn without supercolumn
   is requested (CASSANDRA-1866)
 * flush before repair (CASSANDRA-1748)
 * SSTableExport validates key order (CASSANDRA-1884)
 * large row support for SSTableExport (CASSANDRA-1867)
 * Re-cache hot keys post-compaction without hitting disk (CASSANDRA-1878)
 * manage read repair in coordinator instead of data source, to
   provide latency information to dynamic snitch (CASSANDRA-1873)


0.7.0-rc2
 * fix live-column-count of slice ranges including tombstoned supercolumn
   with live subcolumn (CASSANDRA-1591)
 * rename o.a.c.internal.AntientropyStage -> AntiEntropyStage,
   o.a.c.request.Request_responseStage -> RequestResponseStage,
   o.a.c.internal.Internal_responseStage -> InternalResponseStage
 * add AbstractType.fromString (CASSANDRA-1767)
 * require index_type to be present when specifying index_name
   on ColumnDef (CASSANDRA-1759)
 * fix add/remove index bugs in CFMetadata (CASSANDRA-1768)
 * rebuild Strategy during system_update_keyspace (CASSANDRA-1762)
 * cli updates prompt to ... in continuation lines (CASSANDRA-1770)
 * support multiple Mutations per key in hadoop ColumnFamilyOutputFormat
   (CASSANDRA-1774)
 * improvements to Debian init script (CASSANDRA-1772)
 * use local classloader to check for version.properties (CASSANDRA-1778)
 * Validate that column names in column_metadata are valid for the
   defined comparator, and decode properly in cli (CASSANDRA-1773)
 * use cross-platform newlines in cli (CASSANDRA-1786)
 * add ExpiringColumn support to sstable import/export (CASSANDRA-1754)
 * add flush for each append to periodic commitlog mode; added
   periodic_without_flush option to disable this (CASSANDRA-1780)
 * close file handle used for post-flush truncate (CASSANDRA-1790)
 * various code cleanup (CASSANDRA-1793, -1794, -1795)
 * fix range queries against wrapped range (CASSANDRA-1781)
 * fix consistencylevel calculations for NetworkTopologyStrategy
   (CASSANDRA-1804)
 * cli support index type enum names (CASSANDRA-1810)
 * improved validation of column_metadata (CASSANDRA-1813)
 * reads at ConsistencyLevel > 1 throw UnavailableException
   immediately if insufficient live nodes exist (CASSANDRA-1803)
 * copy bytebuffers for local writes to avoid retaining the entire
   Thrift frame (CASSANDRA-1801)
 * fix NPE adding index to column w/o prior metadata (CASSANDRA-1764)
 * reduce fat client timeout (CASSANDRA-1730)
 * fix botched merge of CASSANDRA-1316


0.7.0-rc1
 * fix compaction and flush races with schema updates (CASSANDRA-1715)
 * add clustertool, config-converter, sstablekeys, and schematool
   Windows .bat files (CASSANDRA-1723)
 * reject range queries received during bootstrap (CASSANDRA-1739)
 * fix wrapping-range queries on non-minimum token (CASSANDRA-1700)
 * add nodetool cfhistogram (CASSANDRA-1698)
 * limit repaired ranges to what the nodes have in common (CASSANDRA-1674)
 * index scan treats missing columns as not matching secondary
   expressions (CASSANDRA-1745)
 * Fix misuse of DataOutputBuffer.getData in AntiEntropyService
   (CASSANDRA-1729)
 * detect and warn when obsolete version of JNA is present (CASSANDRA-1760)
 * reduce fat client timeout (CASSANDRA-1730)
 * cleanup smallest CFs first to increase free temp space for larger ones
   (CASSANDRA-1811)
 * Update windows .bat files to work outside of main Cassandra
   directory (CASSANDRA-1713)
 * fix read repair regression from 0.6.7 (CASSANDRA-1727)
 * more-efficient read repair (CASSANDRA-1719)
 * fix hinted handoff replay (CASSANDRA-1656)
 * log type of dropped messages (CASSANDRA-1677)
 * upgrade to SLF4J 1.6.1
 * fix ByteBuffer bug in ExpiringColumn.updateDigest (CASSANDRA-1679)
 * fix IntegerType.getString (CASSANDRA-1681)
 * make -Djava.net.preferIPv4Stack=true the default (CASSANDRA-628)
 * add INTERNAL_RESPONSE verb to differentiate from responses related
   to client requests (CASSANDRA-1685)
 * log tpstats when dropping messages (CASSANDRA-1660)
 * include unreachable nodes in describeSchemaVersions (CASSANDRA-1678)
 * Avoid dropping messages off the client request path (CASSANDRA-1676)
 * fix jna errno reporting (CASSANDRA-1694)
 * add friendlier error for UnknownHostException on startup (CASSANDRA-1697)
 * include jna dependency in RPM package (CASSANDRA-1690)
 * add --skip-keys option to stress.py (CASSANDRA-1696)
 * improve cli handling of non-string keys and column names
   (CASSANDRA-1701, -1693)
 * r/m extra subcomparator line in cli keyspaces output (CASSANDRA-1712)
 * add read repair chance to cli "show keyspaces"
 * upgrade to ConcurrentLinkedHashMap 1.1 (CASSANDRA-975)
 * fix index scan routing (CASSANDRA-1722)
 * fix tombstoning of supercolumns in range queries (CASSANDRA-1734)
 * clear endpoint cache after updating keyspace metadata (CASSANDRA-1741)
 * fix wrapping-range queries on non-minimum token (CASSANDRA-1700)
 * truncate includes secondary indexes (CASSANDRA-1747)
 * retain reference to PendingFile sstables (CASSANDRA-1749)
 * fix sstableimport regression (CASSANDRA-1753)
 * fix for bootstrap when no non-system tables are defined (CASSANDRA-1732)
 * handle replica unavailability in index scan (CASSANDRA-1755)
 * fix service initialization order deadlock (CASSANDRA-1756)
 * multi-line cli commands (CASSANDRA-1742)
 * fix race between snapshot and compaction (CASSANDRA-1736)
 * add listEndpointsPendingHints, deleteHintsForEndpoint JMX methods
   (CASSANDRA-1551)


0.7.0-beta3
 * add strategy options to describe_keyspace output (CASSANDRA-1560)
 * log warning when using randomly generated token (CASSANDRA-1552)
 * re-organize JMX into .db, .net, .internal, .request (CASSANDRA-1217)
 * allow nodes to change IPs between restarts (CASSANDRA-1518)
 * remember ring state between restarts by default (CASSANDRA-1518)
 * flush index built flag so we can read it before log replay (CASSANDRA-1541)
 * lock row cache updates to prevent race condition (CASSANDRA-1293)
 * remove assertion causing rare (and harmless) error messages in
   commitlog (CASSANDRA-1330)
 * fix moving nodes with no keyspaces defined (CASSANDRA-1574)
 * fix unbootstrap when no data is present in a transfer range (CASSANDRA-1573)
 * take advantage of AVRO-495 to simplify our avro IDL (CASSANDRA-1436)
 * extend authorization hierarchy to column family (CASSANDRA-1554)
 * deletion support in secondary indexes (CASSANDRA-1571)
 * meaningful error message for invalid replication strategy class
   (CASSANDRA-1566)
 * allow keyspace creation with RF > N (CASSANDRA-1428)
 * improve cli error handling (CASSANDRA-1580)
 * add cache save/load ability (CASSANDRA-1417, 1606, 1647)
 * add StorageService.getDrainProgress (CASSANDRA-1588)
 * Disallow bootstrap to an in-use token (CASSANDRA-1561)
 * Allow dynamic secondary index creation and destruction (CASSANDRA-1532)
 * log auto-guessed memtable thresholds (CASSANDRA-1595)
 * add ColumnDef support to cli (CASSANDRA-1583)
 * reduce index sample time by 75% (CASSANDRA-1572)
 * add cli support for column, strategy metadata (CASSANDRA-1578, 1612)
 * add cli support for schema modification (CASSANDRA-1584)
 * delete temp files on failed compactions (CASSANDRA-1596)
 * avoid blocking for dead nodes during removetoken (CASSANDRA-1605)
 * remove ConsistencyLevel.ZERO (CASSANDRA-1607)
 * expose in-progress compaction type in jmx (CASSANDRA-1586)
 * removed IClock & related classes from internals (CASSANDRA-1502)
 * fix removing tokens from SystemTable on decommission and removetoken
   (CASSANDRA-1609)
 * include CF metadata in cli 'show keyspaces' (CASSANDRA-1613)
 * switch from Properties to HashMap in PropertyFileSnitch to
   avoid synchronization bottleneck (CASSANDRA-1481)
 * PropertyFileSnitch configuration file renamed to
   cassandra-topology.properties
 * add cli support for get_range_slices (CASSANDRA-1088, CASSANDRA-1619)
 * Make memtable flush thresholds per-CF instead of global
   (CASSANDRA-1007, 1637)
 * add cli support for binary data without CfDef hints (CASSANDRA-1603)
 * fix building SSTable statistics post-stream (CASSANDRA-1620)
 * fix potential infinite loop in 2ary index queries (CASSANDRA-1623)
 * allow creating NTS keyspaces with no replicas configured (CASSANDRA-1626)
 * add jmx histogram of sstables accessed per read (CASSANDRA-1624)
 * remove system_rename_column_family and system_rename_keyspace from the
   client API until races can be fixed (CASSANDRA-1630, CASSANDRA-1585)
 * add cli sanity tests (CASSANDRA-1582)
 * update GC settings in cassandra.bat (CASSANDRA-1636)
 * cli support for index queries (CASSANDRA-1635)
 * cli support for updating schema memtable settings (CASSANDRA-1634)
 * cli --file option (CASSANDRA-1616)
 * reduce automatically chosen memtable sizes by 50% (CASSANDRA-1641)
 * move endpoint cache from snitch to strategy (CASSANDRA-1643)
 * fix commitlog recovery deleting the newly-created segment as well as
   the old ones (CASSANDRA-1644)
 * upgrade to Thrift 0.5 (CASSANDRA-1367)
 * renamed CL.DCQUORUM to LOCAL_QUORUM and DCQUORUMSYNC to EACH_QUORUM
 * cli truncate support (CASSANDRA-1653)
 * update GC settings in cassandra.bat (CASSANDRA-1636)
 * avoid logging when a node's ip/token is gossipped back to it (CASSANDRA-1666)


0.7-beta2
 * always use UTF-8 for hint keys (CASSANDRA-1439)
 * remove cassandra.yaml dependency from Hadoop and Pig (CASSADRA-1322)
 * expose CfDef metadata in describe_keyspaces (CASSANDRA-1363)
 * restore use of mmap_index_only option (CASSANDRA-1241)
 * dropping a keyspace with no column families generated an error
   (CASSANDRA-1378)
 * rename RackAwareStrategy to OldNetworkTopologyStrategy, RackUnawareStrategy
   to SimpleStrategy, DatacenterShardStrategy to NetworkTopologyStrategy,
   AbstractRackAwareSnitch to AbstractNetworkTopologySnitch (CASSANDRA-1392)
 * merge StorageProxy.mutate, mutateBlocking (CASSANDRA-1396)
 * faster UUIDType, LongType comparisons (CASSANDRA-1386, 1393)
 * fix setting read_repair_chance from CLI addColumnFamily (CASSANDRA-1399)
 * fix updates to indexed columns (CASSANDRA-1373)
 * fix race condition leaving to FileNotFoundException (CASSANDRA-1382)
 * fix sharded lock hash on index write path (CASSANDRA-1402)
 * add support for GT/E, LT/E in subordinate index clauses (CASSANDRA-1401)
 * cfId counter got out of sync when CFs were added (CASSANDRA-1403)
 * less chatty schema updates (CASSANDRA-1389)
 * rename column family mbeans. 'type' will now include either
   'IndexColumnFamilies' or 'ColumnFamilies' depending on the CFS type.
   (CASSANDRA-1385)
 * disallow invalid keyspace and column family names. This includes name that
   matches a '^\w+' regex. (CASSANDRA-1377)
 * use JNA, if present, to take snapshots (CASSANDRA-1371)
 * truncate hints if starting 0.7 for the first time (CASSANDRA-1414)
 * fix FD leak in single-row slicepredicate queries (CASSANDRA-1416)
 * allow index expressions against columns that are not part of the
   SlicePredicate (CASSANDRA-1410)
 * config-converter properly handles snitches and framed support
   (CASSANDRA-1420)
 * remove keyspace argument from multiget_count (CASSANDRA-1422)
 * allow specifying cassandra.yaml location as (local or remote) URL
   (CASSANDRA-1126)
 * fix using DynamicEndpointSnitch with NetworkTopologyStrategy
   (CASSANDRA-1429)
 * Add CfDef.default_validation_class (CASSANDRA-891)
 * fix EstimatedHistogram.max (CASSANDRA-1413)
 * quorum read optimization (CASSANDRA-1622)
 * handle zero-length (or missing) rows during HH paging (CASSANDRA-1432)
 * include secondary indexes during schema migrations (CASSANDRA-1406)
 * fix commitlog header race during schema change (CASSANDRA-1435)
 * fix ColumnFamilyStoreMBeanIterator to use new type name (CASSANDRA-1433)
 * correct filename generated by xml->yaml converter (CASSANDRA-1419)
 * add CMSInitiatingOccupancyFraction=75 and UseCMSInitiatingOccupancyOnly
   to default JVM options
 * decrease jvm heap for cassandra-cli (CASSANDRA-1446)
 * ability to modify keyspaces and column family definitions on a live cluster
   (CASSANDRA-1285)
 * support for Hadoop Streaming [non-jvm map/reduce via stdin/out]
   (CASSANDRA-1368)
 * Move persistent sstable stats from the system table to an sstable component
   (CASSANDRA-1430)
 * remove failed bootstrap attempt from pending ranges when gossip times
   it out after 1h (CASSANDRA-1463)
 * eager-create tcp connections to other cluster members (CASSANDRA-1465)
 * enumerate stages and derive stage from message type instead of
   transmitting separately (CASSANDRA-1465)
 * apply reversed flag during collation from different data sources
   (CASSANDRA-1450)
 * make failure to remove commitlog segment non-fatal (CASSANDRA-1348)
 * correct ordering of drain operations so CL.recover is no longer
   necessary (CASSANDRA-1408)
 * removed keyspace from describe_splits method (CASSANDRA-1425)
 * rename check_schema_agreement to describe_schema_versions
   (CASSANDRA-1478)
 * fix QUORUM calculation for RF > 3 (CASSANDRA-1487)
 * remove tombstones during non-major compactions when bloom filter
   verifies that row does not exist in other sstables (CASSANDRA-1074)
 * nodes that coordinated a loadbalance in the past could not be seen by
   newly added nodes (CASSANDRA-1467)
 * exposed endpoint states (gossip details) via jmx (CASSANDRA-1467)
 * ensure that compacted sstables are not included when new readers are
   instantiated (CASSANDRA-1477)
 * by default, calculate heap size and memtable thresholds at runtime (CASSANDRA-1469)
 * fix races dealing with adding/dropping keyspaces and column families in
   rapid succession (CASSANDRA-1477)
 * clean up of Streaming system (CASSANDRA-1503, 1504, 1506)
 * add options to configure Thrift socket keepalive and buffer sizes (CASSANDRA-1426)
 * make contrib CassandraServiceDataCleaner recursive (CASSANDRA-1509)
 * min, max compaction threshold are configurable and persistent
   per-ColumnFamily (CASSANDRA-1468)
 * fix replaying the last mutation in a commitlog unnecessarily
   (CASSANDRA-1512)
 * invoke getDefaultUncaughtExceptionHandler from DTPE with the original
   exception rather than the ExecutionException wrapper (CASSANDRA-1226)
 * remove Clock from the Thrift (and Avro) API (CASSANDRA-1501)
 * Close intra-node sockets when connection is broken (CASSANDRA-1528)
 * RPM packaging spec file (CASSANDRA-786)
 * weighted request scheduler (CASSANDRA-1485)
 * treat expired columns as deleted (CASSANDRA-1539)
 * make IndexInterval configurable (CASSANDRA-1488)
 * add describe_snitch to Thrift API (CASSANDRA-1490)
 * MD5 authenticator compares plain text submitted password with MD5'd
   saved property, instead of vice versa (CASSANDRA-1447)
 * JMX MessagingService pending and completed counts (CASSANDRA-1533)
 * fix race condition processing repair responses (CASSANDRA-1511)
 * make repair blocking (CASSANDRA-1511)
 * create EndpointSnitchInfo and MBean to expose rack and DC (CASSANDRA-1491)
 * added option to contrib/word_count to output results back to Cassandra
   (CASSANDRA-1342)
 * rewrite Hadoop ColumnFamilyRecordWriter to pool connections, retry to
   multiple Cassandra nodes, and smooth impact on the Cassandra cluster
   by using smaller batch sizes (CASSANDRA-1434)
 * fix setting gc_grace_seconds via CLI (CASSANDRA-1549)
 * support TTL'd index values (CASSANDRA-1536)
 * make removetoken work like decommission (CASSANDRA-1216)
 * make cli comparator-aware and improve quote rules (CASSANDRA-1523,-1524)
 * make nodetool compact and cleanup blocking (CASSANDRA-1449)
 * add memtable, cache information to GCInspector logs (CASSANDRA-1558)
 * enable/disable HintedHandoff via JMX (CASSANDRA-1550)
 * Ignore stray files in the commit log directory (CASSANDRA-1547)
 * Disallow bootstrap to an in-use token (CASSANDRA-1561)


0.7-beta1
 * sstable versioning (CASSANDRA-389)
 * switched to slf4j logging (CASSANDRA-625)
 * add (optional) expiration time for column (CASSANDRA-699)
 * access levels for authentication/authorization (CASSANDRA-900)
 * add ReadRepairChance to CF definition (CASSANDRA-930)
 * fix heisenbug in system tests, especially common on OS X (CASSANDRA-944)
 * convert to byte[] keys internally and all public APIs (CASSANDRA-767)
 * ability to alter schema definitions on a live cluster (CASSANDRA-44)
 * renamed configuration file to cassandra.xml, and log4j.properties to
   log4j-server.properties, which must now be loaded from
   the classpath (which is how our scripts in bin/ have always done it)
   (CASSANDRA-971)
 * change get_count to require a SlicePredicate. create multi_get_count
   (CASSANDRA-744)
 * re-organized endpointsnitch implementations and added SimpleSnitch
   (CASSANDRA-994)
 * Added preload_row_cache option (CASSANDRA-946)
 * add CRC to commitlog header (CASSANDRA-999)
 * removed deprecated batch_insert and get_range_slice methods (CASSANDRA-1065)
 * add truncate thrift method (CASSANDRA-531)
 * http mini-interface using mx4j (CASSANDRA-1068)
 * optimize away copy of sliced row on memtable read path (CASSANDRA-1046)
 * replace constant-size 2GB mmaped segments and special casing for index
   entries spanning segment boundaries, with SegmentedFile that computes
   segments that always contain entire entries/rows (CASSANDRA-1117)
 * avoid reading large rows into memory during compaction (CASSANDRA-16)
 * added hadoop OutputFormat (CASSANDRA-1101)
 * efficient Streaming (no more anticompaction) (CASSANDRA-579)
 * split commitlog header into separate file and add size checksum to
   mutations (CASSANDRA-1179)
 * avoid allocating a new byte[] for each mutation on replay (CASSANDRA-1219)
 * revise HH schema to be per-endpoint (CASSANDRA-1142)
 * add joining/leaving status to nodetool ring (CASSANDRA-1115)
 * allow multiple repair sessions per node (CASSANDRA-1190)
 * optimize away MessagingService for local range queries (CASSANDRA-1261)
 * make framed transport the default so malformed requests can't OOM the
   server (CASSANDRA-475)
 * significantly faster reads from row cache (CASSANDRA-1267)
 * take advantage of row cache during range queries (CASSANDRA-1302)
 * make GCGraceSeconds a per-ColumnFamily value (CASSANDRA-1276)
 * keep persistent row size and column count statistics (CASSANDRA-1155)
 * add IntegerType (CASSANDRA-1282)
 * page within a single row during hinted handoff (CASSANDRA-1327)
 * push DatacenterShardStrategy configuration into keyspace definition,
   eliminating datacenter.properties. (CASSANDRA-1066)
 * optimize forward slices starting with '' and single-index-block name
   queries by skipping the column index (CASSANDRA-1338)
 * streaming refactor (CASSANDRA-1189)
 * faster comparison for UUID types (CASSANDRA-1043)
 * secondary index support (CASSANDRA-749 and subtasks)
 * make compaction buckets deterministic (CASSANDRA-1265)


0.6.6
 * Allow using DynamicEndpointSnitch with RackAwareStrategy (CASSANDRA-1429)
 * remove the remaining vestiges of the unfinished DatacenterShardStrategy
   (replaced by NetworkTopologyStrategy in 0.7)


0.6.5
 * fix key ordering in range query results with RandomPartitioner
   and ConsistencyLevel > ONE (CASSANDRA-1145)
 * fix for range query starting with the wrong token range (CASSANDRA-1042)
 * page within a single row during hinted handoff (CASSANDRA-1327)
 * fix compilation on non-sun JDKs (CASSANDRA-1061)
 * remove String.trim() call on row keys in batch mutations (CASSANDRA-1235)
 * Log summary of dropped messages instead of spamming log (CASSANDRA-1284)
 * add dynamic endpoint snitch (CASSANDRA-981)
 * fix streaming for keyspaces with hyphens in their name (CASSANDRA-1377)
 * fix errors in hard-coded bloom filter optKPerBucket by computing it
   algorithmically (CASSANDRA-1220
 * remove message deserialization stage, and uncap read/write stages
   so slow reads/writes don't block gossip processing (CASSANDRA-1358)
 * add jmx port configuration to Debian package (CASSANDRA-1202)
 * use mlockall via JNA, if present, to prevent Linux from swapping
   out parts of the JVM (CASSANDRA-1214)


0.6.4
 * avoid queuing multiple hint deliveries for the same endpoint
   (CASSANDRA-1229)
 * better performance for and stricter checking of UTF8 column names
   (CASSANDRA-1232)
 * extend option to lower compaction priority to hinted handoff
   as well (CASSANDRA-1260)
 * log errors in gossip instead of re-throwing (CASSANDRA-1289)
 * avoid aborting commitlog replay prematurely if a flushed-but-
   not-removed commitlog segment is encountered (CASSANDRA-1297)
 * fix duplicate rows being read during mapreduce (CASSANDRA-1142)
 * failure detection wasn't closing command sockets (CASSANDRA-1221)
 * cassandra-cli.bat works on windows (CASSANDRA-1236)
 * pre-emptively drop requests that cannot be processed within RPCTimeout
   (CASSANDRA-685)
 * add ack to Binary write verb and update CassandraBulkLoader
   to wait for acks for each row (CASSANDRA-1093)
 * added describe_partitioner Thrift method (CASSANDRA-1047)
 * Hadoop jobs no longer require the Cassandra storage-conf.xml
   (CASSANDRA-1280, CASSANDRA-1047)
 * log thread pool stats when GC is excessive (CASSANDRA-1275)
 * remove gossip message size limit (CASSANDRA-1138)
 * parallelize local and remote reads during multiget, and respect snitch
   when determining whether to do local read for CL.ONE (CASSANDRA-1317)
 * fix read repair to use requested consistency level on digest mismatch,
   rather than assuming QUORUM (CASSANDRA-1316)
 * process digest mismatch re-reads in parallel (CASSANDRA-1323)
 * switch hints CF comparator to BytesType (CASSANDRA-1274)


0.6.3
 * retry to make streaming connections up to 8 times. (CASSANDRA-1019)
 * reject describe_ring() calls on invalid keyspaces (CASSANDRA-1111)
 * fix cache size calculation for size of 100% (CASSANDRA-1129)
 * fix cache capacity only being recalculated once (CASSANDRA-1129)
 * remove hourly scan of all hints on the off chance that the gossiper
   missed a status change; instead, expose deliverHintsToEndpoint to JMX
   so it can be done manually, if necessary (CASSANDRA-1141)
 * don't reject reads at CL.ALL (CASSANDRA-1152)
 * reject deletions to supercolumns in CFs containing only standard
   columns (CASSANDRA-1139)
 * avoid preserving login information after client disconnects
   (CASSANDRA-1057)
 * prefer sun jdk to openjdk in debian init script (CASSANDRA-1174)
 * detect partioner config changes between restarts and fail fast
   (CASSANDRA-1146)
 * use generation time to resolve node token reassignment disagreements
   (CASSANDRA-1118)
 * restructure the startup ordering of Gossiper and MessageService to avoid
   timing anomalies (CASSANDRA-1160)
 * detect incomplete commit log hearders (CASSANDRA-1119)
 * force anti-entropy service to stream files on the stream stage to avoid
   sending streams out of order (CASSANDRA-1169)
 * remove inactive stream managers after AES streams files (CASSANDRA-1169)
 * allow removing entire row through batch_mutate Deletion (CASSANDRA-1027)
 * add JMX metrics for row-level bloom filter false positives (CASSANDRA-1212)
 * added a redhat init script to contrib (CASSANDRA-1201)
 * use midpoint when bootstrapping a new machine into range with not
   much data yet instead of random token (CASSANDRA-1112)
 * kill server on OOM in executor stage as well as Thrift (CASSANDRA-1226)
 * remove opportunistic repairs, when two machines with overlapping replica
   responsibilities happen to finish major compactions of the same CF near
   the same time.  repairs are now fully manual (CASSANDRA-1190)
 * add ability to lower compaction priority (default is no change from 0.6.2)
   (CASSANDRA-1181)


0.6.2
 * fix contrib/word_count build. (CASSANDRA-992)
 * split CommitLogExecutorService into BatchCommitLogExecutorService and
   PeriodicCommitLogExecutorService (CASSANDRA-1014)
 * add latency histograms to CFSMBean (CASSANDRA-1024)
 * make resolving timestamp ties deterministic by using value bytes
   as a tiebreaker (CASSANDRA-1039)
 * Add option to turn off Hinted Handoff (CASSANDRA-894)
 * fix windows startup (CASSANDRA-948)
 * make concurrent_reads, concurrent_writes configurable at runtime via JMX
   (CASSANDRA-1060)
 * disable GCInspector on non-Sun JVMs (CASSANDRA-1061)
 * fix tombstone handling in sstable rows with no other data (CASSANDRA-1063)
 * fix size of row in spanned index entries (CASSANDRA-1056)
 * install json2sstable, sstable2json, and sstablekeys to Debian package
 * StreamingService.StreamDestinations wouldn't empty itself after streaming
   finished (CASSANDRA-1076)
 * added Collections.shuffle(splits) before returning the splits in
   ColumnFamilyInputFormat (CASSANDRA-1096)
 * do not recalculate cache capacity post-compaction if it's been manually
   modified (CASSANDRA-1079)
 * better defaults for flush sorter + writer executor queue sizes
   (CASSANDRA-1100)
 * windows scripts for SSTableImport/Export (CASSANDRA-1051)
 * windows script for nodetool (CASSANDRA-1113)
 * expose PhiConvictThreshold (CASSANDRA-1053)
 * make repair of RF==1 a no-op (CASSANDRA-1090)
 * improve default JVM GC options (CASSANDRA-1014)
 * fix SlicePredicate serialization inside Hadoop jobs (CASSANDRA-1049)
 * close Thrift sockets in Hadoop ColumnFamilyRecordReader (CASSANDRA-1081)


0.6.1
 * fix NPE in sstable2json when no excluded keys are given (CASSANDRA-934)
 * keep the replica set constant throughout the read repair process
   (CASSANDRA-937)
 * allow querying getAllRanges with empty token list (CASSANDRA-933)
 * fix command line arguments inversion in clustertool (CASSANDRA-942)
 * fix race condition that could trigger a false-positive assertion
   during post-flush discard of old commitlog segments (CASSANDRA-936)
 * fix neighbor calculation for anti-entropy repair (CASSANDRA-924)
 * perform repair even for small entropy differences (CASSANDRA-924)
 * Use hostnames in CFInputFormat to allow Hadoop's naive string-based
   locality comparisons to work (CASSANDRA-955)
 * cache read-only BufferedRandomAccessFile length to avoid
   3 system calls per invocation (CASSANDRA-950)
 * nodes with IPv6 (and no IPv4) addresses could not join cluster
   (CASSANDRA-969)
 * Retrieve the correct number of undeleted columns, if any, from
   a supercolumn in a row that had been deleted previously (CASSANDRA-920)
 * fix index scans that cross the 2GB mmap boundaries for both mmap
   and standard i/o modes (CASSANDRA-866)
 * expose drain via nodetool (CASSANDRA-978)


0.6.0-RC1
 * JMX drain to flush memtables and run through commit log (CASSANDRA-880)
 * Bootstrapping can skip ranges under the right conditions (CASSANDRA-902)
 * fix merging row versions in range_slice for CL > ONE (CASSANDRA-884)
 * default write ConsistencyLeven chaned from ZERO to ONE
 * fix for index entries spanning mmap buffer boundaries (CASSANDRA-857)
 * use lexical comparison if time part of TimeUUIDs are the same
   (CASSANDRA-907)
 * bound read, mutation, and response stages to fix possible OOM
   during log replay (CASSANDRA-885)
 * Use microseconds-since-epoch (UTC) in cli, instead of milliseconds
 * Treat batch_mutate Deletion with null supercolumn as "apply this predicate
   to top level supercolumns" (CASSANDRA-834)
 * Streaming destination nodes do not update their JMX status (CASSANDRA-916)
 * Fix internal RPC timeout calculation (CASSANDRA-911)
 * Added Pig loadfunc to contrib/pig (CASSANDRA-910)


0.6.0-beta3
 * fix compaction bucketing bug (CASSANDRA-814)
 * update windows batch file (CASSANDRA-824)
 * deprecate KeysCachedFraction configuration directive in favor
   of KeysCached; move to unified-per-CF key cache (CASSANDRA-801)
 * add invalidateRowCache to ColumnFamilyStoreMBean (CASSANDRA-761)
 * send Handoff hints to natural locations to reduce load on
   remaining nodes in a failure scenario (CASSANDRA-822)
 * Add RowWarningThresholdInMB configuration option to warn before very
   large rows get big enough to threaten node stability, and -x option to
   be able to remove them with sstable2json if the warning is unheeded
   until it's too late (CASSANDRA-843)
 * Add logging of GC activity (CASSANDRA-813)
 * fix ConcurrentModificationException in commitlog discard (CASSANDRA-853)
 * Fix hardcoded row count in Hadoop RecordReader (CASSANDRA-837)
 * Add a jmx status to the streaming service and change several DEBUG
   messages to INFO (CASSANDRA-845)
 * fix classpath in cassandra-cli.bat for Windows (CASSANDRA-858)
 * allow re-specifying host, port to cassandra-cli if invalid ones
   are first tried (CASSANDRA-867)
 * fix race condition handling rpc timeout in the coordinator
   (CASSANDRA-864)
 * Remove CalloutLocation and StagingFileDirectory from storage-conf files
   since those settings are no longer used (CASSANDRA-878)
 * Parse a long from RowWarningThresholdInMB instead of an int (CASSANDRA-882)
 * Remove obsolete ControlPort code from DatabaseDescriptor (CASSANDRA-886)
 * move skipBytes side effect out of assert (CASSANDRA-899)
 * add "double getLoad" to StorageServiceMBean (CASSANDRA-898)
 * track row stats per CF at compaction time (CASSANDRA-870)
 * disallow CommitLogDirectory matching a DataFileDirectory (CASSANDRA-888)
 * default key cache size is 200k entries, changed from 10% (CASSANDRA-863)
 * add -Dcassandra-foreground=yes to cassandra.bat
 * exit if cluster name is changed unexpectedly (CASSANDRA-769)


0.6.0-beta1/beta2
 * add batch_mutate thrift command, deprecating batch_insert (CASSANDRA-336)
 * remove get_key_range Thrift API, deprecated in 0.5 (CASSANDRA-710)
 * add optional login() Thrift call for authentication (CASSANDRA-547)
 * support fat clients using gossiper and StorageProxy to perform
   replication in-process [jvm-only] (CASSANDRA-535)
 * support mmapped I/O for reads, on by default on 64bit JVMs
   (CASSANDRA-408, CASSANDRA-669)
 * improve insert concurrency, particularly during Hinted Handoff
   (CASSANDRA-658)
 * faster network code (CASSANDRA-675)
 * stress.py moved to contrib (CASSANDRA-635)
 * row caching [must be explicitly enabled per-CF in config] (CASSANDRA-678)
 * present a useful measure of compaction progress in JMX (CASSANDRA-599)
 * add bin/sstablekeys (CASSNADRA-679)
 * add ConsistencyLevel.ANY (CASSANDRA-687)
 * make removetoken remove nodes from gossip entirely (CASSANDRA-644)
 * add ability to set cache sizes at runtime (CASSANDRA-708)
 * report latency and cache hit rate statistics with lifetime totals
   instead of average over the last minute (CASSANDRA-702)
 * support get_range_slice for RandomPartitioner (CASSANDRA-745)
 * per-keyspace replication factory and replication strategy (CASSANDRA-620)
 * track latency in microseconds (CASSANDRA-733)
 * add describe_ Thrift methods, deprecating get_string_property and
   get_string_list_property
 * jmx interface for tracking operation mode and streams in general.
   (CASSANDRA-709)
 * keep memtables in sorted order to improve range query performance
   (CASSANDRA-799)
 * use while loop instead of recursion when trimming sstables compaction list
   to avoid blowing stack in pathological cases (CASSANDRA-804)
 * basic Hadoop map/reduce support (CASSANDRA-342)


0.5.1
 * ensure all files for an sstable are streamed to the same directory.
   (CASSANDRA-716)
 * more accurate load estimate for bootstrapping (CASSANDRA-762)
 * tolerate dead or unavailable bootstrap target on write (CASSANDRA-731)
 * allow larger numbers of keys (> 140M) in a sstable bloom filter
   (CASSANDRA-790)
 * include jvm argument improvements from CASSANDRA-504 in debian package
 * change streaming chunk size to 32MB to accomodate Windows XP limitations
   (was 64MB) (CASSANDRA-795)
 * fix get_range_slice returning results in the wrong order (CASSANDRA-781)


0.5.0 final
 * avoid attempting to delete temporary bootstrap files twice (CASSANDRA-681)
 * fix bogus NaN in nodeprobe cfstats output (CASSANDRA-646)
 * provide a policy for dealing with single thread executors w/ a full queue
   (CASSANDRA-694)
 * optimize inner read in MessagingService, vastly improving multiple-node
   performance (CASSANDRA-675)
 * wait for table flush before streaming data back to a bootstrapping node.
   (CASSANDRA-696)
 * keep track of bootstrapping sources by table so that bootstrapping doesn't
   give the indication of finishing early (CASSANDRA-673)


0.5.0 RC3
 * commit the correct version of the patch for CASSANDRA-663


0.5.0 RC2 (unreleased)
 * fix bugs in converting get_range_slice results to Thrift
   (CASSANDRA-647, CASSANDRA-649)
 * expose java.util.concurrent.TimeoutException in StorageProxy methods
   (CASSANDRA-600)
 * TcpConnectionManager was holding on to disconnected connections,
   giving the false indication they were being used. (CASSANDRA-651)
 * Remove duplicated write. (CASSANDRA-662)
 * Abort bootstrap if IP is already in the token ring (CASSANDRA-663)
 * increase default commitlog sync period, and wait for last sync to
   finish before submitting another (CASSANDRA-668)


0.5.0 RC1
 * Fix potential NPE in get_range_slice (CASSANDRA-623)
 * add CRC32 to commitlog entries (CASSANDRA-605)
 * fix data streaming on windows (CASSANDRA-630)
 * GC compacted sstables after cleanup and compaction (CASSANDRA-621)
 * Speed up anti-entropy validation (CASSANDRA-629)
 * Fix anti-entropy assertion error (CASSANDRA-639)
 * Fix pending range conflicts when bootstapping or moving
   multiple nodes at once (CASSANDRA-603)
 * Handle obsolete gossip related to node movement in the case where
   one or more nodes is down when the movement occurs (CASSANDRA-572)
 * Include dead nodes in gossip to avoid a variety of problems
   and fix HH to removed nodes (CASSANDRA-634)
 * return an InvalidRequestException for mal-formed SlicePredicates
   (CASSANDRA-643)
 * fix bug determining closest neighbor for use in multiple datacenters
   (CASSANDRA-648)
 * Vast improvements in anticompaction speed (CASSANDRA-607)
 * Speed up log replay and writes by avoiding redundant serializations
   (CASSANDRA-652)


0.5.0 beta 2
 * Bootstrap improvements (several tickets)
 * add nodeprobe repair anti-entropy feature (CASSANDRA-193, CASSANDRA-520)
 * fix possibility of partition when many nodes restart at once
   in clusters with multiple seeds (CASSANDRA-150)
 * fix NPE in get_range_slice when no data is found (CASSANDRA-578)
 * fix potential NPE in hinted handoff (CASSANDRA-585)
 * fix cleanup of local "system" keyspace (CASSANDRA-576)
 * improve computation of cluster load balance (CASSANDRA-554)
 * added super column read/write, column count, and column/row delete to
   cassandra-cli (CASSANDRA-567, CASSANDRA-594)
 * fix returning live subcolumns of deleted supercolumns (CASSANDRA-583)
 * respect JAVA_HOME in bin/ scripts (several tickets)
 * add StorageService.initClient for fat clients on the JVM (CASSANDRA-535)
   (see contrib/client_only for an example of use)
 * make consistency_level functional in get_range_slice (CASSANDRA-568)
 * optimize key deserialization for RandomPartitioner (CASSANDRA-581)
 * avoid GCing tombstones except on major compaction (CASSANDRA-604)
 * increase failure conviction threshold, resulting in less nodes
   incorrectly (and temporarily) marked as down (CASSANDRA-610)
 * respect memtable thresholds during log replay (CASSANDRA-609)
 * support ConsistencyLevel.ALL on read (CASSANDRA-584)
 * add nodeprobe removetoken command (CASSANDRA-564)


0.5.0 beta
 * Allow multiple simultaneous flushes, improving flush throughput
   on multicore systems (CASSANDRA-401)
 * Split up locks to improve write and read throughput on multicore systems
   (CASSANDRA-444, CASSANDRA-414)
 * More efficient use of memory during compaction (CASSANDRA-436)
 * autobootstrap option: when enabled, all non-seed nodes will attempt
   to bootstrap when started, until bootstrap successfully
   completes. -b option is removed.  (CASSANDRA-438)
 * Unless a token is manually specified in the configuration xml,
   a bootstraping node will use a token that gives it half the
   keys from the most-heavily-loaded node in the cluster,
   instead of generating a random token.
   (CASSANDRA-385, CASSANDRA-517)
 * Miscellaneous bootstrap fixes (several tickets)
 * Ability to change a node's token even after it has data on it
   (CASSANDRA-541)
 * Ability to decommission a live node from the ring (CASSANDRA-435)
 * Semi-automatic loadbalancing via nodeprobe (CASSANDRA-192)
 * Add ability to set compaction thresholds at runtime via
   JMX / nodeprobe.  (CASSANDRA-465)
 * Add "comment" field to ColumnFamily definition. (CASSANDRA-481)
 * Additional JMX metrics (CASSANDRA-482)
 * JSON based export and import tools (several tickets)
 * Hinted Handoff fixes (several tickets)
 * Add key cache to improve read performance (CASSANDRA-423)
 * Simplified construction of custom ReplicationStrategy classes
   (CASSANDRA-497)
 * Graphical application (Swing) for ring integrity verification and
   visualization was added to contrib (CASSANDRA-252)
 * Add DCQUORUM, DCQUORUMSYNC consistency levels and corresponding
   ReplicationStrategy / EndpointSnitch classes.  Experimental.
   (CASSANDRA-492)
 * Web client interface added to contrib (CASSANDRA-457)
 * More-efficient flush for Random, CollatedOPP partitioners
   for normal writes (CASSANDRA-446) and bulk load (CASSANDRA-420)
 * Add MemtableFlushAfterMinutes, a global replacement for the old
   per-CF FlushPeriodInMinutes setting (CASSANDRA-463)
 * optimizations to slice reading (CASSANDRA-350) and supercolumn
   queries (CASSANDRA-510)
 * force binding to given listenaddress for nodes with multiple
   interfaces (CASSANDRA-546)
 * stress.py benchmarking tool improvements (several tickets)
 * optimized replica placement code (CASSANDRA-525)
 * faster log replay on restart (CASSANDRA-539, CASSANDRA-540)
 * optimized local-node writes (CASSANDRA-558)
 * added get_range_slice, deprecating get_key_range (CASSANDRA-344)
 * expose TimedOutException to thrift (CASSANDRA-563)


0.4.2
 * Add validation disallowing null keys (CASSANDRA-486)
 * Fix race conditions in TCPConnectionManager (CASSANDRA-487)
 * Fix using non-utf8-aware comparison as a sanity check.
   (CASSANDRA-493)
 * Improve default garbage collector options (CASSANDRA-504)
 * Add "nodeprobe flush" (CASSANDRA-505)
 * remove NotFoundException from get_slice throws list (CASSANDRA-518)
 * fix get (not get_slice) of entire supercolumn (CASSANDRA-508)
 * fix null token during bootstrap (CASSANDRA-501)


0.4.1
 * Fix FlushPeriod columnfamily configuration regression
   (CASSANDRA-455)
 * Fix long column name support (CASSANDRA-460)
 * Fix for serializing a row that only contains tombstones
   (CASSANDRA-458)
 * Fix for discarding unneeded commitlog segments (CASSANDRA-459)
 * Add SnapshotBeforeCompaction configuration option (CASSANDRA-426)
 * Fix compaction abort under insufficient disk space (CASSANDRA-473)
 * Fix reading subcolumn slice from tombstoned CF (CASSANDRA-484)
 * Fix race condition in RVH causing occasional NPE (CASSANDRA-478)


0.4.0
 * fix get_key_range problems when a node is down (CASSANDRA-440)
   and add UnavailableException to more Thrift methods
 * Add example EndPointSnitch contrib code (several tickets)


0.4.0 RC2
 * fix SSTable generation clash during compaction (CASSANDRA-418)
 * reject method calls with null parameters (CASSANDRA-308)
 * properly order ranges in nodeprobe output (CASSANDRA-421)
 * fix logging of certain errors on executor threads (CASSANDRA-425)


0.4.0 RC1
 * Bootstrap feature is live; use -b on startup (several tickets)
 * Added multiget api (CASSANDRA-70)
 * fix Deadlock with SelectorManager.doProcess and TcpConnection.write
   (CASSANDRA-392)
 * remove key cache b/c of concurrency bugs in third-party
   CLHM library (CASSANDRA-405)
 * update non-major compaction logic to use two threshold values
   (CASSANDRA-407)
 * add periodic / batch commitlog sync modes (several tickets)
 * inline BatchMutation into batch_insert params (CASSANDRA-403)
 * allow setting the logging level at runtime via mbean (CASSANDRA-402)
 * change default comparator to BytesType (CASSANDRA-400)
 * add forwards-compatible ConsistencyLevel parameter to get_key_range
   (CASSANDRA-322)
 * r/m special case of blocking for local destination when writing with
   ConsistencyLevel.ZERO (CASSANDRA-399)
 * Fixes to make BinaryMemtable [bulk load interface] useful (CASSANDRA-337);
   see contrib/bmt_example for an example of using it.
 * More JMX properties added (several tickets)
 * Thrift changes (several tickets)
    - Merged _super get methods with the normal ones; return values
      are now of ColumnOrSuperColumn.
    - Similarly, merged batch_insert_super into batch_insert.



0.4.0 beta
 * On-disk data format has changed to allow billions of keys/rows per
   node instead of only millions
 * Multi-keyspace support
 * Scan all sstables for all queries to avoid situations where
   different types of operation on the same ColumnFamily could
   disagree on what data was present
 * Snapshot support via JMX
 * Thrift API has changed a _lot_:
    - removed time-sorted CFs; instead, user-defined comparators
      may be defined on the column names, which are now byte arrays.
      Default comparators are provided for UTF8, Bytes, Ascii, Long (i64),
      and UUID types.
    - removed colon-delimited strings in thrift api in favor of explicit
      structs such as ColumnPath, ColumnParent, etc.  Also normalized
      thrift struct and argument naming.
    - Added columnFamily argument to get_key_range.
    - Change signature of get_slice to accept starting and ending
      columns as well as an offset.  (This allows use of indexes.)
      Added "ascending" flag to allow reasonably-efficient reverse
      scans as well.  Removed get_slice_by_range as redundant.
    - get_key_range operates on one CF at a time
    - changed `block` boolean on insert methods to ConsistencyLevel enum,
      with options of NONE, ONE, QUORUM, and ALL.
    - added similar consistency_level parameter to read methods
    - column-name-set slice with no names given now returns zero columns
      instead of all of them.  ("all" can run your server out of memory.
      use a range-based slice with a high max column count instead.)
 * Removed the web interface. Node information can now be obtained by
   using the newly introduced nodeprobe utility.
 * More JMX stats
 * Remove magic values from internals (e.g. special key to indicate
   when to flush memtables)
 * Rename configuration "table" to "keyspace"
 * Moved to crash-only design; no more shutdown (just kill the process)
 * Lots of bug fixes

Full list of issues resolved in 0.4 is at https://issues.apache.org/jira/secure/IssueNavigator.jspa?reset=true&&pid=12310865&fixfor=12313862&resolution=1&sorter/field=issuekey&sorter/order=DESC


0.3.0 RC3
 * Fix potential deadlock under load in TCPConnection.
   (CASSANDRA-220)


0.3.0 RC2
 * Fix possible data loss when server is stopped after replaying
   log but before new inserts force memtable flush.
   (CASSANDRA-204)
 * Added BUGS file


0.3.0 RC1
 * Range queries on keys, including user-defined key collation
 * Remove support
 * Workarounds for a weird bug in JDK select/register that seems
   particularly common on VM environments. Cassandra should deploy
   fine on EC2 now
 * Much improved infrastructure: the beginnings of a decent test suite
   ("ant test" for unit tests; "nosetests" for system tests), code
   coverage reporting, etc.
 * Expanded node status reporting via JMX
 * Improved error reporting/logging on both server and client
 * Reduced memory footprint in default configuration
 * Combined blocking and non-blocking versions of insert APIs
 * Added FlushPeriodInMinutes configuration parameter to force
   flushing of infrequently-updated ColumnFamilies<|MERGE_RESOLUTION|>--- conflicted
+++ resolved
@@ -1,4 +1,3 @@
-<<<<<<< HEAD
 DSE 5.2.0
 Merged from 4.0:
  * Add column definition kind to dropped columns in schema (CASSANDRA-12705)
@@ -8,8 +7,6 @@
  * Clean up the SSTableReader#getScanner API wrt removal of RateLimiter (CASSANDRA-12422)
 
 
-=======
->>>>>>> 5c622418
 DSE 5.1.0
  * Insert default superuser role with fixed timestamp (APOLLO-18)
  * Make Permissions extensible (APOLLO-26)
@@ -18,10 +15,7 @@
  * Add private protocol version (APOLLO-2)
 Merged from DSE 5.0.4
  * Wait for remaining tasks to finish on RepairJob after task failure (APOLLO-87)
-<<<<<<< HEAD
-=======
  * Allow the prepared statement cache size to be changed. (APOLLO-50)
->>>>>>> 5c622418
 Merged from 3.X:
 3.0.11
  * Pass root cause to CorruptBlockException when uncompression failed (CASSANDRA-12889)
