--- conflicted
+++ resolved
@@ -1,6 +1,4 @@
 1.1.8
- * reset getRangeSlice filter after finishing a row for get_paged_slice
-   (CASSANDRA-4919)
  * fix temporarily missing schema after upgrade from pre-1.1.5 (CASSANDRA-5061)
  * reduce log spam from invalid counter shards (CASSANDRA-5026)
  * Improve schema propagation performance (CASSANDRA-5025)
@@ -12,19 +10,12 @@
  * Fix wrong index_options in cli 'show schema' (CASSANDRA-5008)
  * Allow overriding number of available processor (CASSANDRA-4790)
 
-
-1.1.8
- * Fall back to old describe_splits if d_s_ex is not available (CASSANDRA-4803)
-
 1.1.7
-<<<<<<< HEAD
  * cqlsh: improve COPY FROM performance (CASSANDRA-4921)
  * add basic authentication support for Pig CassandraStorage (CASSANDRA-3042)
  * fix CQL2 ALTER TABLE compaction_strategy_class altering (CASSANDRA-4965)
-=======
  * reset getRangeSlice filter after finishing a row for get_paged_slice
    (CASSANDRA-4919)
->>>>>>> 2d97b7ab
  * expunge row cache post-truncate (CASSANDRA-4940)
  * remove IAuthority2 (CASSANDRA-4875)
  * add get[Row|Key]CacheEntries to CacheServiceMBean (CASSANDRA-4859)
