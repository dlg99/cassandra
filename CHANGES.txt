--- conflicted
+++ resolved
@@ -1,9 +1,5 @@
 4.0
-<<<<<<< HEAD
-=======
  * Add GroupCommitLogService (CASSANDRA-13530)
- * Parallelize initial materialized view build (CASSANDRA-12245)
->>>>>>> b04e4136
  * Fix flaky SecondaryIndexManagerTest.assert[Not]MarkedAsBuilt (CASSANDRA-13965)
  * Make LWTs send resultset metadata on every request (CASSANDRA-13992)
  * Fix flaky indexWithFailedInitializationIsNotQueryableAfterPartialRebuild (CASSANDRA-13963)
