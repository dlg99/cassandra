--- conflicted
+++ resolved
@@ -1,4 +1,3 @@
-<<<<<<< HEAD
 3.10
  * Fix TestHintedHandoff.hintedhandoff_decom_test (CASSANDRA-13058)
  * Fixed query monitoring for range queries (CASSANDRA-13050)
@@ -112,11 +111,7 @@
  * Restore resumable hints delivery (CASSANDRA-11960)
  * Properly report LWT contention (CASSANDRA-12626)
 Merged from 3.0:
-=======
-3.0.11
  * Fix assertion for certain legacy range tombstone pattern (CASSANDRA-12203)
- * Set javac encoding to utf-8 (CASSANDRA-11077)
->>>>>>> 52bf7acb
  * Replace empty strings with null values if they cannot be converted (CASSANDRA-12794)
  * Fix deserialization of 2.x DeletedCells (CASSANDRA-12620)
  * Add parent repair session id to anticompaction log message (CASSANDRA-12186)
