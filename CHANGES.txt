--- conflicted
+++ resolved
@@ -175,12 +175,7 @@
  * Nodetool listsnapshots output is missing a newline, if there are no snapshots (CASSANDRA-13568)
  * sstabledump reports incorrect usage for argument order (CASSANDRA-13532)
 Merged from 2.2:
-<<<<<<< HEAD
-=======
  * Safely handle empty buffers when outputting to JSON (CASSANDRA-13868)
- * Copy session properties on cqlsh.py do_login (CASSANDRA-13847)
- * Fix load over calculated issue in IndexSummaryRedistribution (CASSANDRA-13738)
->>>>>>> aa7ba81e
  * Fix compaction and flush exception not captured (CASSANDRA-13833)
  * Uncaught exceptions in Netty pipeline (CASSANDRA-13649)
  * Prevent integer overflow on exabyte filesystems (CASSANDRA-13067)
