# Licensed to the Apache Software Foundation (ASF) under one
# or more contributor license agreements.  See the NOTICE file
# distributed with this work for additional information
# regarding copyright ownership.  The ASF licenses this file
# to you under the Apache License, Version 2.0 (the
# "License"); you may not use this file except in compliance
# with the License.  You may obtain a copy of the License at
#
#     http://www.apache.org/licenses/LICENSE-2.0
#
# Unless required by applicable law or agreed to in writing, software
# distributed under the License is distributed on an "AS IS" BASIS,
# WITHOUT WARRANTIES OR CONDITIONS OF ANY KIND, either express or implied.
# See the License for the specific language governing permissions and
# limitations under the License.

<<<<<<< HEAD
=======
import sys
import re
import time
>>>>>>> 7f855d11
import calendar
import math
import re
import time
import sys
from collections import defaultdict
from . import wcwidth
from .displaying import colorme, FormattedValue, DEFAULT_VALUE_COLORS
from datetime import datetime, timedelta
from cassandra.cqltypes import EMPTY

unicode_controlchars_re = re.compile(r'[\x00-\x31\x7f-\xa0]')
controlchars_re = re.compile(r'[\x00-\x31\x7f-\xff]')

def _show_control_chars(match):
    txt = repr(match.group(0))
    if txt.startswith('u'):
        txt = txt[2:-1]
    else:
        txt = txt[1:-1]
    return txt

bits_to_turn_red_re = re.compile(r'\\([^uUx]|u[0-9a-fA-F]{4}|x[0-9a-fA-F]{2}|U[0-9a-fA-F]{8})')

def _make_turn_bits_red_f(color1, color2):
    def _turn_bits_red(match):
        txt = match.group(0)
        if txt == '\\\\':
            return '\\'
        return color1 + txt + color2
    return _turn_bits_red

default_null_placeholder = 'null'
default_float_precision = 3
default_colormap = DEFAULT_VALUE_COLORS
empty_colormap = defaultdict(lambda: '')

def format_by_type(cqltype, val, encoding, colormap=None, addcolor=False,
                   nullval=None, date_time_format=None, float_precision=None):
    if nullval is None:
        nullval = default_null_placeholder
    if val is None:
        return colorme(nullval, colormap, 'error')
    if addcolor is False:
        colormap = empty_colormap
    elif colormap is None:
        colormap = default_colormap
    if date_time_format is None:
        date_time_format = DateTimeFormat()
    if float_precision is None:
        float_precision = default_float_precision
    return format_value(cqltype, val, encoding=encoding, colormap=colormap,
                        date_time_format=date_time_format, float_precision=float_precision,
                        nullval=nullval)

def color_text(bval, colormap, displaywidth=None):
    # note that here, we render natural backslashes as just backslashes,
    # in the same color as surrounding text, when using color. When not
    # using color, we need to double up the backslashes so it's not
    # ambiguous. This introduces the unique difficulty of having different
    # display widths for the colored and non-colored versions. To avoid
    # adding the smarts to handle that in to FormattedValue, we just
    # make an explicit check to see if a null colormap is being used or
    # not.

    if displaywidth is None:
        displaywidth = len(bval)
    tbr = _make_turn_bits_red_f(colormap['blob'], colormap['text'])
    coloredval = colormap['text'] + bits_to_turn_red_re.sub(tbr, bval) + colormap['reset']
    if colormap['text']:
        displaywidth -= bval.count(r'\\')
    return FormattedValue(bval, coloredval, displaywidth)

DEFAULT_NANOTIME_FORMAT = '%H:%M:%S.%N'
DEFAULT_DATE_FORMAT = '%Y-%m-%d'
DEFAULT_TIMESTAMP_FORMAT = '%Y-%m-%d %H:%M:%S%z'

class DateTimeFormat():
    def __init__(self, timestamp_format=DEFAULT_TIMESTAMP_FORMAT, date_format=DEFAULT_DATE_FORMAT, nanotime_format=DEFAULT_NANOTIME_FORMAT):
        self.timestamp_format=timestamp_format
        self.date_format=date_format
        self.nanotime_format=nanotime_format

def format_value_default(val, colormap, **_):
    val = str(val)
    escapedval = val.replace('\\', '\\\\')
    bval = controlchars_re.sub(_show_control_chars, escapedval)
    return color_text(bval, colormap)

# Mapping cql type base names ("int", "map", etc) to formatter functions,
# making format_value a generic function
_formatters = {}

def format_value(type, val, **kwargs):
    if val == EMPTY:
        return format_value_default('', **kwargs)
    formatter = _formatters.get(type.__name__, format_value_default)
    return formatter(val, **kwargs)

def formatter_for(typname):
    def registrator(f):
        _formatters[typname] = f
        return f
    return registrator

@formatter_for('bytearray')
def format_value_blob(val, colormap, **_):
    bval = '0x' + ''.join('%02x' % c for c in val)
    return colorme(bval, colormap, 'blob')
formatter_for('buffer')(format_value_blob)


def format_python_formatted_type(val, colormap, color, quote=False):
    bval = str(val)
    if quote:
        bval = "'%s'" % bval
    return colorme(bval, colormap, color)

@formatter_for('Decimal')
def format_value_decimal(val, colormap, **_):
    return format_python_formatted_type(val, colormap, 'decimal')

@formatter_for('UUID')
def format_value_uuid(val, colormap, **_):
    return format_python_formatted_type(val, colormap, 'uuid')


@formatter_for('inet')
def formatter_value_inet(val, colormap, quote=False, **_):
    return format_python_formatted_type(val, colormap, 'inet', quote=quote)

@formatter_for('bool')
def format_value_boolean(val, colormap, **_):
    return format_python_formatted_type(val, colormap, 'boolean')

def format_floating_point_type(val, colormap, float_precision, **_):
    if math.isnan(val):
        bval = 'NaN'
    elif math.isinf(val):
        bval = 'Infinity'
    else:
        exponent = int(math.log10(abs(val))) if abs(val) > sys.float_info.epsilon else -sys.maxint -1
        if -4 <= exponent < float_precision:
            # when this is true %g will not use scientific notation,
            # increasing precision should not change this decision
            # so we increase the precision to take into account the
            # digits to the left of the decimal point
            float_precision = float_precision + exponent + 1
        bval = '%.*g' % (float_precision, val)
    return colorme(bval, colormap, 'float')

formatter_for('float')(format_floating_point_type)

def format_integer_type(val, colormap, **_):
    # base-10 only for now; support others?
    bval = str(val)
    return colorme(bval, colormap, 'int')

formatter_for('long')(format_integer_type)
formatter_for('int')(format_integer_type)

@formatter_for('datetime')
def format_value_timestamp(val, colormap, date_time_format, quote=False, **_):
    bval = strftime(date_time_format.timestamp_format, calendar.timegm(val.utctimetuple()))
    if quote:
        bval = "'%s'" % bval
    return colorme(bval, colormap, 'timestamp')

def strftime(time_format, seconds):
    local = time.localtime(seconds)
    formatted = time.strftime(time_format, local)
    if local.tm_isdst != 0:
        offset = -time.altzone
    else:
        offset = -time.timezone
    if formatted[-4:] != '0000' or time_format[-2:] != '%z' or offset == 0:
        return formatted
    # deal with %z on platforms where it isn't supported. see CASSANDRA-4746.
    if offset < 0:
        sign = '-'
    else:
        sign = '+'
    hours, minutes = divmod(abs(offset) / 60, 60)
    return formatted[:-5] + sign + '{0:0=2}{1:0=2}'.format(hours, minutes)

@formatter_for('Date')
def format_value_date(val, colormap, **_):
    return format_python_formatted_type(val, colormap, 'date')

@formatter_for('Time')
def format_value_time(val, colormap, **_):
    return format_python_formatted_type(val, colormap, 'time')

@formatter_for('str')
def format_value_text(val, encoding, colormap, quote=False, **_):
    escapedval = val.replace(u'\\', u'\\\\')
    if quote:
        escapedval = escapedval.replace("'", "''")
    escapedval = unicode_controlchars_re.sub(_show_control_chars, escapedval)
    bval = escapedval.encode(encoding, 'backslashreplace')
    if quote:
        bval = "'%s'" % bval
    displaywidth = wcwidth.wcswidth(bval.decode(encoding))
    return color_text(bval, colormap, displaywidth)

# name alias
formatter_for('unicode')(format_value_text)

def format_simple_collection(val, lbracket, rbracket, encoding,
                             colormap, date_time_format, float_precision, nullval):
    subs = [format_value(type(sval), sval, encoding=encoding, colormap=colormap,
                         date_time_format=date_time_format, float_precision=float_precision,
                         nullval=nullval, quote=True)
            for sval in val]
    bval = lbracket + ', '.join(sval.strval for sval in subs) + rbracket
    lb, sep, rb = [colormap['collection'] + s + colormap['reset']
                   for s in (lbracket, ', ', rbracket)]
    coloredval = lb + sep.join(sval.coloredval for sval in subs) + rb
    displaywidth = 2 * len(subs) + sum(sval.displaywidth for sval in subs)
    return FormattedValue(bval, coloredval, displaywidth)

@formatter_for('list')
def format_value_list(val, encoding, colormap, date_time_format, float_precision, nullval, **_):
    return format_simple_collection(val, '[', ']', encoding, colormap,
                                    date_time_format, float_precision, nullval)

@formatter_for('tuple')
def format_value_tuple(val, encoding, colormap, date_time_format, float_precision, nullval, **_):
    return format_simple_collection(val, '(', ')', encoding, colormap,
                                    date_time_format, float_precision, nullval)

@formatter_for('set')
def format_value_set(val, encoding, colormap, date_time_format, float_precision, nullval, **_):
    return format_simple_collection(sorted(val), '{', '}', encoding, colormap,
                                    date_time_format, float_precision, nullval)
formatter_for('frozenset')(format_value_set)
formatter_for('sortedset')(format_value_set)


@formatter_for('dict')
def format_value_map(val, encoding, colormap, date_time_format, float_precision, nullval, **_):
    def subformat(v):
        return format_value(type(v), v, encoding=encoding, colormap=colormap,
                            date_time_format=date_time_format, float_precision=float_precision,
                            nullval=nullval, quote=True)

    subs = [(subformat(k), subformat(v)) for (k, v) in sorted(val.items())]
    bval = '{' + ', '.join(k.strval + ': ' + v.strval for (k, v) in subs) + '}'
    lb, comma, colon, rb = [colormap['collection'] + s + colormap['reset']
                            for s in ('{', ', ', ': ', '}')]
    coloredval = lb \
               + comma.join(k.coloredval + colon + v.coloredval for (k, v) in subs) \
               + rb
    displaywidth = 4 * len(subs) + sum(k.displaywidth + v.displaywidth for (k, v) in subs)
    return FormattedValue(bval, coloredval, displaywidth)
formatter_for('OrderedDict')(format_value_map)
formatter_for('OrderedMap')(format_value_map)
formatter_for('OrderedMapSerializedKey')(format_value_map)


def format_value_utype(val, encoding, colormap, date_time_format, float_precision, nullval, **_):
    def format_field_value(v):
        if v is None:
            return colorme(nullval, colormap, 'error')
        return format_value(type(v), v, encoding=encoding, colormap=colormap,
                            date_time_format=date_time_format, float_precision=float_precision,
                            nullval=nullval, quote=True)

    def format_field_name(name):
        return format_value_text(name, encoding=encoding, colormap=colormap, quote=False)

    subs = [(format_field_name(k), format_field_value(v)) for (k, v) in val._asdict().items()]
    bval = '{' + ', '.join(k.strval + ': ' + v.strval for (k, v) in subs) + '}'
    lb, comma, colon, rb = [colormap['collection'] + s + colormap['reset']
                            for s in ('{', ', ', ': ', '}')]
    coloredval = lb \
                 + comma.join(k.coloredval + colon + v.coloredval for (k, v) in subs) \
                 + rb
    displaywidth = 4 * len(subs) + sum(k.displaywidth + v.displaywidth for (k, v) in subs)
    return FormattedValue(bval, coloredval, displaywidth)<|MERGE_RESOLUTION|>--- conflicted
+++ resolved
@@ -14,17 +14,11 @@
 # See the License for the specific language governing permissions and
 # limitations under the License.
 
-<<<<<<< HEAD
-=======
-import sys
-import re
-import time
->>>>>>> 7f855d11
 import calendar
 import math
 import re
+import sys
 import time
-import sys
 from collections import defaultdict
 from . import wcwidth
 from .displaying import colorme, FormattedValue, DEFAULT_VALUE_COLORS
