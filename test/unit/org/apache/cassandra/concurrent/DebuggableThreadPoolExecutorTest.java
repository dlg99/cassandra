--- conflicted
+++ resolved
@@ -23,26 +23,13 @@
 
 import java.lang.Thread.UncaughtExceptionHandler;
 import java.util.UUID;
-<<<<<<< HEAD
 import java.util.concurrent.*;
-=======
-import java.util.concurrent.Callable;
-import java.util.concurrent.ConcurrentLinkedQueue;
-import java.util.concurrent.CountDownLatch;
-import java.util.concurrent.LinkedBlockingQueue;
-import java.util.concurrent.RunnableFuture;
-import java.util.concurrent.TimeUnit;
->>>>>>> 1bcfa087
 import java.util.concurrent.atomic.AtomicReference;
 import java.util.function.Supplier;
 
 import com.google.common.base.Throwables;
 import com.google.common.net.InetAddresses;
-<<<<<<< HEAD
-=======
-import com.google.common.util.concurrent.ListenableFutureTask;
 import com.google.common.util.concurrent.Uninterruptibles;
->>>>>>> 1bcfa087
 import org.junit.Assert;
 import org.junit.BeforeClass;
 import org.junit.Test;
@@ -57,10 +44,11 @@
 import org.apache.cassandra.utils.WrappedRunnable;
 import org.assertj.core.api.Assertions;
 
-import static java.util.concurrent.TimeUnit.MILLISECONDS;
-
 import static org.apache.cassandra.utils.Clock.Global.nanoTime;
 import static org.apache.cassandra.concurrent.ExecutorFactory.Global.executorFactory;
+
+import static java.util.concurrent.TimeUnit.MILLISECONDS;
+import static org.assertj.core.api.Assertions.assertThat;
 
 public class DebuggableThreadPoolExecutorTest
 {
@@ -96,7 +84,8 @@
     @Test
     public void testLocalStatePropagation()
     {
-        DebuggableThreadPoolExecutor executor = DebuggableThreadPoolExecutor.createWithFixedPoolSize("TEST", 1);
+        ExecutorPlus executor = executorFactory().localAware().sequential("TEST");
+        assertThat(executor).isInstanceOf(LocalAwareExecutorPlus.class);
         try
         {
             checkLocalStateIsPropagated(executor);
@@ -107,7 +96,22 @@
         }
     }
 
-    public static void checkLocalStateIsPropagated(LocalAwareExecutorService executor)
+    @Test
+    public void testNoLocalStatePropagation() throws InterruptedException
+    {
+        ExecutorPlus executor = executorFactory().sequential("TEST");
+        assertThat(executor).isNotInstanceOf(LocalAwareExecutorPlus.class);
+        try
+        {
+            checkLocalStateIsPropagated(executor);
+        }
+        finally
+        {
+            executor.shutdown();
+        }
+    }
+
+    public static void checkLocalStateIsPropagated(ExecutorPlus executor)
     {
         checkClientWarningsArePropagated(executor, () -> executor.execute(() -> ClientWarn.instance.warn("msg")));
         checkClientWarningsArePropagated(executor, () -> executor.submit(() -> ClientWarn.instance.warn("msg")));
@@ -126,9 +130,9 @@
         }));
     }
 
-    public static void checkClientWarningsArePropagated(LocalAwareExecutorService executor, Runnable schedulingTask) {
+    public static void checkClientWarningsArePropagated(ExecutorPlus executor, Runnable schedulingTask) {
         ClientWarn.instance.captureWarnings();
-        Assertions.assertThat(ClientWarn.instance.getWarnings()).isNullOrEmpty();
+        assertThat(ClientWarn.instance.getWarnings()).isNullOrEmpty();
 
         ClientWarn.instance.warn("msg0");
         long initCompletedTasks = executor.getCompletedTaskCount();
@@ -136,12 +140,15 @@
         while (executor.getCompletedTaskCount() == initCompletedTasks) Uninterruptibles.sleepUninterruptibly(10, MILLISECONDS);
         ClientWarn.instance.warn("msg1");
 
-        Assertions.assertThat(ClientWarn.instance.getWarnings()).containsExactlyInAnyOrder("msg0", "msg", "msg1");
-    }
-
-    public static void checkTracingIsPropagated(LocalAwareExecutorService executor, Runnable schedulingTask) {
+        if (executor instanceof LocalAwareExecutorPlus)
+            assertThat(ClientWarn.instance.getWarnings()).containsExactlyInAnyOrder("msg0", "msg", "msg1");
+        else
+            assertThat(ClientWarn.instance.getWarnings()).containsExactlyInAnyOrder("msg0", "msg1");
+    }
+
+    public static void checkTracingIsPropagated(ExecutorPlus executor, Runnable schedulingTask) {
         ClientWarn.instance.captureWarnings();
-        Assertions.assertThat(ClientWarn.instance.getWarnings()).isNullOrEmpty();
+        assertThat(ClientWarn.instance.getWarnings()).isNullOrEmpty();
 
         ConcurrentLinkedQueue<String> q = new ConcurrentLinkedQueue<>();
         Tracing.instance.set(new TraceState(FBUtilities.getLocalAddressAndPort(), UUID.randomUUID(), Tracing.TraceType.NONE)
@@ -158,7 +165,10 @@
         while (executor.getCompletedTaskCount() == initCompletedTasks) Uninterruptibles.sleepUninterruptibly(10, MILLISECONDS);
         Tracing.trace("msg1");
 
-        Assertions.assertThat(q.toArray()).containsExactlyInAnyOrder("msg0", "msg", "msg1");
+        if (executor instanceof LocalAwareExecutorPlus)
+            assertThat(q.toArray()).containsExactlyInAnyOrder("msg0", "msg", "msg1");
+        else
+            assertThat(q.toArray()).containsExactlyInAnyOrder("msg0", "msg1");
     }
 
     @Test
