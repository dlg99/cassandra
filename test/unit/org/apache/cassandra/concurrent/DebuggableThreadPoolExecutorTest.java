--- conflicted
+++ resolved
@@ -40,11 +40,8 @@
 
 import org.apache.cassandra.config.DatabaseDescriptor;
 import org.apache.cassandra.locator.InetAddressAndPort;
-<<<<<<< HEAD
 import org.apache.cassandra.service.ClientState;
-=======
 import org.apache.cassandra.service.ClientWarn;
->>>>>>> 5bc9f7c7
 import org.apache.cassandra.tracing.TraceState;
 import org.apache.cassandra.tracing.TraceStateImpl;
 import org.apache.cassandra.tracing.Tracing;
@@ -137,11 +134,12 @@
     }
 
     public static void checkTracingIsPropagated(LocalAwareExecutorService executor, Runnable schedulingTask) {
+        ClientState clientState = ClientState.forInternalCalls();
         ClientWarn.instance.captureWarnings();
         Assertions.assertThat(ClientWarn.instance.getWarnings()).isNullOrEmpty();
 
         ConcurrentLinkedQueue<String> q = new ConcurrentLinkedQueue<>();
-        Tracing.instance.set(new TraceState(FBUtilities.getLocalAddressAndPort(), UUID.randomUUID(), Tracing.TraceType.NONE)
+        Tracing.instance.set(new TraceState(clientState, FBUtilities.getLocalAddressAndPort(), UUID.randomUUID(), Tracing.TraceType.NONE)
         {
             @Override
             protected void traceImpl(String message)
