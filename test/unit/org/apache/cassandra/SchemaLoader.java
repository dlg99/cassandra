--- conflicted
+++ resolved
@@ -285,13 +285,10 @@
 
     public static void createKeyspace(String name, KeyspaceParams params, Tables tables, Types types)
     {
-        MigrationManager.announceNewKeyspace(KeyspaceMetadata.create(name, params, tables, Views.none(), types, Functions.none()), true).blockingAwait();
-    }
-
-<<<<<<< HEAD
-    public static ColumnMetadata integerColumn(String ksName, String cfName)
-=======
-    public static void createKeyspace(String name, KeyspaceParams params, CFMetaData[] tables, Iterable<ViewDefinition> views)
+        MigrationManager.announceNewKeyspace(KeyspaceMetadata.create(name, params, tables, Views.none(), types, Functions.none()), true);
+    }
+
+    public static void createKeyspace(String name, KeyspaceParams params, TableMetadata[] tables, Iterable<ViewMetadata> views)
     {
         MigrationManager.announceNewKeyspace(KeyspaceMetadata.create(name, params, Tables.of(tables), Views.builder().add(views).build(), Types.none(),
                                                                      Functions.none()), true);
@@ -299,35 +296,33 @@
 
     public static void createView(String ks, String baseTableName, String mvName)
     {
-        CFMetaData baseCfm = Schema.instance.getCFMetaData(ks, baseTableName);
+        TableMetadata baseCfm = Schema.instance.getTableMetadata(ks, baseTableName);
         createView(baseCfm, mvName);
     }
 
-    public static ViewDefinition createView(CFMetaData baseCfm, String mvName)
+    public static ViewMetadata createView(TableMetadata baseCfm, String mvName)
     {
         return createView(mvName, baseCfm, 1, AsciiType.instance, AsciiType.instance, AsciiType.instance);
     }
 
-    public static ViewDefinition createView(String viewName, CFMetaData baseCfm, int columnCount, AbstractType<?> keyType,
+    public static ViewMetadata createView(String viewName, TableMetadata baseCfm, int columnCount, AbstractType<?> keyType,
                                             AbstractType<?> valType, AbstractType<?> clusteringType)
     {
-        UUID baseTableId = baseCfm.cfId;
-
         StringBuilder whereClauseBuilder = new StringBuilder();
-        Iterator<ColumnDefinition> columns = baseCfm.getColumnMetadata().values().iterator();
+        Iterator<ColumnMetadata> columns = baseCfm.columns().iterator();
         whereClauseBuilder.append(String.format("%s IS NOT NULL", columns.next().name.toCQLString()));
         while (columns.hasNext())
         {
             whereClauseBuilder.append(String.format(" AND %S IS NOT NULL", columns.next().name.toCQLString()));
         }
 
-        String rawSelect = View.buildSelectStatement(baseCfm.cfName, baseCfm.allColumns(), whereClauseBuilder.toString());
+        String rawSelect = View.buildSelectStatement(baseCfm.name, baseCfm.columns(), whereClauseBuilder.toString());
         System.out.println("Raw select: " + rawSelect);
         SelectStatement.RawStatement select = (SelectStatement.RawStatement) QueryProcessor.parseStatement(rawSelect);
 
-        CFMetaData.Builder viewCfm;
-        viewCfm = CFMetaData.Builder.create(baseCfm.ksName, viewName)
-                                    .addPartitionKey("val", keyType)
+        TableMetadata.Builder viewCfm;
+        viewCfm = TableMetadata.builder(baseCfm.keyspace, viewName)
+                                    .addPartitionKeyColumn("val", keyType)
                                     .addRegularColumn("key", valType);
 
         if(clusteringType != null)
@@ -336,15 +331,15 @@
         for (int i = 0; i < columnCount; i++)
             viewCfm.addRegularColumn("val" + i, AsciiType.instance);
 
-        ViewDefinition viewDefinition = new ViewDefinition(baseCfm.ksName, viewName, baseTableId, baseCfm.cfName, true, select,
-                                                           whereClauseBuilder.toString(), viewCfm.build());
-
-        MigrationManager.announceNewView(viewDefinition, true);
+        ViewMetadata viewDefinition = new ViewMetadata(baseCfm.keyspace, viewName, baseCfm.id, baseCfm.name,
+                                                       true, select, whereClauseBuilder.toString(),
+                                                       viewCfm.build());
+
+        MigrationManager.announceNewView(viewDefinition, true).blockingAwait();
         return viewDefinition;
     }
 
-    public static ColumnDefinition integerColumn(String ksName, String cfName)
->>>>>>> d076838b
+    public static ColumnMetadata integerColumn(String ksName, String cfName)
     {
         return new ColumnMetadata(ksName,
                                   cfName,
