--- conflicted
+++ resolved
@@ -34,18 +34,18 @@
 import com.google.common.collect.Iterables;
 
 import org.apache.cassandra.metrics.Timer;
-
+import org.apache.cassandra.schema.SchemaMigration;
 import org.apache.cassandra.auth.IInternodeAuthenticator;
 import org.apache.cassandra.config.DatabaseDescriptor;
-import org.apache.cassandra.config.DatabaseDescriptor;
+
 import org.apache.cassandra.db.monitoring.ApproximateTime;
-<<<<<<< HEAD
-=======
+
 import org.apache.cassandra.exceptions.ConfigurationException;
+import org.apache.cassandra.gms.GossipDigestAck;
 import org.apache.cassandra.io.util.DataInputPlus.DataInputStreamPlus;
 import org.apache.cassandra.io.util.DataOutputStreamPlus;
 import org.apache.cassandra.io.util.WrappedDataOutputStreamPlus;
->>>>>>> c86de2a9
+
 import org.caffinitas.ohc.histo.EstimatedHistogram;
 import org.junit.After;
 import org.junit.Before;
@@ -322,91 +322,4 @@
             }
         }
     }
-<<<<<<< HEAD
-=======
-
-    private static class BackPressureCallback implements IAsyncCallback
-    {
-        @Override
-        public boolean supportsBackPressure()
-        {
-            return true;
-        }
-
-        @Override
-        public boolean isLatencyForSnitch()
-        {
-            return false;
-        }
-
-        @Override
-        public void response(MessageIn msg)
-        {
-            throw new UnsupportedOperationException("Not supported.");
-        }
-    }
-
-    private static class NoBackPressureCallback implements IAsyncCallback
-    {
-        @Override
-        public boolean supportsBackPressure()
-        {
-            return false;
-        }
-
-        @Override
-        public boolean isLatencyForSnitch()
-        {
-            return false;
-        }
-
-        @Override
-        public void response(MessageIn msg)
-        {
-            throw new UnsupportedOperationException("Not supported.");
-        }
-    }
-
-    /**
-     * Make sure that if internode authenticatino fails for an outbound connection that all the code that relies
-     * on getting the connection pool handles the null return
-     * @throws Exception
-     */
-    @Test
-    public void testFailedInternodeAuth() throws Exception
-    {
-        MessagingService ms = MessagingService.instance();
-        DatabaseDescriptor.setInternodeAuthenticator(ALLOW_NOTHING_AUTHENTICATOR);
-        InetAddress address = InetAddress.getByName("127.0.0.250");
-
-        //Should return null
-        assertNull(ms.getConnectionPool(address));
-        assertNull(ms.getConnection(address, new MessageOut(MessagingService.Verb.GOSSIP_DIGEST_ACK)));
-
-        //Should tolerate null
-        ms.convict(address);
-        ms.sendOneWay(new MessageOut(MessagingService.Verb.GOSSIP_DIGEST_ACK), address);
-    }
-
-    @Test
-    public void testOutboundTcpConnectionCleansUp() throws Exception
-    {
-        MessagingService ms = MessagingService.instance();
-        DatabaseDescriptor.setInternodeAuthenticator(ALLOW_NOTHING_AUTHENTICATOR);
-        InetAddress address = InetAddress.getByName("127.0.0.250");
-        OutboundTcpConnectionPool pool = new OutboundTcpConnectionPool(address, new MockBackPressureStrategy(null).newState(address));
-        ms.connectionManagers.put(address, pool);
-        pool.smallMessages.start();
-        pool.smallMessages.enqueue(new MessageOut(MessagingService.Verb.GOSSIP_DIGEST_ACK), 0);
-        pool.smallMessages.join();
-        assertFalse(ms.connectionManagers.containsKey(address));
-    }
-
-    @After
-    public void replaceAuthenticator()
-    {
-        DatabaseDescriptor.setInternodeAuthenticator(originalAuthenticator);
-    }
-
->>>>>>> c86de2a9
 }