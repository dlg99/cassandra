--- conflicted
+++ resolved
@@ -24,13 +24,7 @@
 import org.apache.cassandra.db.Keyspace;
 import org.apache.cassandra.utils.FBUtilities;
 
-<<<<<<< HEAD
-import static org.apache.cassandra.cql3.ViewComplexTest.createView;
-import static org.apache.cassandra.cql3.ViewComplexTest.updateView;
-import static org.apache.cassandra.cql3.ViewComplexTest.updateViewWithFlush;
 import static org.apache.cassandra.db.ColumnFamilyStore.FlushReason.UNIT_TESTS;
-=======
->>>>>>> 5bc9f7c7
 import static org.junit.Assert.assertEquals;
 
 /* ViewComplexTest class has been split into multiple ones because of timeout issues (CASSANDRA-16670, CASSANDRA-17167)
@@ -98,76 +92,6 @@
     }
 
     @Test
-<<<<<<< HEAD
-    public void testExpiredLivenessLimitWithFlush() throws Throwable
-    {
-        // CASSANDRA-13883
-        testExpiredLivenessLimit(true);
-    }
-
-    @Test
-    public void testExpiredLivenessLimitWithoutFlush() throws Throwable
-    {
-        // CASSANDRA-13883
-        testExpiredLivenessLimit(false);
-    }
-
-    private void testExpiredLivenessLimit(boolean flush) throws Throwable
-    {
-        createTable("CREATE TABLE %s (k int PRIMARY KEY, a int, b int);");
-
-        execute("USE " + keyspace());
-        executeNet(version, "USE " + keyspace());
-        Keyspace ks = Keyspace.open(keyspace());
-
-        createView("mv1",
-                   "CREATE MATERIALIZED VIEW %s AS SELECT * FROM %%s WHERE k IS NOT NULL AND a IS NOT NULL PRIMARY KEY (k, a);",
-                   version,
-                   this,
-                   views);
-        createView("mv2",
-                   "CREATE MATERIALIZED VIEW %s AS SELECT * FROM %%s WHERE k IS NOT NULL AND a IS NOT NULL PRIMARY KEY (a, k);",
-                   version,
-                   this,
-                   views);
-        ks.getColumnFamilyStore("mv1").disableAutoCompaction();
-        ks.getColumnFamilyStore("mv2").disableAutoCompaction();
-
-        for (int i = 1; i <= 100; i++)
-            updateView("INSERT INTO %s(k, a, b) VALUES (?, ?, ?);", version, this, i, i, i);
-        for (int i = 1; i <= 100; i++)
-        {
-            if (i % 50 == 0)
-                continue;
-            // create expired liveness
-            updateView("DELETE a FROM %s WHERE k = ?;", version, this, i);
-        }
-        if (flush)
-        {
-            ks.getColumnFamilyStore("mv1").forceBlockingFlush(UNIT_TESTS);
-            ks.getColumnFamilyStore("mv2").forceBlockingFlush(UNIT_TESTS);
-        }
-
-        for (String view : Arrays.asList("mv1", "mv2"))
-        {
-            // paging
-            assertEquals(1, executeNetWithPaging(version, String.format("SELECT k,a,b FROM %s limit 1", view), 1).all().size());
-            assertEquals(2, executeNetWithPaging(version, String.format("SELECT k,a,b FROM %s limit 2", view), 1).all().size());
-            assertEquals(2, executeNetWithPaging(version, String.format("SELECT k,a,b FROM %s", view), 1).all().size());
-            assertRowsNet(version, executeNetWithPaging(version, String.format("SELECT k,a,b FROM %s ", view), 1),
-                          row(50, 50, 50),
-                          row(100, 100, 100));
-            // limit
-            assertEquals(1, execute(String.format("SELECT k,a,b FROM %s limit 1", view)).size());
-            assertRowsIgnoringOrder(execute(String.format("SELECT k,a,b FROM %s limit 2", view)),
-                                    row(50, 50, 50),
-                                    row(100, 100, 100));
-        }
-    }
-
-    @Test
-=======
->>>>>>> 5bc9f7c7
     public void testStrictLivenessTombstone() throws Throwable
     {
         createTable("create table %s (p int primary key, v1 int, v2 int)");
@@ -185,15 +109,9 @@
         updateView("Insert into %s (p, v1, v2) values (1, 1, 1)");
         assertRowsIgnoringOrder(execute("SELECT p, v1, v2 from " + name), row(1, 1, 1));
 
-<<<<<<< HEAD
-        updateView("Update %s set v1 = null WHERE p = 1", version, this);
+        updateView("Update %s set v1 = null WHERE p = 1");
         FBUtilities.waitOnFutures(ks.flush(UNIT_TESTS));
-        assertRowsIgnoringOrder(execute("SELECT p, v1, v2 from mv"));
-=======
-        updateView("Update %s set v1 = null WHERE p = 1");
-        FBUtilities.waitOnFutures(ks.flush());
         assertRowsIgnoringOrder(execute("SELECT p, v1, v2 from " + name));
->>>>>>> 5bc9f7c7
 
         cfs.forceMajorCompaction(); // before gc grace second, strict-liveness tombstoned dead row remains
         assertEquals(1, cfs.getLiveSSTables().size());
@@ -204,15 +122,9 @@
         cfs.forceMajorCompaction(); // after gc grace second, no data left
         assertEquals(0, cfs.getLiveSSTables().size());
 
-<<<<<<< HEAD
-        updateView("Update %s using ttl 5 set v1 = 1 WHERE p = 1", version, this);
+        updateView("Update %s using ttl 5 set v1 = 1 WHERE p = 1");
         FBUtilities.waitOnFutures(ks.flush(UNIT_TESTS));
-        assertRowsIgnoringOrder(execute("SELECT p, v1, v2 from mv"), row(1, 1, 1));
-=======
-        updateView("Update %s using ttl 5 set v1 = 1 WHERE p = 1");
-        FBUtilities.waitOnFutures(ks.flush());
         assertRowsIgnoringOrder(execute("SELECT p, v1, v2 from " + name), row(1, 1, 1));
->>>>>>> 5bc9f7c7
 
         cfs.forceMajorCompaction(); // before ttl+gc_grace_second, strict-liveness ttled dead row remains
         assertEquals(1, cfs.getLiveSSTables().size());
