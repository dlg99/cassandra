--- conflicted
+++ resolved
@@ -18,13 +18,10 @@
 
 package org.apache.cassandra.cql3;
 
-<<<<<<< HEAD
 import java.util.List;
 
+import com.google.common.base.Throwables;
 import com.google.common.collect.ImmutableList;
-=======
-import com.google.common.base.Throwables;
->>>>>>> 07666e00
 import org.junit.Assert;
 import org.junit.BeforeClass;
 import org.junit.Test;
@@ -77,48 +74,24 @@
     @Test
     public void testTruncationReleasesLogSpace()
     {
-<<<<<<< HEAD
-        keyspace = createKeyspace("CREATE KEYSPACE %s with replication = { 'class' : 'SimpleStrategy', 'replication_factor' : 1 } and durable_writes = false");
-        table = createTable(keyspace, "CREATE TABLE %s ( userid bigint, picid bigint, commentid bigint, PRIMARY KEY(userid, picid))" +
-                                      " with compression = {'enabled': false}" +
-                                      " and memtable = { 'class': '" + memtableClass + "'}");
-        execute("use " + keyspace + ';');
-
-        String writeStatement = "INSERT INTO "+table+"(userid,picid,commentid)VALUES(?,?,?)";
-
-        cfs = Keyspace.open(keyspace).getColumnFamilyStore(table);
-        cfs.disableAutoCompaction();
-        cfs.forceBlockingFlush(ColumnFamilyStore.FlushReason.UNIT_TESTS);
-
-        long deepSizeBefore = ObjectSizes.measureDeep(cfs.getTracker().getView().getCurrentMemtable());
-        System.out.printf("Memtable deep size before %s\n%n",
-                          FBUtilities.prettyPrintMemory(deepSizeBefore));
-        long i;
-        long limit = partitions;
-        System.out.println("Writing " + partitions + " partitions of " + rowsPerPartition + " rows");
-        for (i = 0; i < limit; ++i)
-        {
-            for (long j = 0; j < rowsPerPartition; ++j)
-                execute(writeStatement, i, j, i + j);
-        }
-=======
         Util.flakyTest(this::testSize, 2, "Fails occasionally, see CASSANDRA-16684");
     }
->>>>>>> 07666e00
 
     private void testSize()
     {
         try
         {
             keyspace = createKeyspace("CREATE KEYSPACE %s with replication = { 'class' : 'SimpleStrategy', 'replication_factor' : 1 } and durable_writes = false");
-            table = createTable(keyspace, "CREATE TABLE %s ( userid bigint, picid bigint, commentid bigint, PRIMARY KEY(userid, picid)) with compression = {'enabled': false}");
+            table = createTable(keyspace, "CREATE TABLE %s ( userid bigint, picid bigint, commentid bigint, PRIMARY KEY(userid, picid))" +
+                                      " with compression = {'enabled': false}" +
+                                      " and memtable = { 'class': '" + memtableClass + "'}");
             execute("use " + keyspace + ';');
 
             String writeStatement = "INSERT INTO " + table + "(userid,picid,commentid)VALUES(?,?,?)";
 
             cfs = Keyspace.open(keyspace).getColumnFamilyStore(table);
             cfs.disableAutoCompaction();
-            cfs.forceBlockingFlush();
+            cfs.forceBlockingFlush(ColumnFamilyStore.FlushReason.UNIT_TESTS);
 
             long deepSizeBefore = ObjectSizes.measureDeep(cfs.getTracker().getView().getCurrentMemtable());
             System.out.printf("Memtable deep size before %s\n%n",
@@ -153,15 +126,13 @@
                 System.out.println("Warning: " + cfs.getLiveSSTables().size() + " sstables created.");
 
             Memtable memtable = cfs.getTracker().getView().getCurrentMemtable();
-            long actualHeap = memtable.getAllocator().onHeap().owns();
-            System.out.printf("Memtable in %s mode: %d ops, %s serialized bytes, %s (%.0f%%) on heap, %s (%.0f%%) off-heap%n",
+            Memtable.MemoryUsage usage = Memtable.getMemoryUsage(memtable);
+        long actualHeap = usage.ownsOnHeap;
+            System.out.printf("Memtable in %s mode: %d ops, %s serialized bytes, %s %n",
                               DatabaseDescriptor.getMemtableAllocationType(),
                               memtable.getOperations(),
                               FBUtilities.prettyPrintMemory(memtable.getLiveDataSize()),
-                              FBUtilities.prettyPrintMemory(actualHeap),
-                              100 * memtable.getAllocator().onHeap().ownershipRatio(),
-                              FBUtilities.prettyPrintMemory(memtable.getAllocator().offHeap().owns()),
-                              100 * memtable.getAllocator().offHeap().ownershipRatio());
+                              usage);
 
             long deepSizeAfter = ObjectSizes.measureDeep(memtable);
             System.out.printf("Memtable deep size %s\n%n",
@@ -178,32 +149,5 @@
         {
             Throwables.propagate(throwable);
         }
-<<<<<<< HEAD
-
-
-        if (!cfs.getLiveSSTables().isEmpty())
-            System.out.println("Warning: " + cfs.getLiveSSTables().size() + " sstables created.");
-
-        Memtable memtable = cfs.getTracker().getView().getCurrentMemtable();
-        Memtable.MemoryUsage usage = Memtable.getMemoryUsage(memtable);
-        long actualHeap = usage.ownsOnHeap;
-        System.out.printf("Memtable in %s mode: %d ops, %s serialized bytes, %s%n",
-                          DatabaseDescriptor.getMemtableAllocationType(),
-                          memtable.getOperations(),
-                          FBUtilities.prettyPrintMemory(memtable.getLiveDataSize()),
-                          usage);
-
-        long deepSizeAfter = ObjectSizes.measureDeep(memtable);
-        System.out.printf("Memtable deep size %s\n%n",
-                          FBUtilities.prettyPrintMemory(deepSizeAfter));
-
-        long expectedHeap = deepSizeAfter - deepSizeBefore;
-        String message = String.format("Expected heap usage close to %s, got %s.\n",
-                                       FBUtilities.prettyPrintMemory(expectedHeap),
-                                       FBUtilities.prettyPrintMemory(actualHeap));
-        System.out.println(message);
-        Assert.assertTrue(message, Math.abs(actualHeap - expectedHeap) <= MAX_DIFFERENCE);
-=======
->>>>>>> 07666e00
     }
 }