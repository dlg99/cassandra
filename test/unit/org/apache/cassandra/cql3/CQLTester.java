--- conflicted
+++ resolved
@@ -816,16 +816,12 @@
         return sessionNet(protocolVersion).execute(formatQuery(query), values);
     }
 
-<<<<<<< HEAD
+    protected com.datastax.driver.core.ResultSet executeNetWithPaging(String query, int pageSize) throws Throwable
+    {
+        return sessionNet().execute(new SimpleStatement(formatQuery(query)).setFetchSize(pageSize));
+    }
+
     public Session sessionNet()
-=======
-    protected com.datastax.driver.core.ResultSet executeNetWithPaging(String query, int pageSize) throws Throwable
->>>>>>> e0ce6ce7
-    {
-        return sessionNet().execute(new SimpleStatement(formatQuery(query)).setFetchSize(pageSize));
-    }
-
-    protected Session sessionNet()
     {
         return sessionNet(getDefaultVersion());
     }
