/*
 * Licensed to the Apache Software Foundation (ASF) under one
 * or more contributor license agreements.  See the NOTICE file
 * distributed with this work for additional information
 * regarding copyright ownership.  The ASF licenses this file
 * to you under the Apache License, Version 2.0 (the
 * "License"); you may not use this file except in compliance
 * with the License.  You may obtain a copy of the License at
 *
 *     http://www.apache.org/licenses/LICENSE-2.0
 *
 * Unless required by applicable law or agreed to in writing, software
 * distributed under the License is distributed on an "AS IS" BASIS,
 * WITHOUT WARRANTIES OR CONDITIONS OF ANY KIND, either express or implied.
 * See the License for the specific language governing permissions and
 * limitations under the License.
 */

package org.apache.cassandra.cql3;

import java.io.IOException;
import java.util.ArrayList;
import java.util.Iterator;
import java.util.List;
import java.util.concurrent.Callable;

import org.junit.Assert;
import org.junit.BeforeClass;
import org.junit.Test;

import org.apache.cassandra.cache.KeyCacheKey;
import org.apache.cassandra.config.DatabaseDescriptor;
import org.apache.cassandra.db.ColumnFamilyStore;
import org.apache.cassandra.io.sstable.format.SSTableFormat;
import org.apache.cassandra.schema.Schema;
import org.apache.cassandra.db.Keyspace;
import org.apache.cassandra.index.Index;
import org.apache.cassandra.metrics.CacheMetrics;
import org.apache.cassandra.metrics.CassandraMetricsRegistry;
import org.apache.cassandra.schema.CachingParams;
import org.apache.cassandra.schema.TableMetadataRef;
import org.apache.cassandra.service.CacheService;
import org.apache.cassandra.service.StorageService;

import static org.junit.Assert.assertEquals;
import static org.junit.Assert.assertFalse;
import static org.junit.Assert.assertTrue;


public class KeyCacheCqlTest extends CQLTester
{

    private static final String commonColumnsDef =
    "part_key_a     int," +
    "part_key_b     text," +
    "clust_key_a    int," +
    "clust_key_b    text," +
    "clust_key_c    frozen<list<text>>," + // to make it really big
    "col_text       text," +
    "col_int        int," +
    "col_long       bigint," +
    "col_blob       blob,";
    private static final String commonColumns =
    "part_key_a," +
    "part_key_b," +
    "clust_key_a," +
    "clust_key_b," +
    "clust_key_c," + // to make it really big
    "col_text," +
    "col_int," +
    "col_long";

    // 1200 chars
    private static final String longString =
                                     "0123456789012345678901234567890123456789012345678901234567890123456789012345678901234567890123456789" +
                                     "0123456789012345678901234567890123456789012345678901234567890123456789012345678901234567890123456789" +
                                     "0123456789012345678901234567890123456789012345678901234567890123456789012345678901234567890123456789" +
                                     "0123456789012345678901234567890123456789012345678901234567890123456789012345678901234567890123456789" +
                                     "0123456789012345678901234567890123456789012345678901234567890123456789012345678901234567890123456789" +
                                     "0123456789012345678901234567890123456789012345678901234567890123456789012345678901234567890123456789" +
                                     "0123456789012345678901234567890123456789012345678901234567890123456789012345678901234567890123456789" +
                                     "0123456789012345678901234567890123456789012345678901234567890123456789012345678901234567890123456789" +
                                     "0123456789012345678901234567890123456789012345678901234567890123456789012345678901234567890123456789" +
                                     "0123456789012345678901234567890123456789012345678901234567890123456789012345678901234567890123456789" +
                                     "0123456789012345678901234567890123456789012345678901234567890123456789012345678901234567890123456789" +
                                     "0123456789012345678901234567890123456789012345678901234567890123456789012345678901234567890123456789";

    private int cacheInteractionsIfSupported(int cacheInteractionsAssumingCacheIsSupported)
    {
        return SSTableFormat.Type.current() == SSTableFormat.Type.BIG ? cacheInteractionsAssumingCacheIsSupported : 0;
    }

    /**
     * Prevent system tables from populating the key cache to ensure that
     * the test can reliably check the size of the key cache size and its metrics.
     * Test tables will be created with caching enabled manually in the CQL statement,
     * see {@link KeyCacheCqlTest#createTable(String)}.
     *
     * Then call the base class initialization, which must be done after disabling the key cache.
     */
    @BeforeClass
    public static void setUpClass()
    {
        CachingParams.DEFAULT = CachingParams.CACHE_NOTHING;
        CQLTester.setUpClass();
    }

    /**
     * Create a table in KEYSPACE_PER_TEST_PER_TEST because it will get dropped synchronously by CQLTester after
     * each test, whereas the default keyspace gets dropped asynchronously and this may cause unexpected
     * flush operations during a test, which would change the expected result of metrics.
     *
     * Then add manual caching, since by default we have disabled cachinng for all other tables, to ensure
     * that we can assert on the key cache size and metrics.
     */
    @Override
    public String createTable(String query)
    {
        return super.createTable(KEYSPACE_PER_TEST, query + " WITH caching = { 'keys' : 'ALL', 'rows_per_partition' : '0' }");
    }

    @Override
    public UntypedResultSet execute(String query, Object... values) throws Throwable
    {
        return executeFormattedQuery(formatQuery(KEYSPACE_PER_TEST, query), values);
    }

    @Override
    protected String createIndex(String query)
    {
        return createFormattedIndex(formatQuery(KEYSPACE_PER_TEST, query));
    }

    @Override
    protected void dropTable(String query)
    {
        dropFormattedTable(String.format(query, KEYSPACE_PER_TEST + "." + currentTable()));
    }

    @Test
    public void testSliceQueriesShallowIndexEntry() throws Throwable
    {
        DatabaseDescriptor.setColumnIndexCacheSize(0);
        testSliceQueries();
    }

    @Test
    public void testSliceQueriesIndexInfoOnHeap() throws Throwable
    {
        DatabaseDescriptor.setColumnIndexCacheSize(8);
        testSliceQueries();
    }

    private void testSliceQueries() throws Throwable
    {
        createTable("CREATE TABLE %s (pk text, ck1 int, ck2 int, val text, vpk text, vck1 int, vck2 int, PRIMARY KEY (pk, ck1, ck2))");

        for (int pkInt = 0; pkInt < 20; pkInt++)
        {
            String pk = Integer.toString(pkInt);
            for (int ck1 = 0; ck1 < 10; ck1++)
            {
                for (int ck2 = 0; ck2 < 10; ck2++)
                {
                    execute("INSERT INTO %s (pk, ck1, ck2, val, vpk, vck1, vck2) VALUES (?, ?, ?, ?, ?, ?, ?)",
                            pk, ck1, ck2, makeStringValue(pk, ck1, ck2), pk, ck1, ck2);
                }
            }
        }

        StorageService.instance.forceKeyspaceFlush(KEYSPACE_PER_TEST);

        for (int pkInt = 0; pkInt < 20; pkInt++)
        {
            String pk = Integer.toString(pkInt);
            assertClusterRows(execute("SELECT val, vpk, vck1, vck2 FROM %s WHERE pk=?", pk),
                              pk, 0, 10, 0, 10);

            for (int ck1 = 0; ck1 < 10; ck1++)
            {
                assertClusterRows(execute("SELECT val, vpk, vck1, vck2 FROM %s WHERE pk=? AND ck1=?", pk, ck1),
                                  pk, ck1, ck1+1, 0, 10);

                assertClusterRows(execute("SELECT val, vpk, vck1, vck2 FROM %s WHERE pk=? AND ck1<?", pk, ck1),
                                  pk, 0, ck1, 0, 10);
                assertClusterRows(execute("SELECT val, vpk, vck1, vck2 FROM %s WHERE pk=? AND ck1>?", pk, ck1),
                                  pk, ck1+1, 10, 0, 10);
                assertClusterRows(execute("SELECT val, vpk, vck1, vck2 FROM %s WHERE pk=? AND ck1<=?", pk, ck1),
                                  pk, 0, ck1+1, 0, 10);
                assertClusterRows(execute("SELECT val, vpk, vck1, vck2 FROM %s WHERE pk=? AND ck1>=?", pk, ck1),
                                  pk, ck1, 10, 0, 10);

                for (int ck2 = 0; ck2 < 10; ck2++)
                {
                    assertRows(execute("SELECT val, vpk, vck1, vck2 FROM %s WHERE pk=? AND ck1=? AND ck2=?", pk, ck1, ck2),
                               new Object[]{ makeStringValue(pk, ck1, ck2), pk, ck1, ck2 });

                    assertClusterRows(execute("SELECT val, vpk, vck1, vck2 FROM %s WHERE pk=? AND ck1=? AND ck2<?", pk, ck1, ck2),
                                      pk, ck1, ck1+1, 0, ck2);
                    assertClusterRows(execute("SELECT val, vpk, vck1, vck2 FROM %s WHERE pk=? AND ck1=? AND ck2>?", pk, ck1, ck2),
                                      pk, ck1, ck1+1, ck2+1, 10);
                    assertClusterRows(execute("SELECT val, vpk, vck1, vck2 FROM %s WHERE pk=? AND ck1=? AND ck2<=?", pk, ck1, ck2),
                                      pk, ck1, ck1+1, 0, ck2+1);
                    assertClusterRows(execute("SELECT val, vpk, vck1, vck2 FROM %s WHERE pk=? AND ck1=? AND ck2>=?", pk, ck1, ck2),
                                      pk, ck1, ck1+1, ck2, 10);
                }
            }
        }
    }

    private static void assertClusterRows(UntypedResultSet rows, String pk, int ck1from, int ck1to, int ck2from, int ck2to)
    {
        String info = "pk=" + pk + ", ck1from=" + ck1from + ", ck1to=" + ck1to + ", ck2from=" + ck2from + ", ck2to=" + ck2to;
        Iterator<UntypedResultSet.Row> iter = rows.iterator();
        int cnt = 0;
        int expect = (ck1to - ck1from) * (ck2to - ck2from);
        for (int ck1 = ck1from; ck1 < ck1to; ck1++)
        {
            for (int ck2 = ck2from; ck2 < ck2to; ck2++)
            {
                assertTrue("expected " + expect + " (already got " + cnt + ") rows, but more rows are available for " + info, iter.hasNext());
                UntypedResultSet.Row row = iter.next();
                assertEquals(makeStringValue(pk, ck1, ck2), row.getString("val"));
                assertEquals(pk, row.getString("vpk"));
                assertEquals(ck1, row.getInt("vck1"));
                assertEquals(ck2, row.getInt("vck2"));
            }
        }
        assertFalse("expected " + expect + " (already got " + cnt + ") rows, but more rows are available for " + info, iter.hasNext());
    }

    private static String makeStringValue(String pk, int ck1, int ck2)
    {
        return longString + ',' + pk + ',' + ck1 + ',' + ck2;
    }

    @Test
    public void test2iKeyCachePathsShallowIndexEntry() throws Throwable
    {
        DatabaseDescriptor.setColumnIndexCacheSize(0);
        test2iKeyCachePaths();
    }

    @Test
    public void test2iKeyCachePathsIndexInfoOnHeap() throws Throwable
    {
        DatabaseDescriptor.setColumnIndexCacheSize(8);
        test2iKeyCachePaths();
    }

    private void test2iKeyCachePaths() throws Throwable
    {
        String table = createTable("CREATE TABLE %s ("
                                   + commonColumnsDef
                                   + "PRIMARY KEY ((part_key_a, part_key_b),clust_key_a,clust_key_b,clust_key_c))");
        String indexName = createIndex("CREATE INDEX ON %s (col_int)");
        insertData(table, indexName, true);
        clearCache();

        CacheMetrics metrics = CacheService.instance.keyCache.getMetrics();

        long expectedRequests = 0;

        for (int i = 0; i < 10; i++)
        {
            UntypedResultSet result = execute("SELECT part_key_a FROM %s WHERE col_int = ?", i);
            assertEquals(500, result.size());
            // Index requests and table requests are both added to the same metric
            // We expect 10 requests on the index SSTables and 10 IN requests on the table SSTables + BF false positives
            expectedRequests += recentBloomFilterFalsePositives() + 20;
        }

        long hits = metrics.hits.getCount();
        long requests = metrics.requests.getCount();
<<<<<<< HEAD
        assertEquals(cacheInteractionsIfSupported(0), hits);
        assertEquals(cacheInteractionsIfSupported(210), requests);
=======
        assertEquals(0, hits);
        assertEquals(expectedRequests, requests);
>>>>>>> 31ce794d

        for (int i = 0; i < 10; i++)
        {
            UntypedResultSet result = execute("SELECT part_key_a FROM %s WHERE col_int = ?", i);
            // 100 part-keys * 50 clust-keys
            // indexed on part-key % 10 = 10 index partitions
            // (50 clust-keys  *  100-part-keys  /  10 possible index-values) = 500
            assertEquals(500, result.size());
            // Index requests and table requests are both added to the same metric
            // We expect 10 requests on the index SSTables and 10 IN requests on the table SSTables + BF false positives
            expectedRequests += recentBloomFilterFalsePositives() + 20;
        }

        metrics = CacheService.instance.keyCache.getMetrics();
        hits = metrics.hits.getCount();
        requests = metrics.requests.getCount();
<<<<<<< HEAD
        assertEquals(cacheInteractionsIfSupported(200), hits);
        assertEquals(cacheInteractionsIfSupported(420), requests);
=======
        assertEquals(200, hits);
        assertEquals(expectedRequests, requests);
>>>>>>> 31ce794d

        CacheService.instance.keyCache.submitWrite(Integer.MAX_VALUE).get();

        int beforeSize = CacheService.instance.keyCache.size();

        CacheService.instance.keyCache.clear();

        Assert.assertEquals(0, CacheService.instance.keyCache.size());

        // then load saved
        CacheService.instance.keyCache.loadSaved();

        assertEquals(beforeSize, CacheService.instance.keyCache.size());

        for (int i = 0; i < 10; i++)
        {
            UntypedResultSet result = execute("SELECT part_key_a FROM %s WHERE col_int = ?", i);
            // 100 part-keys * 50 clust-keys
            // indexed on part-key % 10 = 10 index partitions
            // (50 clust-keys  *  100-part-keys  /  10 possible index-values) = 500
            assertEquals(500, result.size());
        }

        dropTable("DROP TABLE %s");
        Schema.instance.updateVersion();

        //Test loading for a dropped 2i/table
        CacheService.instance.keyCache.clear();

        // then load saved
        CacheService.instance.keyCache.loadSaved();

        assertEquals(0, CacheService.instance.keyCache.size());
    }

    @Test
    public void test2iKeyCachePathsSaveKeysForDroppedTableShallowIndexEntry() throws Throwable
    {
        DatabaseDescriptor.setColumnIndexCacheSize(0);
        test2iKeyCachePathsSaveKeysForDroppedTable();
    }

    @Test
    public void test2iKeyCachePathsSaveKeysForDroppedTableIndexInfoOnHeap() throws Throwable
    {
        DatabaseDescriptor.setColumnIndexCacheSize(8);
        test2iKeyCachePathsSaveKeysForDroppedTable();
    }

    private void test2iKeyCachePathsSaveKeysForDroppedTable() throws Throwable
    {
        String table = createTable("CREATE TABLE %s ("
                                   + commonColumnsDef
                                   + "PRIMARY KEY ((part_key_a, part_key_b),clust_key_a,clust_key_b,clust_key_c))");
        String indexName = createIndex("CREATE INDEX ON %s (col_int)");
        insertData(table, indexName, true);
        clearCache();

        CacheMetrics metrics = CacheService.instance.keyCache.getMetrics();

        long expectedNumberOfRequests = 0;

        for (int i = 0; i < 10; i++)
        {
            UntypedResultSet result = execute("SELECT part_key_a FROM %s WHERE col_int = ?", i);
            assertEquals(500, result.size());

            // Index requests and table requests are both added to the same metric
            // We expect 10 requests on the index SSTables and 10 IN requests on the table SSTables + BF false positives
            expectedNumberOfRequests += recentBloomFilterFalsePositives() + 20;
        }

        long hits = metrics.hits.getCount();
        long requests = metrics.requests.getCount();
<<<<<<< HEAD
        assertEquals(cacheInteractionsIfSupported(0), hits);
        assertEquals(cacheInteractionsIfSupported(210), requests);

        //
=======
        assertEquals(0, hits);
        assertEquals(expectedNumberOfRequests, requests);
>>>>>>> 31ce794d

        for (int i = 0; i < 10; i++)
        {
            UntypedResultSet result = execute("SELECT part_key_a FROM %s WHERE col_int = ?", i);
            // 100 part-keys * 50 clust-keys
            // indexed on part-key % 10 = 10 index partitions
            // (50 clust-keys  *  100-part-keys  /  10 possible index-values) = 500
            assertEquals(500, result.size());

            // Index requests and table requests are both added to the same metric
            // We expect 10 requests on the index SSTables and 10 IN requests on the table SSTables + BF false positives
            expectedNumberOfRequests += recentBloomFilterFalsePositives() + 20;
        }

        metrics = CacheService.instance.keyCache.getMetrics();
        hits = metrics.hits.getCount();
        requests = metrics.requests.getCount();
<<<<<<< HEAD
        assertEquals(cacheInteractionsIfSupported(200), hits);
        assertEquals(cacheInteractionsIfSupported(420), requests);
=======
        assertEquals(200, hits);
        assertEquals(expectedNumberOfRequests, requests);
>>>>>>> 31ce794d

        dropTable("DROP TABLE %s");

        CacheService.instance.keyCache.submitWrite(Integer.MAX_VALUE).get();

        CacheService.instance.keyCache.clear();

        Assert.assertEquals(0, CacheService.instance.keyCache.size());

        // then load saved
        CacheService.instance.keyCache.loadSaved();

        Iterator<KeyCacheKey> iter = CacheService.instance.keyCache.keyIterator();
        while(iter.hasNext())
        {
            KeyCacheKey key = iter.next();
            TableMetadataRef tableMetadataRef = Schema.instance.getTableMetadataRef(key.tableId);
            Assert.assertFalse(tableMetadataRef.keyspace.equals("KEYSPACE_PER_TEST"));
            Assert.assertFalse(tableMetadataRef.name.startsWith(table));
        }
    }

    @Test
    public void testKeyCacheNonClusteredShallowIndexEntry() throws Throwable
    {
        DatabaseDescriptor.setColumnIndexCacheSize(0);
        testKeyCacheNonClustered();
    }

    @Test
    public void testKeyCacheNonClusteredIndexInfoOnHeap() throws Throwable
    {
        DatabaseDescriptor.setColumnIndexCacheSize(8);
        testKeyCacheNonClustered();
    }

    private void testKeyCacheNonClustered() throws Throwable
    {
        String table = createTable("CREATE TABLE %s ("
                                   + commonColumnsDef
                                   + "PRIMARY KEY ((part_key_a, part_key_b)))");
        insertData(table, null, false);
        clearCache();

        long expectedNumberOfRequests = 0;

        for (int i = 0; i < 10; i++)
        {
            assertRows(execute("SELECT col_text FROM %s WHERE part_key_a = ? AND part_key_b = ?", i, Integer.toOctalString(i)),
                       new Object[]{ String.valueOf(i) + '-' + String.valueOf(0) });

            // the data for the key is in 1 SSTable but we have to take into account bloom filter false positive
            expectedNumberOfRequests += recentBloomFilterFalsePositives() + 1;
        }

        CacheMetrics metrics = CacheService.instance.keyCache.getMetrics();
        long hits = metrics.hits.getCount();
        long requests = metrics.requests.getCount();
        assertEquals(cacheInteractionsIfSupported(0), hits);
        assertEquals(cacheInteractionsIfSupported(10), requests);

        for (int i = 0; i < 100; i++)
        {
            assertRows(execute("SELECT col_text FROM %s WHERE part_key_a = ? AND part_key_b = ?", i, Integer.toOctalString(i)),
                       new Object[]{ String.valueOf(i) + '-' + String.valueOf(0) });

            // the data for the key is in 1 SSTable but we have to take into account bloom filter false positive
            expectedNumberOfRequests += recentBloomFilterFalsePositives() + 1;
        }

        hits = metrics.hits.getCount();
        requests = metrics.requests.getCount();
<<<<<<< HEAD
        assertEquals(cacheInteractionsIfSupported(10), hits);
        assertEquals(cacheInteractionsIfSupported(120), requests);
=======
        assertEquals(10, hits);
        assertEquals(expectedNumberOfRequests, requests);
>>>>>>> 31ce794d
    }

    @Test
    public void testKeyCacheClusteredShallowIndexEntry() throws Throwable
    {
        DatabaseDescriptor.setColumnIndexCacheSize(0);
        testKeyCacheClustered();
    }

    @Test
    public void testKeyCacheClusteredIndexInfoOnHeap() throws Throwable
    {
        DatabaseDescriptor.setColumnIndexCacheSize(8);
        testKeyCacheClustered();
    }

    private void testKeyCacheClustered() throws Throwable
    {
        String table = createTable("CREATE TABLE %s ("
                                   + commonColumnsDef
                                   + "PRIMARY KEY ((part_key_a, part_key_b),clust_key_a,clust_key_b,clust_key_c))");
        insertData(table, null, true);
        clearCache();

        // query on partition key

        // 10 queries, each 50 result rows
        for (int i = 0; i < 10; i++)
        {
            assertEquals(50, execute("SELECT col_text FROM %s WHERE part_key_a = ? AND part_key_b = ?", i, Integer.toOctalString(i)).size());
        }

        CacheMetrics metrics = CacheService.instance.keyCache.getMetrics();
        long hits = metrics.hits.getCount();
        long requests = metrics.requests.getCount();
        assertEquals(cacheInteractionsIfSupported(0), hits);
        assertEquals(cacheInteractionsIfSupported(10), requests);

        // 10 queries, each 50 result rows
        for (int i = 0; i < 10; i++)
        {
            assertEquals(50, execute("SELECT col_text FROM %s WHERE part_key_a = ? AND part_key_b = ?", i, Integer.toOctalString(i)).size());
        }

        metrics = CacheService.instance.keyCache.getMetrics();
        hits = metrics.hits.getCount();
        requests = metrics.requests.getCount();
        assertEquals(cacheInteractionsIfSupported(10), hits);
        assertEquals(cacheInteractionsIfSupported(10 + 10), requests);

        // 100 queries - must get a hit in key-cache
        for (int i = 0; i < 10; i++)
        {
            for (int c = 0; c < 10; c++)
            {
                assertRows(execute("SELECT col_text, col_long FROM %s WHERE part_key_a = ? AND part_key_b = ? and clust_key_a = ?", i, Integer.toOctalString(i), c),
                           new Object[]{ String.valueOf(i) + '-' + String.valueOf(c), (long) c });
            }
        }

        metrics = CacheService.instance.keyCache.getMetrics();
        hits = metrics.hits.getCount();
        requests = metrics.requests.getCount();
        assertEquals(cacheInteractionsIfSupported(10 + 100), hits);
        assertEquals(cacheInteractionsIfSupported(20 + 100), requests);

        // 5000 queries - first 10 partitions already in key cache
        for (int i = 0; i < 100; i++)
        {
            for (int c = 0; c < 50; c++)
            {
                assertRows(execute("SELECT col_text, col_long FROM %s WHERE part_key_a = ? AND part_key_b = ? and clust_key_a = ?", i, Integer.toOctalString(i), c),
                           new Object[]{ String.valueOf(i) + '-' + String.valueOf(c), (long) c });
            }
        }

        hits = metrics.hits.getCount();
        requests = metrics.requests.getCount();
        assertEquals(cacheInteractionsIfSupported(110 + 4910), hits);
        assertEquals(cacheInteractionsIfSupported(120 + 5500), requests);
    }

    // Inserts 100 partitions split over 10 sstables (flush after 10 partitions).
    // Clustered tables receive 50 CQL rows per partition.
    private void insertData(String table, String index, boolean withClustering) throws Throwable
    {
        prepareTable(table);
        if (index != null)
        {
            StorageService.instance.disableAutoCompaction(KEYSPACE_PER_TEST, table + '.' + index);
            triggerBlockingFlush(Keyspace.open(KEYSPACE_PER_TEST).getColumnFamilyStore(table).indexManager.getIndexByName(index));
        }

        for (int i = 0; i < 100; i++)
        {
            int partKeyA = i;
            String partKeyB = Integer.toOctalString(i);
            for (int c = 0; c < (withClustering ? 50 : 1); c++)
            {
                int clustKeyA = c;
                String clustKeyB = Integer.toOctalString(c);
                List<String> clustKeyC = makeList(clustKeyB);
                String colText = String.valueOf(i) + '-' + String.valueOf(c);
                int colInt = i % 10;
                long colLong = c;
                execute("INSERT INTO %s (" + commonColumns + ") VALUES (?, ?, ?, ?, ?, ?, ?, ?)",
                        partKeyA, partKeyB,
                        clustKeyA, clustKeyB, clustKeyC,
                        colText, colInt, colLong);
            }

            if (i % 10 == 9)
            {
                Keyspace.open(KEYSPACE_PER_TEST).getColumnFamilyStore(table).forceFlush(ColumnFamilyStore.FlushReason.UNIT_TESTS).get();
                if (index != null)
                    triggerBlockingFlush(Keyspace.open(KEYSPACE_PER_TEST).getColumnFamilyStore(table).indexManager.getIndexByName(index));
            }
        }
    }

    private static void prepareTable(String table) throws IOException, InterruptedException, java.util.concurrent.ExecutionException
    {
        StorageService.instance.disableAutoCompaction(KEYSPACE_PER_TEST, table);
        Keyspace.open(KEYSPACE_PER_TEST).getColumnFamilyStore(table).forceFlush(ColumnFamilyStore.FlushReason.UNIT_TESTS).get();
        Keyspace.open(KEYSPACE_PER_TEST).getColumnFamilyStore(table).truncateBlocking();
    }

    private static List<String> makeList(String value)
    {
        List<String> list = new ArrayList<>(50);
        for (int i = 0; i < 50; i++)
        {
            list.add(value + i);
        }
        return list;
    }

    private static void clearCache()
    {
        CassandraMetricsRegistry.Metrics.getNames().forEach(CassandraMetricsRegistry.Metrics::remove);
        CacheService.instance.keyCache.clear();
        CacheMetrics metrics = CacheService.instance.keyCache.getMetrics();
        Assert.assertEquals(0, metrics.entries.getValue().intValue());
        Assert.assertEquals(0L, metrics.hits.getCount());
        Assert.assertEquals(0L, metrics.requests.getCount());
        Assert.assertEquals(0L, metrics.size.getValue().longValue());
    }

    private static void triggerBlockingFlush(Index index) throws Exception
    {
        assert index != null;
        Callable<?> flushTask = index.getBlockingFlushTask();
        if (flushTask != null)
            flushTask.call();
    }

    private long recentBloomFilterFalsePositives()
    {
        return getCurrentColumnFamilyStore(KEYSPACE_PER_TEST).metric.recentBloomFilterFalsePositives.getValue();
    }
}<|MERGE_RESOLUTION|>--- conflicted
+++ resolved
@@ -259,7 +259,7 @@
 
         CacheMetrics metrics = CacheService.instance.keyCache.getMetrics();
 
-        long expectedRequests = 0;
+        int expectedRequests = 0;
 
         for (int i = 0; i < 10; i++)
         {
@@ -272,13 +272,8 @@
 
         long hits = metrics.hits.getCount();
         long requests = metrics.requests.getCount();
-<<<<<<< HEAD
         assertEquals(cacheInteractionsIfSupported(0), hits);
-        assertEquals(cacheInteractionsIfSupported(210), requests);
-=======
-        assertEquals(0, hits);
-        assertEquals(expectedRequests, requests);
->>>>>>> 31ce794d
+        assertEquals(cacheInteractionsIfSupported(expectedRequests), requests);
 
         for (int i = 0; i < 10; i++)
         {
@@ -295,13 +290,8 @@
         metrics = CacheService.instance.keyCache.getMetrics();
         hits = metrics.hits.getCount();
         requests = metrics.requests.getCount();
-<<<<<<< HEAD
         assertEquals(cacheInteractionsIfSupported(200), hits);
-        assertEquals(cacheInteractionsIfSupported(420), requests);
-=======
-        assertEquals(200, hits);
-        assertEquals(expectedRequests, requests);
->>>>>>> 31ce794d
+        assertEquals(cacheInteractionsIfSupported(expectedRequests), requests);
 
         CacheService.instance.keyCache.submitWrite(Integer.MAX_VALUE).get();
 
@@ -362,7 +352,7 @@
 
         CacheMetrics metrics = CacheService.instance.keyCache.getMetrics();
 
-        long expectedNumberOfRequests = 0;
+        int expectedNumberOfRequests = 0;
 
         for (int i = 0; i < 10; i++)
         {
@@ -376,15 +366,8 @@
 
         long hits = metrics.hits.getCount();
         long requests = metrics.requests.getCount();
-<<<<<<< HEAD
         assertEquals(cacheInteractionsIfSupported(0), hits);
-        assertEquals(cacheInteractionsIfSupported(210), requests);
-
-        //
-=======
-        assertEquals(0, hits);
-        assertEquals(expectedNumberOfRequests, requests);
->>>>>>> 31ce794d
+        assertEquals(cacheInteractionsIfSupported(expectedNumberOfRequests), requests);
 
         for (int i = 0; i < 10; i++)
         {
@@ -402,13 +385,8 @@
         metrics = CacheService.instance.keyCache.getMetrics();
         hits = metrics.hits.getCount();
         requests = metrics.requests.getCount();
-<<<<<<< HEAD
         assertEquals(cacheInteractionsIfSupported(200), hits);
-        assertEquals(cacheInteractionsIfSupported(420), requests);
-=======
-        assertEquals(200, hits);
-        assertEquals(expectedNumberOfRequests, requests);
->>>>>>> 31ce794d
+        assertEquals(cacheInteractionsIfSupported(expectedNumberOfRequests), requests);
 
         dropTable("DROP TABLE %s");
 
@@ -453,7 +431,7 @@
         insertData(table, null, false);
         clearCache();
 
-        long expectedNumberOfRequests = 0;
+        int expectedNumberOfRequests = 0;
 
         for (int i = 0; i < 10; i++)
         {
@@ -481,13 +459,8 @@
 
         hits = metrics.hits.getCount();
         requests = metrics.requests.getCount();
-<<<<<<< HEAD
         assertEquals(cacheInteractionsIfSupported(10), hits);
-        assertEquals(cacheInteractionsIfSupported(120), requests);
-=======
-        assertEquals(10, hits);
-        assertEquals(expectedNumberOfRequests, requests);
->>>>>>> 31ce794d
+        assertEquals(cacheInteractionsIfSupported(expectedNumberOfRequests), requests);
     }
 
     @Test
