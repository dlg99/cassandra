--- conflicted
+++ resolved
@@ -52,12 +52,7 @@
         // need this for pstmt execution/validation tests
         requireNetwork();
 
-<<<<<<< HEAD
-        int rows = QueryProcessor.executeOnceInternal("SELECT * FROM " + SchemaConstants.SYSTEM_KEYSPACE_NAME + '.' + SystemKeyspace.PREPARED_STATEMENTS).blockingGet().size();
-        Assert.assertEquals(0, rows);
-=======
         assertEquals(0, numberOfStatementsOnDisk());
->>>>>>> 80af094a
 
         execute("CREATE KEYSPACE IF NOT EXISTS foo WITH replication = {'class': 'SimpleStrategy', 'replication_factor': '1'}");
         execute("CREATE TABLE foo.bar (key text PRIMARY KEY, val int)");
@@ -68,18 +63,6 @@
 
         List<MD5Digest> stmtIds = new ArrayList<>();
         // #0
-<<<<<<< HEAD
-        stmtIds.add(QueryProcessor.prepare("SELECT * FROM " + SchemaConstants.SCHEMA_KEYSPACE_NAME + '.' + SchemaKeyspace.TABLES + " WHERE keyspace_name = ?", clientState).blockingGet().statementId);
-        // #1
-        stmtIds.add(QueryProcessor.prepare("SELECT * FROM " + KEYSPACE + '.' + currentTable() + " WHERE pk = ?", clientState).blockingGet().statementId);
-        // #2
-        stmtIds.add(QueryProcessor.prepare("SELECT * FROM foo.bar WHERE key = ?", clientState).blockingGet().statementId);
-        clientState.setKeyspace("foo");
-        // #3
-        stmtIds.add(QueryProcessor.prepare("SELECT * FROM " + KEYSPACE + '.' + currentTable() + " WHERE pk = ?", clientState).blockingGet().statementId);
-        // #4
-        stmtIds.add(QueryProcessor.prepare("SELECT * FROM foo.bar WHERE key = ?", clientState).blockingGet().statementId);
-=======
         stmtIds.add(prepareStatement("SELECT * FROM %s WHERE keyspace_name = ?", SchemaConstants.SCHEMA_KEYSPACE_NAME, SchemaKeyspace.TABLES, clientState));
         // #1
         stmtIds.add(prepareStatement("SELECT * FROM %s WHERE pk = ?", clientState));
@@ -90,19 +73,11 @@
         stmtIds.add(prepareStatement("SELECT * FROM %s WHERE pk = ?", clientState));
         // #4
         stmtIds.add(prepareStatement("SELECT * FROM %S WHERE key = ?", "foo", "bar", clientState));
->>>>>>> 80af094a
 
         assertEquals(5, stmtIds.size());
         assertEquals(5, QueryProcessor.preparedStatementsCount());
 
-<<<<<<< HEAD
-        String queryAll = "SELECT * FROM " + SchemaConstants.SYSTEM_KEYSPACE_NAME + '.' + SystemKeyspace.PREPARED_STATEMENTS;
-
-        rows = QueryProcessor.executeOnceInternal(queryAll).blockingGet().size();
-        Assert.assertEquals(5, rows);
-=======
         Assert.assertEquals(5, numberOfStatementsOnDisk());
->>>>>>> 80af094a
 
         QueryHandler handler = ClientState.getCQLQueryHandler();
         validatePstmts(stmtIds, handler);
@@ -119,12 +94,8 @@
 
 
         // validate that the prepared statements are in the system table
-<<<<<<< HEAD
+        String queryAll = "SELECT * FROM " + SchemaConstants.SYSTEM_KEYSPACE_NAME + '.' + SystemKeyspace.PREPARED_STATEMENTS;
         for (UntypedResultSet.Row row : QueryProcessor.executeOnceInternal(queryAll).blockingGet())
-=======
-        String queryAll = "SELECT * FROM " + SchemaConstants.SYSTEM_KEYSPACE_NAME + '.' + SystemKeyspace.PREPARED_STATEMENTS;
-        for (UntypedResultSet.Row row : QueryProcessor.executeOnceInternal(queryAll))
->>>>>>> 80af094a
         {
             MD5Digest digest = MD5Digest.wrap(ByteBufferUtil.getArray(row.getBytes("prepared_id")));
             ParsedStatement.Prepared prepared = QueryProcessor.instance.getPrepared(digest);
@@ -132,19 +103,6 @@
         }
 
         // add anther prepared statement and sync it to table
-<<<<<<< HEAD
-        QueryProcessor.prepare("SELECT * FROM bar WHERE key = ?", clientState).blockingGet();
-        Assert.assertEquals(6, QueryProcessor.preparedStatementsCount());
-        rows = QueryProcessor.executeOnceInternal(queryAll).blockingGet().size();
-        Assert.assertEquals(6, rows);
-
-        // drop a keyspace (prepared statements are removed - syncPreparedStatements() remove should the rows, too)
-        execute("DROP KEYSPACE foo");
-        Assert.assertEquals(3, QueryProcessor.preparedStatementsCount());
-        rows = QueryProcessor.executeOnceInternal(queryAll).blockingGet().size();
-        Assert.assertEquals(3, rows);
-
-=======
         prepareStatement("SELECT * FROM %s WHERE key = ?", "foo", "bar", clientState);
         assertEquals(6, numberOfStatementsInMemory());
         assertEquals(6, numberOfStatementsOnDisk());
@@ -153,7 +111,6 @@
         execute("DROP KEYSPACE foo");
         assertEquals(3, numberOfStatementsInMemory());
         assertEquals(3, numberOfStatementsOnDisk());
->>>>>>> 80af094a
     }
 
     private void validatePstmts(List<MD5Digest> stmtIds, QueryHandler handler)
@@ -228,6 +185,6 @@
 
     private MD5Digest prepareStatement(String stmt, String keyspace, String table, ClientState clientState)
     {
-        return QueryProcessor.prepare(String.format(stmt, keyspace + "." + table), clientState).statementId;
+        return QueryProcessor.prepare(String.format(stmt, keyspace + "." + table), clientState).blockingGet().statementId;
     }
 }