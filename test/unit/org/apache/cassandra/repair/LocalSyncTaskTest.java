--- conflicted
+++ resolved
@@ -25,8 +25,6 @@
 import java.util.Set;
 import java.util.UUID;
 import java.util.concurrent.Executor;
-import java.util.concurrent.ExecutorService;
-import java.util.concurrent.Executors;
 
 import com.google.common.util.concurrent.MoreExecutors;
 import org.junit.BeforeClass;
@@ -143,11 +141,7 @@
         // note: we reuse the same endpoint which is bogus in theory but fine here
         TreeResponse r1 = new TreeResponse(ep1, tree1);
         TreeResponse r2 = new TreeResponse(ep2, tree2);
-<<<<<<< HEAD
-        LocalSyncTask task = new LocalSyncTask(desc, r1, r2, ActiveRepairService.UNREPAIRED_SSTABLE, false);
-=======
-        LocalSyncTask task = new LocalSyncTask(desc, r1, r2, ActiveRepairService.UNREPAIRED_SSTABLE, null, null);
->>>>>>> 01f901ab
+        LocalSyncTask task = new LocalSyncTask(desc, r1, r2, ActiveRepairService.UNREPAIRED_SSTABLE, false, null, null);
         task.run();
 
         assertEquals(0, task.get().numberOfDifferences);
@@ -182,11 +176,7 @@
         // note: we reuse the same endpoint which is bogus in theory but fine here
         TreeResponse r1 = new TreeResponse(InetAddress.getByName("127.0.0.1"), tree1);
         TreeResponse r2 = new TreeResponse(InetAddress.getByName("127.0.0.2"), tree2);
-<<<<<<< HEAD
-        LocalSyncTask task = new LocalSyncTask(desc, r1, r2, ActiveRepairService.UNREPAIRED_SSTABLE, false);
-=======
-        LocalSyncTask task = new LocalSyncTask(desc, r1, r2, ActiveRepairService.UNREPAIRED_SSTABLE, null, null);
->>>>>>> 01f901ab
+        LocalSyncTask task = new LocalSyncTask(desc, r1, r2, ActiveRepairService.UNREPAIRED_SSTABLE, false, null, null);
         task.run();
 
         // ensure that the changed range was recorded
