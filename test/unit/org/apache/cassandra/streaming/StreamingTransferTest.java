/*
 * Licensed to the Apache Software Foundation (ASF) under one
 * or more contributor license agreements.  See the NOTICE file
 * distributed with this work for additional information
 * regarding copyright ownership.  The ASF licenses this file
 * to you under the Apache License, Version 2.0 (the
 * "License"); you may not use this file except in compliance
 * with the License.  You may obtain a copy of the License at
 *
 *     http://www.apache.org/licenses/LICENSE-2.0
 *
 * Unless required by applicable law or agreed to in writing, software
 * distributed under the License is distributed on an "AS IS" BASIS,
 * WITHOUT WARRANTIES OR CONDITIONS OF ANY KIND, either express or implied.
 * See the License for the specific language governing permissions and
 * limitations under the License.
 */
package org.apache.cassandra.streaming;

import java.net.InetAddress;
import java.nio.ByteBuffer;
import java.sql.Date;
import java.util.*;
import java.util.concurrent.TimeUnit;

import com.google.common.collect.Iterables;
import com.google.common.util.concurrent.FutureCallback;
import com.google.common.util.concurrent.Futures;
import org.junit.BeforeClass;
import org.junit.Test;
import org.junit.runner.RunWith;
import org.slf4j.Logger;
import org.slf4j.LoggerFactory;

import org.apache.cassandra.OrderedJUnit4ClassRunner;
import org.apache.cassandra.SchemaLoader;
import org.apache.cassandra.Util;
import org.apache.cassandra.config.CFMetaData;
import org.apache.cassandra.config.DatabaseDescriptor;
import org.apache.cassandra.config.KSMetaData;
import org.apache.cassandra.db.*;
import org.apache.cassandra.db.columniterator.IdentityQueryFilter;
import org.apache.cassandra.db.context.CounterContext;
import org.apache.cassandra.db.filter.IDiskAtomFilter;
import org.apache.cassandra.db.filter.QueryFilter;
import org.apache.cassandra.db.marshal.BytesType;
import org.apache.cassandra.db.marshal.CounterColumnType;
import org.apache.cassandra.db.marshal.IntegerType;
import org.apache.cassandra.dht.IPartitioner;
import org.apache.cassandra.dht.Range;
import org.apache.cassandra.dht.Token;
import org.apache.cassandra.io.sstable.SSTableReader;
import org.apache.cassandra.io.sstable.SSTableUtils;
import org.apache.cassandra.locator.SimpleStrategy;
import org.apache.cassandra.service.StorageService;
import org.apache.cassandra.utils.ByteBufferUtil;
import org.apache.cassandra.utils.CounterId;
import org.apache.cassandra.utils.FBUtilities;

import static org.junit.Assert.assertEquals;
import static org.junit.Assert.fail;
import static org.apache.cassandra.Util.cellname;
import static org.apache.cassandra.Util.column;

@RunWith(OrderedJUnit4ClassRunner.class)
public class StreamingTransferTest
{
    private static final Logger logger = LoggerFactory.getLogger(StreamingTransferTest.class);

    public static final InetAddress LOCAL = FBUtilities.getBroadcastAddress();
    public static final String KEYSPACE1 = "StreamingTransferTest1";
    public static final String CF_STANDARD = "Standard1";
    public static final String CF_COUNTER = "Counter1";
    public static final String CF_STANDARDINT = "StandardInteger1";
    public static final String CF_INDEX = "Indexed1";
    public static final String KEYSPACE_CACHEKEY = "KeyStreamingTransferTestSpace";
    public static final String CF_STANDARD2 = "Standard2";
    public static final String CF_STANDARD3 = "Standard3";
    public static final String KEYSPACE2 = "StreamingTransferTest2";

    @BeforeClass
    public static void defineSchema() throws Exception
    {
        SchemaLoader.prepareServer();
        StorageService.instance.initServer();
        SchemaLoader.createKeyspace(KEYSPACE1,
                                    SimpleStrategy.class,
                                    KSMetaData.optsWithRF(1),
                                    SchemaLoader.standardCFMD(KEYSPACE1, CF_STANDARD),
                                    CFMetaData.denseCFMetaData(KEYSPACE1, CF_COUNTER, BytesType.instance).defaultValidator(CounterColumnType.instance),
                                    CFMetaData.denseCFMetaData(KEYSPACE1, CF_STANDARDINT, IntegerType.instance),
                                    SchemaLoader.indexCFMD(KEYSPACE1, CF_INDEX, true));
        SchemaLoader.createKeyspace(KEYSPACE2,
                                    SimpleStrategy.class,
                                    KSMetaData.optsWithRF(1));
        SchemaLoader.createKeyspace(KEYSPACE_CACHEKEY,
                                    SimpleStrategy.class,
                                    KSMetaData.optsWithRF(1),
                                    SchemaLoader.standardCFMD(KEYSPACE_CACHEKEY, CF_STANDARD),
                                    SchemaLoader.standardCFMD(KEYSPACE_CACHEKEY, CF_STANDARD2),
                                    SchemaLoader.standardCFMD(KEYSPACE_CACHEKEY, CF_STANDARD3));
    }

    /**
     * Test if empty {@link StreamPlan} returns success with empty result.
     */
    @Test
    public void testEmptyStreamPlan() throws Exception
    {
        StreamResultFuture futureResult = new StreamPlan("StreamingTransferTest").execute();
        final UUID planId = futureResult.planId;
        Futures.addCallback(futureResult, new FutureCallback<StreamState>()
        {
            public void onSuccess(StreamState result)
            {
                assert planId.equals(result.planId);
                assert result.description.equals("StreamingTransferTest");
                assert result.sessions.isEmpty();
            }

            public void onFailure(Throwable t)
            {
                fail();
            }
        });
        // should be complete immediately
        futureResult.get(100, TimeUnit.MILLISECONDS);
    }

    @Test
    public void testRequestEmpty() throws Exception
    {
        // requesting empty data should succeed
        IPartitioner p = StorageService.getPartitioner();
        List<Range<Token>> ranges = new ArrayList<>();
        ranges.add(new Range<>(p.getMinimumToken(), p.getToken(ByteBufferUtil.bytes("key1"))));
        ranges.add(new Range<>(p.getToken(ByteBufferUtil.bytes("key2")), p.getMinimumToken()));

        StreamResultFuture futureResult = new StreamPlan("StreamingTransferTest")
<<<<<<< HEAD
                                                  .requestRanges(LOCAL, KEYSPACE2, ranges)
=======
                                                  .requestRanges(LOCAL, LOCAL, "Keyspace2", ranges)
>>>>>>> 6cca24f4
                                                  .execute();

        UUID planId = futureResult.planId;
        StreamState result = futureResult.get();
        assert planId.equals(result.planId);
        assert result.description.equals("StreamingTransferTest");

        // we should have completed session with empty transfer
        assert result.sessions.size() == 1;
        SessionInfo session = Iterables.get(result.sessions, 0);
        assert session.peer.equals(LOCAL);
        assert session.getTotalFilesReceived() == 0;
        assert session.getTotalFilesSent() == 0;
        assert session.getTotalSizeReceived() == 0;
        assert session.getTotalSizeSent() == 0;
    }

    /**
     * Create and transfer a single sstable, and return the keys that should have been transferred.
     * The Mutator must create the given column, but it may also create any other columns it pleases.
     */
    private List<String> createAndTransfer(ColumnFamilyStore cfs, Mutator mutator, boolean transferSSTables) throws Exception
    {
        // write a temporary SSTable, and unregister it
        logger.debug("Mutating {}", cfs.name);
        long timestamp = 1234;
        for (int i = 1; i <= 3; i++)
            mutator.mutate("key" + i, "col" + i, timestamp);
        cfs.forceBlockingFlush();
        Util.compactAll(cfs, Integer.MAX_VALUE).get();
        assertEquals(1, cfs.getSSTables().size());

        // transfer the first and last key
        logger.debug("Transferring {}", cfs.name);
        int[] offs;
        if (transferSSTables)
        {
            SSTableReader sstable = cfs.getSSTables().iterator().next();
            cfs.clearUnsafe();
            transferSSTables(sstable);
            offs = new int[]{1, 3};
        }
        else
        {
            long beforeStreaming = System.currentTimeMillis();
            transferRanges(cfs);
            cfs.discardSSTables(beforeStreaming);
            offs = new int[]{2, 3};
        }

        // confirm that a single SSTable was transferred and registered
        assertEquals(1, cfs.getSSTables().size());

        // and that the index and filter were properly recovered
        List<Row> rows = Util.getRangeSlice(cfs);
        assertEquals(offs.length, rows.size());
        for (int i = 0; i < offs.length; i++)
        {
            String key = "key" + offs[i];
            String col = "col" + offs[i];
            assert cfs.getColumnFamily(QueryFilter.getIdentityFilter(Util.dk(key), cfs.name, System.currentTimeMillis())) != null;
            assert rows.get(i).key.getKey().equals(ByteBufferUtil.bytes(key));
            assert rows.get(i).cf.getColumn(cellname(col)) != null;
        }

        // and that the max timestamp for the file was rediscovered
        assertEquals(timestamp, cfs.getSSTables().iterator().next().getMaxTimestamp());

        List<String> keys = new ArrayList<>();
        for (int off : offs)
            keys.add("key" + off);

        logger.debug("... everything looks good for {}", cfs.name);
        return keys;
    }

    private void transferSSTables(SSTableReader sstable) throws Exception
    {
        IPartitioner p = StorageService.getPartitioner();
        List<Range<Token>> ranges = new ArrayList<>();
        ranges.add(new Range<>(p.getMinimumToken(), p.getToken(ByteBufferUtil.bytes("key1"))));
        ranges.add(new Range<>(p.getToken(ByteBufferUtil.bytes("key2")), p.getMinimumToken()));
        transfer(sstable, ranges);
    }

    private void transferRanges(ColumnFamilyStore cfs) throws Exception
    {
        IPartitioner p = StorageService.getPartitioner();
        List<Range<Token>> ranges = new ArrayList<>();
        // wrapped range
        ranges.add(new Range<Token>(p.getToken(ByteBufferUtil.bytes("key1")), p.getToken(ByteBufferUtil.bytes("key0"))));
        new StreamPlan("StreamingTransferTest").transferRanges(LOCAL, cfs.keyspace.getName(), ranges, cfs.getColumnFamilyName()).execute().get();
    }

    private void transfer(SSTableReader sstable, List<Range<Token>> ranges) throws Exception
    {
        new StreamPlan("StreamingTransferTest").transferFiles(LOCAL, makeStreamingDetails(ranges, Arrays.asList(sstable))).execute().get();
    }

    private Collection<StreamSession.SSTableStreamingSections> makeStreamingDetails(List<Range<Token>> ranges, Collection<SSTableReader> sstables)
    {
        ArrayList<StreamSession.SSTableStreamingSections> details = new ArrayList<>();
        for (SSTableReader sstable : sstables)
        {
            details.add(new StreamSession.SSTableStreamingSections(sstable,
                                                                   sstable.getPositionsForRanges(ranges),
                                                                   sstable.estimatedKeysForRanges(ranges), sstable.getSSTableMetadata().repairedAt));
        }
        return details;
    }

    private void doTransferTable(boolean transferSSTables) throws Exception
    {
        final Keyspace keyspace = Keyspace.open(KEYSPACE1);
        final ColumnFamilyStore cfs = keyspace.getColumnFamilyStore("Indexed1");

        List<String> keys = createAndTransfer(cfs, new Mutator()
        {
            public void mutate(String key, String col, long timestamp) throws Exception
            {
                long val = key.hashCode();
                ColumnFamily cf = ArrayBackedSortedColumns.factory.create(keyspace.getName(), cfs.name);
                cf.addColumn(column(col, "v", timestamp));
                cf.addColumn(new BufferCell(cellname("birthdate"), ByteBufferUtil.bytes(val), timestamp));
                Mutation rm = new Mutation(KEYSPACE1, ByteBufferUtil.bytes(key), cf);
                logger.debug("Applying row to transfer {}", rm);
                rm.applyUnsafe();
            }
        }, transferSSTables);

        // confirm that the secondary index was recovered
        for (String key : keys)
        {
            long val = key.hashCode();
            IndexExpression expr = new IndexExpression(ByteBufferUtil.bytes("birthdate"),
                                                       IndexExpression.Operator.EQ,
                                                       ByteBufferUtil.bytes(val));
            List<IndexExpression> clause = Arrays.asList(expr);
            IDiskAtomFilter filter = new IdentityQueryFilter();
            Range<RowPosition> range = Util.range("", "");
            List<Row> rows = cfs.search(range, clause, filter, 100);
            assertEquals(1, rows.size());
            assert rows.get(0).key.getKey().equals(ByteBufferUtil.bytes(key));
        }
    }

    /**
     * Test to make sure RangeTombstones at column index boundary transferred correctly.
     */
    @Test
    public void testTransferRangeTombstones() throws Exception
    {
        String ks = KEYSPACE1;
        String cfname = "StandardInteger1";
        Keyspace keyspace = Keyspace.open(ks);
        ColumnFamilyStore cfs = keyspace.getColumnFamilyStore(cfname);

        String key = "key1";
        Mutation rm = new Mutation(ks, ByteBufferUtil.bytes(key));
        // add columns of size slightly less than column_index_size to force insert column index
        rm.add(cfname, cellname(1), ByteBuffer.wrap(new byte[DatabaseDescriptor.getColumnIndexSize() - 64]), 2);
        rm.add(cfname, cellname(6), ByteBuffer.wrap(new byte[DatabaseDescriptor.getColumnIndexSize()]), 2);
        ColumnFamily cf = rm.addOrGet(cfname);
        // add RangeTombstones
        cf.delete(new DeletionInfo(cellname(2), cellname(3), cf.getComparator(), 1, (int) (System.currentTimeMillis() / 1000)));
        cf.delete(new DeletionInfo(cellname(5), cellname(7), cf.getComparator(), 1, (int) (System.currentTimeMillis() / 1000)));
        rm.applyUnsafe();
        cfs.forceBlockingFlush();

        SSTableReader sstable = cfs.getSSTables().iterator().next();
        cfs.clearUnsafe();
        transferSSTables(sstable);

        // confirm that a single SSTable was transferred and registered
        assertEquals(1, cfs.getSSTables().size());

        List<Row> rows = Util.getRangeSlice(cfs);
        assertEquals(1, rows.size());
    }

    @Test
    public void testTransferTableViaRanges() throws Exception
    {
        doTransferTable(false);
    }

    @Test
    public void testTransferTableViaSSTables() throws Exception
    {
        doTransferTable(true);
    }

    @Test
    public void testTransferTableCounter() throws Exception
    {
        final Keyspace keyspace = Keyspace.open(KEYSPACE1);
        final ColumnFamilyStore cfs = keyspace.getColumnFamilyStore("Counter1");
        final CounterContext cc = new CounterContext();

        final Map<String, ColumnFamily> cleanedEntries = new HashMap<>();

        List<String> keys = createAndTransfer(cfs, new Mutator()
        {
            /** Creates a new SSTable per key: all will be merged before streaming. */
            public void mutate(String key, String col, long timestamp) throws Exception
            {
                Map<String, ColumnFamily> entries = new HashMap<>();
                ColumnFamily cf = ArrayBackedSortedColumns.factory.create(cfs.metadata);
                ColumnFamily cfCleaned = ArrayBackedSortedColumns.factory.create(cfs.metadata);
                CounterContext.ContextState state = CounterContext.ContextState.allocate(0, 1, 3);
                state.writeLocal(CounterId.fromInt(2), 9L, 3L);
                state.writeRemote(CounterId.fromInt(4), 4L, 2L);
                state.writeRemote(CounterId.fromInt(6), 3L, 3L);
                state.writeRemote(CounterId.fromInt(8), 2L, 4L);
                cf.addColumn(new BufferCounterCell(cellname(col), state.context, timestamp));
                cfCleaned.addColumn(new BufferCounterCell(cellname(col), cc.clearAllLocal(state.context), timestamp));

                entries.put(key, cf);
                cleanedEntries.put(key, cfCleaned);
                cfs.addSSTable(SSTableUtils.prepare()
                    .ks(keyspace.getName())
                    .cf(cfs.name)
                    .generation(0)
                    .write(entries));
            }
        }, true);

        // filter pre-cleaned entries locally, and ensure that the end result is equal
        cleanedEntries.keySet().retainAll(keys);
        SSTableReader cleaned = SSTableUtils.prepare()
            .ks(keyspace.getName())
            .cf(cfs.name)
            .generation(0)
            .write(cleanedEntries);
        SSTableReader streamed = cfs.getSSTables().iterator().next();
        SSTableUtils.assertContentEquals(cleaned, streamed);

        // Retransfer the file, making sure it is now idempotent (see CASSANDRA-3481)
        cfs.clearUnsafe();
        transferSSTables(streamed);
        SSTableReader restreamed = cfs.getSSTables().iterator().next();
        SSTableUtils.assertContentEquals(streamed, restreamed);
    }

    @Test
    public void testTransferTableMultiple() throws Exception
    {
        // write temporary SSTables, but don't register them
        Set<String> content = new HashSet<>();
        content.add("test");
        content.add("test2");
        content.add("test3");
        SSTableReader sstable = new SSTableUtils(KEYSPACE1, CF_STANDARD).prepare().write(content);
        String keyspaceName = sstable.getKeyspaceName();
        String cfname = sstable.getColumnFamilyName();

        content = new HashSet<>();
        content.add("transfer1");
        content.add("transfer2");
        content.add("transfer3");
        SSTableReader sstable2 = SSTableUtils.prepare().write(content);

        // transfer the first and last key
        IPartitioner p = StorageService.getPartitioner();
        List<Range<Token>> ranges = new ArrayList<>();
        ranges.add(new Range<>(p.getMinimumToken(), p.getToken(ByteBufferUtil.bytes("test"))));
        ranges.add(new Range<>(p.getToken(ByteBufferUtil.bytes("transfer2")), p.getMinimumToken()));
        // Acquiring references, transferSSTables needs it
        sstable.acquireReference();
        sstable2.acquireReference();
        new StreamPlan("StreamingTransferTest").transferFiles(LOCAL, makeStreamingDetails(ranges, Arrays.asList(sstable, sstable2))).execute().get();

        // confirm that the sstables were transferred and registered and that 2 keys arrived
        ColumnFamilyStore cfstore = Keyspace.open(keyspaceName).getColumnFamilyStore(cfname);
        List<Row> rows = Util.getRangeSlice(cfstore);
        assertEquals(2, rows.size());
        assert rows.get(0).key.getKey().equals(ByteBufferUtil.bytes("test"));
        assert rows.get(1).key.getKey().equals(ByteBufferUtil.bytes("transfer3"));
        assert rows.get(0).cf.getColumnCount() == 1;
        assert rows.get(1).cf.getColumnCount() == 1;

        // these keys fall outside of the ranges and should not be transferred
        assert cfstore.getColumnFamily(QueryFilter.getIdentityFilter(Util.dk("transfer1"), "Standard1", System.currentTimeMillis())) == null;
        assert cfstore.getColumnFamily(QueryFilter.getIdentityFilter(Util.dk("transfer2"), "Standard1", System.currentTimeMillis())) == null;
        assert cfstore.getColumnFamily(QueryFilter.getIdentityFilter(Util.dk("test2"), "Standard1", System.currentTimeMillis())) == null;
        assert cfstore.getColumnFamily(QueryFilter.getIdentityFilter(Util.dk("test3"), "Standard1", System.currentTimeMillis())) == null;
    }

    @Test
    public void testTransferOfMultipleColumnFamilies() throws Exception
    {
        String keyspace = KEYSPACE_CACHEKEY;
        IPartitioner p = StorageService.getPartitioner();
        String[] columnFamilies = new String[] { "Standard1", "Standard2", "Standard3" };
        List<SSTableReader> ssTableReaders = new ArrayList<>();

        NavigableMap<DecoratedKey,String> keys = new TreeMap<>();
        for (String cf : columnFamilies)
        {
            Set<String> content = new HashSet<>();
            content.add("data-" + cf + "-1");
            content.add("data-" + cf + "-2");
            content.add("data-" + cf + "-3");
            SSTableUtils.Context context = SSTableUtils.prepare().ks(keyspace).cf(cf);
            ssTableReaders.add(context.write(content));

            // collect dks for each string key
            for (String str : content)
                keys.put(Util.dk(str), cf);
        }

        // transfer the first and last keys
        Map.Entry<DecoratedKey,String> first = keys.firstEntry();
        Map.Entry<DecoratedKey,String> last = keys.lastEntry();
        Map.Entry<DecoratedKey,String> secondtolast = keys.lowerEntry(last.getKey());
        List<Range<Token>> ranges = new ArrayList<>();
        ranges.add(new Range<>(p.getMinimumToken(), first.getKey().getToken()));
        // the left hand side of the range is exclusive, so we transfer from the second-to-last token
        ranges.add(new Range<>(secondtolast.getKey().getToken(), p.getMinimumToken()));

        // Acquiring references, transferSSTables needs it
        if (!SSTableReader.acquireReferences(ssTableReaders))
            throw new AssertionError();

        new StreamPlan("StreamingTransferTest").transferFiles(LOCAL, makeStreamingDetails(ranges, ssTableReaders)).execute().get();

        // check that only two keys were transferred
        for (Map.Entry<DecoratedKey,String> entry : Arrays.asList(first, last))
        {
            ColumnFamilyStore store = Keyspace.open(keyspace).getColumnFamilyStore(entry.getValue());
            List<Row> rows = Util.getRangeSlice(store);
            assertEquals(rows.toString(), 1, rows.size());
            assertEquals(entry.getKey(), rows.get(0).key);
        }
    }

    @Test
    public void testRandomSSTableTransfer() throws Exception
    {
        final Keyspace keyspace = Keyspace.open(KEYSPACE1);
        final ColumnFamilyStore cfs = keyspace.getColumnFamilyStore("Standard1");
        Mutator mutator = new Mutator()
        {
            public void mutate(String key, String colName, long timestamp) throws Exception
            {
                ColumnFamily cf = ArrayBackedSortedColumns.factory.create(keyspace.getName(), cfs.name);
                cf.addColumn(column(colName, "value", timestamp));
                cf.addColumn(new BufferCell(cellname("birthdate"), ByteBufferUtil.bytes(new Date(timestamp).toString()), timestamp));
                Mutation rm = new Mutation(KEYSPACE1, ByteBufferUtil.bytes(key), cf);
                logger.debug("Applying row to transfer {}", rm);
                rm.applyUnsafe();
            }
        };
        // write a lot more data so the data is spread in more than 1 chunk.
        for (int i = 1; i <= 6000; i++)
            mutator.mutate("key" + i, "col" + i, System.currentTimeMillis());
        cfs.forceBlockingFlush();
        Util.compactAll(cfs, Integer.MAX_VALUE).get();
        SSTableReader sstable = cfs.getSSTables().iterator().next();
        cfs.clearUnsafe();

        IPartitioner p = StorageService.getPartitioner();
        List<Range<Token>> ranges = new ArrayList<>();
        ranges.add(new Range<>(p.getToken(ByteBufferUtil.bytes("key1")), p.getToken(ByteBufferUtil.bytes("key1000"))));
        ranges.add(new Range<>(p.getToken(ByteBufferUtil.bytes("key5")), p.getToken(ByteBufferUtil.bytes("key500"))));
        ranges.add(new Range<>(p.getToken(ByteBufferUtil.bytes("key9")), p.getToken(ByteBufferUtil.bytes("key900"))));
        transfer(sstable, ranges);
        assertEquals(1, cfs.getSSTables().size());
        assertEquals(7, Util.getRangeSlice(cfs).size());
    }

    public interface Mutator
    {
        public void mutate(String key, String col, long timestamp) throws Exception;
    }
}<|MERGE_RESOLUTION|>--- conflicted
+++ resolved
@@ -137,11 +137,7 @@
         ranges.add(new Range<>(p.getToken(ByteBufferUtil.bytes("key2")), p.getMinimumToken()));
 
         StreamResultFuture futureResult = new StreamPlan("StreamingTransferTest")
-<<<<<<< HEAD
-                                                  .requestRanges(LOCAL, KEYSPACE2, ranges)
-=======
-                                                  .requestRanges(LOCAL, LOCAL, "Keyspace2", ranges)
->>>>>>> 6cca24f4
+                                                  .requestRanges(LOCAL, LOCAL, KEYSPACE2, ranges)
                                                   .execute();
 
         UUID planId = futureResult.planId;
