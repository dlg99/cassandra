--- conflicted
+++ resolved
@@ -56,11 +56,8 @@
 import org.junit.runner.RunWith;
 
 import java.io.*;
-<<<<<<< HEAD
-=======
 import java.net.InetAddress;
 import java.net.UnknownHostException;
->>>>>>> 98b449f3
 import java.nio.file.Files;
 import java.util.ArrayList;
 import java.util.Collections;
@@ -74,11 +71,8 @@
 import static org.apache.cassandra.SchemaLoader.createKeyspace;
 import static org.apache.cassandra.SchemaLoader.loadSchema;
 import static org.apache.cassandra.SchemaLoader.standardCFMD;
-<<<<<<< HEAD
+import static org.junit.Assert.assertEquals;
 import static org.hamcrest.Matchers.is;
-=======
-import static org.junit.Assert.assertEquals;
->>>>>>> 98b449f3
 import static org.junit.Assert.assertFalse;
 import static org.junit.Assert.assertTrue;
 import static org.junit.Assert.fail;
@@ -724,7 +718,7 @@
         Batch bogus = Batch.createLocal(UUID.randomUUID(), 0, Collections.emptyList());
         BatchlogManager.store(bogus);
         ColumnFamilyStore cfs = Keyspace.open("system").getColumnFamilyStore("batches");
-        cfs.forceBlockingFlush();
+        cfs.forceBlockingFlush(ColumnFamilyStore.FlushReason.UNIT_TESTS);
         for (SSTableReader sstable : cfs.getLiveSSTables())
         {
 
