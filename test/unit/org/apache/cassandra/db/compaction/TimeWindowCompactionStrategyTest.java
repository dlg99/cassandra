--- conflicted
+++ resolved
@@ -139,38 +139,19 @@
     {
         long tstamp1 = 1451001601000L; // 2015-12-25 @ 00:00:01, in milliseconds
         long tstamp2 = 1451088001000L; // 2015-12-26 @ 00:00:01, in milliseconds
-<<<<<<< HEAD
         long lowHour = 1451001600000L; // 2015-12-25 @ 00:00:00, in milliseconds
 
         // A 1 hour window should round down to the beginning of the hour
-        assertTrue(getWindowBoundsInMillis(HOURS, 1, tstamp1) == lowHour);
+        assertEquals(lowHour, getWindowBoundsInMillis(HOURS, 1, tstamp1));
 
         // A 1 minute window should round down to the beginning of the hour
-        assertTrue(getWindowBoundsInMillis(TimeUnit.MINUTES, 1, tstamp1) == lowHour);
+        assertEquals(lowHour, getWindowBoundsInMillis(TimeUnit.MINUTES, 1, tstamp1));
 
         // A 1 day window should round down to the beginning of the hour
-        assertTrue(getWindowBoundsInMillis(TimeUnit.DAYS, 1, tstamp1) == lowHour);
+        assertEquals(lowHour, getWindowBoundsInMillis(TimeUnit.DAYS, 1, tstamp1));
 
         // The 2 day window of 2015-12-25 + 2015-12-26 should round down to the beginning of 2015-12-25
-        assertTrue(getWindowBoundsInMillis(TimeUnit.DAYS, 2, tstamp2) == lowHour);
-
-
-        return;
-=======
-        Long lowHour = 1451001600000L; // 2015-12-25 @ 00:00:00, in milliseconds
-
-        // A 1 hour window should round down to the beginning of the hour
-        assertEquals(0, getWindowBoundsInMillis(TimeUnit.HOURS, 1, tstamp1).left.compareTo(lowHour));
-
-        // A 1 minute window should round down to the beginning of the hour
-        assertEquals(0, getWindowBoundsInMillis(TimeUnit.MINUTES, 1, tstamp1).left.compareTo(lowHour));
-
-        // A 1 day window should round down to the beginning of the hour
-        assertEquals(0, getWindowBoundsInMillis(TimeUnit.DAYS, 1, tstamp1).left.compareTo(lowHour));
-
-        // The 2 day window of 2015-12-25 + 2015-12-26 should round down to the beginning of 2015-12-25
-        assertEquals(0, getWindowBoundsInMillis(TimeUnit.DAYS, 2, tstamp2).left.compareTo(lowHour));
->>>>>>> 07666e00
+        assertEquals(lowHour, getWindowBoundsInMillis(TimeUnit.DAYS, 2, tstamp2));
     }
 
     @Test
@@ -214,7 +195,6 @@
         // We'll put 3 sstables into the newest bucket
         for (int i = 0; i < 3; i++)
         {
-<<<<<<< HEAD
             TimeWindowCompactionStrategy.addToBuckets(buckets, sstrs.get(i), tstamp, TimeUnit.HOURS, 1);
         }
 
@@ -227,30 +207,11 @@
         compactions = toCompactions(aggregates);
         assertFalse("There should be one selected compaction when bucket is larger than the min but smaller than max threshold", CompactionAggregate.getSelected(aggregates).isEmpty());
         assertEquals("There should be one compaction when bucket is larger than the min but smaller than max threshold", 1,  compactions.size());
-=======
-            Pair<Long, Long> bounds = getWindowBoundsInMillis(TimeUnit.HOURS, 1, tstamp);
-            buckets.put(bounds.left, sstrs.get(i));
-        }
-
-        TimeWindowCompactionStrategy.NewestBucket newBucket = newestBucket(buckets, 4, 32, new SizeTieredCompactionStrategyOptions(), getWindowBoundsInMillis(TimeUnit.HOURS, 1, System.currentTimeMillis()).left);
-        assertTrue("incoming bucket should not be accepted when it has below the min threshold SSTables", newBucket.sstables.isEmpty());
-        assertEquals("there should be no estimated remaining tasks when bucket is below min threshold SSTables", 0, newBucket.estimatedRemainingTasks);
-
-
-        newBucket = newestBucket(buckets, 2, 32, new SizeTieredCompactionStrategyOptions(), getWindowBoundsInMillis(TimeUnit.HOURS, 1, System.currentTimeMillis()).left);
-        assertFalse("incoming bucket should be accepted when it is larger than the min threshold SSTables", newBucket.sstables.isEmpty());
-        assertEquals("there should be one estimated remaining task when bucket is larger than the min threshold SSTables", 1, newBucket.estimatedRemainingTasks);
->>>>>>> 07666e00
 
         // And 2 into the second bucket (1 hour back)
         for (int i = 3; i < 5; i++)
         {
-<<<<<<< HEAD
             TimeWindowCompactionStrategy.addToBuckets(buckets, sstrs.get(i), tstamp2, TimeUnit.HOURS, 1);
-=======
-            Pair<Long, Long> bounds = getWindowBoundsInMillis(TimeUnit.HOURS, 1, tstamp2);
-            buckets.put(bounds.left, sstrs.get(i));
->>>>>>> 07666e00
         }
 
         assertEquals("an sstable with a single value should have equal min/max timestamps", sstrs.get(0).getMinTimestamp(), sstrs.get(0).getMaxTimestamp());
@@ -275,21 +236,12 @@
         sstrs = new ArrayList<>(cfs.getLiveSSTables());
         for (int i = 0; i < 40; i++)
         {
-<<<<<<< HEAD
             TimeWindowCompactionStrategy.addToBuckets(buckets, sstrs.get(i), sstrs.get(i).getMaxTimestamp(), TimeUnit.HOURS, 1);
         }
 
         aggregates = getBucketAggregates(buckets, 4, 32, new SizeTieredCompactionStrategyOptions(), getWindowBoundsInMillis(HOURS, 1, System.currentTimeMillis()));
         compactions = toCompactions(aggregates);
         assertEquals("new bucket should be split by max threshold of 32", buckets.keySet().size() + 1, compactions.size());
-=======
-            Pair<Long, Long> bounds = getWindowBoundsInMillis(TimeUnit.HOURS, 1, sstrs.get(i).getMaxTimestamp());
-            buckets.put(bounds.left, sstrs.get(i));
-        }
-
-        newBucket = newestBucket(buckets, 4, 32, new SizeTieredCompactionStrategyOptions(), getWindowBoundsInMillis(TimeUnit.HOURS, 1, System.currentTimeMillis()).left);
-        assertEquals("new bucket should be trimmed to max threshold of 32", newBucket.sstables.size(), 32);
->>>>>>> 07666e00
 
         CompactionPick selected = CompactionAggregate.getSelected(aggregates);
         assertEquals("first pick should be trimmed to max threshold of 32", 32, selected.sstables.size());
