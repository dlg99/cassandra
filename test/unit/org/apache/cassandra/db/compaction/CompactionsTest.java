--- conflicted
+++ resolved
@@ -18,10 +18,6 @@
 */
 package org.apache.cassandra.db.compaction;
 
-<<<<<<< HEAD
-=======
-import java.io.File;
->>>>>>> 5bc9f7c7
 import java.util.ArrayList;
 import java.util.Collection;
 import java.util.HashMap;
@@ -85,6 +81,7 @@
 import org.apache.cassandra.utils.NonThrowingCloseable;
 import org.mockito.Mockito;
 
+import static org.apache.cassandra.db.ColumnFamilyStore.FlushReason.UNIT_TESTS;
 import static org.assertj.core.api.Assertions.assertThat;
 import static org.junit.Assert.assertEquals;
 import static org.junit.Assert.assertFalse;
@@ -154,7 +151,7 @@
 
         long timestamp = populate(KEYSPACE1, CF_STANDARD1, 0, 9, 3); //ttl=3s
 
-        store.forceBlockingFlush(ColumnFamilyStore.FlushReason.UNIT_TESTS);
+        store.forceBlockingFlush(UNIT_TESTS);
         assertEquals(1, store.getLiveSSTables().size());
         long originalSize = store.getLiveSSTables().iterator().next().uncompressedLength();
 
@@ -196,11 +193,11 @@
 
         //Populate sstable1 with with keys [0..9]
         populate(KEYSPACE1, CF_STANDARD1, 0, 9, 3); //ttl=3s
-        store.forceBlockingFlush(ColumnFamilyStore.FlushReason.UNIT_TESTS);
+        store.forceBlockingFlush(UNIT_TESTS);
 
         //Populate sstable2 with with keys [10..19] (keys do not overlap with SSTable1)
         long timestamp2 = populate(KEYSPACE1, CF_STANDARD1, 10, 19, 3); //ttl=3s
-        store.forceBlockingFlush(ColumnFamilyStore.FlushReason.UNIT_TESTS);
+        store.forceBlockingFlush(UNIT_TESTS);
 
         assertEquals(2, store.getLiveSSTables().size());
 
@@ -280,7 +277,7 @@
             .add("val", "val1")
             .build().applyUnsafe();
         }
-        cfs.forceBlockingFlush(ColumnFamilyStore.FlushReason.UNIT_TESTS);
+        cfs.forceBlockingFlush(UNIT_TESTS);
         Collection<SSTableReader> sstables = cfs.getLiveSSTables();
 
         assertEquals(1, sstables.size());
@@ -315,7 +312,7 @@
             notYetDeletedRowUpdateBuilder.clustering("02").add("val", "a"); //Range tombstone doesn't cover this (timestamp 3 > 2)
             notYetDeletedRowUpdateBuilder.build().applyUnsafe();
         }
-        cfs.forceBlockingFlush(ColumnFamilyStore.FlushReason.UNIT_TESTS);
+        cfs.forceBlockingFlush(UNIT_TESTS);
     }
 
     @Test
@@ -400,7 +397,7 @@
         rowUpdateBuilder.clustering("c").add("val", "a");
         rowUpdateBuilder.build().applyUnsafe();
 
-        cfs.forceBlockingFlush(ColumnFamilyStore.FlushReason.UNIT_TESTS);
+        cfs.forceBlockingFlush(UNIT_TESTS);
 
         Collection<SSTableReader> sstablesBefore = cfs.getLiveSSTables();
 
@@ -418,7 +415,7 @@
         // Sleep one second so that the removal is indeed purgeable even with gcgrace == 0
         Thread.sleep(1000);
 
-        cfs.forceBlockingFlush(ColumnFamilyStore.FlushReason.UNIT_TESTS);
+        cfs.forceBlockingFlush(UNIT_TESTS);
 
         Collection<SSTableReader> sstablesAfter = cfs.getLiveSSTables();
         Collection<SSTableReader> toCompact = new ArrayList<SSTableReader>();
@@ -500,7 +497,7 @@
             insertRowWithKey(i + 100);
             insertRowWithKey(i + 200);
         }
-        store.forceBlockingFlush(ColumnFamilyStore.FlushReason.UNIT_TESTS);
+        store.forceBlockingFlush(UNIT_TESTS);
 
         assertEquals(1, store.getLiveSSTables().size());
         SSTableReader sstable = store.getLiveSSTables().iterator().next();
