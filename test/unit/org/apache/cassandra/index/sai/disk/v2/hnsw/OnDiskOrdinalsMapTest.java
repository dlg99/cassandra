--- conflicted
+++ resolved
@@ -18,11 +18,7 @@
 
 package org.apache.cassandra.index.sai.disk.v2.hnsw;
 
-<<<<<<< HEAD
-=======
 import java.io.IOException;
-import java.util.ArrayList;
->>>>>>> c7b4d275
 import java.util.Arrays;
 import java.util.HashSet;
 import java.util.Map;
@@ -127,7 +123,6 @@
     private boolean createOdomAndGetRowIdsMatchOrdinals(HashBiMap<Integer, Integer> ordinalsMap) throws Exception
     {
         File tempFile = temp("testfile");
-        tempFile.deleteOnExit();
 
         var deletedOrdinals = new HashSet<Integer>();
         RamAwareVectorValues vectorValues = generateVectors(10);
@@ -147,40 +142,6 @@
              FileHandle fileHandle = builder.complete())
         {
             OnDiskOrdinalsMap odom = new OnDiskOrdinalsMap(fileHandle, postingsMd.postingsOffset, postingsMd.postingsLength);
-            boolean rowIdsMatchOrdinals = (boolean) FieldUtils.readField(odom, "rowIdsMatchOrdinals", true);
-            odom.close();
-            return rowIdsMatchOrdinals;
-        }
-    }
-
-    private static PostingsMetadata writePostings(HashBiMap<Integer, Integer> ordinalsMap, File tempFile, RamAwareVectorValues vectorValues, Map<float[], VectorPostings<Integer>> postingsMap, HashSet<Integer> deletedOrdinals) throws IOException
-    {
-        SequentialWriter writer = new SequentialWriter(tempFile,
-                                                       SequentialWriterOption.newBuilder().finishOnClose(true).build());
-
-        IntUnaryOperator reverseOrdinalsMapper = ordinalsMap == null
-                                                           ? x -> x
-                                                           : x -> ordinalsMap.inverse().getOrDefault(x, x);
-
-        long postingsOffset = writer.position();
-        long postingsPosition = new VectorPostingsWriter<Integer>(canFastFindRows, reverseOrdinalsMapper)
-                                    .writePostings(writer, vectorValues, postingsMap, deletedOrdinals);
-        long postingsLength = postingsPosition - postingsOffset;
-
-        writer.close();
-        PostingsMetadata postingsMd = new PostingsMetadata(postingsOffset, postingsLength);
-        return postingsMd;
-    }
-
-    private static class PostingsMetadata
-    {
-        public final long postingsOffset;
-        public final long postingsLength;
-
-        public PostingsMetadata(long postingsOffset, long postingsLength)
-        {
-<<<<<<< HEAD
-            OnDiskOrdinalsMap odom = new OnDiskOrdinalsMap(fileHandle, postingsOffset, postingsLength);
 
             try (var ordinalsView = odom.getOrdinalsView())
             {
@@ -212,10 +173,37 @@
             boolean rowIdsMatchOrdinals = (boolean) FieldUtils.readField(odom, "rowIdsMatchOrdinals", true);
             odom.close();
             return rowIdsMatchOrdinals;
-=======
+        }
+    }
+
+    private static PostingsMetadata writePostings(HashBiMap<Integer, Integer> ordinalsMap, File tempFile, RamAwareVectorValues vectorValues, Map<float[], VectorPostings<Integer>> postingsMap, HashSet<Integer> deletedOrdinals) throws IOException
+    {
+        SequentialWriter writer = new SequentialWriter(tempFile,
+                                                       SequentialWriterOption.newBuilder().finishOnClose(true).build());
+
+        IntUnaryOperator reverseOrdinalsMapper = ordinalsMap == null
+                                                           ? x -> x
+                                                           : x -> ordinalsMap.inverse().getOrDefault(x, x);
+
+        long postingsOffset = writer.position();
+        long postingsPosition = new VectorPostingsWriter<Integer>(ordinalsMap != null, reverseOrdinalsMapper)
+                                    .writePostings(writer, vectorValues, postingsMap, deletedOrdinals);
+        long postingsLength = postingsPosition - postingsOffset;
+
+        writer.close();
+        PostingsMetadata postingsMd = new PostingsMetadata(postingsOffset, postingsLength);
+        return postingsMd;
+    }
+
+    private static class PostingsMetadata
+    {
+        public final long postingsOffset;
+        public final long postingsLength;
+
+        public PostingsMetadata(long postingsOffset, long postingsLength)
+        {
             this.postingsOffset = postingsOffset;
             this.postingsLength = postingsLength;
->>>>>>> c7b4d275
         }
     }
 
