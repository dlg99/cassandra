/*
 * Licensed to the Apache Software Foundation (ASF) under one
 * or more contributor license agreements.  See the NOTICE file
 * distributed with this work for additional information
 * regarding copyright ownership.  The ASF licenses this file
 * to you under the Apache License, Version 2.0 (the
 * "License"); you may not use this file except in compliance
 * with the License.  You may obtain a copy of the License at
 *
 *     http://www.apache.org/licenses/LICENSE-2.0
 *
 * Unless required by applicable law or agreed to in writing, software
 * distributed under the License is distributed on an "AS IS" BASIS,
 * WITHOUT WARRANTIES OR CONDITIONS OF ANY KIND, either express or implied.
 * See the License for the specific language governing permissions and
 * limitations under the License.
 */

package org.apache.cassandra.index.sai.cql;

import java.util.ArrayList;
import java.util.Collection;
import java.util.HashMap;
import java.util.List;
import java.util.Map;
import java.util.stream.Collectors;

import org.junit.BeforeClass;
import org.junit.Test;

import org.apache.cassandra.config.CassandraRelevantProperties;
import org.apache.cassandra.cql3.UntypedResultSet;
import org.apache.cassandra.db.marshal.Int32Type;
import org.apache.cassandra.dht.IPartitioner;
import org.apache.cassandra.dht.Murmur3Partitioner;
import org.apache.cassandra.dht.Token;
import org.apache.cassandra.exceptions.InvalidRequestException;
import org.apache.cassandra.service.ClientState;
import org.apache.cassandra.tracing.Tracing;
import org.apache.cassandra.tracing.TracingTestImpl;

import static org.assertj.core.api.Assertions.assertThat;
import static org.assertj.core.api.Assertions.assertThatThrownBy;

public class VectorTypeTest extends VectorTester
{
    private static final IPartitioner partitioner = Murmur3Partitioner.instance;

    @BeforeClass
    public static void setupClass()
    {
        System.setProperty("cassandra.custom_tracing_class", "org.apache.cassandra.tracing.TracingTestImpl");
    }

    @Override
    public void flush() {
        super.flush();
        verifyChecksum();
    }

    @Override
    public void compact() {
        super.compact();
        verifyChecksum();
    }

    @Test
    public void endToEndTest() throws Throwable
    {
        createTable("CREATE TABLE %s (pk int, str_val text, val vector<float, 3>, PRIMARY KEY(pk))");
        createIndex("CREATE CUSTOM INDEX ON %s(val) USING 'StorageAttachedIndex'");
        waitForIndexQueryable();

        execute("INSERT INTO %s (pk, str_val, val) VALUES (0, 'A', [1.0, 2.0, 3.0])");
        execute("INSERT INTO %s (pk, str_val, val) VALUES (1, 'B', [2.0, 3.0, 4.0])");
        execute("INSERT INTO %s (pk, str_val, val) VALUES (2, 'C', [3.0, 4.0, 5.0])");
        execute("INSERT INTO %s (pk, str_val, val) VALUES (3, 'D', [4.0, 5.0, 6.0])");

        UntypedResultSet result = execute("SELECT * FROM %s ORDER BY val ann of [2.5, 3.5, 4.5] LIMIT 3");
        assertThat(result).hasSize(3);

        flush();
        result = execute("SELECT * FROM %s ORDER BY val ann of [2.5, 3.5, 4.5] LIMIT 3");
        assertThat(result).hasSize(3);

        execute("INSERT INTO %s (pk, str_val, val) VALUES (4, 'E', [5.0, 2.0, 3.0])");
        execute("INSERT INTO %s (pk, str_val, val) VALUES (5, 'F', [6.0, 3.0, 4.0])");
        execute("INSERT INTO %s (pk, str_val, val) VALUES (6, 'G', [7.0, 4.0, 5.0])");
        execute("INSERT INTO %s (pk, str_val, val) VALUES (7, 'H', [8.0, 5.0, 6.0])");

        flush();
        compact();

        result = execute("SELECT * FROM %s ORDER BY val ann of [2.5, 3.5, 4.5] LIMIT 5");
        assertThat(result).hasSize(5);

        // some data that only lives in memtable
        execute("INSERT INTO %s (pk, str_val, val) VALUES (8, 'I', [9.0, 5.0, 6.0])");
        execute("INSERT INTO %s (pk, str_val, val) VALUES (9, 'J', [10.0, 6.0, 7.0])");
        result = execute("SELECT * FROM %s ORDER BY val ann of [9.5, 5.5, 6.5] LIMIT 5");
        assertContainsInt(result, "pk", 8);
        assertContainsInt(result, "pk", 9);

        // data from sstables
        result = execute("SELECT * FROM %s ORDER BY val ann of [2.5, 3.5, 4.5] LIMIT 2");
        assertContainsInt(result, "pk", 1);
        assertContainsInt(result, "pk", 2);
    }

    @Test
    public void tracingTest() throws Throwable
    {
        createTable("CREATE TABLE %s (pk int, str_val text, val vector<float, 3>, PRIMARY KEY(pk))");
        createIndex("CREATE CUSTOM INDEX ON %s(val) USING 'StorageAttachedIndex'");
        waitForIndexQueryable();

        execute("INSERT INTO %s (pk, str_val, val) VALUES (0, 'A', [1.0, 2.0, 3.0])");
        execute("INSERT INTO %s (pk, str_val, val) VALUES (1, 'B', [2.0, 3.0, 4.0])");
        execute("INSERT INTO %s (pk, str_val, val) VALUES (2, 'C', [3.0, 4.0, 5.0])");
        execute("INSERT INTO %s (pk, str_val, val) VALUES (3, 'D', [4.0, 5.0, 6.0])");

        flush();

        execute("INSERT INTO %s (pk, str_val, val) VALUES (4, 'E', [5.0, 2.0, 3.0])");

        Tracing.instance.newSession(ClientState.forInternalCalls(), Tracing.TraceType.QUERY);
        execute("SELECT * FROM %s ORDER BY val ann of [9.5, 5.5, 6.5] LIMIT 5");
        for (String trace : ((TracingTestImpl) Tracing.instance).getTraces())
            assertThat(trace).doesNotContain("Executing single-partition query");
        // manual inspection to verify that no extra traces were included
        logger.info(((TracingTestImpl) Tracing.instance).getTraces().toString());
    }

    @Test
    public void createIndexAfterInsertTest() throws Throwable
    {
        createTable("CREATE TABLE %s (pk int, str_val text, val vector<float, 3>, PRIMARY KEY(pk))");

        execute("INSERT INTO %s (pk, str_val, val) VALUES (0, 'A', [1.0, 2.0, 3.0])");
        execute("INSERT INTO %s (pk, str_val, val) VALUES (1, 'B', [2.0, 3.0, 4.0])");
        execute("INSERT INTO %s (pk, str_val, val) VALUES (2, 'C', [3.0, 4.0, 5.0])");
        execute("INSERT INTO %s (pk, str_val, val) VALUES (3, 'D', [4.0, 5.0, 6.0])");

        flush();
        createIndex("CREATE CUSTOM INDEX ON %s(val) USING 'StorageAttachedIndex'");
        waitForIndexQueryable();

        UntypedResultSet result = execute("SELECT * FROM %s ORDER BY val ann of [2.5, 3.5, 4.5] LIMIT 3");
        assertThat(result).hasSize(3);
    }

    public static void assertContainsInt(UntypedResultSet result, String columnName, int columnValue)
    {
        for (UntypedResultSet.Row row : result)
        {
            if (row.has(columnName))
            {
                int value = row.getInt(columnName);
                if (value == columnValue)
                {
                    return;
                }
            }
        }
        throw new AssertionError("Result set does not contain a row with " + columnName + " = " + columnValue);
    }

    @Test
    public void testTwoPredicates() throws Throwable
    {
        createTable("CREATE TABLE %s (pk int, b boolean, v vector<float, 3>, PRIMARY KEY(pk))");
        createIndex("CREATE CUSTOM INDEX ON %s(b) USING 'StorageAttachedIndex'");
        createIndex("CREATE CUSTOM INDEX ON %s(v) USING 'StorageAttachedIndex'");
        waitForIndexQueryable();

        execute("INSERT INTO %s (pk, b, v) VALUES (0, true, [1.0, 2.0, 3.0])");
        execute("INSERT INTO %s (pk, b, v) VALUES (1, true, [2.0, 3.0, 4.0])");
        execute("INSERT INTO %s (pk, b, v) VALUES (2, false, [3.0, 4.0, 5.0])");

        // the vector given is closest to row 2, but we exclude that row because b=false
        var result = execute("SELECT * FROM %s WHERE b=true ORDER BY v ANN OF [3.1, 4.1, 5.1] LIMIT 2");
        // VSTODO assert specific row keys
        assertThat(result).hasSize(2);

        flush();
        compact();

        result = execute("SELECT * FROM %s WHERE b=true ORDER BY v ANN OF [3.1, 4.1, 5.1] LIMIT 2");
        assertThat(result).hasSize(2);
    }

    @Test
    public void testTwoPredicatesWithUnnecessaryAllowFiltering() throws Throwable
    {
        createTable("CREATE TABLE %s (pk int, b int, v vector<float, 3>, PRIMARY KEY(pk, b))");
        createIndex("CREATE CUSTOM INDEX ON %s(v) USING 'StorageAttachedIndex'");
        createIndex("CREATE CUSTOM INDEX ON %s(b) USING 'StorageAttachedIndex'");
        waitForIndexQueryable();

        execute("INSERT INTO %s (pk, b, v) VALUES (0, 0, [1.0, 2.0, 3.0])");
        execute("INSERT INTO %s (pk, b, v) VALUES (1, 2, [2.0, 3.0, 4.0])");
        execute("INSERT INTO %s (pk, b, v) VALUES (2, 4, [3.0, 4.0, 5.0])");
        execute("INSERT INTO %s (pk, b, v) VALUES (3, 6, [4.0, 5.0, 6.0])");

        // Choose a vector closer to b = 0 to ensure that b's restriction is applied.
        assertRows(execute("SELECT pk FROM %s WHERE b > 2 ORDER BY v ANN OF [1,2,3] LIMIT 2 ALLOW FILTERING;"),
                   row(2), row(3));
    }

    @Test
    public void testTwoPredicatesManyRows() throws Throwable
    {
        createTable("CREATE TABLE %s (pk int, b boolean, v vector<float, 3>, PRIMARY KEY(pk))");
        createIndex("CREATE CUSTOM INDEX ON %s(b) USING 'StorageAttachedIndex'");
        createIndex("CREATE CUSTOM INDEX ON %s(v) USING 'StorageAttachedIndex'");
        waitForIndexQueryable();

        for (int i = 0; i < 100; i++)
            execute("INSERT INTO %s (pk, b, v) VALUES (?, true, ?)",
                    i, vector(i, i + 1, i + 2));

        var result = execute("SELECT * FROM %s WHERE b=true ORDER BY v ANN OF [3.1, 4.1, 5.1] LIMIT 2");
        assertThat(result).hasSize(2);

        flush();
        compact();

        result = execute("SELECT * FROM %s WHERE b=true ORDER BY v ANN OF [3.1, 4.1, 5.1] LIMIT 2");
        assertThat(result).hasSize(2);
    }

    @Test
    public void testThreePredicates() throws Throwable
    {
        createTable("CREATE TABLE %s (pk int, b boolean, v vector<float, 3>, str text, PRIMARY KEY(pk))");
        createIndex("CREATE CUSTOM INDEX ON %s(b) USING 'StorageAttachedIndex'");
        createIndex("CREATE CUSTOM INDEX ON %s(v) USING 'StorageAttachedIndex'");
        createIndex("CREATE CUSTOM INDEX ON %s(str) USING 'StorageAttachedIndex'");
        waitForIndexQueryable();

        execute("INSERT INTO %s (pk, b, v, str) VALUES (0, true, [1.0, 2.0, 3.0], 'A')");
        execute("INSERT INTO %s (pk, b, v, str) VALUES (1, true, [2.0, 3.0, 4.0], 'B')");
        execute("INSERT INTO %s (pk, b, v, str) VALUES (2, false, [3.0, 4.0, 5.0], 'C')");

        // the vector given is closest to row 2, but we exclude that row because b=false and str!='B'
        var result = execute("SELECT * FROM %s WHERE b=true AND str='B' ORDER BY v ANN OF [3.1, 4.1, 5.1] LIMIT 2");
        // VSTODO assert specific row keys
        assertThat(result).hasSize(1);

        flush();
        compact();

        result = execute("SELECT * FROM %s WHERE b=true AND str='B' ORDER BY v ANN OF [3.1, 4.1, 5.1] LIMIT 2");
        assertThat(result).hasSize(1);
    }

    @Test
    public void testSameVectorMultipleRows() throws Throwable
    {
        createTable("CREATE TABLE %s (pk int, str_val text, val vector<float, 3>, PRIMARY KEY(pk))");
        createIndex("CREATE CUSTOM INDEX ON %s(val) USING 'StorageAttachedIndex'");
        waitForIndexQueryable();

        execute("INSERT INTO %s (pk, str_val, val) VALUES (0, 'A', [1.0, 2.0, 3.0])");
        execute("INSERT INTO %s (pk, str_val, val) VALUES (1, 'A', [1.0, 2.0, 3.0])");
        execute("INSERT INTO %s (pk, str_val, val) VALUES (2, 'A', [1.0, 2.0, 3.0])");

        var result = execute("SELECT * FROM %s ORDER BY val ann of [2.5, 3.5, 4.5] LIMIT 3");
        assertThat(result).hasSize(3);

        flush();
        compact();

        result = execute("SELECT * FROM %s ORDER BY val ann of [2.5, 3.5, 4.5] LIMIT 3");
        assertThat(result).hasSize(3);
    }

    @Test
    public void testQueryEmptyTable() throws Throwable
    {
        createTable("CREATE TABLE %s (pk int, str_val text, val vector<float, 3>, PRIMARY KEY(pk))");
        createIndex("CREATE CUSTOM INDEX ON %s(val) USING 'StorageAttachedIndex'");
        waitForIndexQueryable();

        var result = execute("SELECT * FROM %s ORDER BY val ANN OF [2.5, 3.5, 4.5] LIMIT 1");
        assertThat(result).hasSize(0);
    }

    @Test
    public void testQueryTableWithNulls() throws Throwable
    {
        createTable("CREATE TABLE %s (pk int, str_val text, val vector<float, 3>, PRIMARY KEY(pk))");
        createIndex("CREATE CUSTOM INDEX ON %s(val) USING 'StorageAttachedIndex'");
        waitForIndexQueryable();

        execute("INSERT INTO %s (pk, str_val, val) VALUES (0, 'A', null)");
        var result = execute("SELECT * FROM %s ORDER BY val ANN OF [2.5, 3.5, 4.5] LIMIT 1");
        assertThat(result).hasSize(0);

        execute("INSERT INTO %s (pk, str_val, val) VALUES (1, 'B', [4.0, 5.0, 6.0])");
        result = execute("SELECT pk FROM %s ORDER BY val ANN OF [2.5, 3.5, 4.5] LIMIT 1");
        assertRows(result, row(1));
    }

    @Test
    public void testLimitLessThanInsertedRowCount() throws Throwable
    {
        createTable("CREATE TABLE %s (pk int, str_val text, val vector<float, 3>, PRIMARY KEY(pk))");
        createIndex("CREATE CUSTOM INDEX ON %s(val) USING 'StorageAttachedIndex'");
        waitForIndexQueryable();

        // Insert more rows than the query limit
        execute("INSERT INTO %s (pk, str_val, val) VALUES (0, 'A', [1.0, 2.0, 3.0])");
        execute("INSERT INTO %s (pk, str_val, val) VALUES (1, 'B', [4.0, 5.0, 6.0])");
        execute("INSERT INTO %s (pk, str_val, val) VALUES (2, 'C', [7.0, 8.0, 9.0])");

        // Query with limit less than inserted row count
        var result = execute("SELECT * FROM %s ORDER BY val ANN OF [2.5, 3.5, 4.5] LIMIT 2");
        assertThat(result).hasSize(2);
    }

    @Test
    public void testQueryMoreRowsThanInserted() throws Throwable
    {
        createTable("CREATE TABLE %s (pk int, str_val text, val vector<float, 3>, PRIMARY KEY(pk))");
        createIndex("CREATE CUSTOM INDEX ON %s(val) USING 'StorageAttachedIndex'");
        waitForIndexQueryable();

        execute("INSERT INTO %s (pk, str_val, val) VALUES (0, 'A', [1.0, 2.0, 3.0])");

        var result = execute("SELECT * FROM %s ORDER BY val ANN OF [2.5, 3.5, 4.5] LIMIT 2");
        assertThat(result).hasSize(1);
    }

    @Test
    public void changingOptionsTest() throws Throwable
    {
        createTable("CREATE TABLE %s (pk int, str_val text, val vector<float, 3>, PRIMARY KEY(pk))");
        if (CassandraRelevantProperties.SAI_HNSW_ALLOW_CUSTOM_PARAMETERS.getBoolean())
        {
            createIndex("CREATE CUSTOM INDEX ON %s(val) USING 'StorageAttachedIndex' WITH OPTIONS = " +
                        "{'maximum_node_connections' : 10, 'construction_beam_width' : 200, 'similarity_function' : 'euclidean' }");
        }
        else
        {
            assertThatThrownBy(() -> createIndex("CREATE CUSTOM INDEX ON %s(val) USING 'StorageAttachedIndex' WITH OPTIONS = " +
                                                 "{'maximum_node_connections' : 10, 'construction_beam_width' : 200, 'similarity_function' : 'euclidean' }"))
            .isInstanceOf(InvalidRequestException.class);
            return;
        }
        waitForIndexQueryable();

        execute("INSERT INTO %s (pk, str_val, val) VALUES (0, 'A', [1.0, 2.0, 3.0])");
        execute("INSERT INTO %s (pk, str_val, val) VALUES (1, 'B', [2.0, 3.0, 4.0])");
        execute("INSERT INTO %s (pk, str_val, val) VALUES (2, 'C', [3.0, 4.0, 5.0])");
        execute("INSERT INTO %s (pk, str_val, val) VALUES (3, 'D', [4.0, 5.0, 6.0])");

        UntypedResultSet result = execute("SELECT * FROM %s ORDER BY val ann of [2.5, 3.5, 4.5] LIMIT 3");
        assertThat(result).hasSize(3);

        flush();
        result = execute("SELECT * FROM %s ORDER BY val ann of [2.5, 3.5, 4.5] LIMIT 3");
        assertThat(result).hasSize(3);

        execute("INSERT INTO %s (pk, str_val, val) VALUES (4, 'E', [5.0, 2.0, 3.0])");
        execute("INSERT INTO %s (pk, str_val, val) VALUES (5, 'F', [6.0, 3.0, 4.0])");
        execute("INSERT INTO %s (pk, str_val, val) VALUES (6, 'G', [7.0, 4.0, 5.0])");
        execute("INSERT INTO %s (pk, str_val, val) VALUES (7, 'H', [8.0, 5.0, 6.0])");

        flush();
        compact();

        result = execute("SELECT * FROM %s ORDER BY val ann of [2.5, 3.5, 4.5] LIMIT 5");
        assertThat(result).hasSize(5);
    }

    @Test
    public void bindVariablesTest() throws Throwable
    {
        createTable("CREATE TABLE %s (pk int, str_val text, val vector<float, 3>, PRIMARY KEY(pk))");
        createIndex("CREATE CUSTOM INDEX ON %s(val) USING 'StorageAttachedIndex'");
        waitForIndexQueryable();

        execute("INSERT INTO %s (pk, str_val, val) VALUES (0, 'A', ?)", vector(1, 2 , 3));
        execute("INSERT INTO %s (pk, str_val, val) VALUES (1, 'B', ?)", vector(2 , 3, 4));
        execute("INSERT INTO %s (pk, str_val, val) VALUES (2, 'C', ?)", vector(3, 4, 5));
        execute("INSERT INTO %s (pk, str_val, val) VALUES (3, 'D', ?)", vector(4, 5, 6));

        UntypedResultSet result = execute("SELECT * FROM %s ORDER BY val ann of ? LIMIT 3", vector(2.5f, 3.5f, 4.5f));
        assertThat(result).hasSize(3);
    }

    @Test
    public void intersectedSearcherTest() throws Throwable
    {
        // check that we correctly get back the two rows with str_val=B even when those are not
        // the closest rows to the query vector
        createTable("CREATE TABLE %s (pk int, str_val text, val vector<float, 3>, PRIMARY KEY(pk))");
        createIndex("CREATE CUSTOM INDEX ON %s(str_val) USING 'StorageAttachedIndex'");
        createIndex("CREATE CUSTOM INDEX ON %s(val) USING 'StorageAttachedIndex'");
        waitForIndexQueryable();

        execute("INSERT INTO %s (pk, str_val, val) VALUES (0, 'A', ?)", vector(1, 2 , 3));
        execute("INSERT INTO %s (pk, str_val, val) VALUES (1, 'B', ?)", vector(2 , 3, 4));
        execute("INSERT INTO %s (pk, str_val, val) VALUES (2, 'C', ?)", vector(3, 4, 5));
        execute("INSERT INTO %s (pk, str_val, val) VALUES (3, 'B', ?)", vector(4, 5, 6));
        execute("INSERT INTO %s (pk, str_val, val) VALUES (4, 'E', ?)", vector(5, 6, 7));

        UntypedResultSet result = execute("SELECT * FROM %s WHERE str_val = 'B' ORDER BY val ann of [2.5, 3.5, 4.5] LIMIT 2");
        assertThat(result).hasSize(2);

        flush();
        result = execute("SELECT * FROM %s WHERE str_val = 'B' ORDER BY val ann of [2.5, 3.5, 4.5] LIMIT 2");
        assertThat(result).hasSize(2);
    }

    @Test
    public void nullVectorTest() throws Throwable
    {
        createTable("CREATE TABLE %s (pk int, str_val text, val vector<float, 3>, PRIMARY KEY(pk))");
        createIndex("CREATE CUSTOM INDEX ON %s(str_val) USING 'StorageAttachedIndex'");
        createIndex("CREATE CUSTOM INDEX ON %s(val) USING 'StorageAttachedIndex'");
        waitForIndexQueryable();

        execute("INSERT INTO %s (pk, str_val, val) VALUES (0, 'A', ?)", vector(1, 2 , 3));
        execute("INSERT INTO %s (pk, str_val) VALUES (1, 'B')"); // no vector
        execute("INSERT INTO %s (pk, str_val, val) VALUES (2, 'C', ?)", vector(3, 4, 5));
        execute("INSERT INTO %s (pk, str_val) VALUES (3, 'D')"); // no vector
        execute("INSERT INTO %s (pk, str_val, val) VALUES (4, 'E', ?)", vector(5, 6, 7));

        UntypedResultSet result = execute("SELECT * FROM %s WHERE str_val = 'B' ORDER BY val ann of [2.5, 3.5, 4.5] LIMIT 2");
        assertThat(result).hasSize(0);

        result = execute("SELECT * FROM %s WHERE str_val = 'A' ORDER BY val ann of [2.5, 3.5, 4.5] LIMIT 2");
        assertThat(result).hasSize(1);

        flush();

        result = execute("SELECT * FROM %s WHERE str_val = 'B' ORDER BY val ann of [2.5, 3.5, 4.5] LIMIT 2");
        assertThat(result).hasSize(0);

        result = execute("SELECT * FROM %s WHERE str_val = 'A' ORDER BY val ann of [2.5, 3.5, 4.5] LIMIT 2");
        assertThat(result).hasSize(1);
    }

    @Test
    public void lwtTest() throws Throwable
    {
        createTable("CREATE TABLE %s (p int, c int, v text, vec vector<float, 2>, PRIMARY KEY(p, c))");
        createIndex("CREATE CUSTOM INDEX ON %s(vec) USING 'StorageAttachedIndex'");
        waitForIndexQueryable();

        execute("INSERT INTO %s (p, c, v) VALUES (?, ?, ?)", 0, 0, "test");
        execute("INSERT INTO %s (p, c, v) VALUES (?, ?, ?)", 0, 1, "00112233445566");

        execute("UPDATE %s SET v='00112233', vec=[0.9, 0.7] WHERE p = 0 AND c = 0 IF v = 'test'");

        UntypedResultSet result = execute("SELECT * FROM %s ORDER BY vec ANN OF [0.1, 0.9] LIMIT 100");

        assertThat(result).hasSize(1);
    }

    @Test
    public void twoVectorFieldsTest() throws Throwable
    {
        createTable("CREATE TABLE %s (pk int, v2 vector<float, 2>, v3 vector<float, 3>, PRIMARY KEY(pk))");
        createIndex("CREATE CUSTOM INDEX ON %s(v2) USING 'StorageAttachedIndex'");
        createIndex("CREATE CUSTOM INDEX ON %s(v3) USING 'StorageAttachedIndex'");
        waitForIndexQueryable();
    }

    @Test
    public void primaryKeySearchTest() throws Throwable
    {
        createTable("CREATE TABLE %s (pk int, val vector<float, 3>, i int, PRIMARY KEY(pk))");
        createIndex("CREATE CUSTOM INDEX ON %s(val) USING 'StorageAttachedIndex'");
        waitForIndexQueryable();

        var N = 5;
        for (int i = 0; i < N; i++)
            execute("INSERT INTO %s (pk, val) VALUES (?, ?)", i, vector(1 + i, 2 + i, 3 + i));

        for (int i = 0; i < N; i++)
        {
            UntypedResultSet result = execute("SELECT pk FROM %s WHERE pk = ? ORDER BY val ann of [2.5, 3.5, 4.5] LIMIT 2", i);
            assertThat(result).hasSize(1);
            assertRows(result, row(i));
        }

        flush();
        for (int i = 0; i < N; i++)
        {
            UntypedResultSet result = execute("SELECT pk FROM %s WHERE pk = ? ORDER BY val ann of [2.5, 3.5, 4.5] LIMIT 2", i);
            assertThat(result).hasSize(1);
            assertRows(result, row(i));
        }
    }

    @Test
    public void partitionKeySearchTest() throws Throwable
    {
        createTable("CREATE TABLE %s (partition int, row int, val vector<float, 2>, PRIMARY KEY(partition, row))");
        createIndex("CREATE CUSTOM INDEX ON %s(val) USING 'StorageAttachedIndex' WITH OPTIONS = {'similarity_function' : 'euclidean'}");
        waitForIndexQueryable();

        var nPartitions = 5;
        var rowsPerPartition = 10;
        Map<Integer, List<float[]>> vectorsByPartition = new HashMap<>();

        for (int i = 1; i <= nPartitions; i++)
        {
            for (int j = 1; j <= rowsPerPartition; j++)
            {
                logger.debug("Inserting partition {} row {}: [{}, {}]", i, j, i, j);
                execute("INSERT INTO %s (partition, row, val) VALUES (?, ?, ?)", i, j, vector((float) i, (float) j));
                float[] vector = {(float) i, (float) j};
                vectorsByPartition.computeIfAbsent(i, k -> new ArrayList<>()).add(vector);
            }
        }

        var queryVector = vector(new float[] { 1.5f, 1.5f });
        for (int i = 1; i <= nPartitions; i++)
        {
            UntypedResultSet result = execute("SELECT partition, row FROM %s WHERE partition = ? ORDER BY val ann of ? LIMIT 2", i, queryVector);
            assertThat(result).hasSize(2);
            assertRowsIgnoringOrder(result,
                                    row(i, 1),
                                    row(i, 2));
        }

        flush();
        for (int i = 1; i <= nPartitions; i++)
        {
            UntypedResultSet result = execute("SELECT partition, row FROM %s WHERE partition = ? ORDER BY val ann of ? LIMIT 2", i, queryVector);
            assertThat(result).hasSize(2);
            assertRowsIgnoringOrder(result,
                                    row(i, 1),
                                    row(i, 2));
        }
    }

    @Test
    public void rangeSearchTest() throws Throwable
    {
        createTable("CREATE TABLE %s (partition int, val vector<float, 2>, PRIMARY KEY(partition))");
        createIndex("CREATE CUSTOM INDEX ON %s(val) USING 'StorageAttachedIndex' WITH OPTIONS = {'similarity_function' : 'euclidean'}");
        waitForIndexQueryable();

        var nPartitions = 100;
        Map<Integer, float[]> vectorsByKey = new HashMap<>();

        for (int i = 1; i <= nPartitions; i++)
        {
            float[] vector = {(float) i, (float) i};
            execute("INSERT INTO %s (partition, val) VALUES (?, ?)", i, vector(vector));
            vectorsByKey.put(i, vector);
        }

        var queryVector = vector(new float[] { 1.5f, 1.5f });
        CheckedFunction tester = () -> {
            for (int i = 1; i <= nPartitions; i++)
            {
                UntypedResultSet result = execute("SELECT partition FROM %s WHERE token(partition) > token(?) ORDER BY val ann of ? LIMIT 1000", i, queryVector);
                assertThat(keys(result)).containsExactlyInAnyOrderElementsOf(keysWithLowerBound(vectorsByKey.keySet(), i, false));

                result = execute("SELECT partition FROM %s WHERE token(partition) >= token(?) ORDER BY val ann of ? LIMIT 1000", i, queryVector);
                assertThat(keys(result)).containsExactlyInAnyOrderElementsOf(keysWithLowerBound(vectorsByKey.keySet(), i, true));

                result = execute("SELECT partition FROM %s WHERE token(partition) < token(?) ORDER BY val ann of ? LIMIT 1000", i, queryVector);
                assertThat(keys(result)).containsExactlyInAnyOrderElementsOf(keysWithUpperBound(vectorsByKey.keySet(), i, false));

                result = execute("SELECT partition FROM %s WHERE token(partition) <= token(?) ORDER BY val ann of ? LIMIT 1000", i, queryVector);
                assertThat(keys(result)).containsExactlyInAnyOrderElementsOf(keysWithUpperBound(vectorsByKey.keySet(), i, true));

                for (int j = 1; j <= nPartitions; j++)
                {
                    result = execute("SELECT partition FROM %s WHERE token(partition) >= token(?) AND token(partition) <= token(?) ORDER BY val ann of ? LIMIT 1000", i, j, queryVector);
                    assertThat(keys(result)).containsExactlyInAnyOrderElementsOf(keysInBounds(vectorsByKey.keySet(), i, true, j, true));

                    result = execute("SELECT partition FROM %s WHERE token(partition) > token(?) AND token(partition) <= token(?) ORDER BY val ann of ? LIMIT 1000", i, j, queryVector);
                    assertThat(keys(result)).containsExactlyInAnyOrderElementsOf(keysInBounds(vectorsByKey.keySet(), i, false, j, true));

                    result = execute("SELECT partition FROM %s WHERE token(partition) >= token(?) AND token(partition) < token(?) ORDER BY val ann of ? LIMIT 1000", i, j, queryVector);
                    assertThat(keys(result)).containsExactlyInAnyOrderElementsOf(keysInBounds(vectorsByKey.keySet(), i, true, j, false));

                    result = execute("SELECT partition FROM %s WHERE token(partition) > token(?) AND token(partition) < token(?) ORDER BY val ann of ? LIMIT 1000", i, j, queryVector);
                    assertThat(keys(result)).containsExactlyInAnyOrderElementsOf(keysInBounds(vectorsByKey.keySet(), i, false, j, false));
                }
            }
        };

        tester.apply();

        flush();

        tester.apply();
    }

    private Collection<Integer> keys(UntypedResultSet result)
    {
        List<Integer> keys = new ArrayList<>(result.size());
        for (UntypedResultSet.Row row : result)
            keys.add(row.getInt("partition"));
        return keys;
    }

    private Collection<Integer> keysWithLowerBound(Collection<Integer> keys, int leftKey, boolean leftInclusive)
    {
        return keysInTokenRange(keys, partitioner.getToken(Int32Type.instance.decompose(leftKey)), leftInclusive,
                                partitioner.getMaximumToken().getToken(), true);
    }

    private Collection<Integer> keysWithUpperBound(Collection<Integer> keys, int rightKey, boolean rightInclusive)
    {
        return keysInTokenRange(keys, partitioner.getMinimumToken().getToken(), true,
                                partitioner.getToken(Int32Type.instance.decompose(rightKey)), rightInclusive);
    }

    private Collection<Integer> keysInBounds(Collection<Integer> keys, int leftKey, boolean leftInclusive, int rightKey, boolean rightInclusive)
    {
        return keysInTokenRange(keys, partitioner.getToken(Int32Type.instance.decompose(leftKey)), leftInclusive,
                                partitioner.getToken(Int32Type.instance.decompose(rightKey)), rightInclusive);
    }

    private Collection<Integer> keysInTokenRange(Collection<Integer> keys, Token leftToken, boolean leftInclusive, Token rightToken, boolean rightInclusive)
    {
        long left = leftToken.getLongValue();
        long right = rightToken.getLongValue();
        return keys.stream()
               .filter(k -> {
                   long t = partitioner.getToken(Int32Type.instance.decompose(k)).getLongValue();
                   return (left < t || left == t && leftInclusive) && (t < right || t == right && rightInclusive);
               }).collect(Collectors.toSet());
    }

    @Test
    public void selectFloatVectorFunctions() throws Throwable
    {
        createTable(KEYSPACE, "CREATE TABLE %s (pk int primary key, value vector<float, 2>)");

        // basic functionality
        Vector<Float> q = vector(1f, 2f);
        execute("INSERT INTO %s (pk, value) VALUES (0, ?)", vector(1, 2));
        execute("SELECT similarity_cosine(value, value) FROM %s WHERE pk=0");

        // type inference checks
        var result = execute("SELECT similarity_cosine(value, ?) FROM %s WHERe pk=0", q);
        assertRows(result, row(1f));
        result = execute("SELECT similarity_euclidean(value, ?) FROM %s WHERe pk=0", q);
        assertRows(result, row(1f));
        execute("SELECT similarity_cosine(?, value) FROM %s WHERE pk=0", q);
        assertThatThrownBy(() -> execute("SELECT similarity_cosine(?, ?) FROM %s WHERE pk=0", q, q))
        .hasMessageContaining("Cannot infer type of argument ?");

        // with explicit typing
        execute("SELECT similarity_cosine((vector<float, 2>) ?, ?) FROM %s WHERE pk=0", q, q);
        execute("SELECT similarity_cosine(?, (vector<float, 2>) ?) FROM %s WHERE pk=0", q, q);
        execute("SELECT similarity_cosine((vector<float, 2>) ?, (vector<float, 2>) ?) FROM %s WHERE pk=0", q, q);
    }

    @Test
    public void selectSimilarityWithAnn() throws Throwable
    {
        createTable("CREATE TABLE %s (pk int, str_val text, val vector<float, 3>, PRIMARY KEY(pk))");
        createIndex("CREATE CUSTOM INDEX ON %s(val) USING 'StorageAttachedIndex'");
        waitForIndexQueryable();

        execute("INSERT INTO %s (pk, str_val, val) VALUES (0, 'A', [1.0, 2.0, 3.0])");
        execute("INSERT INTO %s (pk, str_val, val) VALUES (1, 'B', [2.0, 3.0, 4.0])");
        execute("INSERT INTO %s (pk, str_val, val) VALUES (2, 'C', [3.0, 4.0, 5.0])");
        execute("INSERT INTO %s (pk, str_val, val) VALUES (3, 'D', [4.0, 5.0, 6.0])");

        Vector<Float> q = vector(1.5f, 2.5f, 3.5f);
        var result = execute("SELECT str_val, similarity_cosine(val, ?) FROM %s ORDER BY val ANN OF ? LIMIT 2",
                q, q);

        assertRowsIgnoringOrder(result,
                row("A", 0.9987074f),
                row("B", 0.9993764f));
    }

    @Test
    public void castedTerminalFloatVectorFunctions() throws Throwable
    {
        createTable(KEYSPACE, "CREATE TABLE %s (pk int primary key, value vector<float, 2>)");

        execute("INSERT INTO %s (pk, value) VALUES (0, ?)", vector(1, 2));
        execute("SELECT similarity_cosine(value, (vector<float, 2>) [1.0, 1.0]) FROM %s WHERE pk=0");
        execute("SELECT similarity_cosine((vector<float, 2>) [1.0, 1.0], value) FROM %s WHERE pk=0");
        execute("SELECT similarity_cosine((vector<float, 2>) [1.0, 1.0], (vector<float, 2>) [1.0, 1.0]) FROM %s WHERE pk=0");
    }

    @Test
    public void inferredTerminalFloatVectorFunctions() throws Throwable
    {
        createTable(KEYSPACE, "CREATE TABLE %s (pk int primary key, value vector<float, 2>)");

        execute("INSERT INTO %s (pk, value) VALUES (0, ?)", vector(1, 2));
        assertRows(execute("SELECT similarity_cosine(value, [2.0, 4.0]) FROM %s WHERE pk=0"), row(1f));
        assertRows(execute("SELECT similarity_cosine([2.0, 4.0], value) FROM %s WHERE pk=0"), row(1f));
        assertRows(execute("SELECT similarity_cosine([1.0, 2.0], [2.0, 4.0]) FROM %s WHERE pk=0"), row(1f));

        // wrong number of arguments
        assertInvalidMessage("Invalid number of arguments for function system.similarity_cosine(vector<float, n>, vector<float, n>)",
                             "SELECT similarity_cosine([1.0, 2.0]) FROM %s WHERE pk=0");
        assertInvalidMessage("Invalid number of arguments for function system.similarity_cosine(vector<float, n>, vector<float, n>)",
                             "SELECT similarity_cosine([1.0, 2.0]) FROM %s WHERE pk=0");

        // assignable element types
        assertRows(execute("SELECT similarity_cosine([1, 2], [2, 4]) FROM %s WHERE pk=0"), row(1f));
        assertRows(execute("SELECT similarity_cosine([1.0, 2.0], [2, 4]) FROM %s WHERE pk=0"), row(1f));
        assertRows(execute("SELECT similarity_cosine([1, 2], [2.0, 4.0]) FROM %s WHERE pk=0"), row(1f));

        // not-assignable element types
        assertInvalidMessage("Type error: ['a', 'b'] cannot be passed as argument 1",
                             "SELECT similarity_cosine(value, ['a', 'b']) FROM %s WHERE pk=0");
        assertInvalidMessage("Type error: ['a', 'b'] cannot be passed as argument 0",
                             "SELECT similarity_cosine(['a', 'b'], value) FROM %s WHERE pk=0");
        assertInvalidMessage("Type error: ['a', 'b'] cannot be passed as argument 0",
                             "SELECT similarity_cosine(['a', 'b'], ['a', 'b']) FROM %s WHERE pk=0");

        // different vector sizes, message could be more informative
        assertInvalidMessage("Required 2 elements, but saw 3",
                             "SELECT similarity_cosine(value, [2, 4, 6]) FROM %s WHERE pk=0");
        assertInvalidMessage("Type error: value cannot be passed as argument 1",
                             "SELECT similarity_cosine([1, 2, 3], value) FROM %s WHERE pk=0");
        assertInvalidMessage("Required 2 elements, but saw 3",
                             "SELECT similarity_cosine([1, 2], [3, 4, 5]) FROM %s WHERE pk=0");
    }

    @Test
    public void testSamePKWithBruteForceAndGraphBasedScoring()
    {
        createTable(KEYSPACE, "CREATE TABLE %s (pk int, vec vector<float, 2>, PRIMARY KEY(pk))");
        // Use euclidean distance to more easily verify correctness of caching
        createIndex("CREATE CUSTOM INDEX ON %s(vec) USING 'StorageAttachedIndex' WITH OPTIONS = { 'similarity_function' : 'euclidean' }");

        // Put one row in the first ss table to guarantee brute force method. This vector is also the most similar.
        execute("INSERT INTO %s (pk, vec) VALUES (?, ?)", 10, vector(1f, 1f));
        flush();

        // Must be enough rows to go to graph
        for (int j = 1; j <= 10; j++)
        {
            execute("INSERT INTO %s (pk, vec) VALUES (?, ?)", j, vector(j, j));
        }
        flush();

        assertRows(execute("SELECT pk FROM %s ORDER BY vec ANN OF [1,1] LIMIT 2"), row(1), row(2));
    }

    @Test
    public void testSamePKWithBruteForceAndOnDiskGraphBasedScoring()
    {
        createTable(KEYSPACE, "CREATE TABLE %s (pk int, vec vector<float, 2>, PRIMARY KEY(pk))");
        // Use euclidean distance to more easily verify correctness of caching
        createIndex("CREATE CUSTOM INDEX ON %s(vec) USING 'StorageAttachedIndex' WITH OPTIONS = { 'similarity_function' : 'euclidean' }");

        // Put one row in the first ss table to guarantee brute force method. This vector is also the most similar.
        execute("INSERT INTO %s (pk, vec) VALUES (?, ?)", 10, vector(1f, 1f));
        flush();

        // over 1024 vectors to guarantee PQ on disk
        // Must be enough rows to go to graph
        for (int j = 1; j <= 1100; j++)
        {
            execute("INSERT INTO %s (pk, vec) VALUES (?, ?)", j, vector((float) j, (float) j));
        }
        flush();

        assertRows(execute("SELECT pk FROM %s ORDER BY vec ANN OF [1,1] LIMIT 2"), row(1), row(2));
    }

    @Test
    public void testRowWithMissingVectorThatMatchesQueryPredicates()
    {
        createTable(KEYSPACE, "CREATE TABLE %s (pk int, val text, vec vector<float, 2>, PRIMARY KEY(pk))");
        createIndex("CREATE CUSTOM INDEX ON %s(vec) USING 'StorageAttachedIndex'");
        createIndex("CREATE CUSTOM INDEX ON %s(val) USING 'StorageAttachedIndex'");
        waitForIndexQueryable();

        // There was an edge case where we failed because there was just a single row in the table.
        execute("INSERT INTO %s (pk, val) VALUES (1, 'match me')");
        assertRows(execute("SELECT pk FROM %s WHERE val = 'match me' ORDER BY vec ANN OF [1,1] LIMIT 2"));
        // Push memtable to sstable. we should get same result
        flush();
        assertRows(execute("SELECT pk FROM %s WHERE val = 'match me' ORDER BY vec ANN OF [1,1] LIMIT 2"));
    }

    @Test
    public void testMultipleVectorsInMemoryWithPredicate()
    {
        createTable(KEYSPACE, "CREATE TABLE %s (pk int, val text, vec vector<float, 2>, PRIMARY KEY(pk))");
        createIndex("CREATE CUSTOM INDEX ON %s(vec) USING 'StorageAttachedIndex'");
        createIndex("CREATE CUSTOM INDEX ON %s(val) USING 'StorageAttachedIndex'");
        waitForIndexQueryable();

        // When we search the memtable, we filter out PKs outside the memtable's bounrdaries.
        // Persist two rows and push to sstable that will be outside of bounds.
        execute("INSERT INTO %s (pk, val, vec) VALUES (1, 'match me', [1, 1])");
        execute("INSERT INTO %s (pk, val, vec) VALUES (5, 'match me', [1, 1])");
        flush();
        execute("INSERT INTO %s (pk, val, vec) VALUES (2, 'match me', [1, 1])");
        execute("INSERT INTO %s (pk, val, vec) VALUES (3, 'match me', [1, 1])");
        execute("INSERT INTO %s (pk, val, vec) VALUES (4, 'match me', [1, 1])");
        assertRowsIgnoringOrder(execute("SELECT pk FROM %s WHERE val = 'match me' ORDER BY vec ANN OF [1,1] LIMIT 5"),
                                row(1), row(2), row(3), row(4), row(5));
    }

    @Test
    public void testNestedANNQuery()
    {
        createTable("CREATE TABLE %s (pk int, name text, body text, vals vector<float, 2>, PRIMARY KEY(pk))");
        createIndex("CREATE CUSTOM INDEX ON %s(vals) USING 'StorageAttachedIndex'");
        createIndex("CREATE CUSTOM INDEX ON %s(name) USING 'StorageAttachedIndex'");
        waitForIndexQueryable();
        execute("INSERT INTO %s (pk, name, body, vals) VALUES (1, 'Ann', 'A lizard said bad things to the snakes', [0.1, 0.1])");
        execute("INSERT INTO %s (pk, name, body, vals) VALUES (2, 'Bea', 'Please wear protective gear before operating the machine', [0.2, -0.3])");
        execute("INSERT INTO %s (pk, name, body, vals) VALUES (3, 'Cal', 'My name is Slim Shady', [0.0, 0.9])");
        execute("INSERT INTO %s (pk, name, body, vals) VALUES (4, 'Bea', 'I repeat: wear your helmet!', [0.3, -0.2])");
        var result = execute("SELECT pk FROM %s WHERE name='Bea' OR name='Ann' ORDER BY vals ANN OF [0.3, 0.1] LIMIT 5");
        assertRowsIgnoringOrder(result, row(1), row(2), row(4));
    }

    @Test
<<<<<<< HEAD
    public void testIntersectionWithMatchingPrimaryKeyDownToClusteringValues() throws Throwable
    {
        createTable("CREATE TABLE %s (pk int, a int, b int, c int, vec vector<float, 2>, PRIMARY KEY(pk, a))");
        createIndex("CREATE CUSTOM INDEX ON %s(b) USING 'StorageAttachedIndex'");
        createIndex("CREATE CUSTOM INDEX ON %s(c) USING 'StorageAttachedIndex'");
        createIndex("CREATE CUSTOM INDEX ON %s(vec) USING 'StorageAttachedIndex'");
        waitForIndexQueryable();

        // This row is created so that it matches the query parameters, and so that the PK is before the other PKs.
        // The token for 5 is -7509452495886106294 and the token for 1 is -4069959284402364209.
        execute("INSERT INTO %s (pk, a, b, c, vec) VALUES (?, ?, ?, ?, ?)", 5, 1, 1, 2, vector(1, 1));
        // This row is created so that it matches one, but not both, predicates, and so that it has the same token
        // as the third row, but is technically before it when sorting using clustering columns.
        execute("INSERT INTO %s (pk, a, b, c, vec) VALUES (?, ?, ?, ?, ?)", 1, 1, 1, 0, vector(1, 1));
        // This row is the only valid match and is the final row in the sstable.
        execute("INSERT INTO %s (pk, a, b, c, vec) VALUES (?, ?, ?, ?, ?)", 1, 2, 1, 2, vector(1, 1));

        beforeAndAfterFlush(
        () -> {
            // Query has three important details. First, we restrict by the partition, then we have an intersection
            // on b and c. It is a vector query because there is a separate code path for it.
            assertRows(execute("SELECT a FROM %s WHERE b = 1 AND c = 2 AND pk = 1 ORDER BY vec ANN OF [1,1] LIMIT 3"), row(2));
            // Verify this works for the non vector code path as well, which was also broken.
            assertRows(execute("SELECT a FROM %s WHERE b = 1 AND c = 2 AND pk = 1"), row(2));
        });
=======
    public void testHybridSearchWithPrimaryKeyHoles() throws Throwable
    {
        setMaxBruteForceRows(0);
        createTable(KEYSPACE, "CREATE TABLE %s (pk int primary key, val text, vec vector<float, 2>)");
        createIndex("CREATE CUSTOM INDEX ON %s(vec) USING 'StorageAttachedIndex'");
        createIndex("CREATE CUSTOM INDEX ON %s(val) USING 'StorageAttachedIndex'");

        // Insert rows into two sstables. The tokens for each PK are in each line's comment.
        execute("INSERT INTO %s (pk, val, vec) VALUES (1, 'A', [1, 3])"); // -4069959284402364209
        execute("INSERT INTO %s (pk, val, vec) VALUES (2, 'A', [1, 2])"); // -3248873570005575792
        // Make the last row in the sstable the correct result. That way we verify the ceiling logic
        // works correctly.
        execute("INSERT INTO %s (pk, val, vec) VALUES (3, 'A', [1, 1])"); // 9010454139840013625
        flush();
        execute("INSERT INTO %s (pk, val, vec) VALUES (5, 'A', [1, 5])"); // -7509452495886106294
        execute("INSERT INTO %s (pk, val, vec) VALUES (4, 'A', [1, 4])"); // -2729420104000364805
        execute("INSERT INTO %s (pk, val, vec) VALUES (6, 'A', [1, 6])"); // 2705480034054113608
        flush();

        // Get all rows using first predicate, then filter to get top 1
        // Use a small limit to ensure we do not use brute force
        assertRows(execute("SELECT pk FROM %s WHERE val = 'A' ORDER BY vec ANN OF [1,1] LIMIT 1"),
                   row(3));
    }

    // Clustering columns hit a different code path, we need both sets of tests, even though queries
    // that expose the underlying regression are the same.
    @Test
    public void testHybridSearchWithPrimaryKeyHolesAndWithClusteringColumns() throws Throwable
    {
        setMaxBruteForceRows(0);
        createTable(KEYSPACE, "CREATE TABLE %s (pk int, a int, val text, vec vector<float, 2>, PRIMARY KEY(pk, a))");
        createIndex("CREATE CUSTOM INDEX ON %s(vec) USING 'StorageAttachedIndex'");
        createIndex("CREATE CUSTOM INDEX ON %s(val) USING 'StorageAttachedIndex'");

        // Insert rows into two sstables. The tokens for each PK are in each line's comment.
        execute("INSERT INTO %s (pk, a, val, vec) VALUES (1, 1, 'A', [1, 3])"); // -4069959284402364209
        execute("INSERT INTO %s (pk, a, val, vec) VALUES (2, 1, 'A', [1, 2])"); // -3248873570005575792
        // Make the last row in the sstable the correct result. That way we verify the ceiling logic
        // works correctly.
        execute("INSERT INTO %s (pk, a, val, vec) VALUES (3, 1, 'A', [1, 1])"); // 9010454139840013625
        flush();
        execute("INSERT INTO %s (pk, a, val, vec) VALUES (5, 1, 'A', [1, 5])"); // -7509452495886106294
        execute("INSERT INTO %s (pk, a, val, vec) VALUES (4, 1, 'A', [1, 4])"); // -2729420104000364805
        execute("INSERT INTO %s (pk, a, val, vec) VALUES (6, 1, 'A', [1, 6])"); // 2705480034054113608
        flush();

        // Get all rows using first predicate, then filter to get top 1
        // Use a small limit to ensure we do not use brute force
        assertRows(execute("SELECT pk FROM %s WHERE val = 'A' ORDER BY vec ANN OF [1,1] LIMIT 1"),
                   row(3));
>>>>>>> 1d3dacfa
    }
}<|MERGE_RESOLUTION|>--- conflicted
+++ resolved
@@ -823,7 +823,6 @@
     }
 
     @Test
-<<<<<<< HEAD
     public void testIntersectionWithMatchingPrimaryKeyDownToClusteringValues() throws Throwable
     {
         createTable("CREATE TABLE %s (pk int, a int, b int, c int, vec vector<float, 2>, PRIMARY KEY(pk, a))");
@@ -849,7 +848,9 @@
             // Verify this works for the non vector code path as well, which was also broken.
             assertRows(execute("SELECT a FROM %s WHERE b = 1 AND c = 2 AND pk = 1"), row(2));
         });
-=======
+    }
+
+    @Test
     public void testHybridSearchWithPrimaryKeyHoles() throws Throwable
     {
         setMaxBruteForceRows(0);
@@ -901,6 +902,5 @@
         // Use a small limit to ensure we do not use brute force
         assertRows(execute("SELECT pk FROM %s WHERE val = 'A' ORDER BY vec ANN OF [1,1] LIMIT 1"),
                    row(3));
->>>>>>> 1d3dacfa
     }
 }