/*
 * Licensed to the Apache Software Foundation (ASF) under one
 * or more contributor license agreements.  See the NOTICE file
 * distributed with this work for additional information
 * regarding copyright ownership.  The ASF licenses this file
 * to you under the Apache License, Version 2.0 (the
 * "License"); you may not use this file except in compliance
 * with the License.  You may obtain a copy of the License at
 *
 *     http://www.apache.org/licenses/LICENSE-2.0
 *
 * Unless required by applicable law or agreed to in writing, software
 * distributed under the License is distributed on an "AS IS" BASIS,
 * WITHOUT WARRANTIES OR CONDITIONS OF ANY KIND, either express or implied.
 * See the License for the specific language governing permissions and
 * limitations under the License.
 */
package org.apache.cassandra.utils;

import java.io.FileNotFoundException;
import java.io.IOException;
import java.net.SocketException;

import org.junit.BeforeClass;
import org.junit.Test;

import org.apache.cassandra.config.Config;
import org.apache.cassandra.config.DatabaseDescriptor;
import org.apache.cassandra.io.FSReadError;

import static java.util.Arrays.asList;
import static org.junit.Assert.assertFalse;
import static org.junit.Assert.assertTrue;
import static org.junit.Assert.fail;

public class JVMStabilityInspectorTest
{
    @BeforeClass
    public static void initDD()
    {
        DatabaseDescriptor.daemonInitialization();
    }

    @Test
    public void testKill() throws Exception
    {
        KillerForTests killerForTests = new KillerForTests();
        JVMStabilityInspector.Killer originalKiller = JVMStabilityInspector.replaceKiller(killerForTests);

        Config.DiskFailurePolicy oldPolicy = DatabaseDescriptor.getDiskFailurePolicy();
        Config.CommitFailurePolicy oldCommitPolicy = DatabaseDescriptor.getCommitFailurePolicy();
        try
        {
            killerForTests.reset();
            JVMStabilityInspector.inspectThrowable(new IOException());
            assertFalse(killerForTests.wasKilled());

            DatabaseDescriptor.setDiskFailurePolicy(Config.DiskFailurePolicy.die);
            killerForTests.reset();
            JVMStabilityInspector.inspectThrowable(new FSReadError(new IOException(), "blah"));
            assertTrue(killerForTests.wasKilled());

            DatabaseDescriptor.setCommitFailurePolicy(Config.CommitFailurePolicy.die);
            killerForTests.reset();
<<<<<<< HEAD
            JVMStabilityInspector.inspectCommitLogThrowable(new Throwable(), true);
            assertTrue(killerForTests.wasKilled());
=======
>>>>>>> e94d3a36

            JVMStabilityInspector.inspectThrowable(new Exception(new IOException()));
            assertFalse(killerForTests.wasKilled());
        }
        finally
        {
            JVMStabilityInspector.replaceKiller(originalKiller);
            DatabaseDescriptor.setDiskFailurePolicy(oldPolicy);
            DatabaseDescriptor.setCommitFailurePolicy(oldCommitPolicy);
        }
    }

    @Test
    public void testOutOfMemoryHandling()
    {
        System.setProperty("cassandra.printHeapHistogramOnOutOfMemoryError", "false");
        for (Throwable oom : asList(new OutOfMemoryError(), new Exception(new OutOfMemoryError())))
        {
            try
            {
                JVMStabilityInspector.inspectThrowable(oom);
                fail("The JVMStabilityInspector should delegate the handling of OutOfMemoryErrors to the JVM");
            }
            catch (OutOfMemoryError e)
            {
                assertTrue(true);
            }
        }
    }

    @Test
    public void fileHandleTest()
    {
        KillerForTests killerForTests = new KillerForTests();
        JVMStabilityInspector.Killer originalKiller = JVMStabilityInspector.replaceKiller(killerForTests);

        try
        {
            killerForTests.reset();
            JVMStabilityInspector.inspectThrowable(new SocketException("Should not fail"));
            assertFalse(killerForTests.wasKilled());

            killerForTests.reset();
            JVMStabilityInspector.inspectThrowable(new FileNotFoundException("Also should not fail"));
            assertFalse(killerForTests.wasKilled());

            killerForTests.reset();
            JVMStabilityInspector.inspectThrowable(new SocketException("Too many open files"));
            assertTrue(killerForTests.wasKilled());
<<<<<<< HEAD

            killerForTests.reset();
            JVMStabilityInspector.inspectCommitLogThrowable(new FileNotFoundException("Too many open files"), true);
            assertTrue(killerForTests.wasKilled());
=======
>>>>>>> e94d3a36
        }
        finally
        {
            JVMStabilityInspector.replaceKiller(originalKiller);
        }
    }
}<|MERGE_RESOLUTION|>--- conflicted
+++ resolved
@@ -42,7 +42,7 @@
     }
 
     @Test
-    public void testKill() throws Exception
+    public void testKill()
     {
         KillerForTests killerForTests = new KillerForTests();
         JVMStabilityInspector.Killer originalKiller = JVMStabilityInspector.replaceKiller(killerForTests);
@@ -62,12 +62,10 @@
 
             DatabaseDescriptor.setCommitFailurePolicy(Config.CommitFailurePolicy.die);
             killerForTests.reset();
-<<<<<<< HEAD
             JVMStabilityInspector.inspectCommitLogThrowable(new Throwable(), true);
             assertTrue(killerForTests.wasKilled());
-=======
->>>>>>> e94d3a36
 
+            killerForTests.reset();
             JVMStabilityInspector.inspectThrowable(new Exception(new IOException()));
             assertFalse(killerForTests.wasKilled());
         }
@@ -116,13 +114,10 @@
             killerForTests.reset();
             JVMStabilityInspector.inspectThrowable(new SocketException("Too many open files"));
             assertTrue(killerForTests.wasKilled());
-<<<<<<< HEAD
 
             killerForTests.reset();
             JVMStabilityInspector.inspectCommitLogThrowable(new FileNotFoundException("Too many open files"), true);
             assertTrue(killerForTests.wasKilled());
-=======
->>>>>>> e94d3a36
         }
         finally
         {
