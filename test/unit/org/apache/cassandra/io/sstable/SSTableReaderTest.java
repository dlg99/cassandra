--- conflicted
+++ resolved
@@ -385,11 +385,7 @@
         long bloomModified = Files.getLastModifiedTime(bloomPath).toMillis();
         long summaryModified = Files.getLastModifiedTime(summaryPath).toMillis();
 
-<<<<<<< HEAD
-        Thread.sleep(TimeUnit.MILLISECONDS.toMillis(1100)); // sleep to ensure modified time will be different
-=======
-        TimeUnit.MILLISECONDS.sleep(1000); // sleep to ensure modified time will be different
->>>>>>> e16f0ed0
+        TimeUnit.MILLISECONDS.sleep(1100); // sleep to ensure modified time will be different
 
         // Offline tests
         // check that bloomfilter/summary ARE NOT regenerated
@@ -436,11 +432,7 @@
         summaryModified = Files.getLastModifiedTime(summaryPath).toMillis();
         summaryFile.delete();
 
-<<<<<<< HEAD
-        Thread.sleep(TimeUnit.MILLISECONDS.toMillis(1100)); // sleep to ensure modified time will be different
-=======
-        TimeUnit.MILLISECONDS.sleep(1000); // sleep to ensure modified time will be different
->>>>>>> e16f0ed0
+        TimeUnit.MILLISECONDS.sleep(1100); // sleep to ensure modified time will be different
         bloomModified = Files.getLastModifiedTime(bloomPath).toMillis();
 
         target = SSTableReader.open(desc, components, store.metadata);
