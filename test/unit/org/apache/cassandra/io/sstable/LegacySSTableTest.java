/*
 * Licensed to the Apache Software Foundation (ASF) under one
 * or more contributor license agreements.  See the NOTICE file
 * distributed with this work for additional information
 * regarding copyright ownership.  The ASF licenses this file
 * to you under the Apache License, Version 2.0 (the
 * "License"); you may not use this file except in compliance
 * with the License.  You may obtain a copy of the License at
 *
 *     http://www.apache.org/licenses/LICENSE-2.0
 *
 * Unless required by applicable law or agreed to in writing, software
 * distributed under the License is distributed on an "AS IS" BASIS,
 * WITHOUT WARRANTIES OR CONDITIONS OF ANY KIND, either express or implied.
 * See the License for the specific language governing permissions and
 * limitations under the License.
 */
package org.apache.cassandra.io.sstable;

import java.io.File;
import java.io.FileInputStream;
import java.io.FileOutputStream;
import java.io.IOException;
import java.util.ArrayList;
import java.util.Collections;
import java.util.List;
import java.util.Random;
import java.util.UUID;

import org.junit.After;
import org.junit.Assert;
import org.junit.BeforeClass;
import org.junit.Ignore;
import org.junit.Test;

import org.slf4j.Logger;
import org.slf4j.LoggerFactory;

import org.apache.cassandra.SchemaLoader;
import org.apache.cassandra.concurrent.TPCUtils;
import org.apache.cassandra.config.DatabaseDescriptor;
import org.apache.cassandra.cql3.QueryProcessor;
import org.apache.cassandra.cql3.UntypedResultSet;
import org.apache.cassandra.db.ColumnFamilyStore;
import org.apache.cassandra.db.Keyspace;
import org.apache.cassandra.db.SystemKeyspace;
import org.apache.cassandra.dht.ByteOrderedPartitioner;
import org.apache.cassandra.dht.IPartitioner;
import org.apache.cassandra.dht.Range;
import org.apache.cassandra.dht.Token;
import org.apache.cassandra.exceptions.ConfigurationException;
import org.apache.cassandra.io.sstable.format.SSTableFormat;
import org.apache.cassandra.io.sstable.format.SSTableFormat.Type;
import org.apache.cassandra.io.sstable.format.SSTableReader;
import org.apache.cassandra.io.sstable.format.Version;
import org.apache.cassandra.service.CacheService;
import org.apache.cassandra.service.StorageService;
import org.apache.cassandra.streaming.StreamPlan;
import org.apache.cassandra.streaming.StreamSession;
import org.apache.cassandra.streaming.StreamOperation;
import org.apache.cassandra.utils.ByteBufferUtil;
import org.apache.cassandra.utils.FBUtilities;

/**
 * Tests backwards compatibility for SSTables
 */
public class LegacySSTableTest
{
    private static final Logger logger = LoggerFactory.getLogger(LegacySSTableTest.class);

    public static final String LEGACY_SSTABLE_PROP = "legacy-sstable-root";

    public static File LEGACY_SSTABLE_ROOT;

    /**
     * When adding a new sstable version, add that one here.
     * See {@link #testGenerateSstables()} to generate sstables.
     * Take care on commit as you need to add the sstable files using {@code git add -f}
     */
    public static final String[] legacyVersions = {"aa", "na", "mc", "mb", "ma"};

    // 1200 chars
    static final String longString = "0123456789012345678901234567890123456789012345678901234567890123456789012345678901234567890123456789" +
                                     "0123456789012345678901234567890123456789012345678901234567890123456789012345678901234567890123456789" +
                                     "0123456789012345678901234567890123456789012345678901234567890123456789012345678901234567890123456789" +
                                     "0123456789012345678901234567890123456789012345678901234567890123456789012345678901234567890123456789" +
                                     "0123456789012345678901234567890123456789012345678901234567890123456789012345678901234567890123456789" +
                                     "0123456789012345678901234567890123456789012345678901234567890123456789012345678901234567890123456789" +
                                     "0123456789012345678901234567890123456789012345678901234567890123456789012345678901234567890123456789" +
                                     "0123456789012345678901234567890123456789012345678901234567890123456789012345678901234567890123456789" +
                                     "0123456789012345678901234567890123456789012345678901234567890123456789012345678901234567890123456789" +
                                     "0123456789012345678901234567890123456789012345678901234567890123456789012345678901234567890123456789" +
                                     "0123456789012345678901234567890123456789012345678901234567890123456789012345678901234567890123456789" +
                                     "0123456789012345678901234567890123456789012345678901234567890123456789012345678901234567890123456789";

    @BeforeClass
    public static void defineSchema() throws ConfigurationException
    {
        // legacy sstables have been created with BOP
        DatabaseDescriptor.setPartitionerUnsafe(ByteOrderedPartitioner.instance);

        DatabaseDescriptor.daemonInitialization();

        String scp = System.getProperty(LEGACY_SSTABLE_PROP);
        Assert.assertNotNull("System property " + LEGACY_SSTABLE_ROOT + " not set", scp);

        LEGACY_SSTABLE_ROOT = new File(scp).getAbsoluteFile();
        Assert.assertTrue("System property " + LEGACY_SSTABLE_ROOT + " does not specify a directory", LEGACY_SSTABLE_ROOT.isDirectory());

        SchemaLoader.prepareServer();
        StorageService.instance.initServer();
        Keyspace.setInitialized();
        createKeyspace();
        for (String legacyVersion : legacyVersions)
        {
            createTables(legacyVersion);
        }

    }

    @After
    public void tearDown()
    {
        for (String legacyVersion : legacyVersions)
        {
            truncateTables(legacyVersion);
        }
    }

    /**
     * Get a descriptor for the legacy sstable at the given version.
     */
    protected Descriptor getDescriptor(String legacyVersion, String table)
    {
        Type formatType = getFormatType(legacyVersion);
        return new Descriptor(formatType.info.getVersion(legacyVersion),
                              getTableDir(legacyVersion, table),
                              "legacy_tables",
                              table,
                              1,
                              formatType);
    }

    private static Type getFormatType(String legacyVersion)
    {
        return legacyVersion.compareTo("m") <= 0 ? Type.TRIE_INDEX : Type.BIG;
    }

    private static boolean usesKeyCache(String legacyVersion)
    {
        return getFormatType(legacyVersion) == Type.BIG;
    }

    @Test
    public void testLoadLegacyCqlTables() throws Exception
    {
        DatabaseDescriptor.setColumnIndexCacheSize(99999);
        CacheService.instance.invalidateKeyCache();
        doTestLegacyCqlTables();
    }

    @Test
    public void testLoadLegacyCqlTablesShallow() throws Exception
    {
        DatabaseDescriptor.setColumnIndexCacheSize(0);
        CacheService.instance.invalidateKeyCache();
        doTestLegacyCqlTables();
    }

    @Test
    public void testMutateMetadata() throws Exception
    {
        // we need to make sure we write old version metadata in the format for that version
        for (String legacyVersion : legacyVersions)
        {
            logger.info("Loading legacy version: {}", legacyVersion);
            truncateLegacyTables(legacyVersion);
            loadLegacyTables(legacyVersion);
            CacheService.instance.invalidateKeyCache();

            for (ColumnFamilyStore cfs : Keyspace.open("legacy_tables").getColumnFamilyStores())
            {
                for (SSTableReader sstable : cfs.getLiveSSTables())
                {
                    sstable.descriptor.getMetadataSerializer().mutateRepaired(sstable.descriptor, 1234, UUID.randomUUID());
                    sstable.reloadSSTableMetadata();
                }
            }
        }
    }

    private void doTestLegacyCqlTables() throws Exception
    {
        for (String legacyVersion : legacyVersions)
        {
            logger.info("Loading legacy version: {}", legacyVersion);
            truncateLegacyTables(legacyVersion);
            loadLegacyTables(legacyVersion);
            createAndVerifyIndex(legacyVersion);
            CacheService.instance.invalidateKeyCache();
            long startCount = CacheService.instance.keyCache.size();
            verifyRangeReads(legacyVersion);
            verifyReads(legacyVersion);
            verifyCache(legacyVersion, startCount);
            compactLegacyTables(legacyVersion);
        }
    }

    @Test
    public void testStreamLegacyCqlTables() throws Exception
    {
        for (String legacyVersion : legacyVersions)
        {
            streamLegacyTables(legacyVersion);
            verifyReads(legacyVersion);
        }
    }

    private void streamLegacyTables(String legacyVersion) throws Exception
    {
            logger.info("Streaming legacy version {}", legacyVersion);
            streamLegacyTable("legacy_%s_simple", legacyVersion);
            streamLegacyTable("legacy_%s_simple_counter", legacyVersion);
            streamLegacyTable("legacy_%s_clust", legacyVersion);
            streamLegacyTable("legacy_%s_clust_counter", legacyVersion);
    }

    private void streamLegacyTable(String tablePattern, String legacyVersion) throws Exception
    {
        String table = String.format(tablePattern, legacyVersion);
        SSTableReader sstable = SSTableReader.open(getDescriptor(legacyVersion, table));
        IPartitioner p = sstable.getPartitioner();
        List<Range<Token>> ranges = new ArrayList<>();
        ranges.add(new Range<>(p.getMinimumToken(), p.getToken(ByteBufferUtil.bytes("100"))));
        ranges.add(new Range<>(p.getToken(ByteBufferUtil.bytes("100")), p.getMinimumToken()));
        ArrayList<StreamSession.SSTableStreamingSections> details = new ArrayList<>();
        details.add(new StreamSession.SSTableStreamingSections(sstable.ref(),
                                                               sstable.getPositionsForRanges(ranges),
                                                               sstable.estimatedKeysForRanges(ranges)));
        new StreamPlan(StreamOperation.OTHER).transferFiles(FBUtilities.getBroadcastAddress(), details)
                                  .execute().get();
    }

    private static void truncateLegacyTables(String legacyVersion) throws Exception
    {
<<<<<<< HEAD
        for (int compact = 0; compact <= 1; compact++)
        {
            logger.info("Truncating legacy version {}{}", legacyVersion, getCompactNameSuffix(compact));
            Keyspace.open("legacy_tables").getColumnFamilyStore(String.format("legacy_%s_simple%s", legacyVersion, getCompactNameSuffix(compact))).truncateBlocking();
            Keyspace.open("legacy_tables").getColumnFamilyStore(String.format("legacy_%s_simple_counter%s", legacyVersion, getCompactNameSuffix(compact))).truncateBlocking();
            Keyspace.open("legacy_tables").getColumnFamilyStore(String.format("legacy_%s_clust%s", legacyVersion, getCompactNameSuffix(compact))).truncateBlocking();
            Keyspace.open("legacy_tables").getColumnFamilyStore(String.format("legacy_%s_clust_counter%s", legacyVersion, getCompactNameSuffix(compact))).truncateBlocking();

            dropIndexes(legacyVersion, compact);
        }
=======
        logger.info("Truncating legacy version {}", legacyVersion);
        Keyspace.open("legacy_tables").getColumnFamilyStore(String.format("legacy_%s_simple", legacyVersion)).truncateBlocking();
        Keyspace.open("legacy_tables").getColumnFamilyStore(String.format("legacy_%s_simple_counter", legacyVersion)).truncateBlocking();
        Keyspace.open("legacy_tables").getColumnFamilyStore(String.format("legacy_%s_clust", legacyVersion)).truncateBlocking();
        Keyspace.open("legacy_tables").getColumnFamilyStore(String.format("legacy_%s_clust_counter", legacyVersion)).truncateBlocking();
>>>>>>> 07fbd8ee
    }

    private static void dropIndexes(String legacyVersion, int compact)
    {
        String keyspace = "legacy_tables";
        String table = String.format("legacy_%s_simple%s", legacyVersion, getCompactNameSuffix(compact));
        String index = table + "_val_idx";
        QueryProcessor.executeInternal(String.format("DROP INDEX IF EXISTS %s.%s", keyspace, index));
    }

    private static void compactLegacyTables(String legacyVersion) throws Exception
    {
        logger.info("Compacting legacy version {}", legacyVersion);
        Keyspace.open("legacy_tables").getColumnFamilyStore(String.format("legacy_%s_simple", legacyVersion)).forceMajorCompaction();
        Keyspace.open("legacy_tables").getColumnFamilyStore(String.format("legacy_%s_simple_counter", legacyVersion)).forceMajorCompaction();
        Keyspace.open("legacy_tables").getColumnFamilyStore(String.format("legacy_%s_clust", legacyVersion)).forceMajorCompaction();
        Keyspace.open("legacy_tables").getColumnFamilyStore(String.format("legacy_%s_clust_counter", legacyVersion)).forceMajorCompaction();
    }

    private static void loadLegacyTables(String legacyVersion) throws Exception
    {
            logger.info("Preparing legacy version {}", legacyVersion);
            loadLegacyTable("legacy_%s_simple", legacyVersion);
            loadLegacyTable("legacy_%s_simple_counter", legacyVersion);
            loadLegacyTable("legacy_%s_clust", legacyVersion);
            loadLegacyTable("legacy_%s_clust_counter", legacyVersion);
    }

    private static void verifyCache(String legacyVersion, long startCount) throws InterruptedException, java.util.concurrent.ExecutionException
    {
        if (!usesKeyCache(legacyVersion))
            return;

        //For https://issues.apache.org/jira/browse/CASSANDRA-10778
        //Validate whether the key cache successfully saves in the presence of old keys as
        //well as loads the correct number of keys
        long endCount = CacheService.instance.keyCache.size();
        Assert.assertTrue(endCount > startCount);
        CacheService.instance.keyCache.submitWrite(Integer.MAX_VALUE).get();
        CacheService.instance.invalidateKeyCache();
        Assert.assertEquals(startCount, CacheService.instance.keyCache.size());
        CacheService.instance.keyCache.loadSaved();
        Assert.assertEquals(endCount, CacheService.instance.keyCache.size());
    }

    private static void verifyRangeReads(String legacyVersion)
    {
        for (int compact = 0; compact <= 1; compact++)
        {
            readSimpleTable(legacyVersion, getCompactNameSuffix(compact));
            readSimpleCounterTable(legacyVersion, getCompactNameSuffix(compact));

            readClusteringTable(legacyVersion, getCompactNameSuffix(compact));
            readClusteringCounterTable(legacyVersion, getCompactNameSuffix(compact));
        }
    }

    private static void verifyReads(String legacyVersion)
    {
        for (int ck = 0; ck < 50; ck++)
        {
            String ckValue = Integer.toString(ck) + longString;
            for (int pk = 0; pk < 5; pk++)
            {
                logger.debug("for pk={} ck={}", pk, ck);

                String pkValue = Integer.toString(pk);
                UntypedResultSet rs;
                if (ck == 0)
                {
                    readSimpleTable(legacyVersion, pkValue);
                    readSimpleCounterTable(legacyVersion, pkValue);
                }

                readClusteringTable(legacyVersion, ck, ckValue, pkValue);
                readClusteringCounterTable(legacyVersion, ckValue, pkValue);
            }
        }
    }

    private static void readClusteringCounterTable(String legacyVersion, String ckValue, String pkValue)
    {
        logger.debug("Read legacy_{}_clust_counter", legacyVersion);
        UntypedResultSet rs;
        rs = QueryProcessor.executeInternal(String.format("SELECT val FROM legacy_tables.legacy_%s_clust_counter WHERE pk=? AND ck=?", legacyVersion), pkValue, ckValue);
        Assert.assertNotNull(rs);
        Assert.assertEquals(1, rs.size());
        Assert.assertEquals(1L, rs.one().getLong("val"));
    }

<<<<<<< HEAD
    private static void readClusteringCounterTable(String legacyVersion, String compactSuffix)
    {
        logger.debug("Read legacy_{}_clust_counter{}", legacyVersion, compactSuffix);
        UntypedResultSet rs;
        rs = QueryProcessor.executeInternal(String.format("SELECT * FROM legacy_tables.legacy_%s_clust_counter%s", legacyVersion, compactSuffix));
        assertLegacyCounterResults(250, rs);

        rs = QueryProcessor.executeInternal(String.format("SELECT val FROM legacy_tables.legacy_%s_clust_counter%s", legacyVersion, compactSuffix));
        assertLegacyCounterResults(250, rs);

        rs = QueryProcessor.executeInternal(String.format("SELECT val FROM legacy_tables.legacy_%s_clust_counter%s where pk >= '1' and pk < '4' ALLOW FILTERING",
                                                          legacyVersion, compactSuffix));
        assertLegacyCounterResults(150, rs);

        rs = QueryProcessor.executeInternal(String.format("SELECT val FROM legacy_tables.legacy_%s_clust_counter%s where pk > '1' and pk <= '4' ALLOW FILTERING",
                                                          legacyVersion, compactSuffix));
        assertLegacyCounterResults(150, rs);
    }

    private static void readClusteringTable(String legacyVersion, String compactSuffix, int ck, String ckValue, String pkValue)
=======
    private static void readClusteringTable(String legacyVersion, int ck, String ckValue, String pkValue)
>>>>>>> 07fbd8ee
    {
        logger.debug("Read legacy_{}_clust", legacyVersion);
        UntypedResultSet rs;
        rs = QueryProcessor.executeInternal(String.format("SELECT val FROM legacy_tables.legacy_%s_clust WHERE pk=? AND ck=?", legacyVersion), pkValue, ckValue);
        assertLegacyClustRows(1, rs);

        String ckValue2 = Integer.toString(ck < 10 ? 40 : ck - 1) + longString;
        String ckValue3 = Integer.toString(ck > 39 ? 10 : ck + 1) + longString;
        rs = QueryProcessor.executeInternal(String.format("SELECT val FROM legacy_tables.legacy_%s_clust WHERE pk=? AND ck IN (?, ?, ?)", legacyVersion), pkValue, ckValue, ckValue2, ckValue3);
        assertLegacyClustRows(3, rs);
    }

<<<<<<< HEAD
    private static void readClusteringTable(String legacyVersion, String compactSuffix)
    {
        logger.debug("Read legacy_{}_clust{}", legacyVersion, compactSuffix);
        UntypedResultSet rs;
        rs = QueryProcessor.executeInternal(String.format("SELECT * FROM legacy_tables.legacy_%s_clust%s", legacyVersion, compactSuffix));
        assertLegacyClustRows(250, rs);

        rs = QueryProcessor.executeInternal(String.format("SELECT val FROM legacy_tables.legacy_%s_clust%s", legacyVersion, compactSuffix));
        assertLegacyClustRows(250, rs);

        rs = QueryProcessor.executeInternal(String.format("SELECT val FROM legacy_tables.legacy_%s_clust%s where pk >= '1' and pk < '4' ALLOW FILTERING",
                                                          legacyVersion, compactSuffix));
        assertLegacyClustRows(150, rs);

        rs = QueryProcessor.executeInternal(String.format("SELECT val FROM legacy_tables.legacy_%s_clust%s where pk > '1' and pk <= '4' ALLOW FILTERING",
                                                          legacyVersion, compactSuffix));
        assertLegacyClustRows(150, rs);
    }

    private static void readSimpleCounterTable(String legacyVersion, String compactSuffix, String pkValue)
=======
    private static void readSimpleCounterTable(String legacyVersion, String pkValue)
>>>>>>> 07fbd8ee
    {
        logger.debug("Read legacy_{}_simple_counter", legacyVersion);
        UntypedResultSet rs;
        rs = QueryProcessor.executeInternal(String.format("SELECT val FROM legacy_tables.legacy_%s_simple_counter WHERE pk=?", legacyVersion), pkValue);
        Assert.assertNotNull(rs);
        Assert.assertEquals(1, rs.size());
        Assert.assertEquals(1L, rs.one().getLong("val"));
    }

<<<<<<< HEAD
    private static void readSimpleCounterTable(String legacyVersion, String compactSuffix)
    {
        logger.debug("Read full legacy_{}_simple_counter{}", legacyVersion, compactSuffix);
        UntypedResultSet rs;
        rs = QueryProcessor.executeInternal(String.format("SELECT * FROM legacy_tables.legacy_%s_simple_counter%s", legacyVersion, compactSuffix));
        assertLegacyCounterResults(5, rs);

        rs = QueryProcessor.executeInternal(String.format("SELECT val FROM legacy_tables.legacy_%s_simple_counter%s", legacyVersion, compactSuffix));
        assertLegacyCounterResults(5, rs);

        rs = QueryProcessor.executeInternal(String.format("SELECT * FROM legacy_tables.legacy_%s_simple_counter%s where pk >= '1' and pk < '4' ALLOW FILTERING",
                                                          legacyVersion, compactSuffix));

        rs = QueryProcessor.executeInternal(String.format("SELECT * FROM legacy_tables.legacy_%s_simple_counter%s where pk > '1' and pk <= '4' ALLOW FILTERING",
                                                          legacyVersion, compactSuffix));
        assertLegacyCounterResults(3, rs);
    }

    private static void readSimpleTable(String legacyVersion, String compactSuffix, String pkValue)
=======
    private static void readSimpleTable(String legacyVersion, String pkValue)
>>>>>>> 07fbd8ee
    {
        logger.debug("Read simple: legacy_{}_simple", legacyVersion);
        UntypedResultSet rs;
        rs = QueryProcessor.executeInternal(String.format("SELECT val FROM legacy_tables.legacy_%s_simple WHERE pk=?", legacyVersion), pkValue);
        Assert.assertNotNull(rs);
        Assert.assertEquals(1, rs.size());
        Assert.assertEquals("foo bar baz", rs.one().getString("val"));
    }

    private static void readSimpleTable(String legacyVersion, String compactSuffix)
    {
        logger.debug("Read full simple: legacy_{}_simple{}", legacyVersion, compactSuffix);
        UntypedResultSet rs;
        rs = QueryProcessor.executeInternal(String.format("SELECT * FROM legacy_tables.legacy_%s_simple%s", legacyVersion, compactSuffix));
        assertLegacySimpleRows(5, rs);

        rs = QueryProcessor.executeInternal(String.format("SELECT val FROM legacy_tables.legacy_%s_simple%s", legacyVersion, compactSuffix));
        assertLegacySimpleRows(5, rs);

        rs = QueryProcessor.executeInternal(String.format("SELECT val FROM legacy_tables.legacy_%s_simple%s where pk >= '1' and pk < '4' ALLOW FILTERING", legacyVersion, compactSuffix));
        assertLegacySimpleRows(3, rs);

        rs = QueryProcessor.executeInternal(String.format("SELECT val FROM legacy_tables.legacy_%s_simple%s where pk > '1' and pk <= '4' ALLOW FILTERING", legacyVersion, compactSuffix));
        assertLegacySimpleRows(3, rs);
    }

    private static void createKeyspace()
    {
        QueryProcessor.executeInternal("CREATE KEYSPACE legacy_tables WITH replication = {'class': 'SimpleStrategy', 'replication_factor': '1'}");
    }

    private static void createTables(String legacyVersion)
    {
<<<<<<< HEAD
        for (int i=0; i<=1; i++)
        {
            String compactSuffix = getCompactNameSuffix(i);
            String tableSuffix = i == 0? "" : " WITH COMPACT STORAGE";
            QueryProcessor.executeInternal(String.format("CREATE TABLE legacy_tables.legacy_%s_simple%s (pk text PRIMARY KEY, val text)%s", legacyVersion, compactSuffix, tableSuffix));
            QueryProcessor.executeInternal(String.format("CREATE TABLE legacy_tables.legacy_%s_simple_counter%s (pk text PRIMARY KEY, val counter)%s", legacyVersion, compactSuffix, tableSuffix));
            QueryProcessor.executeInternal(String.format("CREATE TABLE legacy_tables.legacy_%s_clust%s (pk text, ck text, val text, PRIMARY KEY (pk, ck))%s", legacyVersion, compactSuffix, tableSuffix));
            QueryProcessor.executeInternal(String.format("CREATE TABLE legacy_tables.legacy_%s_clust_counter%s (pk text, ck text, val counter, PRIMARY KEY (pk, ck))%s", legacyVersion, compactSuffix, tableSuffix));
        }
    }

    private static void createAndVerifyIndex(String legacyVersion) throws InterruptedException
    {
        for (int i = 0; i <= 1; i++)
        {
            String compactSuffix = getCompactNameSuffix(i);
            String keyspace = "legacy_tables";
            String table = String.format("legacy_%s_simple%s", legacyVersion, compactSuffix);
            String index = table + "_val_idx";
            QueryProcessor.executeInternal(String.format("CREATE INDEX ON %s.%s(val)", keyspace, table));
            boolean verified = false;
            for (int j = 0; j < 10; j++)
            {
                List<String> indexes = TPCUtils.blockingGet(SystemKeyspace.getBuiltIndexes(keyspace, Collections.singleton(index)));
                verified = indexes.size() == 1 && indexes.get(0).equals(index);
                if (verified)
                    break;
                else
                    Thread.sleep(1000);
            }
            Assert.assertTrue(String.format("Index %s is not built!", index), verified);
        }
    }

    private static String getCompactNameSuffix(int i)
    {
        return i == 0? "" : "_compact";
=======
        QueryProcessor.executeInternal(String.format("CREATE TABLE legacy_tables.legacy_%s_simple (pk text PRIMARY KEY, val text)", legacyVersion));
        QueryProcessor.executeInternal(String.format("CREATE TABLE legacy_tables.legacy_%s_simple_counter (pk text PRIMARY KEY, val counter)", legacyVersion));
        QueryProcessor.executeInternal(String.format("CREATE TABLE legacy_tables.legacy_%s_clust (pk text, ck text, val text, PRIMARY KEY (pk, ck))", legacyVersion));
        QueryProcessor.executeInternal(String.format("CREATE TABLE legacy_tables.legacy_%s_clust_counter (pk text, ck text, val counter, PRIMARY KEY (pk, ck))", legacyVersion));
>>>>>>> 07fbd8ee
    }

    private static void truncateTables(String legacyVersion)
    {
        QueryProcessor.executeInternal(String.format("TRUNCATE legacy_tables.legacy_%s_simple", legacyVersion));
        QueryProcessor.executeInternal(String.format("TRUNCATE legacy_tables.legacy_%s_simple_counter", legacyVersion));
        QueryProcessor.executeInternal(String.format("TRUNCATE legacy_tables.legacy_%s_clust", legacyVersion));
        QueryProcessor.executeInternal(String.format("TRUNCATE legacy_tables.legacy_%s_clust_counter", legacyVersion));
        CacheService.instance.invalidateCounterCache();
        CacheService.instance.invalidateKeyCache();
    }

    private static void assertLegacyCounterResults(int numExpected, UntypedResultSet rs)
    {
        Assert.assertNotNull(rs);
        Assert.assertEquals(numExpected, rs.size());

        for (UntypedResultSet.Row row : rs)
            Assert.assertEquals(1L, row.getLong("val"));
    }

    private static void assertLegacySimpleRows(int count, UntypedResultSet rs)
    {
        Assert.assertNotNull(rs);
        Assert.assertEquals(count, rs.size());

        for (int i = 0; i < count; i++)
        {
            for (UntypedResultSet.Row row : rs)
            {
                Assert.assertEquals("foo bar baz", row.getString("val"));
            }
        }
    }

    private static void assertLegacyClustRows(int count, UntypedResultSet rs)
    {
        Assert.assertNotNull(rs);
        Assert.assertEquals(count, rs.size());
        for (int i = 0; i < count; i++)
        {
            for (UntypedResultSet.Row r : rs)
            {
                Assert.assertEquals(128, r.getString("val").length());
            }
        }
    }

    private static void loadLegacyTable(String tablePattern, String legacyVersion) throws IOException
    {
        String table = String.format(tablePattern, legacyVersion);

        logger.info("Loading legacy table {}", table);

        ColumnFamilyStore cfs = Keyspace.open("legacy_tables").getColumnFamilyStore(table);

        for (File cfDir : cfs.getDirectories().getCFDirectories())
        {
            copySstablesToTestData(legacyVersion, table, cfDir);
        }

        cfs.loadNewSSTables();
    }

    /**
     * Generates sstables for 8 CQL tables (see {@link #createTables(String)}) in <i>current</i>
     * sstable format (version) into {@code test/data/legacy-sstables/VERSION}, where
     * {@code VERSION} matches {@link Version#getVersion() SSTableFormat.current().getLatestVersion().getVersion()}.
     * <p>
     * Run this test alone (e.g. from your IDE) when a new version is introduced or format changed
     * during development. I.e. remove the {@code @Ignore} annotation temporarily.
     * </p>
     */
    @Ignore
    @Test
    public void testGenerateSstables() throws Throwable
    {
        Random rand = new Random();
        StringBuilder sb = new StringBuilder();
        for (int i = 0; i < 128; i++)
        {
            sb.append((char)('a' + rand.nextInt(26)));
        }
        String randomString = sb.toString();

        for (int pk = 0; pk < 5; pk++)
        {
<<<<<<< HEAD
            for (int pk = 0; pk < 5; pk++)
            {
                String valPk = Integer.toString(pk);
                QueryProcessor.executeInternal(String.format("INSERT INTO legacy_tables.legacy_%s_simple%s (pk, val) VALUES ('%s', '%s')",
                                                             SSTableFormat.current().getLatestVersion(), getCompactNameSuffix(compact), valPk, "foo bar baz"));

                QueryProcessor.executeInternal(String.format("UPDATE legacy_tables.legacy_%s_simple_counter%s SET val = val + 1 WHERE pk = '%s'",
                                                             SSTableFormat.current().getLatestVersion(), getCompactNameSuffix(compact), valPk));

                for (int ck = 0; ck < 50; ck++)
                {
                    String valCk = Integer.toString(ck);

                    QueryProcessor.executeInternal(String.format("INSERT INTO legacy_tables.legacy_%s_clust%s (pk, ck, val) VALUES ('%s', '%s', '%s')",
                                                                 SSTableFormat.current().getLatestVersion(), getCompactNameSuffix(compact), valPk, valCk + longString, randomString));

                    QueryProcessor.executeInternal(String.format("UPDATE legacy_tables.legacy_%s_clust_counter%s SET val = val + 1 WHERE pk = '%s' AND ck='%s'",
                                                                 SSTableFormat.current().getLatestVersion(), getCompactNameSuffix(compact), valPk, valCk + longString));
=======
            String valPk = Integer.toString(pk);
            QueryProcessor.executeInternal(String.format("INSERT INTO legacy_tables.legacy_%s_simple (pk, val) VALUES ('%s', '%s')",
                                                         BigFormat.latestVersion, valPk, "foo bar baz"));

            QueryProcessor.executeInternal(String.format("UPDATE legacy_tables.legacy_%s_simple_counter SET val = val + 1 WHERE pk = '%s'",
                                                         BigFormat.latestVersion, valPk));

            for (int ck = 0; ck < 50; ck++)
            {
                String valCk = Integer.toString(ck);

                QueryProcessor.executeInternal(String.format("INSERT INTO legacy_tables.legacy_%s_clust (pk, ck, val) VALUES ('%s', '%s', '%s')",
                                                             BigFormat.latestVersion, valPk, valCk + longString, randomString));
>>>>>>> 07fbd8ee

                QueryProcessor.executeInternal(String.format("UPDATE legacy_tables.legacy_%s_clust_counter SET val = val + 1 WHERE pk = '%s' AND ck='%s'",
                                                             BigFormat.latestVersion, valPk, valCk + longString));
            }
        }

        StorageService.instance.forceKeyspaceFlush("legacy_tables");

        File ksDir = new File(LEGACY_SSTABLE_ROOT, String.format("%s/legacy_tables", SSTableFormat.current().getLatestVersion()));
        ksDir.mkdirs();
<<<<<<< HEAD
        for (int compact = 0; compact <= 1; compact++)
        {
            copySstablesFromTestData(String.format("legacy_%s_simple%s", SSTableFormat.current().getLatestVersion(), getCompactNameSuffix(compact)), ksDir);
            copySstablesFromTestData(String.format("legacy_%s_simple_counter%s", SSTableFormat.current().getLatestVersion(), getCompactNameSuffix(compact)), ksDir);
            copySstablesFromTestData(String.format("legacy_%s_clust%s", SSTableFormat.current().getLatestVersion(), getCompactNameSuffix(compact)), ksDir);
            copySstablesFromTestData(String.format("legacy_%s_clust_counter%s", SSTableFormat.current().getLatestVersion(), getCompactNameSuffix(compact)), ksDir);
        }
=======
        copySstablesFromTestData(String.format("legacy_%s_simple", BigFormat.latestVersion), ksDir);
        copySstablesFromTestData(String.format("legacy_%s_simple_counter", BigFormat.latestVersion), ksDir);
        copySstablesFromTestData(String.format("legacy_%s_clust", BigFormat.latestVersion), ksDir);
        copySstablesFromTestData(String.format("legacy_%s_clust_counter", BigFormat.latestVersion), ksDir);
>>>>>>> 07fbd8ee
    }

    private void copySstablesFromTestData(String table, File ksDir) throws IOException
    {
        File cfDir = new File(ksDir, table);
        cfDir.mkdir();

        for (File srcDir : Keyspace.open("legacy_tables").getColumnFamilyStore(table).getDirectories().getCFDirectories())
        {
            for (File file : srcDir.listFiles())
            {
                copyFile(cfDir, file);
            }
        }
    }

    private static void copySstablesToTestData(String legacyVersion, String table, File cfDir) throws IOException
    {
        File tableDir = getTableDir(legacyVersion, table);
        Assert.assertTrue("The table directory " + tableDir + " was not found", tableDir.isDirectory());
        for (File file : tableDir.listFiles())
        {
            copyFile(cfDir, file);
        }
    }

    private static File getTableDir(String legacyVersion, String table)
    {
        return new File(LEGACY_SSTABLE_ROOT, String.format("%s/legacy_tables/%s", legacyVersion, table));
    }

    private static void copyFile(File cfDir, File file) throws IOException
    {
        byte[] buf = new byte[65536];
        if (file.isFile())
        {
            File target = new File(cfDir, file.getName());
            int rd;
            try (FileInputStream is = new FileInputStream(file);
                 FileOutputStream os = new FileOutputStream(target);) {
                while ((rd = is.read(buf)) >= 0)
                    os.write(buf, 0, rd);
                }
        }
    }
}<|MERGE_RESOLUTION|>--- conflicted
+++ resolved
@@ -218,11 +218,11 @@
 
     private void streamLegacyTables(String legacyVersion) throws Exception
     {
-            logger.info("Streaming legacy version {}", legacyVersion);
-            streamLegacyTable("legacy_%s_simple", legacyVersion);
-            streamLegacyTable("legacy_%s_simple_counter", legacyVersion);
-            streamLegacyTable("legacy_%s_clust", legacyVersion);
-            streamLegacyTable("legacy_%s_clust_counter", legacyVersion);
+        logger.info("Streaming legacy version {}{}", legacyVersion);
+        streamLegacyTable("legacy_%s_simple", legacyVersion);
+        streamLegacyTable("legacy_%s_simple_counter", legacyVersion);
+        streamLegacyTable("legacy_%s_clust", legacyVersion);
+        streamLegacyTable("legacy_%s_clust_counter", legacyVersion);
     }
 
     private void streamLegacyTable(String tablePattern, String legacyVersion) throws Exception
@@ -238,35 +238,24 @@
                                                                sstable.getPositionsForRanges(ranges),
                                                                sstable.estimatedKeysForRanges(ranges)));
         new StreamPlan(StreamOperation.OTHER).transferFiles(FBUtilities.getBroadcastAddress(), details)
-                                  .execute().get();
+                                             .execute().get();
     }
 
     private static void truncateLegacyTables(String legacyVersion) throws Exception
     {
-<<<<<<< HEAD
-        for (int compact = 0; compact <= 1; compact++)
-        {
-            logger.info("Truncating legacy version {}{}", legacyVersion, getCompactNameSuffix(compact));
-            Keyspace.open("legacy_tables").getColumnFamilyStore(String.format("legacy_%s_simple%s", legacyVersion, getCompactNameSuffix(compact))).truncateBlocking();
-            Keyspace.open("legacy_tables").getColumnFamilyStore(String.format("legacy_%s_simple_counter%s", legacyVersion, getCompactNameSuffix(compact))).truncateBlocking();
-            Keyspace.open("legacy_tables").getColumnFamilyStore(String.format("legacy_%s_clust%s", legacyVersion, getCompactNameSuffix(compact))).truncateBlocking();
-            Keyspace.open("legacy_tables").getColumnFamilyStore(String.format("legacy_%s_clust_counter%s", legacyVersion, getCompactNameSuffix(compact))).truncateBlocking();
-
-            dropIndexes(legacyVersion, compact);
-        }
-=======
         logger.info("Truncating legacy version {}", legacyVersion);
         Keyspace.open("legacy_tables").getColumnFamilyStore(String.format("legacy_%s_simple", legacyVersion)).truncateBlocking();
         Keyspace.open("legacy_tables").getColumnFamilyStore(String.format("legacy_%s_simple_counter", legacyVersion)).truncateBlocking();
         Keyspace.open("legacy_tables").getColumnFamilyStore(String.format("legacy_%s_clust", legacyVersion)).truncateBlocking();
         Keyspace.open("legacy_tables").getColumnFamilyStore(String.format("legacy_%s_clust_counter", legacyVersion)).truncateBlocking();
->>>>>>> 07fbd8ee
-    }
-
-    private static void dropIndexes(String legacyVersion, int compact)
+
+        dropIndexes(legacyVersion);
+    }
+
+    private static void dropIndexes(String legacyVersion)
     {
         String keyspace = "legacy_tables";
-        String table = String.format("legacy_%s_simple%s", legacyVersion, getCompactNameSuffix(compact));
+        String table = String.format("legacy_%s_simple", legacyVersion);
         String index = table + "_val_idx";
         QueryProcessor.executeInternal(String.format("DROP INDEX IF EXISTS %s.%s", keyspace, index));
     }
@@ -282,11 +271,11 @@
 
     private static void loadLegacyTables(String legacyVersion) throws Exception
     {
-            logger.info("Preparing legacy version {}", legacyVersion);
-            loadLegacyTable("legacy_%s_simple", legacyVersion);
-            loadLegacyTable("legacy_%s_simple_counter", legacyVersion);
-            loadLegacyTable("legacy_%s_clust", legacyVersion);
-            loadLegacyTable("legacy_%s_clust_counter", legacyVersion);
+        logger.info("Preparing legacy version {}", legacyVersion);
+        loadLegacyTable("legacy_%s_simple", legacyVersion);
+        loadLegacyTable("legacy_%s_simple_counter", legacyVersion);
+        loadLegacyTable("legacy_%s_clust", legacyVersion);
+        loadLegacyTable("legacy_%s_clust_counter", legacyVersion);
     }
 
     private static void verifyCache(String legacyVersion, long startCount) throws InterruptedException, java.util.concurrent.ExecutionException
@@ -308,14 +297,11 @@
 
     private static void verifyRangeReads(String legacyVersion)
     {
-        for (int compact = 0; compact <= 1; compact++)
-        {
-            readSimpleTable(legacyVersion, getCompactNameSuffix(compact));
-            readSimpleCounterTable(legacyVersion, getCompactNameSuffix(compact));
-
-            readClusteringTable(legacyVersion, getCompactNameSuffix(compact));
-            readClusteringCounterTable(legacyVersion, getCompactNameSuffix(compact));
-        }
+        readSimpleTable(legacyVersion);
+        readSimpleCounterTable(legacyVersion);
+
+        readClusteringTable(legacyVersion);
+        readClusteringCounterTable(legacyVersion);
     }
 
     private static void verifyReads(String legacyVersion)
@@ -328,7 +314,6 @@
                 logger.debug("for pk={} ck={}", pk, ck);
 
                 String pkValue = Integer.toString(pk);
-                UntypedResultSet rs;
                 if (ck == 0)
                 {
                     readSimpleTable(legacyVersion, pkValue);
@@ -351,30 +336,26 @@
         Assert.assertEquals(1L, rs.one().getLong("val"));
     }
 
-<<<<<<< HEAD
-    private static void readClusteringCounterTable(String legacyVersion, String compactSuffix)
-    {
-        logger.debug("Read legacy_{}_clust_counter{}", legacyVersion, compactSuffix);
-        UntypedResultSet rs;
-        rs = QueryProcessor.executeInternal(String.format("SELECT * FROM legacy_tables.legacy_%s_clust_counter%s", legacyVersion, compactSuffix));
+    private static void readClusteringCounterTable(String legacyVersion)
+    {
+        logger.debug("Read legacy_{}_clust_counter", legacyVersion);
+        UntypedResultSet rs;
+        rs = QueryProcessor.executeInternal(String.format("SELECT * FROM legacy_tables.legacy_%s_clust_counter", legacyVersion));
         assertLegacyCounterResults(250, rs);
 
-        rs = QueryProcessor.executeInternal(String.format("SELECT val FROM legacy_tables.legacy_%s_clust_counter%s", legacyVersion, compactSuffix));
+        rs = QueryProcessor.executeInternal(String.format("SELECT val FROM legacy_tables.legacy_%s_clust_counter", legacyVersion));
         assertLegacyCounterResults(250, rs);
 
-        rs = QueryProcessor.executeInternal(String.format("SELECT val FROM legacy_tables.legacy_%s_clust_counter%s where pk >= '1' and pk < '4' ALLOW FILTERING",
-                                                          legacyVersion, compactSuffix));
+        rs = QueryProcessor.executeInternal(String.format("SELECT val FROM legacy_tables.legacy_%s_clust_counter where pk >= '1' and pk < '4' ALLOW FILTERING",
+                                                          legacyVersion));
         assertLegacyCounterResults(150, rs);
 
-        rs = QueryProcessor.executeInternal(String.format("SELECT val FROM legacy_tables.legacy_%s_clust_counter%s where pk > '1' and pk <= '4' ALLOW FILTERING",
-                                                          legacyVersion, compactSuffix));
+        rs = QueryProcessor.executeInternal(String.format("SELECT val FROM legacy_tables.legacy_%s_clust_counter where pk > '1' and pk <= '4' ALLOW FILTERING",
+                                                          legacyVersion));
         assertLegacyCounterResults(150, rs);
     }
 
-    private static void readClusteringTable(String legacyVersion, String compactSuffix, int ck, String ckValue, String pkValue)
-=======
     private static void readClusteringTable(String legacyVersion, int ck, String ckValue, String pkValue)
->>>>>>> 07fbd8ee
     {
         logger.debug("Read legacy_{}_clust", legacyVersion);
         UntypedResultSet rs;
@@ -387,30 +368,26 @@
         assertLegacyClustRows(3, rs);
     }
 
-<<<<<<< HEAD
-    private static void readClusteringTable(String legacyVersion, String compactSuffix)
-    {
-        logger.debug("Read legacy_{}_clust{}", legacyVersion, compactSuffix);
-        UntypedResultSet rs;
-        rs = QueryProcessor.executeInternal(String.format("SELECT * FROM legacy_tables.legacy_%s_clust%s", legacyVersion, compactSuffix));
+    private static void readClusteringTable(String legacyVersion)
+    {
+        logger.debug("Read legacy_{}_clust", legacyVersion);
+        UntypedResultSet rs;
+        rs = QueryProcessor.executeInternal(String.format("SELECT * FROM legacy_tables.legacy_%s_clust", legacyVersion));
         assertLegacyClustRows(250, rs);
 
-        rs = QueryProcessor.executeInternal(String.format("SELECT val FROM legacy_tables.legacy_%s_clust%s", legacyVersion, compactSuffix));
+        rs = QueryProcessor.executeInternal(String.format("SELECT val FROM legacy_tables.legacy_%s_clust", legacyVersion));
         assertLegacyClustRows(250, rs);
 
-        rs = QueryProcessor.executeInternal(String.format("SELECT val FROM legacy_tables.legacy_%s_clust%s where pk >= '1' and pk < '4' ALLOW FILTERING",
-                                                          legacyVersion, compactSuffix));
+        rs = QueryProcessor.executeInternal(String.format("SELECT val FROM legacy_tables.legacy_%s_clust where pk >= '1' and pk < '4' ALLOW FILTERING",
+                                                          legacyVersion));
         assertLegacyClustRows(150, rs);
 
-        rs = QueryProcessor.executeInternal(String.format("SELECT val FROM legacy_tables.legacy_%s_clust%s where pk > '1' and pk <= '4' ALLOW FILTERING",
-                                                          legacyVersion, compactSuffix));
+        rs = QueryProcessor.executeInternal(String.format("SELECT val FROM legacy_tables.legacy_%s_clust where pk > '1' and pk <= '4' ALLOW FILTERING",
+                                                          legacyVersion));
         assertLegacyClustRows(150, rs);
     }
 
-    private static void readSimpleCounterTable(String legacyVersion, String compactSuffix, String pkValue)
-=======
     private static void readSimpleCounterTable(String legacyVersion, String pkValue)
->>>>>>> 07fbd8ee
     {
         logger.debug("Read legacy_{}_simple_counter", legacyVersion);
         UntypedResultSet rs;
@@ -420,29 +397,25 @@
         Assert.assertEquals(1L, rs.one().getLong("val"));
     }
 
-<<<<<<< HEAD
-    private static void readSimpleCounterTable(String legacyVersion, String compactSuffix)
-    {
-        logger.debug("Read full legacy_{}_simple_counter{}", legacyVersion, compactSuffix);
-        UntypedResultSet rs;
-        rs = QueryProcessor.executeInternal(String.format("SELECT * FROM legacy_tables.legacy_%s_simple_counter%s", legacyVersion, compactSuffix));
+    private static void readSimpleCounterTable(String legacyVersion)
+    {
+        logger.debug("Read full legacy_{}_simple_counter", legacyVersion);
+        UntypedResultSet rs;
+        rs = QueryProcessor.executeInternal(String.format("SELECT * FROM legacy_tables.legacy_%s_simple_counter", legacyVersion));
         assertLegacyCounterResults(5, rs);
 
-        rs = QueryProcessor.executeInternal(String.format("SELECT val FROM legacy_tables.legacy_%s_simple_counter%s", legacyVersion, compactSuffix));
+        rs = QueryProcessor.executeInternal(String.format("SELECT val FROM legacy_tables.legacy_%s_simple_counter", legacyVersion));
         assertLegacyCounterResults(5, rs);
 
-        rs = QueryProcessor.executeInternal(String.format("SELECT * FROM legacy_tables.legacy_%s_simple_counter%s where pk >= '1' and pk < '4' ALLOW FILTERING",
-                                                          legacyVersion, compactSuffix));
-
-        rs = QueryProcessor.executeInternal(String.format("SELECT * FROM legacy_tables.legacy_%s_simple_counter%s where pk > '1' and pk <= '4' ALLOW FILTERING",
-                                                          legacyVersion, compactSuffix));
+        rs = QueryProcessor.executeInternal(String.format("SELECT * FROM legacy_tables.legacy_%s_simple_counter where pk >= '1' and pk < '4' ALLOW FILTERING",
+                                                          legacyVersion));
+
+        rs = QueryProcessor.executeInternal(String.format("SELECT * FROM legacy_tables.legacy_%s_simple_counter where pk > '1' and pk <= '4' ALLOW FILTERING",
+                                                          legacyVersion));
         assertLegacyCounterResults(3, rs);
     }
 
-    private static void readSimpleTable(String legacyVersion, String compactSuffix, String pkValue)
-=======
     private static void readSimpleTable(String legacyVersion, String pkValue)
->>>>>>> 07fbd8ee
     {
         logger.debug("Read simple: legacy_{}_simple", legacyVersion);
         UntypedResultSet rs;
@@ -452,20 +425,20 @@
         Assert.assertEquals("foo bar baz", rs.one().getString("val"));
     }
 
-    private static void readSimpleTable(String legacyVersion, String compactSuffix)
-    {
-        logger.debug("Read full simple: legacy_{}_simple{}", legacyVersion, compactSuffix);
-        UntypedResultSet rs;
-        rs = QueryProcessor.executeInternal(String.format("SELECT * FROM legacy_tables.legacy_%s_simple%s", legacyVersion, compactSuffix));
+    private static void readSimpleTable(String legacyVersion)
+    {
+        logger.debug("Read full simple: legacy_{}_simple", legacyVersion);
+        UntypedResultSet rs;
+        rs = QueryProcessor.executeInternal(String.format("SELECT * FROM legacy_tables.legacy_%s_simple", legacyVersion));
         assertLegacySimpleRows(5, rs);
 
-        rs = QueryProcessor.executeInternal(String.format("SELECT val FROM legacy_tables.legacy_%s_simple%s", legacyVersion, compactSuffix));
+        rs = QueryProcessor.executeInternal(String.format("SELECT val FROM legacy_tables.legacy_%s_simple", legacyVersion));
         assertLegacySimpleRows(5, rs);
 
-        rs = QueryProcessor.executeInternal(String.format("SELECT val FROM legacy_tables.legacy_%s_simple%s where pk >= '1' and pk < '4' ALLOW FILTERING", legacyVersion, compactSuffix));
+        rs = QueryProcessor.executeInternal(String.format("SELECT val FROM legacy_tables.legacy_%s_simple where pk >= '1' and pk < '4' ALLOW FILTERING", legacyVersion));
         assertLegacySimpleRows(3, rs);
 
-        rs = QueryProcessor.executeInternal(String.format("SELECT val FROM legacy_tables.legacy_%s_simple%s where pk > '1' and pk <= '4' ALLOW FILTERING", legacyVersion, compactSuffix));
+        rs = QueryProcessor.executeInternal(String.format("SELECT val FROM legacy_tables.legacy_%s_simple where pk > '1' and pk <= '4' ALLOW FILTERING", legacyVersion));
         assertLegacySimpleRows(3, rs);
     }
 
@@ -476,50 +449,29 @@
 
     private static void createTables(String legacyVersion)
     {
-<<<<<<< HEAD
-        for (int i=0; i<=1; i++)
-        {
-            String compactSuffix = getCompactNameSuffix(i);
-            String tableSuffix = i == 0? "" : " WITH COMPACT STORAGE";
-            QueryProcessor.executeInternal(String.format("CREATE TABLE legacy_tables.legacy_%s_simple%s (pk text PRIMARY KEY, val text)%s", legacyVersion, compactSuffix, tableSuffix));
-            QueryProcessor.executeInternal(String.format("CREATE TABLE legacy_tables.legacy_%s_simple_counter%s (pk text PRIMARY KEY, val counter)%s", legacyVersion, compactSuffix, tableSuffix));
-            QueryProcessor.executeInternal(String.format("CREATE TABLE legacy_tables.legacy_%s_clust%s (pk text, ck text, val text, PRIMARY KEY (pk, ck))%s", legacyVersion, compactSuffix, tableSuffix));
-            QueryProcessor.executeInternal(String.format("CREATE TABLE legacy_tables.legacy_%s_clust_counter%s (pk text, ck text, val counter, PRIMARY KEY (pk, ck))%s", legacyVersion, compactSuffix, tableSuffix));
-        }
-    }
-
-    private static void createAndVerifyIndex(String legacyVersion) throws InterruptedException
-    {
-        for (int i = 0; i <= 1; i++)
-        {
-            String compactSuffix = getCompactNameSuffix(i);
-            String keyspace = "legacy_tables";
-            String table = String.format("legacy_%s_simple%s", legacyVersion, compactSuffix);
-            String index = table + "_val_idx";
-            QueryProcessor.executeInternal(String.format("CREATE INDEX ON %s.%s(val)", keyspace, table));
-            boolean verified = false;
-            for (int j = 0; j < 10; j++)
-            {
-                List<String> indexes = TPCUtils.blockingGet(SystemKeyspace.getBuiltIndexes(keyspace, Collections.singleton(index)));
-                verified = indexes.size() == 1 && indexes.get(0).equals(index);
-                if (verified)
-                    break;
-                else
-                    Thread.sleep(1000);
-            }
-            Assert.assertTrue(String.format("Index %s is not built!", index), verified);
-        }
-    }
-
-    private static String getCompactNameSuffix(int i)
-    {
-        return i == 0? "" : "_compact";
-=======
         QueryProcessor.executeInternal(String.format("CREATE TABLE legacy_tables.legacy_%s_simple (pk text PRIMARY KEY, val text)", legacyVersion));
         QueryProcessor.executeInternal(String.format("CREATE TABLE legacy_tables.legacy_%s_simple_counter (pk text PRIMARY KEY, val counter)", legacyVersion));
         QueryProcessor.executeInternal(String.format("CREATE TABLE legacy_tables.legacy_%s_clust (pk text, ck text, val text, PRIMARY KEY (pk, ck))", legacyVersion));
         QueryProcessor.executeInternal(String.format("CREATE TABLE legacy_tables.legacy_%s_clust_counter (pk text, ck text, val counter, PRIMARY KEY (pk, ck))", legacyVersion));
->>>>>>> 07fbd8ee
+    }
+
+    private static void createAndVerifyIndex(String legacyVersion) throws InterruptedException
+    {
+        String keyspace = "legacy_tables";
+        String table = String.format("legacy_%s_simple", legacyVersion);
+        String index = table + "_val_idx";
+        QueryProcessor.executeInternal(String.format("CREATE INDEX ON %s.%s(val)", keyspace, table));
+        boolean verified = false;
+        for (int j = 0; j < 10; j++)
+        {
+            List<String> indexes = TPCUtils.blockingGet(SystemKeyspace.getBuiltIndexes(keyspace, Collections.singleton(index)));
+            verified = indexes.size() == 1 && indexes.get(0).equals(index);
+            if (verified)
+                break;
+            else
+                Thread.sleep(1000);
+        }
+        Assert.assertTrue(String.format("Index %s is not built!", index), verified);
     }
 
     private static void truncateTables(String legacyVersion)
@@ -528,6 +480,7 @@
         QueryProcessor.executeInternal(String.format("TRUNCATE legacy_tables.legacy_%s_simple_counter", legacyVersion));
         QueryProcessor.executeInternal(String.format("TRUNCATE legacy_tables.legacy_%s_clust", legacyVersion));
         QueryProcessor.executeInternal(String.format("TRUNCATE legacy_tables.legacy_%s_clust_counter", legacyVersion));
+
         CacheService.instance.invalidateCounterCache();
         CacheService.instance.invalidateKeyCache();
     }
@@ -601,49 +554,28 @@
         StringBuilder sb = new StringBuilder();
         for (int i = 0; i < 128; i++)
         {
-            sb.append((char)('a' + rand.nextInt(26)));
+            sb.append((char) ('a' + rand.nextInt(26)));
         }
         String randomString = sb.toString();
 
         for (int pk = 0; pk < 5; pk++)
         {
-<<<<<<< HEAD
-            for (int pk = 0; pk < 5; pk++)
-            {
-                String valPk = Integer.toString(pk);
-                QueryProcessor.executeInternal(String.format("INSERT INTO legacy_tables.legacy_%s_simple%s (pk, val) VALUES ('%s', '%s')",
-                                                             SSTableFormat.current().getLatestVersion(), getCompactNameSuffix(compact), valPk, "foo bar baz"));
-
-                QueryProcessor.executeInternal(String.format("UPDATE legacy_tables.legacy_%s_simple_counter%s SET val = val + 1 WHERE pk = '%s'",
-                                                             SSTableFormat.current().getLatestVersion(), getCompactNameSuffix(compact), valPk));
-
-                for (int ck = 0; ck < 50; ck++)
-                {
-                    String valCk = Integer.toString(ck);
-
-                    QueryProcessor.executeInternal(String.format("INSERT INTO legacy_tables.legacy_%s_clust%s (pk, ck, val) VALUES ('%s', '%s', '%s')",
-                                                                 SSTableFormat.current().getLatestVersion(), getCompactNameSuffix(compact), valPk, valCk + longString, randomString));
-
-                    QueryProcessor.executeInternal(String.format("UPDATE legacy_tables.legacy_%s_clust_counter%s SET val = val + 1 WHERE pk = '%s' AND ck='%s'",
-                                                                 SSTableFormat.current().getLatestVersion(), getCompactNameSuffix(compact), valPk, valCk + longString));
-=======
             String valPk = Integer.toString(pk);
             QueryProcessor.executeInternal(String.format("INSERT INTO legacy_tables.legacy_%s_simple (pk, val) VALUES ('%s', '%s')",
-                                                         BigFormat.latestVersion, valPk, "foo bar baz"));
+                                                         SSTableFormat.current().getLatestVersion(), valPk, "foo bar baz"));
 
             QueryProcessor.executeInternal(String.format("UPDATE legacy_tables.legacy_%s_simple_counter SET val = val + 1 WHERE pk = '%s'",
-                                                         BigFormat.latestVersion, valPk));
+                                                         SSTableFormat.current().getLatestVersion(), valPk));
 
             for (int ck = 0; ck < 50; ck++)
             {
                 String valCk = Integer.toString(ck);
 
                 QueryProcessor.executeInternal(String.format("INSERT INTO legacy_tables.legacy_%s_clust (pk, ck, val) VALUES ('%s', '%s', '%s')",
-                                                             BigFormat.latestVersion, valPk, valCk + longString, randomString));
->>>>>>> 07fbd8ee
+                                                             SSTableFormat.current().getLatestVersion(), valPk, valCk + longString, randomString));
 
                 QueryProcessor.executeInternal(String.format("UPDATE legacy_tables.legacy_%s_clust_counter SET val = val + 1 WHERE pk = '%s' AND ck='%s'",
-                                                             BigFormat.latestVersion, valPk, valCk + longString));
+                                                             SSTableFormat.current().getLatestVersion(), valPk, valCk + longString));
             }
         }
 
@@ -651,20 +583,11 @@
 
         File ksDir = new File(LEGACY_SSTABLE_ROOT, String.format("%s/legacy_tables", SSTableFormat.current().getLatestVersion()));
         ksDir.mkdirs();
-<<<<<<< HEAD
-        for (int compact = 0; compact <= 1; compact++)
-        {
-            copySstablesFromTestData(String.format("legacy_%s_simple%s", SSTableFormat.current().getLatestVersion(), getCompactNameSuffix(compact)), ksDir);
-            copySstablesFromTestData(String.format("legacy_%s_simple_counter%s", SSTableFormat.current().getLatestVersion(), getCompactNameSuffix(compact)), ksDir);
-            copySstablesFromTestData(String.format("legacy_%s_clust%s", SSTableFormat.current().getLatestVersion(), getCompactNameSuffix(compact)), ksDir);
-            copySstablesFromTestData(String.format("legacy_%s_clust_counter%s", SSTableFormat.current().getLatestVersion(), getCompactNameSuffix(compact)), ksDir);
-        }
-=======
-        copySstablesFromTestData(String.format("legacy_%s_simple", BigFormat.latestVersion), ksDir);
-        copySstablesFromTestData(String.format("legacy_%s_simple_counter", BigFormat.latestVersion), ksDir);
-        copySstablesFromTestData(String.format("legacy_%s_clust", BigFormat.latestVersion), ksDir);
-        copySstablesFromTestData(String.format("legacy_%s_clust_counter", BigFormat.latestVersion), ksDir);
->>>>>>> 07fbd8ee
+
+        copySstablesFromTestData(String.format("legacy_%s_simple", SSTableFormat.current().getLatestVersion()), ksDir);
+        copySstablesFromTestData(String.format("legacy_%s_simple_counter", SSTableFormat.current().getLatestVersion()), ksDir);
+        copySstablesFromTestData(String.format("legacy_%s_clust", SSTableFormat.current().getLatestVersion()), ksDir);
+        copySstablesFromTestData(String.format("legacy_%s_clust_counter", SSTableFormat.current().getLatestVersion()), ksDir);
     }
 
     private void copySstablesFromTestData(String table, File ksDir) throws IOException
@@ -707,7 +630,7 @@
                  FileOutputStream os = new FileOutputStream(target);) {
                 while ((rd = is.read(buf)) >= 0)
                     os.write(buf, 0, rd);
-                }
+            }
         }
     }
 }