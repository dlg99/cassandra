/*
 * Licensed to the Apache Software Foundation (ASF) under one
 * or more contributor license agreements.  See the NOTICE file
 * distributed with this work for additional information
 * regarding copyright ownership.  The ASF licenses this file
 * to you under the Apache License, Version 2.0 (the
 * "License"); you may not use this file except in compliance
 * with the License.  You may obtain a copy of the License at
 *
 *     http://www.apache.org/licenses/LICENSE-2.0
 *
 * Unless required by applicable law or agreed to in writing, software
 * distributed under the License is distributed on an "AS IS" BASIS,
 * WITHOUT WARRANTIES OR CONDITIONS OF ANY KIND, either express or implied.
 * See the License for the specific language governing permissions and
 * limitations under the License.
 */

package org.apache.cassandra.distributed.impl;

import java.io.File;
import java.lang.reflect.Field;
import java.net.InetSocketAddress;
import java.net.UnknownHostException;
import java.util.Arrays;
import java.util.Collections;
import java.util.EnumSet;
import java.util.Map;
import java.util.TreeMap;
import java.util.UUID;
import java.util.function.Function;

import org.slf4j.Logger;
import org.slf4j.LoggerFactory;

import org.apache.cassandra.config.YamlConfigurationLoader;
import org.apache.cassandra.distributed.api.Feature;
import org.apache.cassandra.distributed.api.IInstanceConfig;
import org.apache.cassandra.distributed.shared.NetworkTopology;
import org.apache.cassandra.distributed.shared.Shared;
import org.apache.cassandra.distributed.shared.Versions;
import org.apache.cassandra.locator.InetAddressAndPort;
import org.apache.cassandra.locator.SimpleSeedProvider;

@Shared
public class InstanceConfig implements IInstanceConfig
{
    private static final Object NULL = new Object();
    private static final Logger logger = LoggerFactory.getLogger(InstanceConfig.class);

    public final int num;
    public int num() { return num; }

    private final NetworkTopology networkTopology;
    public NetworkTopology networkTopology() { return networkTopology; }

    public final UUID hostId;
    public UUID hostId() { return hostId; }
    private final Map<String, Object> params = new TreeMap<>();

    private final EnumSet featureFlags;

    private volatile InetAddressAndPort broadcastAddressAndPort;

    private InstanceConfig(int num,
                           NetworkTopology networkTopology,
                           String broadcast_address,
                           String listen_address,
                           String broadcast_rpc_address,
                           String rpc_address,
                           String seedIp,
                           int seedPort,
                           String saved_caches_directory,
                           String[] data_file_directories,
                           String commitlog_directory,
                           String hints_directory,
                           String cdc_raw_directory,
                           String initial_token,
                           int storage_port,
                           int native_transport_port)
    {
        this.num = num;
        this.networkTopology = networkTopology;
        this.hostId = java.util.UUID.randomUUID();
        this    .set("num_tokens", 1)
                .set("broadcast_address", broadcast_address)
                .set("listen_address", listen_address)
                .set("broadcast_rpc_address", broadcast_rpc_address)
                .set("rpc_address", rpc_address)
                .set("saved_caches_directory", saved_caches_directory)
                .set("data_file_directories", data_file_directories)
                .set("commitlog_directory", commitlog_directory)
                .set("hints_directory", hints_directory)
                .set("cdc_raw_directory", cdc_raw_directory)
                .set("initial_token", initial_token)
                .set("partitioner", "org.apache.cassandra.dht.Murmur3Partitioner")
                .set("start_native_transport", true)
                .set("concurrent_writes", 2)
                .set("concurrent_counter_writes", 2)
                .set("concurrent_materialized_view_writes", 2)
                .set("concurrent_reads", 2)
                .set("memtable_flush_writers", 1)
                .set("concurrent_compactors", 1)
                .set("memtable_heap_space_in_mb", 10)
                .set("commitlog_sync", "batch")
                .set("storage_port", storage_port)
                .set("native_transport_port", native_transport_port)
                .set("endpoint_snitch", DistributedTestSnitch.class.getName())
                .set("seed_provider", new ParameterizedClass(SimpleSeedProvider.class.getName(),
                        Collections.singletonMap("seeds", seedIp + ":" + seedPort)))
                // required settings for dtest functionality
                .set("diagnostic_events_enabled", true)
                .set("auto_bootstrap", false)
                // capacities that are based on `totalMemory` that should be fixed size
                .set("index_summary_capacity_in_mb", 50l)
                .set("counter_cache_size_in_mb", 50l)
                .set("key_cache_size_in_mb", 50l)
                // legacy parameters
                .forceSet("commitlog_sync_batch_window_in_ms", 1.0);
        this.featureFlags = EnumSet.noneOf(Feature.class);
    }

    private InstanceConfig(InstanceConfig copy)
    {
        this.num = copy.num;
        this.networkTopology = new NetworkTopology(copy.networkTopology);
        this.params.putAll(copy.params);
        this.hostId = copy.hostId;
        this.featureFlags = copy.featureFlags;
        this.broadcastAddressAndPort = copy.broadcastAddressAndPort;
    }


    @Override
    public InetSocketAddress broadcastAddress()
    {
        return DistributedTestSnitch.fromCassandraInetAddressAndPort(getBroadcastAddressAndPort());
    }

    protected InetAddressAndPort getBroadcastAddressAndPort()
    {
        if (broadcastAddressAndPort == null)
        {
            broadcastAddressAndPort = getAddressAndPortFromConfig("broadcast_address", "storage_port");
        }
        return broadcastAddressAndPort;
    }

    private InetAddressAndPort getAddressAndPortFromConfig(String addressProp, String portProp)
    {
        try
        {
            return InetAddressAndPort.getByNameOverrideDefaults(getString(addressProp), getInt(portProp));
        }
        catch (UnknownHostException e)
        {
            throw new IllegalStateException(e);
        }
    }

    public String localRack()
    {
        return networkTopology().localRack(broadcastAddress());
    }

    public String localDatacenter()
    {
        return networkTopology().localDC(broadcastAddress());
    }

    public InstanceConfig with(Feature featureFlag)
    {
        featureFlags.add(featureFlag);
        return this;
    }

    public InstanceConfig with(Feature... flags)
    {
        for (Feature flag : flags)
            featureFlags.add(flag);
        return this;
    }

    public boolean has(Feature featureFlag)
    {
        return featureFlags.contains(featureFlag);
    }

    public InstanceConfig set(String fieldName, Object value)
    {
        if (value == null)
            value = NULL;

        params.put(fieldName, value);
        return this;
    }

    private InstanceConfig forceSet(String fieldName, Object value)
    {
        if (value == null)
            value = NULL;

        // test value
        params.put(fieldName, value);
        return this;
    }

    public void propagate(Object writeToConfig, Map<Class<?>, Function<Object, Object>> mapping)
    {
        throw new IllegalStateException("In-JVM dtests no longer support propagate");
    }

    public void validate()
    {
        if (((int) get("num_tokens")) > 1)
            throw new IllegalArgumentException("In-JVM dtests do not support vnodes as of now.");
    }

    public Object get(String name)
    {
        return params.get(name);
    }

    public int getInt(String name)
    {
        return (Integer)params.get(name);
    }

    public String getString(String name)
    {
        return (String)params.get(name);
    }

<<<<<<< HEAD
    public static InstanceConfig generate(int nodeNum,
                                          INodeProvisionStrategy provisionStrategy,
                                          NetworkTopology networkTopology,
                                          File root,
                                          String token,
                                          int datadirCount)
=======
    public Map<String, Object> getParams()
    {
        return params;
    }

    public static InstanceConfig generate(int nodeNum, String ipAddress, NetworkTopology networkTopology, File root, String token, String seedIp, int datadirCount)
>>>>>>> efd6b608
    {
        return new InstanceConfig(nodeNum,
                                  networkTopology,
                                  provisionStrategy.ipAddress(nodeNum),
                                  provisionStrategy.ipAddress(nodeNum),
                                  provisionStrategy.ipAddress(nodeNum),
                                  provisionStrategy.ipAddress(nodeNum),
                                  provisionStrategy.seedIp(),
                                  provisionStrategy.seedPort(),
                                  String.format("%s/node%d/saved_caches", root, nodeNum),
                                  datadirs(datadirCount, root, nodeNum),
                                  String.format("%s/node%d/commitlog", root, nodeNum),
                                  String.format("%s/node%d/hints", root, nodeNum),
                                  String.format("%s/node%d/cdc", root, nodeNum),
                                  token,
                                  provisionStrategy.storagePort(nodeNum),
                                  provisionStrategy.nativeTransportPort(nodeNum));
    }

    private static String[] datadirs(int datadirCount, File root, int nodeNum)
    {
        String datadirFormat = String.format("%s/node%d/data%%d", root.getPath(), nodeNum);
        String [] datadirs = new String[datadirCount];
        for (int i = 0; i < datadirs.length; i++)
            datadirs[i] = String.format(datadirFormat, i);
        return datadirs;
    }

    public InstanceConfig forVersion(Versions.Major major)
    {
        switch (major)
        {
            case v4: return this;
            default: return new InstanceConfig(this)
                            .set("seed_provider", new ParameterizedClass(SimpleSeedProvider.class.getName(),
                                                                         Collections.singletonMap("seeds", "127.0.0.1")));
        }
    }

    public String toString()
    {
        return params.toString();
    }
}<|MERGE_RESOLUTION|>--- conflicted
+++ resolved
@@ -231,21 +231,17 @@
         return (String)params.get(name);
     }
 
-<<<<<<< HEAD
+    public Map<String, Object> getParams()
+    {
+        return params;
+    }
+
     public static InstanceConfig generate(int nodeNum,
                                           INodeProvisionStrategy provisionStrategy,
                                           NetworkTopology networkTopology,
                                           File root,
                                           String token,
                                           int datadirCount)
-=======
-    public Map<String, Object> getParams()
-    {
-        return params;
-    }
-
-    public static InstanceConfig generate(int nodeNum, String ipAddress, NetworkTopology networkTopology, File root, String token, String seedIp, int datadirCount)
->>>>>>> efd6b608
     {
         return new InstanceConfig(nodeNum,
                                   networkTopology,
