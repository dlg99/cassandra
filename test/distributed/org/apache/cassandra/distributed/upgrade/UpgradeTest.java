/*
 * Licensed to the Apache Software Foundation (ASF) under one
 * or more contributor license agreements.  See the NOTICE file
 * distributed with this work for additional information
 * regarding copyright ownership.  The ASF licenses this file
 * to you under the Apache License, Version 2.0 (the
 * "License"); you may not use this file except in compliance
 * with the License.  You may obtain a copy of the License at
 *
 *     http://www.apache.org/licenses/LICENSE-2.0
 *
 * Unless required by applicable law or agreed to in writing, software
 * distributed under the License is distributed on an "AS IS" BASIS,
 * WITHOUT WARRANTIES OR CONDITIONS OF ANY KIND, either express or implied.
 * See the License for the specific language governing permissions and
 * limitations under the License.
 */

package org.apache.cassandra.distributed.upgrade;

import org.junit.Test;

import org.apache.cassandra.distributed.api.ConsistencyLevel;
import org.apache.cassandra.distributed.api.Feature;
import org.apache.cassandra.distributed.shared.Versions;
import static org.apache.cassandra.distributed.shared.AssertUtils.*;

public class UpgradeTest extends UpgradeTestBase
{
<<<<<<< HEAD
    @Test
    public void simpleUpgradeWithNetworkAndGossipTest() throws Throwable
    {
        new TestCase()
        .nodes(2)
        .nodesToUpgrade(1)
        .withConfig((cfg) -> cfg.with(Feature.NETWORK, Feature.GOSSIP))
        .upgrade(Versions.Major.v3X, Versions.Major.v4)
        .setup((cluster) -> {
            cluster.schemaChange("CREATE TABLE " + KEYSPACE + ".tbl (pk int, ck int, v int, PRIMARY KEY (pk, ck))");
            cluster.coordinator(1).execute("INSERT INTO " + KEYSPACE + ".tbl (pk, ck, v) VALUES (1, 1, 1)", ConsistencyLevel.ALL);
        })
        .runAfterNodeUpgrade((cluster, node) -> {
            for (int i : new int[]{ 1, 2 })
            {
                assertRows(cluster.coordinator(i).execute("SELECT * FROM " + KEYSPACE + ".tbl WHERE pk = ?",
                                                          ConsistencyLevel.ALL,
                                                          1),
                           row(1, 1, 1));
            }
        }).run();
    }
=======

    @Test
    public void upgradeTest() throws Throwable
    {
        new TestCase()
        .upgradesFrom(v22)
        .setup((cluster) -> {
            cluster.schemaChange("CREATE TABLE " + KEYSPACE + ".tbl (pk int, ck int, v int, PRIMARY KEY (pk, ck))");

            cluster.get(1).executeInternal("INSERT INTO " + KEYSPACE + ".tbl (pk, ck, v) VALUES (1, 1, 1)");
            cluster.get(2).executeInternal("INSERT INTO " + KEYSPACE + ".tbl (pk, ck, v) VALUES (1, 2, 2)");
            cluster.get(3).executeInternal("INSERT INTO " + KEYSPACE + ".tbl (pk, ck, v) VALUES (1, 3, 3)");
        })
        .runAfterClusterUpgrade((cluster) -> {
            assertRows(cluster.coordinator(1).execute("SELECT * FROM " + KEYSPACE + ".tbl WHERE pk = ?",
                                                                          ConsistencyLevel.ALL,
                                                                          1),
                                           row(1, 1, 1),
                                           row(1, 2, 2),
                                           row(1, 3, 3));
        }).run();
    }

    @Test
    public void mixedModePagingTest() throws Throwable
    {
        new TestCase()
        .singleUpgrade(v22, v30)
        .nodes(2)
        .nodesToUpgrade(2)
        .setup((cluster) -> {
            cluster.schemaChange("ALTER KEYSPACE " + KEYSPACE + " WITH replication = {'class': 'SimpleStrategy', 'replication_factor': 1}");
            cluster.schemaChange("CREATE TABLE " + KEYSPACE + ".tbl (pk int, ck int, v int, PRIMARY KEY (pk, ck)) with compact storage");
            for (int i = 0; i < 100; i++)
                for (int j = 0; j < 200; j++)
                    cluster.coordinator(2).execute("INSERT INTO " + KEYSPACE + ".tbl (pk, ck, v) VALUES (?, ?, 1)", ConsistencyLevel.ALL, i, j);
            cluster.forEach((i) -> i.flush(KEYSPACE));
            for (int i = 0; i < 100; i++)
                for (int j = 10; j < 30; j++)
                    cluster.coordinator(2).execute("DELETE FROM " + KEYSPACE + ".tbl where pk=? and ck=?", ConsistencyLevel.ALL, i, j);
            cluster.forEach((i) -> i.flush(KEYSPACE));
        })
        .runAfterClusterUpgrade((cluster) -> {
            for (int i = 0; i < 100; i++)
            {
                for (int pageSize = 10; pageSize < 100; pageSize++)
                {
                    Iterator<Object[]> res = cluster.coordinator(1).executeWithPaging("SELECT * FROM " + KEYSPACE + ".tbl WHERE pk = ?",
                                                                                      ConsistencyLevel.ALL,
                                                                                      pageSize, i);
                    Assert.assertEquals(180, Iterators.size(res));
                }
            }
        }).run();
    }

>>>>>>> 0c1e1ccf
}<|MERGE_RESOLUTION|>--- conflicted
+++ resolved
@@ -27,7 +27,6 @@
 
 public class UpgradeTest extends UpgradeTestBase
 {
-<<<<<<< HEAD
     @Test
     public void simpleUpgradeWithNetworkAndGossipTest() throws Throwable
     {
@@ -35,7 +34,7 @@
         .nodes(2)
         .nodesToUpgrade(1)
         .withConfig((cfg) -> cfg.with(Feature.NETWORK, Feature.GOSSIP))
-        .upgrade(Versions.Major.v3X, Versions.Major.v4)
+        .upgradesFrom(v3X)
         .setup((cluster) -> {
             cluster.schemaChange("CREATE TABLE " + KEYSPACE + ".tbl (pk int, ck int, v int, PRIMARY KEY (pk, ck))");
             cluster.coordinator(1).execute("INSERT INTO " + KEYSPACE + ".tbl (pk, ck, v) VALUES (1, 1, 1)", ConsistencyLevel.ALL);
@@ -50,62 +49,4 @@
             }
         }).run();
     }
-=======
-
-    @Test
-    public void upgradeTest() throws Throwable
-    {
-        new TestCase()
-        .upgradesFrom(v22)
-        .setup((cluster) -> {
-            cluster.schemaChange("CREATE TABLE " + KEYSPACE + ".tbl (pk int, ck int, v int, PRIMARY KEY (pk, ck))");
-
-            cluster.get(1).executeInternal("INSERT INTO " + KEYSPACE + ".tbl (pk, ck, v) VALUES (1, 1, 1)");
-            cluster.get(2).executeInternal("INSERT INTO " + KEYSPACE + ".tbl (pk, ck, v) VALUES (1, 2, 2)");
-            cluster.get(3).executeInternal("INSERT INTO " + KEYSPACE + ".tbl (pk, ck, v) VALUES (1, 3, 3)");
-        })
-        .runAfterClusterUpgrade((cluster) -> {
-            assertRows(cluster.coordinator(1).execute("SELECT * FROM " + KEYSPACE + ".tbl WHERE pk = ?",
-                                                                          ConsistencyLevel.ALL,
-                                                                          1),
-                                           row(1, 1, 1),
-                                           row(1, 2, 2),
-                                           row(1, 3, 3));
-        }).run();
-    }
-
-    @Test
-    public void mixedModePagingTest() throws Throwable
-    {
-        new TestCase()
-        .singleUpgrade(v22, v30)
-        .nodes(2)
-        .nodesToUpgrade(2)
-        .setup((cluster) -> {
-            cluster.schemaChange("ALTER KEYSPACE " + KEYSPACE + " WITH replication = {'class': 'SimpleStrategy', 'replication_factor': 1}");
-            cluster.schemaChange("CREATE TABLE " + KEYSPACE + ".tbl (pk int, ck int, v int, PRIMARY KEY (pk, ck)) with compact storage");
-            for (int i = 0; i < 100; i++)
-                for (int j = 0; j < 200; j++)
-                    cluster.coordinator(2).execute("INSERT INTO " + KEYSPACE + ".tbl (pk, ck, v) VALUES (?, ?, 1)", ConsistencyLevel.ALL, i, j);
-            cluster.forEach((i) -> i.flush(KEYSPACE));
-            for (int i = 0; i < 100; i++)
-                for (int j = 10; j < 30; j++)
-                    cluster.coordinator(2).execute("DELETE FROM " + KEYSPACE + ".tbl where pk=? and ck=?", ConsistencyLevel.ALL, i, j);
-            cluster.forEach((i) -> i.flush(KEYSPACE));
-        })
-        .runAfterClusterUpgrade((cluster) -> {
-            for (int i = 0; i < 100; i++)
-            {
-                for (int pageSize = 10; pageSize < 100; pageSize++)
-                {
-                    Iterator<Object[]> res = cluster.coordinator(1).executeWithPaging("SELECT * FROM " + KEYSPACE + ".tbl WHERE pk = ?",
-                                                                                      ConsistencyLevel.ALL,
-                                                                                      pageSize, i);
-                    Assert.assertEquals(180, Iterators.size(res));
-                }
-            }
-        }).run();
-    }
-
->>>>>>> 0c1e1ccf
 }