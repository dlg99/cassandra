<<<<<<< HEAD
dse 6.0.0
 * Make incremental repair opt-in (APOLLO-1126)
 * Expose ports (storage, native protocol, JMX) in system local and peers tables (APOLLO-1040)
 * Fix trie file construction bugs (APOLLO-1055)
 * Continuous paging backpressure and integration with TPC (APOLLO-707)
 * SystemKeyspace.snapshotOnVersionChange() never called in production code (APOLLO-797)
 * Internal implementation of paging by bytes (APOLLO-414).
 * Check for mismatched versions when answering schema pulls (APOLLO-1026)
 * Add nodesync as a valid choice to cqlshlib completion tests for table creation (APOLLO-1056)
 * Limit the number of concurrent requests in TPC and retry on EAGAIN (APOLLO-1011)
 * Allow altering nodesync param on distributed system tables (APOLLO-965)
 * Clarify resource clean-up by Flow and flowable partitions (APOLLO-1074)
 * Do not use memory-mapping for the commit log (APOLLO-1061)
 * Introduce new STARTUP message parameters to identify clients (APOLLO-1054)
 * Load mmapped buffer into physical memory after mlocking it for MemoryOnlyStrategy (APOLLO-1052)
 * Change protocol to allow sending key space independent of query string (APOLLO-600)
 * Various optimizations to the Flow infrastructure (APOLLO-970)
 * Prevent multiple serializations of Mutation (APOLLO-370)
 * Allow to grant/revoke multiple permissions in one statement (APOLLO-792)
 * Fix bug in counting iterated sstables for choosing whether or not to defrag in timestamp ordered path (APOLLO-1018)
 * Corrects improper use of Flow.close() for cancellation (APOLLO-1031)
 * TPC counterpart to thread pool statistics (APOLLO-712)
 * Improvements to trie index size (APOLLO-759)
 * Use shaded mobility-rpc jar to fix DSE build issues (APOLLO-839)
 * Better exception handling for counter mutations (APOLLO-576)
 * When "repairing" Paxos commits, only block on nodes being repaired (APOLLO-761)
 * MigrationManager should use toDebugString() when logging TableMetadata (APOLLO-739)
 * Fix LWT asserts for immutable TableMetadata (APOLLO-728)
 * Add DSE columns to system tables (APOLLO-716)
 * Avoid unnecessary deserialization of terminal arguments when executing functions(APOLLO-588)
 * Allow to aggregate by time intervals (APOLLO-75)
 * Port Memory Only Strategy from DSE to Apollo (APOLLO-342)
 * Internode message interceptors for testing (APOLLO-419)
 * Byte-ordered types and trie-based indices (APOLLO-111)
 * Refactor messaging service code (APOLLO-497)
 * Bump default client protocol version from V4 to DSE_V1 (APOLLO-553)
 * Fix build due to "ow2" repository issues (apollo-master follow-up of CASSANDRA-13278) (APOLLO-494)
 * For TWCS, flush to separate sstables based on write time (APOLLO-42)
 * Cleanup maven dependencies and download sources on maven ant tasks (APOLLO-302)
Merged from dse5.1:
=======
DSE 5.1.4
 * Always define execution_profiles in cqlsh.py (APOLLO-1150)
>>>>>>> 7b0d9a2a
 * Fix stress-tool not outputting row/s (APOLLO-1123)
 * Make o.a.c.metrics extend org.codahale.metrics to fix Metrics Reporter (APOLLO-811)
 * Make sure to handle range queries while filtering (APOLLO-546)
 * Allow mapping a single column to multiple SASI indexes (APOLLO-521)
 * Properly evict pstmts from prepared statements cache (APOLLO-818)
 * Add `nodetool sequence` batch functionality (APOLLO-651)
 * null assertion in MemtablePostFlush (APOLLO-708)
 * Show correct protocol version in cqlsh (APOLLO-616)
 * Update to logback-1.2.3 and redefine default rotation policy (APOLLO-643)
 * Guard mapped memory accesses with an assertion instead of segfaulting JVM (APOLLO-586)
 * Backport follow-up commit to CASSANDRA-12929
 * Fix version check to enable streaming keep-alive (backport CASSANDRA-12929)
 * Only perform drop below RF check on decommission for non-partitioned keyspaces (APOLLO-589)
 * Fix SmallInt and TinyInt serialization (APOLLO-542)
 * Check for null/empty password before calling legacyAuthenticate from CassandraLoginModule (APOLLO-412)
 * Allow registering user expression on SelectStatement (APOLLO-491)
 * Apply request timeout in cqlsh COPY correctly, after upgrading to execution profiles (APOLLO-411)
 * Update java driver to DSE driver version 1.2.0-eap5-SNAPSHOT (APOLLO-357)
 * Fix AssertionError in Continuous Paging Request on select count(*) query (APOLLO-387)
 * Update internal DSE driver and fix formatting for Duration type (APOLLO-417)
 * Replace open source Python driver with Datastax Enterprise driver (APOLLO-349)
 * Fix OutOfSpaceTest broken by APOLLO-227 (APOLLO-350)
 * Allow to add IndexRestrictions to SelectStatement in an immutable way (APOLLO-323)
 * Allow grammar extensions to be added to cqlsh for tab completion (APOLLO-295)
 * Improve compaction performance (APOLLO-123)
 * Add client warning to SASI index (APOLLO-93)
 * Cqlsh copy-from: add support for UNSET values (APOLLO-4)
 * Improve error message for incompatible authn/authz config (APOLLO-226)
 * Continuous paging (APOLLO-3, APOLLO-267, APOLLO-277, APOLLO-291, APOLLO-312, APOLLO-316, APOLLO-432, APOLLO-438, APOLLO-517)
 * Added show-queries, query-log-file and no-progress log options to cassandra-stress (APOLLO-41)
 * Allow large partition generation in cassandra-stress user mode (APOLLO-35)
 * Optimize VIntCoding and BufferedDataOutputStreamPlus (APOLLO-49)
 * Improve metrics and reduce overhead under contention (APOLLO-81)
 * Make SinglePartitionReadCommand::queriesMulticellType() faster (APOLLO-117)
 * Accept internal resource name in GRANT/REVOKE statements (APOLLO-113)
 * Improve StatementRestrictions::getPartitionKeys() execution speed (APOLLO-115)
 * Move responsibility for qualifying ks in authz stmts to IResource (APOLLO-76)
 * Insert default superuser role with fixed timestamp (APOLLO-18)
 * Make Permissions extensible (APOLLO-26)
 * Make IResource more easily extensible (APOLLO-26)
 * Add method to IAuthenticator to login by user as well as by role (APOLLO-70)
 * Add private protocol version (APOLLO-2)
 * Backport CASSANDRA-13084: Avoid byte-array copy when key cache is disabled (no APOLLO ticket)
 * Backport CASSANDRA-12510: Require forceful decommission if number of nodes is less than replication factor (no APOLLO ticket)
 * Backport CASSANDRA-12654: Allow IN restrictions on column families with collections (no APOLLO ticket)
 * Backport CASSANDRA-13028: Log message size in trace message in OutboundTcpConnection (no APOLLO ticket)
 * Backport CASSANDRA-13029: Add timeUnit Days for cassandra-stress (no APOLLO ticket)
 * Backport CASSANDRA-12649: Add mutation size and batch metrics (no APOLLO ticket)
 * Backport CASSANDRA-12999: Add method to get size of endpoints to TokenMetadata (no APOLLO ticket)
 * Backport CASSANDRA-8398: Expose time spent waiting in thread pool queue (no APOLLO ticket)
 * Backport CASSANDRA-12969: Conditionally update index built status to avoid unnecessary flushes (no APOLLO ticket)
 * Backport CASSANDRA-12946: cqlsh auto completion: refactor definition of compaction strategy options (no APOLLO ticket)
 * Backport CASSANDRA-11935: Add support for arithmetic operators (no APOLLO ticket)
Merged from dse5.0:
 * Make scrub validate the partition key, add validation to schema mutation creation (APOLLO-657)
 * Group multiple view updates within the same base partition to speedup view build process(APOLLO-969)
 * Add nodetool mark_unrepaired command (APOLLO-692)
 * Disallow incremental repair on MV/CDC tables (APOLLO-596)
 * Revert CASSANDRA-11223 behavior in AbstractReadCommandBuilder (APOLLO-1010)
 * Simplify role-permissions handling (APOLLO-796)
 * fix completed rebuild logging always says 0 bytes (APOLLO-810)
 * nodetool rebuild & bootstrap improvements (APOLLO-581)
 * Coerce integer JSON values to timestamp as well as long values (APOLLO-483)
 * On node failure, fail only repair tasks of that node (APOLLO-669)
 * Fail remaining ongoing tasks when aborting a repair job (APOLLO-669)
 * Handle missing metadata when opening a keyspace (APOLLO-395)
 * Bounded range splitting token allocation for first RF nodes (APOLLO-121)
 * Backport CASSANDRA-12858: Add the range limit for the split ratio in PartitionerTestCase (APOLLO-121)
 * Partial backport of token splitting from CASSANDRA-12777: Implement the NoReplicationTokenAllocator (APOLLO-121)
 * Log when waiting remaining repair tasks to finish (APOLLO-103)
 * Avoid AssertionError when shutting down finished repair executor (APOLLO-119)
 * Add allocate_tokens_for_local_replication_factor flag (APOLLO-34)
 * Backport CASSANDRA-13080: Use new token allocation for non bootstrap case as well (APOLLO-34)
 * Backport CASSANDRA-12990: More fixes to the TokenAllocator (APOLLO-34)
 * cqlsh SOURCE cmd shouldn't assume PlainTextAuthenticator (APOLLO-492)
 * Skip flush on repair streaming (APOLLO-466)
 * Minor optimization in GPFS, and related snitches (APOLLO-479)
 * Issue CQL native protocol warning that DTCS is deprecated (APOLLO-327)
 * Log message when rebuild has finished (APOLLO-465)
 * Improve repair overstreaming for multi-DCs and large RFs (APOLLO-390)
 * Connection refused should be logged less frequently (APOLLO-455)
 * Always log flush errors (APOLLO-227)
 * Disable preemptive sstable opening if sstable_preemptive_open_interval_in_mb <= 0,
   and warn about high GC pressure for values below 4 (APOLLO-386)
 * Filter out duplicate sstables when performing snapshots to avoid
   duplicate hardlink errors (APOLLO-290)
 * Prevent duplicate SyncUtil.force() in SeqentialWriter on close (APOLLO-351)
 * Perform repair sync sequentially to avoid overloading coordinator (APOLLO-216)
 * Backport CASSANDRA-11503: Add repaired percentage metric (APOLLO-88)
 * Backport CASSANDRA-10134: Always perform collision check before joining ring (APOLLO-232)
 * Backport CASSANDRA-12461: (Add pre- and post-shutdown hooks to Storage Service) (APOLLO-48)
 * Wait for remaining tasks to finish on RepairJob after task failure (APOLLO-87)
 * Exponential backoff when hint delivery fails (APOLLO-17)
Merged from DSE 4.8.14:
 * Allow aggressive expiration of fully expired sstables without timestamp/key overlap checks (APOLLO-902)
 * Integrate top threads command in nodetool (APOLLO-652)
<|MERGE_RESOLUTION|>--- conflicted
+++ resolved
@@ -1,4 +1,3 @@
-<<<<<<< HEAD
 dse 6.0.0
  * Make incremental repair opt-in (APOLLO-1126)
  * Expose ports (storage, native protocol, JMX) in system local and peers tables (APOLLO-1040)
@@ -39,10 +38,7 @@
  * For TWCS, flush to separate sstables based on write time (APOLLO-42)
  * Cleanup maven dependencies and download sources on maven ant tasks (APOLLO-302)
 Merged from dse5.1:
-=======
-DSE 5.1.4
  * Always define execution_profiles in cqlsh.py (APOLLO-1150)
->>>>>>> 7b0d9a2a
  * Fix stress-tool not outputting row/s (APOLLO-1123)
  * Make o.a.c.metrics extend org.codahale.metrics to fix Metrics Reporter (APOLLO-811)
  * Make sure to handle range queries while filtering (APOLLO-546)
