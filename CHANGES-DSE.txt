--- conflicted
+++ resolved
@@ -1,4 +1,3 @@
-<<<<<<< HEAD
 dse 6.0.0:
  * Introduce fetch type in ColumnFilter, fix and improve ColumnFilterTest (DB-1607)
  * Add trace_ttl_sec to NodeSyncConfig hashing, equality, and string map (DB-1600)
@@ -66,15 +65,7 @@
  * For TWCS, flush to separate sstables based on write time (DB-42)
  * Cleanup maven dependencies and download sources on maven ant tasks (DB-302)
 Merged from dse5.1:
-=======
-DSE 5.1.7
  * Fix infinite loop when replaying a truncated commit log file and truncation is tolerated (DB-1557)
-Merged from dse5.0:
- * Fix AssertionError in ReadResponse$Serializer.serializedSize (DB-1471)
-
-
-DSE 5.1.6
->>>>>>> 549d5439
  * Switch RMIExporter to dynamic proxy (DB-1591)
  * Do not fetch columns that are not in the filter fetched set (DB-1444)
  * Allow selecting static column only when querying static index (DB-1467)
