--- conflicted
+++ resolved
@@ -1,10 +1,6 @@
-<<<<<<< HEAD
 DSE 5.1.6
 Merged from dse5.0:
-=======
-DSE 5.0.12
  * Add 'nodetool abortrebuild' (DB-1234)
->>>>>>> a74e403a
  * Make assassinate more resilient to missing tokens (DB-1283)
  * Add metrics on coordination of read commands (APOLLO-637)
 
