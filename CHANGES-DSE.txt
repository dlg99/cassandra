--- conflicted
+++ resolved
@@ -1,4 +1,3 @@
-<<<<<<< HEAD
 dse 6.0.0
  * Improvements to trie index size (APOLLO-759)
  * Use shaded mobility-rpc jar to fix DSE build issues (APOLLO-839)
@@ -18,17 +17,6 @@
  * For TWCS, flush to separate sstables based on write time (APOLLO-42)
  * Cleanup maven dependencies and download sources on maven ant tasks (APOLLO-302)
 Merged from dse5.1:
-=======
-DSE 5.1.3
-Merged from dse5.0:
- * fix completed rebuild logging always says 0 bytes (APOLLO-810)
- * nodetool rebuild & bootstrap improvements (APOLLO-581)
-Merged from DSE 4.8.14:
-  * Allow aggressive expiration of fully expired sstables without timestamp/key overlap checks (APOLLO-902)
-
-
-DSE 5.1.2
->>>>>>> 732d4079
  * Make o.a.c.metrics extend org.codahale.metrics to fix Metrics Reporter (APOLLO-811)
  * Make sure to handle range queries while filtering (APOLLO-546)
  * Allow mapping a single column to multiple SASI indexes (APOLLO-521)
@@ -116,4 +104,5 @@
  * Wait for remaining tasks to finish on RepairJob after task failure (APOLLO-87)
  * Exponential backoff when hint delivery fails (APOLLO-17)
 Merged from DSE 4.8.14:
-* Integrate top threads command in nodetool (APOLLO-652)
+ * Allow aggressive expiration of fully expired sstables without timestamp/key overlap checks (APOLLO-902)
+ * Integrate top threads command in nodetool (APOLLO-652)
