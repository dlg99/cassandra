dse 6.0.0:
 * Use the CQL driver to retrieve the JMX addresses in NodeSync tool (DB-1710)
 * Use thread-safe set to track missing nodes in NodeSync Validation (DB-1713)
 * Improve message when mixing mutually exclusive deprecated and non-deprecated YAML properties (DB-1719)
 * Multiple functions in GROUP BY clause should be rejected (DB-1660)
 * Introduce fetch type in ColumnFilter, fix and improve ColumnFilterTest (DB-1607)
 * Add trace_ttl_sec to NodeSyncConfig hashing, equality, and string map (DB-1600)
 * Handle race condition on dropping keyspace and opening keyspace (DB-1570)
 * Abort repair when there is only one node (DB-1511)
 * Fix OutOfMemory during view update (DB-1493)
 * Drop response on view lock acquisition timeout and add ViewLockAcquisitionTimeouts metric (DB-1522)
 * Allow UDFs within GROUP BY clause (DB-672)
 * Add rate argument to `nodesync validation submit` (DB-1271)
 * Added batchlog_endpoint_strategy config to improve batchlog endpoint selection (DB-1367)
 * Batchlog replays do not leverage remote coordinators (DB-1337)
 * Avoid copying EMPTY_STATIC_ROW to heap again with offheap memtable (DB-1375)
 * Emit client warning when a GRANT/REVOKE/RESTRICT/UNRESTRICT has no effect (DB-1083)
 * System keyspace filtering (DB-404)
 * Authentication & Authorization improviements (DB-909)
 * Separation of duties (DB-757)
 * Match 'DSE protocol' in cqlshlib test regexes (DB-1058)
 * Warn when the 'cassandra' superuser logs in (DB-104)
 * Ensure that empty clusterings with kind==CLUSTERING are Clustering.EMPTY (DB-1248)
 * Rename artifacts to "db” (DB-1201)
 * Forbid advancing KeyScanningIterator before either exhausting or closing the current iterator (DB-1199)
 * Add result set metadata to prepared statement MD5 hash calculation (DB-608)
 * Add command line tool for NodeSync (DB-948)
 * Always split local token range based on num of cores (DB-934)
 * Update bundled Python driver to 2.2.0.post0-d075d57 (DB-1152)
 * Rename ITrigger interface method from "augment" to "augmentNonBlocking" (DB-1046)
 * Remove unnecessary options and stages post-TPC (DB-945)
 * Changes Flow to combine subscription with first request (DB-1074)
 * Make incremental repair opt-in (DB-1126)
 * Expose ports (storage, native protocol, JMX) in system local and peers tables (DB-1040)
 * Fix trie file construction bugs (DB-1055)
 * Continuous paging backpressure and integration with TPC (DB-707)
 * SystemKeyspace.snapshotOnVersionChange() never called in production code (DB-797)
 * Internal implementation of paging by bytes (DB-414).
 * Check for mismatched versions when answering schema pulls (DB-1026)
 * Add nodesync as a valid choice to cqlshlib completion tests for table creation (DB-1056)
 * Limit the number of concurrent requests in TPC and retry on EAGAIN (DB-1011)
 * Allow altering nodesync param on distributed system tables (DB-965)
 * Clarify resource clean-up by Flow and flowable partitions (DB-1074)
 * Do not use memory-mapping for the commit log (DB-1061)
 * Introduce new STARTUP message parameters to identify clients (DB-1054)
 * Load mmapped buffer into physical memory after mlocking it for MemoryOnlyStrategy (DB-1052)
 * Change protocol to allow sending key space independent of query string (DB-600)
 * Various optimizations to the Flow infrastructure (DB-970)
 * Prevent multiple serializations of Mutation (DB-370)
 * Allow to grant/revoke multiple permissions in one statement (DB-792)
 * Fix bug in counting iterated sstables for choosing whether or not to defrag in timestamp ordered path (DB-1018)
 * Corrects improper use of Flow.close() for cancellation (DB-1031)
 * TPC counterpart to thread pool statistics (DB-712)
 * Improvements to trie index size (DB-759)
 * Use shaded mobility-rpc jar to fix DSE build issues (DB-839)
 * Better exception handling for counter mutations (DB-576)
 * When "repairing" Paxos commits, only block on nodes being repaired (DB-761)
 * MigrationManager should use toDebugString() when logging TableMetadata (DB-739)
 * Fix LWT asserts for immutable TableMetadata (DB-728)
 * Add DSE columns to system tables (DB-716)
 * Avoid unnecessary deserialization of terminal arguments when executing functions(DB-588)
 * Allow to aggregate by time intervals (DB-75)
 * Port Memory Only Strategy from DSE to internal DB (DB-342)
 * Internode message interceptors for testing (DB-419)
 * Byte-ordered types and trie-based indices (DB-111)
 * Refactor messaging service code (DB-497)
 * Bump default client protocol version from V4 to DSE_V1 (DB-553)
 * Fix build due to "ow2" repository issues (DB-master follow-up of CASSANDRA-13278) (DB-494)
 * For TWCS, flush to separate sstables based on write time (DB-42)
 * Cleanup maven dependencies and download sources on maven ant tasks (DB-302)
Merged from dse5.1:
 * Fix SASI AND/OR semantics for StandardAnalyzer (DB-548)
 * Remove invalid path from compaction-stress script, populate data base on initial size (DB-1652)
 * Fix infinite loop when replaying a truncated commit log file and truncation is tolerated (DB-1557)
<<<<<<< HEAD
=======
Merged from dse5.0:
 * Handle output stream flush failed before closing OutboundTcpConnection (DB-1774)
 * Make PFS compatibility mode for GPFS opt-in (DB-1663)
 * Fix how duplicated Tombstones in legacy layout within the same clustering are handled (DB-1745)
 * Avoid NPE when providing invalid number of arguments for token function (DB-855)
 * Fetch/query no columns in priming connections to avoid errors if system.local columns are changed (DB-1708)
 * Allow skipping commit log replay does not fail on descriptor errors (DB-1650)
 * Protect against overflow of local expiration time (DB-1619)
 * Fix connections per host in Nodetool GetStreamThroughput (DB-1602)
 * Avoid hibernate on startup for boostrap node to avoid WTE due to not being marked alive (DB-1544)
 * Prevent received SSTables with tombstones during repair from being compacted (DB-1333)
 * Non-disruptive seed node list reload (DB-1626)
 * Make `ReservedKeywords` mutable (DB-1637)
 * Fix tpc connection being reset due to dc compression and flush socket before reset (DB-1636)
 * Skip legacy range tombstones if only their clustering is corrupted (DB-1579)
 * Fix AssertionError in ReadResponse$Serializer.serializedSize (DB-1471)
Merged from dse4.8:
  * Improve live-node-replacement (DB-1327)


DSE 5.1.6
>>>>>>> 786c24e2
 * Switch RMIExporter to dynamic proxy (DB-1591)
 * Do not fetch columns that are not in the filter fetched set (DB-1444)
 * Allow selecting static column only when querying static index (DB-1467)
 * Require only MODIFY permission on base when updating table with MV (DB-1089)
 * Force sstableloader exit to prevent hanging due to non-daemon threads running (DB-1560)
 * Add autoclosable to CompressionMetadata and fix leaks in SSTableMetadataViewer (DB-1529)
 * Use all columns to calculate estimatedRowSize for aggregation internal query (DB-1336)
 * Allow DiskBoundaryManager to cache different Directories (DB-1454)
 * Do not apply read timeouts to aggregated queries and use a minimum internal page size (DB-1381)
 * Handle cont paging state for empty partitions with static rows (DB-1352)
 * Add invalid-sstable-root JVM argument to all relevant test entries in build.xml (DB-1133)
 * Ensure that the list and set selectors elements are all of the same type (DB-905)
 * Always define execution_profiles in cqlsh.py (DB-1150)
 * Fix stress-tool not outputting row/s (DB-1123)
 * Make o.a.c.metrics extend org.codahale.metrics to fix Metrics Reporter (DB-811)
 * Make sure to handle range queries while filtering (DB-546)
 * Allow mapping a single column to multiple SASI indexes (DB-521)
 * Properly evict pstmts from prepared statements cache (DB-818)
 * Add `nodetool sequence` batch functionality (DB-651)
 * null assertion in MemtablePostFlush (DB-708)
 * Show correct protocol version in cqlsh (DB-616)
 * Update to logback-1.2.3 and redefine default rotation policy (DB-643)
 * Guard mapped memory accesses with an assertion instead of segfaulting JVM (DB-586)
 * Backport follow-up commit to CASSANDRA-12929
 * Fix version check to enable streaming keep-alive (backport CASSANDRA-12929)
 * Only perform drop below RF check on decommission for non-partitioned keyspaces (DB-589)
 * Fix SmallInt and TinyInt serialization (DB-542)
 * Check for null/empty password before calling legacyAuthenticate from CassandraLoginModule (DB-412)
 * Allow registering user expression on SelectStatement (DB-491)
 * Apply request timeout in cqlsh COPY correctly, after upgrading to execution profiles (DB-411)
 * Update java driver to DSE driver version 1.2.0-eap5-SNAPSHOT (DB-357)
 * Fix AssertionError in Continuous Paging Request on select count(*) query (DB-387)
 * Update internal DSE driver and fix formatting for Duration type (DB-417)
 * Replace open source Python driver with Datastax Enterprise driver (DB-349)
 * Fix OutOfSpaceTest broken by DB-227 (DB-350)
 * Allow to add IndexRestrictions to SelectStatement in an immutable way (DB-323)
 * Allow grammar extensions to be added to cqlsh for tab completion (DB-295)
 * Improve compaction performance (DB-123)
 * Add client warning to SASI index (DB-93)
 * Cqlsh copy-from: add support for UNSET values (DB-4)
 * Improve error message for incompatible authn/authz config (DB-226)
 * Continuous paging (DB-3, DB-267, DB-277, DB-291, DB-312, DB-316, DB-432, DB-438, DB-517)
 * Added show-queries, query-log-file and no-progress log options to cassandra-stress (DB-41)
 * Allow large partition generation in cassandra-stress user mode (DB-35)
 * Optimize VIntCoding and BufferedDataOutputStreamPlus (DB-49)
 * Improve metrics and reduce overhead under contention (DB-81)
 * Make SinglePartitionReadCommand::queriesMulticellType() faster (DB-117)
 * Accept internal resource name in GRANT/REVOKE statements (DB-113)
 * Improve StatementRestrictions::getPartitionKeys() execution speed (DB-115)
 * Move responsibility for qualifying ks in authz stmts to IResource (DB-76)
 * Insert default superuser role with fixed timestamp (DB-18)
 * Make Permissions extensible (DB-26)
 * Make IResource more easily extensible (DB-26)
 * Add method to IAuthenticator to login by user as well as by role (DB-70)
 * Add private protocol version (DB-2)
 * Backport CASSANDRA-13084: Avoid byte-array copy when key cache is disabled (no internal DB ticket)
 * Backport CASSANDRA-12510: Require forceful decommission if number of nodes is less than replication factor (no internal DB ticket)
 * Backport CASSANDRA-12654: Allow IN restrictions on column families with collections (no internal DB ticket)
 * Backport CASSANDRA-13028: Log message size in trace message in OutboundTcpConnection (no internal DB ticket)
 * Backport CASSANDRA-13029: Add timeUnit Days for cassandra-stress (no internal DB ticket)
 * Backport CASSANDRA-12649: Add mutation size and batch metrics (no internal DB ticket)
 * Backport CASSANDRA-12999: Add method to get size of endpoints to TokenMetadata (no internal DB ticket)
 * Backport CASSANDRA-8398: Expose time spent waiting in thread pool queue (no internal DB ticket)
 * Backport CASSANDRA-12969: Conditionally update index built status to avoid unnecessary flushes (no internal DB ticket)
 * Backport CASSANDRA-12946: cqlsh auto completion: refactor definition of compaction strategy options (no internal DB ticket)
 * Backport CASSANDRA-11935: Add support for arithmetic operators (no internal DB ticket)
Merged from dse5.0:
 * Make PFS compatibility mode for GPFS opt-in (DB-1663)
 * Avoid NPE when providing invalid number of arguments for token function (DB-855)
 * Fetch/query no columns in priming connections to avoid errors if system.local columns are changed (DB-1708)
 * Allow skipping commit log replay does not fail on descriptor errors (DB-1650)
 * Fix connections per host in Nodetool GetStreamThroughput (DB-1602)
 * Avoid hibernate on startup for boostrap node to avoid WTE due to not being marked alive (DB-1544)
 * Make `ReservedKeywords` mutable (DB-1637)
 * Non-disruptive seed node list reload (DB-1626)
 * Fix tpc connection being reset due to dc compression and flush socket before reset (DB-1636)
 * Separate commit log replay and commit throwable inspection and policy handling (DB-673)
 * Fix for Local DC connections are compressed despite internode_compression: dc (DB-734)
 * Expanded hinted handoff instrumentation (DB-853)
 * Improve Gossip Dissemination Time (DB-996)
 * Use more intelligent level picking when we have a non-l0 file (DB-639, DB-1558)
 * LCS levels are not respected for `nodetool refresh` and replacing a node (DB-639, DB-1558)
 * Keep sstable level for decommision, remove and move operations (DB-908)
 * More quickly detect down nodes for batchlogs using the incoming connections (DB-809)
 * Fixes for waitForGossiper (DB-671)
 * Keep sstable level for decommision, remove and move operations (DB-908)
 * Print heap histogram on OOM errors by default (DB-1489)
 * Support frozen collection list and set in stress (DB-1464)
 * Improved streams logging (DB-1409)
 * Make migration-delay configurable (DB-1404)
 * Improved schema migration logging (DB-1410)
 * Register SizeEstimatesRecorder earlier and enable cleanup of invalid entries (DB-913)
 * Only serialize failed batchlog replay mutations to hints (DB-1377)
 * nodetool arguments with spaces print script errors (DB-1183)
 * Change token allocation to use RF=1 method when RF equals rack count (DB-1253)
 * Add -Dcassandra.native_transport_startup_delay_seconds to delay startup of native transport, default 0 (DB-1315)
 * New metrics for batchlog-replays (DB-1314)
 * Failed bootstrap streaming leaves auth uninitialized (DB-1274)
 * Eliminate thread roundtrip for version handshake (DB-1285)
 * Add new rebuild mode reset-no-snapshot (DB-1224)
 * Add 'nodetool abortrebuild' (DB-1234)
 * Make assassinate more resilient to missing tokens (DB-1283)
 * Add metrics on coordination of read commands (DB-637)
 * Add cross_dc_rtt_in_ms to cross dc requests, default 0 (DB-854)
 * Make scrub validate the partition key, add validation to schema mutation creation (DB-657)
 * Group multiple view updates within the same base partition to speedup view build process(DB-969)
 * Add nodetool mark_unrepaired command (DB-692)
 * Disallow incremental repair on MV/CDC tables (DB-596)
 * Revert CASSANDRA-11223 behavior in AbstractReadCommandBuilder (DB-1010)
 * Simplify role-permissions handling (DB-796)
 * fix completed rebuild logging always says 0 bytes (DB-810)
 * nodetool rebuild & bootstrap improvements (DB-581)
 * Coerce integer JSON values to timestamp as well as long values (DB-483)
 * On node failure, fail only repair tasks of that node (DB-669)
 * Fail remaining ongoing tasks when aborting a repair job (DB-669)
 * Handle missing metadata when opening a keyspace (DB-395)
 * Bounded range splitting token allocation for first RF nodes (DB-121)
 * Backport CASSANDRA-12858: Add the range limit for the split ratio in PartitionerTestCase (DB-121)
 * Partial backport of token splitting from CASSANDRA-12777: Implement the NoReplicationTokenAllocator (DB-121)
 * Log when waiting remaining repair tasks to finish (DB-103)
 * Avoid AssertionError when shutting down finished repair executor (DB-119)
 * Add allocate_tokens_for_local_replication_factor flag (DB-34)
 * Backport CASSANDRA-13080: Use new token allocation for non bootstrap case as well (DB-34)
 * Backport CASSANDRA-12990: More fixes to the TokenAllocator (DB-34)
 * cqlsh SOURCE cmd shouldn't assume PlainTextAuthenticator (DB-492)
 * Skip flush on repair streaming (DB-466)
 * Minor optimization in GPFS, and related snitches (DB-479)
 * Issue CQL native protocol warning that DTCS is deprecated (DB-327)
 * Log message when rebuild has finished (DB-465)
 * Improve repair overstreaming for multi-DCs and large RFs (DB-390)
 * Connection refused should be logged less frequently (DB-455)
 * Always log flush errors (DB-227)
 * Disable preemptive sstable opening if sstable_preemptive_open_interval_in_mb <= 0,
   and warn about high GC pressure for values below 4 (DB-386)
 * Filter out duplicate sstables when performing snapshots to avoid
   duplicate hardlink errors (DB-290)
 * Prevent duplicate SyncUtil.force() in SeqentialWriter on close (DB-351)
 * Perform repair sync sequentially to avoid overloading coordinator (DB-216)
 * Backport CASSANDRA-11503: Add repaired percentage metric (DB-88)
 * Backport CASSANDRA-10134: Always perform collision check before joining ring (DB-232)
 * Backport CASSANDRA-12461: (Add pre- and post-shutdown hooks to Storage Service) (DB-48)
 * Wait for remaining tasks to finish on RepairJob after task failure (DB-87)
 * Exponential backoff when hint delivery fails (DB-17)
Merged from DSE 4.8:
 * Protect against overflow of local expiration time (DB-1619)
 * Improve live-node-replacement (DB-1327)
 * Allow aggressive expiration of fully expired sstables without timestamp/key overlap checks (DB-902)
 * Integrate top threads command in nodetool (DB-652)
<|MERGE_RESOLUTION|>--- conflicted
+++ resolved
@@ -72,30 +72,6 @@
  * Fix SASI AND/OR semantics for StandardAnalyzer (DB-548)
  * Remove invalid path from compaction-stress script, populate data base on initial size (DB-1652)
  * Fix infinite loop when replaying a truncated commit log file and truncation is tolerated (DB-1557)
-<<<<<<< HEAD
-=======
-Merged from dse5.0:
- * Handle output stream flush failed before closing OutboundTcpConnection (DB-1774)
- * Make PFS compatibility mode for GPFS opt-in (DB-1663)
- * Fix how duplicated Tombstones in legacy layout within the same clustering are handled (DB-1745)
- * Avoid NPE when providing invalid number of arguments for token function (DB-855)
- * Fetch/query no columns in priming connections to avoid errors if system.local columns are changed (DB-1708)
- * Allow skipping commit log replay does not fail on descriptor errors (DB-1650)
- * Protect against overflow of local expiration time (DB-1619)
- * Fix connections per host in Nodetool GetStreamThroughput (DB-1602)
- * Avoid hibernate on startup for boostrap node to avoid WTE due to not being marked alive (DB-1544)
- * Prevent received SSTables with tombstones during repair from being compacted (DB-1333)
- * Non-disruptive seed node list reload (DB-1626)
- * Make `ReservedKeywords` mutable (DB-1637)
- * Fix tpc connection being reset due to dc compression and flush socket before reset (DB-1636)
- * Skip legacy range tombstones if only their clustering is corrupted (DB-1579)
- * Fix AssertionError in ReadResponse$Serializer.serializedSize (DB-1471)
-Merged from dse4.8:
-  * Improve live-node-replacement (DB-1327)
-
-
-DSE 5.1.6
->>>>>>> 786c24e2
  * Switch RMIExporter to dynamic proxy (DB-1591)
  * Do not fetch columns that are not in the filter fetched set (DB-1444)
  * Allow selecting static column only when querying static index (DB-1467)
@@ -163,6 +139,7 @@
  * Backport CASSANDRA-12946: cqlsh auto completion: refactor definition of compaction strategy options (no internal DB ticket)
  * Backport CASSANDRA-11935: Add support for arithmetic operators (no internal DB ticket)
 Merged from dse5.0:
+ * Handle output stream flush failed before closing OutboundTcpConnection (DB-1774)
  * Make PFS compatibility mode for GPFS opt-in (DB-1663)
  * Avoid NPE when providing invalid number of arguments for token function (DB-855)
  * Fetch/query no columns in priming connections to avoid errors if system.local columns are changed (DB-1708)
