dse 6.0.0:
 * Introduce fetch type in ColumnFilter, fix and improve ColumnFilterTest (DB-1607)
 * Add trace_ttl_sec to NodeSyncConfig hashing, equality, and string map (DB-1600)
 * Handle race condition on dropping keyspace and opening keyspace (DB-1570)
 * Abort repair when there is only one node (DB-1511)
 * Fix OutOfMemory during view update (DB-1493)
 * Drop response on view lock acquisition timeout and add ViewLockAcquisitionTimeouts metric (DB-1522)
 * Allow UDFs within GROUP BY clause (DB-672)
 * Add rate argument to `nodesync validation submit` (DB-1271)
 * Added batchlog_endpoint_strategy config to improve batchlog endpoint selection (DB-1367)
 * Batchlog replays do not leverage remote coordinators (DB-1337)
 * Avoid copying EMPTY_STATIC_ROW to heap again with offheap memtable (DB-1375)
 * Emit client warning when a GRANT/REVOKE/RESTRICT/UNRESTRICT has no effect (DB-1083)
 * System keyspace filtering (DB-404)
 * Authentication & Authorization improviements (DB-909)
 * Separation of duties (DB-757)
 * Match 'DSE protocol' in cqlshlib test regexes (DB-1058)
 * Warn when the 'cassandra' superuser logs in (DB-104)
 * Ensure that empty clusterings with kind==CLUSTERING are Clustering.EMPTY (DB-1248)
 * Rename artifacts to "db” (DB-1201)
 * Forbid advancing KeyScanningIterator before either exhausting or closing the current iterator (DB-1199)
 * Add result set metadata to prepared statement MD5 hash calculation (DB-608)
 * Add command line tool for NodeSync (DB-948)
 * Always split local token range based on num of cores (DB-934)
 * Update bundled Python driver to 2.2.0.post0-d075d57 (DB-1152)
 * Rename ITrigger interface method from "augment" to "augmentNonBlocking" (DB-1046)
 * Remove unnecessary options and stages post-TPC (DB-945)
 * Changes Flow to combine subscription with first request (DB-1074)
 * Make incremental repair opt-in (DB-1126)
 * Expose ports (storage, native protocol, JMX) in system local and peers tables (DB-1040)
 * Fix trie file construction bugs (DB-1055)
 * Continuous paging backpressure and integration with TPC (DB-707)
 * SystemKeyspace.snapshotOnVersionChange() never called in production code (DB-797)
 * Internal implementation of paging by bytes (DB-414).
 * Check for mismatched versions when answering schema pulls (DB-1026)
 * Add nodesync as a valid choice to cqlshlib completion tests for table creation (DB-1056)
 * Limit the number of concurrent requests in TPC and retry on EAGAIN (DB-1011)
 * Allow altering nodesync param on distributed system tables (DB-965)
 * Clarify resource clean-up by Flow and flowable partitions (DB-1074)
 * Do not use memory-mapping for the commit log (DB-1061)
 * Introduce new STARTUP message parameters to identify clients (DB-1054)
 * Load mmapped buffer into physical memory after mlocking it for MemoryOnlyStrategy (DB-1052)
 * Change protocol to allow sending key space independent of query string (DB-600)
 * Various optimizations to the Flow infrastructure (DB-970)
 * Prevent multiple serializations of Mutation (DB-370)
 * Allow to grant/revoke multiple permissions in one statement (DB-792)
 * Fix bug in counting iterated sstables for choosing whether or not to defrag in timestamp ordered path (DB-1018)
 * Corrects improper use of Flow.close() for cancellation (DB-1031)
 * TPC counterpart to thread pool statistics (DB-712)
 * Improvements to trie index size (DB-759)
 * Use shaded mobility-rpc jar to fix DSE build issues (DB-839)
 * Better exception handling for counter mutations (DB-576)
 * When "repairing" Paxos commits, only block on nodes being repaired (DB-761)
 * MigrationManager should use toDebugString() when logging TableMetadata (DB-739)
 * Fix LWT asserts for immutable TableMetadata (DB-728)
 * Add DSE columns to system tables (DB-716)
 * Avoid unnecessary deserialization of terminal arguments when executing functions(DB-588)
 * Allow to aggregate by time intervals (DB-75)
 * Port Memory Only Strategy from DSE to internal DB (DB-342)
 * Internode message interceptors for testing (DB-419)
 * Byte-ordered types and trie-based indices (DB-111)
 * Refactor messaging service code (DB-497)
 * Bump default client protocol version from V4 to DSE_V1 (DB-553)
 * Fix build due to "ow2" repository issues (DB-master follow-up of CASSANDRA-13278) (DB-494)
 * For TWCS, flush to separate sstables based on write time (DB-42)
 * Cleanup maven dependencies and download sources on maven ant tasks (DB-302)
Merged from dse5.1:
 * Fix infinite loop when replaying a truncated commit log file and truncation is tolerated (DB-1557)
<<<<<<< HEAD
=======
Merged from dse5.0:
 * Fix tpc connection being reset due to dc compression and flush socket before reset (DB-1636)
 * Skip legacy range tombstones if only their clustering is corrupted (DB-1579)
 * Fix AssertionError in ReadResponse$Serializer.serializedSize (DB-1471)
Merged from dse4.8:
  * Improve live-node-replacement (DB-1327)


DSE 5.1.6
>>>>>>> d1ec7eff
 * Switch RMIExporter to dynamic proxy (DB-1591)
 * Do not fetch columns that are not in the filter fetched set (DB-1444)
 * Allow selecting static column only when querying static index (DB-1467)
 * Require only MODIFY permission on base when updating table with MV (DB-1089)
 * Force sstableloader exit to prevent hanging due to non-daemon threads running (DB-1560)
 * Add autoclosable to CompressionMetadata and fix leaks in SSTableMetadataViewer (DB-1529)
 * Use all columns to calculate estimatedRowSize for aggregation internal query (DB-1336)
 * Allow DiskBoundaryManager to cache different Directories (DB-1454)
 * Do not apply read timeouts to aggregated queries and use a minimum internal page size (DB-1381)
 * Handle cont paging state for empty partitions with static rows (DB-1352)
 * Add invalid-sstable-root JVM argument to all relevant test entries in build.xml (DB-1133)
 * Ensure that the list and set selectors elements are all of the same type (DB-905)
 * Always define execution_profiles in cqlsh.py (DB-1150)
 * Fix stress-tool not outputting row/s (DB-1123)
 * Make o.a.c.metrics extend org.codahale.metrics to fix Metrics Reporter (DB-811)
 * Make sure to handle range queries while filtering (DB-546)
 * Allow mapping a single column to multiple SASI indexes (DB-521)
 * Properly evict pstmts from prepared statements cache (DB-818)
 * Add `nodetool sequence` batch functionality (DB-651)
 * null assertion in MemtablePostFlush (DB-708)
 * Show correct protocol version in cqlsh (DB-616)
 * Update to logback-1.2.3 and redefine default rotation policy (DB-643)
 * Guard mapped memory accesses with an assertion instead of segfaulting JVM (DB-586)
 * Backport follow-up commit to CASSANDRA-12929
 * Fix version check to enable streaming keep-alive (backport CASSANDRA-12929)
 * Only perform drop below RF check on decommission for non-partitioned keyspaces (DB-589)
 * Fix SmallInt and TinyInt serialization (DB-542)
 * Check for null/empty password before calling legacyAuthenticate from CassandraLoginModule (DB-412)
 * Allow registering user expression on SelectStatement (DB-491)
 * Apply request timeout in cqlsh COPY correctly, after upgrading to execution profiles (DB-411)
 * Update java driver to DSE driver version 1.2.0-eap5-SNAPSHOT (DB-357)
 * Fix AssertionError in Continuous Paging Request on select count(*) query (DB-387)
 * Update internal DSE driver and fix formatting for Duration type (DB-417)
 * Replace open source Python driver with Datastax Enterprise driver (DB-349)
 * Fix OutOfSpaceTest broken by DB-227 (DB-350)
 * Allow to add IndexRestrictions to SelectStatement in an immutable way (DB-323)
 * Allow grammar extensions to be added to cqlsh for tab completion (DB-295)
 * Improve compaction performance (DB-123)
 * Add client warning to SASI index (DB-93)
 * Cqlsh copy-from: add support for UNSET values (DB-4)
 * Improve error message for incompatible authn/authz config (DB-226)
 * Continuous paging (DB-3, DB-267, DB-277, DB-291, DB-312, DB-316, DB-432, DB-438, DB-517)
 * Added show-queries, query-log-file and no-progress log options to cassandra-stress (DB-41)
 * Allow large partition generation in cassandra-stress user mode (DB-35)
 * Optimize VIntCoding and BufferedDataOutputStreamPlus (DB-49)
 * Improve metrics and reduce overhead under contention (DB-81)
 * Make SinglePartitionReadCommand::queriesMulticellType() faster (DB-117)
 * Accept internal resource name in GRANT/REVOKE statements (DB-113)
 * Improve StatementRestrictions::getPartitionKeys() execution speed (DB-115)
 * Move responsibility for qualifying ks in authz stmts to IResource (DB-76)
 * Insert default superuser role with fixed timestamp (DB-18)
 * Make Permissions extensible (DB-26)
 * Make IResource more easily extensible (DB-26)
 * Add method to IAuthenticator to login by user as well as by role (DB-70)
 * Add private protocol version (DB-2)
 * Backport CASSANDRA-13084: Avoid byte-array copy when key cache is disabled (no internal DB ticket)
 * Backport CASSANDRA-12510: Require forceful decommission if number of nodes is less than replication factor (no internal DB ticket)
 * Backport CASSANDRA-12654: Allow IN restrictions on column families with collections (no internal DB ticket)
 * Backport CASSANDRA-13028: Log message size in trace message in OutboundTcpConnection (no internal DB ticket)
 * Backport CASSANDRA-13029: Add timeUnit Days for cassandra-stress (no internal DB ticket)
 * Backport CASSANDRA-12649: Add mutation size and batch metrics (no internal DB ticket)
 * Backport CASSANDRA-12999: Add method to get size of endpoints to TokenMetadata (no internal DB ticket)
 * Backport CASSANDRA-8398: Expose time spent waiting in thread pool queue (no internal DB ticket)
 * Backport CASSANDRA-12969: Conditionally update index built status to avoid unnecessary flushes (no internal DB ticket)
 * Backport CASSANDRA-12946: cqlsh auto completion: refactor definition of compaction strategy options (no internal DB ticket)
 * Backport CASSANDRA-11935: Add support for arithmetic operators (no internal DB ticket)
Merged from dse5.0:
 * Separate commit log replay and commit throwable inspection and policy handling (DB-673)
 * Fix for Local DC connections are compressed despite internode_compression: dc (DB-734)
 * Expanded hinted handoff instrumentation (DB-853)
 * Improve Gossip Dissemination Time (DB-996)
 * Use more intelligent level picking when we have a non-l0 file (DB-639, DB-1558)
 * LCS levels are not respected for `nodetool refresh` and replacing a node (DB-639, DB-1558)
 * Keep sstable level for decommision, remove and move operations (DB-908)
 * More quickly detect down nodes for batchlogs using the incoming connections (DB-809)
 * Fixes for waitForGossiper (DB-671)
 * Keep sstable level for decommision, remove and move operations (DB-908)
 * Print heap histogram on OOM errors by default (DB-1489)
 * Support frozen collection list and set in stress (DB-1464)
 * Improved streams logging (DB-1409)
 * Make migration-delay configurable (DB-1404)
 * Improved schema migration logging (DB-1410)
 * Register SizeEstimatesRecorder earlier and enable cleanup of invalid entries (DB-913)
 * Only serialize failed batchlog replay mutations to hints (DB-1377)
 * nodetool arguments with spaces print script errors (DB-1183)
 * Change token allocation to use RF=1 method when RF equals rack count (DB-1253)
 * Add -Dcassandra.native_transport_startup_delay_seconds to delay startup of native transport, default 0 (DB-1315)
 * New metrics for batchlog-replays (DB-1314)
 * Failed bootstrap streaming leaves auth uninitialized (DB-1274)
 * Eliminate thread roundtrip for version handshake (DB-1285)
 * Add new rebuild mode reset-no-snapshot (DB-1224)
 * Add 'nodetool abortrebuild' (DB-1234)
 * Make assassinate more resilient to missing tokens (DB-1283)
 * Add metrics on coordination of read commands (DB-637)
 * Add cross_dc_rtt_in_ms to cross dc requests, default 0 (DB-854)
 * Make scrub validate the partition key, add validation to schema mutation creation (DB-657)
 * Group multiple view updates within the same base partition to speedup view build process(DB-969)
 * Add nodetool mark_unrepaired command (DB-692)
 * Disallow incremental repair on MV/CDC tables (DB-596)
 * Revert CASSANDRA-11223 behavior in AbstractReadCommandBuilder (DB-1010)
 * Simplify role-permissions handling (DB-796)
 * fix completed rebuild logging always says 0 bytes (DB-810)
 * nodetool rebuild & bootstrap improvements (DB-581)
 * Coerce integer JSON values to timestamp as well as long values (DB-483)
 * On node failure, fail only repair tasks of that node (DB-669)
 * Fail remaining ongoing tasks when aborting a repair job (DB-669)
 * Handle missing metadata when opening a keyspace (DB-395)
 * Bounded range splitting token allocation for first RF nodes (DB-121)
 * Backport CASSANDRA-12858: Add the range limit for the split ratio in PartitionerTestCase (DB-121)
 * Partial backport of token splitting from CASSANDRA-12777: Implement the NoReplicationTokenAllocator (DB-121)
 * Log when waiting remaining repair tasks to finish (DB-103)
 * Avoid AssertionError when shutting down finished repair executor (DB-119)
 * Add allocate_tokens_for_local_replication_factor flag (DB-34)
 * Backport CASSANDRA-13080: Use new token allocation for non bootstrap case as well (DB-34)
 * Backport CASSANDRA-12990: More fixes to the TokenAllocator (DB-34)
 * cqlsh SOURCE cmd shouldn't assume PlainTextAuthenticator (DB-492)
 * Skip flush on repair streaming (DB-466)
 * Minor optimization in GPFS, and related snitches (DB-479)
 * Issue CQL native protocol warning that DTCS is deprecated (DB-327)
 * Log message when rebuild has finished (DB-465)
 * Improve repair overstreaming for multi-DCs and large RFs (DB-390)
 * Connection refused should be logged less frequently (DB-455)
 * Always log flush errors (DB-227)
 * Disable preemptive sstable opening if sstable_preemptive_open_interval_in_mb <= 0,
   and warn about high GC pressure for values below 4 (DB-386)
 * Filter out duplicate sstables when performing snapshots to avoid
   duplicate hardlink errors (DB-290)
 * Prevent duplicate SyncUtil.force() in SeqentialWriter on close (DB-351)
 * Perform repair sync sequentially to avoid overloading coordinator (DB-216)
 * Backport CASSANDRA-11503: Add repaired percentage metric (DB-88)
 * Backport CASSANDRA-10134: Always perform collision check before joining ring (DB-232)
 * Backport CASSANDRA-12461: (Add pre- and post-shutdown hooks to Storage Service) (DB-48)
 * Wait for remaining tasks to finish on RepairJob after task failure (DB-87)
 * Exponential backoff when hint delivery fails (DB-17)
Merged from DSE 4.8:
 * Improve live-node-replacement (DB-1327)
 * Allow aggressive expiration of fully expired sstables without timestamp/key overlap checks (DB-902)
 * Integrate top threads command in nodetool (DB-652)
<|MERGE_RESOLUTION|>--- conflicted
+++ resolved
@@ -66,18 +66,6 @@
  * Cleanup maven dependencies and download sources on maven ant tasks (DB-302)
 Merged from dse5.1:
  * Fix infinite loop when replaying a truncated commit log file and truncation is tolerated (DB-1557)
-<<<<<<< HEAD
-=======
-Merged from dse5.0:
- * Fix tpc connection being reset due to dc compression and flush socket before reset (DB-1636)
- * Skip legacy range tombstones if only their clustering is corrupted (DB-1579)
- * Fix AssertionError in ReadResponse$Serializer.serializedSize (DB-1471)
-Merged from dse4.8:
-  * Improve live-node-replacement (DB-1327)
-
-
-DSE 5.1.6
->>>>>>> d1ec7eff
  * Switch RMIExporter to dynamic proxy (DB-1591)
  * Do not fetch columns that are not in the filter fetched set (DB-1444)
  * Allow selecting static column only when querying static index (DB-1467)
@@ -145,6 +133,7 @@
  * Backport CASSANDRA-12946: cqlsh auto completion: refactor definition of compaction strategy options (no internal DB ticket)
  * Backport CASSANDRA-11935: Add support for arithmetic operators (no internal DB ticket)
 Merged from dse5.0:
+ * Fix tpc connection being reset due to dc compression and flush socket before reset (DB-1636)
  * Separate commit log replay and commit throwable inspection and policy handling (DB-673)
  * Fix for Local DC connections are compressed despite internode_compression: dc (DB-734)
  * Expanded hinted handoff instrumentation (DB-853)
