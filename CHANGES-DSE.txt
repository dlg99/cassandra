<<<<<<< HEAD
DSE 5.1.6
=======
DSE 5.0.12
 * nodetool arguments with spaces print script errors (DB-1183)
 * Change token allocation to use RF=1 method when RF equals rack count (DB-1253)
>>>>>>> 0a154fed
 * Skip building views during base table streams on range movements (Backport CASSANDRA-13065) (DB-1311)
 * Add invalid-sstable-root JVM argument to all relevant test entries in build.xml (DB-1133)
 * Do not leak body buffer in case of protocol exceptions and upgrade Netty to 4.0.52 (DB-1257)
 * Ensure that the list and set selectors elements are all of the same type (DB-905)
Merged from dse5.0:
 * Change token allocation to use RF=1 method when RF equals rack count (DB-1253)
 * Add -Dcassandra.native_transport_startup_delay_seconds to delay startup of native transport, default 0 (DB-1315)
 * New metrics for batchlog-replays (DB-1314)
 * Failed bootstrap streaming leaves auth uninitialized (DB-1274)
 * Eliminate thread roundtrip for version handshake (DB-1285)
 * Add new rebuild mode reset-no-snapshot (DB-1224)
 * Add 'nodetool abortrebuild' (DB-1234)
 * Make assassinate more resilient to missing tokens (DB-1283)
 * Add metrics on coordination of read commands (DB-637)
 * Added "-Dcassandra.replace_consistency" to support replace from multiple sources (DB-247)
 * Add cross_dc_rtt_in_ms to cross dc requests, default 0 (DB-854)
 * Backport CASSANDRA-13299, Throttle base partitions during MV repair streaming to prevent OOM (DB-878)


DSE 5.1.4
 * Always define execution_profiles in cqlsh.py (DB-1150)
 * Fix stress-tool not outputting row/s (DB-1123)
Merged from dse5.0:
 * Backport CASSANDRA-13079: Warn user to run full repair when increasing replication factor (DB-602)
 * Add anticompaction metrics and warn users when incremental repair is inefficient (DB-689)
 * Make scrub validate the partition key, add validation to schema mutation creation (DB-657)

DSE 5.1.3
Merged from dse5.0:
 * Group multiple view updates within the same base partition to speedup view build process(DB-969)
 * Add nodetool mark_unrepaired command (DB-692)
 * Make full repair default and disallow incremental repair on MV/CDC tables (DB-596)
 * Revert CASSANDRA-11223 behavior in AbstractReadCommandBuilder (DB-1010)
 * Simplify role-permissions handling (DB-796)
 * Prevent marking remote SSTables shadowing compacted data as repaired (DB-688)
 * fix completed rebuild logging always says 0 bytes (DB-810)
 * nodetool rebuild & bootstrap improvements (DB-581)
Merged from DSE 4.8.14:
  * Allow aggressive expiration of fully expired sstables without timestamp/key overlap checks (DB-902)


DSE 5.1.2
 * Make o.a.c.metrics extend org.codahale.metrics to fix Metrics Reporter (DB-811)
 * Make sure to handle range queries while filtering (DB-546)
 * Allow mapping a single column to multiple SASI indexes (DB-521)
 * Properly evict pstmts from prepared statements cache (DB-818)
 * Add `nodetool sequence` batch functionality (DB-651)
 * Show correct protocol version in cqlsh (DB-616)
 * null assertion in MemtablePostFlush (DB-708)
Merged from dse5.0:
 * Skip complex column range tombstones on simple columns (DB-480)
 * Fail remaining ongoing tasks when aborting a repair job (DB-669)
 * On node failure, fail only repair tasks of that node (DB-669)
 * Coerce integer JSON values to timestamp as well as long values (DB-483)
Merged from DSE 4.8.14:
* Integrate top threads command in nodetool (DB-652)


DSE 5.1.1
 * Update to logback-1.2.3 and redefine default rotation policy (DB-643)
 * Guard mapped memory accesses with an assertion instead of segfaulting JVM (DB-586)
 * Backport follow-up commit to CASSANDRA-12929
 * Fix version check to enable streaming keep-alive (backport CASSANDRA-12929)
Merged from dse5.0:
 * Handle missing metadata when opening a keyspace (DB-395)


DSE 5.1.0
 * Only perform drop below RF check on decommission for non-partitioned keyspaces (DB-589)
 * Fix SmallInt and TinyInt serialization (DB-542)
 * Check for null/empty password before calling legacyAuthenticate from CassandraLoginModule (DB-412)
 * Allow registering user expression on SelectStatement (DB-491)
 * Apply request timeout in cqlsh COPY correctly, after upgrading to execution profiles (DB-411)
 * Update java driver to DSE driver version 1.2.0-eap5-SNAPSHOT (DB-357)
 * Fix AssertionError in Continuous Paging Request on select count(*) query (DB-387)
 * Update internal DSE driver and fix formatting for Duration type (DB-417)
 * Replace open source Python driver with Datastax Enterprise driver (DB-349)
 * Fix OutOfSpaceTest broken by DB-227 (DB-350)
 * Allow to add IndexRestrictions to SelectStatement in an immutable way (DB-323)
 * Allow grammar extensions to be added to cqlsh for tab completion (DB-295)
 * Improve compaction performance (DB-123)
 * Add client warning to SASI index (DB-93)
 * Cqlsh copy-from: add support for UNSET values (DB-4)
 * Improve error message for incompatible authn/authz config (DB-226)
 * Continuous paging (DB-3, DB-267, DB-277, DB-291, DB-312, DB-316, DB-432, DB-438, DB-517)
 * Added show-queries, query-log-file and no-progress log options to cassandra-stress (DB-41)
 * Allow large partition generation in cassandra-stress user mode (DB-35)
 * Optimize VIntCoding and BufferedDataOutputStreamPlus (DB-49)
 * Improve metrics and reduce overhead under contention (DB-81)
 * Make SinglePartitionReadCommand::queriesMulticellType() faster (DB-117)
 * Accept internal resource name in GRANT/REVOKE statements (DB-113)
 * Improve StatementRestrictions::getPartitionKeys() execution speed (DB-115)
 * Move responsibility for qualifying ks in authz stmts to IResource (DB-76)
 * Insert default superuser role with fixed timestamp (DB-18)
 * Make Permissions extensible (DB-26)
 * Make IResource more easily extensible (DB-26)
 * Add method to IAuthenticator to login by user as well as by role (DB-70)
 * Add private protocol version (DB-2)
 * Backport CASSANDRA-13084: Avoid byte-array copy when key cache is disabled (no DB ticket)
 * Backport CASSANDRA-12510: Require forceful decommission if number of nodes is less than replication factor (no DB ticket)
 * Backport CASSANDRA-12654: Allow IN restrictions on column families with collections (no DB ticket)
 * Backport CASSANDRA-13028: Log message size in trace message in OutboundTcpConnection (no DB ticket)
 * Backport CASSANDRA-13029: Add timeUnit Days for cassandra-stress (no DB ticket)
 * Backport CASSANDRA-12649: Add mutation size and batch metrics (no DB ticket)
 * Backport CASSANDRA-12999: Add method to get size of endpoints to TokenMetadata (no DB ticket)
 * Backport CASSANDRA-8398: Expose time spent waiting in thread pool queue (no DB ticket)
 * Backport CASSANDRA-12969: Conditionally update index built status to avoid unnecessary flushes (no DB ticket)
 * Backport CASSANDRA-12946: cqlsh auto completion: refactor definition of compaction strategy options (no DB ticket)
 * Backport CASSANDRA-11935: Add support for arithmetic operators (no DB ticket)
Merged from dse5.0:
 * Bounded range splitting token allocation for first RF nodes (DB-121)
 * Backport CASSANDRA-12858: Add the range limit for the split ratio in PartitionerTestCase (DB-121)
 * Partial backport of token splitting from CASSANDRA-12777: Implement the NoReplicationTokenAllocator (DB-121)
 * Log when waiting remaining repair tasks to finish (DB-103)
 * Avoid AssertionError when shutting down finished repair executor (DB-119)
 * Add allocate_tokens_for_local_replication_factor flag (DB-34)
 * Backport CASSANDRA-13080: Use new token allocation for non bootstrap case as well (DB-34)
 * Backport CASSANDRA-12990: More fixes to the TokenAllocator (DB-34)
 * cqlsh SOURCE cmd shouldn't assume PlainTextAuthenticator (DB-492)
 * Skip flush on repair streaming (DB-466)
 * Minor optimization in GPFS, and related snitches (DB-479)
 * Issue CQL native protocol warning that DTCS is deprecated (DB-327)
 * Log message when rebuild has finished (DB-465)
 * Improve repair overstreaming for multi-DCs and large RFs (DB-390)
 * Connection refused should be logged less frequently (DB-455)
 * Always log flush errors (DB-227)
 * Disable preemptive sstable opening if sstable_preemptive_open_interval_in_mb <= 0,
   and warn about high GC pressure for values below 4 (DB-386)
 * Filter out duplicate sstables when performing snapshots to avoid
   duplicate hardlink errors (DB-290)
 * Prevent duplicate SyncUtil.force() in SeqentialWriter on close (DB-351)
 * Perform repair sync sequentially to avoid overloading coordinator (DB-216)
 * Backport CASSANDRA-11503: Add repaired percentage metric (DB-88)
 * Backport CASSANDRA-10134: Always perform collision check before joining ring (DB-232)
 * Backport CASSANDRA-12461: (Add pre- and post-shutdown hooks to Storage Service) (DB-48)
 * Wait for remaining tasks to finish on RepairJob after task failure (DB-87)
 * Exponential backoff when hint delivery fails (DB-17)<|MERGE_RESOLUTION|>--- conflicted
+++ resolved
@@ -1,15 +1,10 @@
-<<<<<<< HEAD
 DSE 5.1.6
-=======
-DSE 5.0.12
- * nodetool arguments with spaces print script errors (DB-1183)
- * Change token allocation to use RF=1 method when RF equals rack count (DB-1253)
->>>>>>> 0a154fed
  * Skip building views during base table streams on range movements (Backport CASSANDRA-13065) (DB-1311)
  * Add invalid-sstable-root JVM argument to all relevant test entries in build.xml (DB-1133)
  * Do not leak body buffer in case of protocol exceptions and upgrade Netty to 4.0.52 (DB-1257)
  * Ensure that the list and set selectors elements are all of the same type (DB-905)
 Merged from dse5.0:
+ * nodetool arguments with spaces print script errors (DB-1183)
  * Change token allocation to use RF=1 method when RF equals rack count (DB-1253)
  * Add -Dcassandra.native_transport_startup_delay_seconds to delay startup of native transport, default 0 (DB-1315)
  * New metrics for batchlog-replays (DB-1314)
