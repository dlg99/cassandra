dse 6.0.0:
 * Add rate argument to `nodesync validation submit` (DB-1271)
 * Added batchlog_endpoint_strategy config to improve batchlog endpoint selection (DB-1367)
 * Batchlog replays do not leverage remote coordinators (DB-1337)
 * Avoid copying EMPTY_STATIC_ROW to heap again with offheap memtable (DB-1375)
 * Emit client warning when a GRANT/REVOKE/RESTRICT/UNRESTRICT has no effect (DB-1083)
 * System keyspace filtering (DB-404)
 * Authentication & Authorization improviements (DB-909)
 * Separation of duties (DB-757)
 * Match 'DSE protocol' in cqlshlib test regexes (DB-1058)
 * Warn when the 'cassandra' superuser logs in (DB-104)
 * Ensure that empty clusterings with kind==CLUSTERING are Clustering.EMPTY (DB-1248)
 * Rename artifacts to "db” (DB-1201)
 * Forbid advancing KeyScanningIterator before either exhausting or closing the current iterator (DB-1199)
 * Add result set metadata to prepared statement MD5 hash calculation (DB-608)
 * Add command line tool for NodeSync (DB-948)
 * Always split local token range based on num of cores (DB-934)
 * Update bundled Python driver to 2.2.0.post0-d075d57 (DB-1152)
 * Rename ITrigger interface method from "augment" to "augmentNonBlocking" (DB-1046)
 * Remove unnecessary options and stages post-TPC (DB-945)
 * Changes Flow to combine subscription with first request (DB-1074)
 * Make incremental repair opt-in (DB-1126)
 * Expose ports (storage, native protocol, JMX) in system local and peers tables (DB-1040)
 * Fix trie file construction bugs (DB-1055)
 * Continuous paging backpressure and integration with TPC (DB-707)
 * SystemKeyspace.snapshotOnVersionChange() never called in production code (DB-797)
 * Internal implementation of paging by bytes (DB-414).
 * Check for mismatched versions when answering schema pulls (DB-1026)
 * Add nodesync as a valid choice to cqlshlib completion tests for table creation (DB-1056)
 * Limit the number of concurrent requests in TPC and retry on EAGAIN (DB-1011)
 * Allow altering nodesync param on distributed system tables (DB-965)
 * Clarify resource clean-up by Flow and flowable partitions (DB-1074)
 * Do not use memory-mapping for the commit log (DB-1061)
 * Introduce new STARTUP message parameters to identify clients (DB-1054)
 * Load mmapped buffer into physical memory after mlocking it for MemoryOnlyStrategy (DB-1052)
 * Change protocol to allow sending key space independent of query string (DB-600)
 * Various optimizations to the Flow infrastructure (DB-970)
 * Prevent multiple serializations of Mutation (DB-370)
 * Allow to grant/revoke multiple permissions in one statement (DB-792)
 * Fix bug in counting iterated sstables for choosing whether or not to defrag in timestamp ordered path (DB-1018)
 * Corrects improper use of Flow.close() for cancellation (DB-1031)
 * TPC counterpart to thread pool statistics (DB-712)
 * Improvements to trie index size (DB-759)
 * Use shaded mobility-rpc jar to fix DSE build issues (DB-839)
 * Better exception handling for counter mutations (DB-576)
 * When "repairing" Paxos commits, only block on nodes being repaired (DB-761)
 * MigrationManager should use toDebugString() when logging TableMetadata (DB-739)
 * Fix LWT asserts for immutable TableMetadata (DB-728)
 * Add DSE columns to system tables (DB-716)
 * Avoid unnecessary deserialization of terminal arguments when executing functions(DB-588)
 * Allow to aggregate by time intervals (DB-75)
 * Port Memory Only Strategy from DSE to internal DB (DB-342)
 * Internode message interceptors for testing (DB-419)
 * Byte-ordered types and trie-based indices (DB-111)
 * Refactor messaging service code (DB-497)
 * Bump default client protocol version from V4 to DSE_V1 (DB-553)
 * Fix build due to "ow2" repository issues (DB-master follow-up of CASSANDRA-13278) (DB-494)
 * For TWCS, flush to separate sstables based on write time (DB-42)
 * Cleanup maven dependencies and download sources on maven ant tasks (DB-302)
Merged from dse5.1:
 * Allow DiskBoundaryManager to cache different Directories (DB-1454)
 * Do not apply read timeouts to aggregated queries and use a minimum internal page size (DB-1381)
 * Handle cont paging state for empty partitions with static rows (DB-1352)
 * Add invalid-sstable-root JVM argument to all relevant test entries in build.xml (DB-1133)
 * Ensure that the list and set selectors elements are all of the same type (DB-905)
<<<<<<< HEAD
=======
Merged from dse5.0:
 * Register SizeEstimatesRecorder earlier and enable cleanup of invalid entries (DB-913)
 * Only serialize failed batchlog replay mutations to hints (DB-1377)
 * nodetool arguments with spaces print script errors (DB-1183)
 * Change token allocation to use RF=1 method when RF equals rack count (DB-1253)
 * Add -Dcassandra.native_transport_startup_delay_seconds to delay startup of native transport, default 0 (DB-1315)
 * New metrics for batchlog-replays (DB-1314)
 * Failed bootstrap streaming leaves auth uninitialized (DB-1274)
 * Eliminate thread roundtrip for version handshake (DB-1285)
 * Add new rebuild mode reset-no-snapshot (DB-1224)
 * Add 'nodetool abortrebuild' (DB-1234)
 * Make assassinate more resilient to missing tokens (DB-1283)
 * Add metrics on coordination of read commands (DB-637)
 * Added "-Dcassandra.replace_consistency" to support replace from multiple sources (DB-247)
 * Add cross_dc_rtt_in_ms to cross dc requests, default 0 (DB-854)
 * Backport CASSANDRA-13299, Throttle base partitions during MV repair streaming to prevent OOM (DB-878)


DSE 5.1.4
>>>>>>> 9cb89f28
 * Always define execution_profiles in cqlsh.py (DB-1150)
 * Fix stress-tool not outputting row/s (DB-1123)
 * Make o.a.c.metrics extend org.codahale.metrics to fix Metrics Reporter (DB-811)
 * Make sure to handle range queries while filtering (DB-546)
 * Allow mapping a single column to multiple SASI indexes (DB-521)
 * Properly evict pstmts from prepared statements cache (DB-818)
 * Add `nodetool sequence` batch functionality (DB-651)
 * null assertion in MemtablePostFlush (DB-708)
 * Show correct protocol version in cqlsh (DB-616)
 * Update to logback-1.2.3 and redefine default rotation policy (DB-643)
 * Guard mapped memory accesses with an assertion instead of segfaulting JVM (DB-586)
 * Backport follow-up commit to CASSANDRA-12929
 * Fix version check to enable streaming keep-alive (backport CASSANDRA-12929)
 * Only perform drop below RF check on decommission for non-partitioned keyspaces (DB-589)
 * Fix SmallInt and TinyInt serialization (DB-542)
 * Check for null/empty password before calling legacyAuthenticate from CassandraLoginModule (DB-412)
 * Allow registering user expression on SelectStatement (DB-491)
 * Apply request timeout in cqlsh COPY correctly, after upgrading to execution profiles (DB-411)
 * Update java driver to DSE driver version 1.2.0-eap5-SNAPSHOT (DB-357)
 * Fix AssertionError in Continuous Paging Request on select count(*) query (DB-387)
 * Update internal DSE driver and fix formatting for Duration type (DB-417)
 * Replace open source Python driver with Datastax Enterprise driver (DB-349)
 * Fix OutOfSpaceTest broken by DB-227 (DB-350)
 * Allow to add IndexRestrictions to SelectStatement in an immutable way (DB-323)
 * Allow grammar extensions to be added to cqlsh for tab completion (DB-295)
 * Improve compaction performance (DB-123)
 * Add client warning to SASI index (DB-93)
 * Cqlsh copy-from: add support for UNSET values (DB-4)
 * Improve error message for incompatible authn/authz config (DB-226)
 * Continuous paging (DB-3, DB-267, DB-277, DB-291, DB-312, DB-316, DB-432, DB-438, DB-517)
 * Added show-queries, query-log-file and no-progress log options to cassandra-stress (DB-41)
 * Allow large partition generation in cassandra-stress user mode (DB-35)
 * Optimize VIntCoding and BufferedDataOutputStreamPlus (DB-49)
 * Improve metrics and reduce overhead under contention (DB-81)
 * Make SinglePartitionReadCommand::queriesMulticellType() faster (DB-117)
 * Accept internal resource name in GRANT/REVOKE statements (DB-113)
 * Improve StatementRestrictions::getPartitionKeys() execution speed (DB-115)
 * Move responsibility for qualifying ks in authz stmts to IResource (DB-76)
 * Insert default superuser role with fixed timestamp (DB-18)
 * Make Permissions extensible (DB-26)
 * Make IResource more easily extensible (DB-26)
 * Add method to IAuthenticator to login by user as well as by role (DB-70)
 * Add private protocol version (DB-2)
 * Backport CASSANDRA-13084: Avoid byte-array copy when key cache is disabled (no internal DB ticket)
 * Backport CASSANDRA-12510: Require forceful decommission if number of nodes is less than replication factor (no internal DB ticket)
 * Backport CASSANDRA-12654: Allow IN restrictions on column families with collections (no internal DB ticket)
 * Backport CASSANDRA-13028: Log message size in trace message in OutboundTcpConnection (no internal DB ticket)
 * Backport CASSANDRA-13029: Add timeUnit Days for cassandra-stress (no internal DB ticket)
 * Backport CASSANDRA-12649: Add mutation size and batch metrics (no internal DB ticket)
 * Backport CASSANDRA-12999: Add method to get size of endpoints to TokenMetadata (no internal DB ticket)
 * Backport CASSANDRA-8398: Expose time spent waiting in thread pool queue (no internal DB ticket)
 * Backport CASSANDRA-12969: Conditionally update index built status to avoid unnecessary flushes (no internal DB ticket)
 * Backport CASSANDRA-12946: cqlsh auto completion: refactor definition of compaction strategy options (no internal DB ticket)
 * Backport CASSANDRA-11935: Add support for arithmetic operators (no internal DB ticket)
Merged from dse5.0:
 * Only serialize failed batchlog replay mutations to hints (DB-1377)
 * nodetool arguments with spaces print script errors (DB-1183)
 * Change token allocation to use RF=1 method when RF equals rack count (DB-1253)
 * Add -Dcassandra.native_transport_startup_delay_seconds to delay startup of native transport, default 0 (DB-1315)
 * New metrics for batchlog-replays (DB-1314)
 * Failed bootstrap streaming leaves auth uninitialized (DB-1274)
 * Eliminate thread roundtrip for version handshake (DB-1285)
 * Add new rebuild mode reset-no-snapshot (DB-1224)
 * Add 'nodetool abortrebuild' (DB-1234)
 * Make assassinate more resilient to missing tokens (DB-1283)
 * Add metrics on coordination of read commands (DB-637)
 * Added "-Dcassandra.replace_consistency" to support replace from multiple sources (DB-247)
 * Add cross_dc_rtt_in_ms to cross dc requests, default 0 (DB-854)
 * Make scrub validate the partition key, add validation to schema mutation creation (DB-657)
 * Group multiple view updates within the same base partition to speedup view build process(DB-969)
 * Add nodetool mark_unrepaired command (DB-692)
 * Disallow incremental repair on MV/CDC tables (DB-596)
 * Revert CASSANDRA-11223 behavior in AbstractReadCommandBuilder (DB-1010)
 * Simplify role-permissions handling (DB-796)
 * fix completed rebuild logging always says 0 bytes (DB-810)
 * nodetool rebuild & bootstrap improvements (DB-581)
 * Coerce integer JSON values to timestamp as well as long values (DB-483)
 * On node failure, fail only repair tasks of that node (DB-669)
 * Fail remaining ongoing tasks when aborting a repair job (DB-669)
 * Handle missing metadata when opening a keyspace (DB-395)
 * Bounded range splitting token allocation for first RF nodes (DB-121)
 * Backport CASSANDRA-12858: Add the range limit for the split ratio in PartitionerTestCase (DB-121)
 * Partial backport of token splitting from CASSANDRA-12777: Implement the NoReplicationTokenAllocator (DB-121)
 * Log when waiting remaining repair tasks to finish (DB-103)
 * Avoid AssertionError when shutting down finished repair executor (DB-119)
 * Add allocate_tokens_for_local_replication_factor flag (DB-34)
 * Backport CASSANDRA-13080: Use new token allocation for non bootstrap case as well (DB-34)
 * Backport CASSANDRA-12990: More fixes to the TokenAllocator (DB-34)
 * cqlsh SOURCE cmd shouldn't assume PlainTextAuthenticator (DB-492)
 * Skip flush on repair streaming (DB-466)
 * Minor optimization in GPFS, and related snitches (DB-479)
 * Issue CQL native protocol warning that DTCS is deprecated (DB-327)
 * Log message when rebuild has finished (DB-465)
 * Improve repair overstreaming for multi-DCs and large RFs (DB-390)
 * Connection refused should be logged less frequently (DB-455)
 * Always log flush errors (DB-227)
 * Disable preemptive sstable opening if sstable_preemptive_open_interval_in_mb <= 0,
   and warn about high GC pressure for values below 4 (DB-386)
 * Filter out duplicate sstables when performing snapshots to avoid
   duplicate hardlink errors (DB-290)
 * Prevent duplicate SyncUtil.force() in SeqentialWriter on close (DB-351)
 * Perform repair sync sequentially to avoid overloading coordinator (DB-216)
 * Backport CASSANDRA-11503: Add repaired percentage metric (DB-88)
 * Backport CASSANDRA-10134: Always perform collision check before joining ring (DB-232)
 * Backport CASSANDRA-12461: (Add pre- and post-shutdown hooks to Storage Service) (DB-48)
 * Wait for remaining tasks to finish on RepairJob after task failure (DB-87)
 * Exponential backoff when hint delivery fails (DB-17)
Merged from DSE 4.8.14:
 * Allow aggressive expiration of fully expired sstables without timestamp/key overlap checks (DB-902)
 * Integrate top threads command in nodetool (DB-652)
<|MERGE_RESOLUTION|>--- conflicted
+++ resolved
@@ -63,28 +63,6 @@
  * Handle cont paging state for empty partitions with static rows (DB-1352)
  * Add invalid-sstable-root JVM argument to all relevant test entries in build.xml (DB-1133)
  * Ensure that the list and set selectors elements are all of the same type (DB-905)
-<<<<<<< HEAD
-=======
-Merged from dse5.0:
- * Register SizeEstimatesRecorder earlier and enable cleanup of invalid entries (DB-913)
- * Only serialize failed batchlog replay mutations to hints (DB-1377)
- * nodetool arguments with spaces print script errors (DB-1183)
- * Change token allocation to use RF=1 method when RF equals rack count (DB-1253)
- * Add -Dcassandra.native_transport_startup_delay_seconds to delay startup of native transport, default 0 (DB-1315)
- * New metrics for batchlog-replays (DB-1314)
- * Failed bootstrap streaming leaves auth uninitialized (DB-1274)
- * Eliminate thread roundtrip for version handshake (DB-1285)
- * Add new rebuild mode reset-no-snapshot (DB-1224)
- * Add 'nodetool abortrebuild' (DB-1234)
- * Make assassinate more resilient to missing tokens (DB-1283)
- * Add metrics on coordination of read commands (DB-637)
- * Added "-Dcassandra.replace_consistency" to support replace from multiple sources (DB-247)
- * Add cross_dc_rtt_in_ms to cross dc requests, default 0 (DB-854)
- * Backport CASSANDRA-13299, Throttle base partitions during MV repair streaming to prevent OOM (DB-878)
-
-
-DSE 5.1.4
->>>>>>> 9cb89f28
  * Always define execution_profiles in cqlsh.py (DB-1150)
  * Fix stress-tool not outputting row/s (DB-1123)
  * Make o.a.c.metrics extend org.codahale.metrics to fix Metrics Reporter (DB-811)
@@ -140,6 +118,7 @@
  * Backport CASSANDRA-12946: cqlsh auto completion: refactor definition of compaction strategy options (no internal DB ticket)
  * Backport CASSANDRA-11935: Add support for arithmetic operators (no internal DB ticket)
 Merged from dse5.0:
+ * Register SizeEstimatesRecorder earlier and enable cleanup of invalid entries (DB-913)
  * Only serialize failed batchlog replay mutations to hints (DB-1377)
  * nodetool arguments with spaces print script errors (DB-1183)
  * Change token allocation to use RF=1 method when RF equals rack count (DB-1253)
