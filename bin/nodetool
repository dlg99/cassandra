#!/bin/sh

# Licensed to the Apache Software Foundation (ASF) under one
# or more contributor license agreements.  See the NOTICE file
# distributed with this work for additional information
# regarding copyright ownership.  The ASF licenses this file
# to you under the Apache License, Version 2.0 (the
# "License"); you may not use this file except in compliance
# with the License.  You may obtain a copy of the License at
#
#     http://www.apache.org/licenses/LICENSE-2.0
#
# Unless required by applicable law or agreed to in writing, software
# distributed under the License is distributed on an "AS IS" BASIS,
# WITHOUT WARRANTIES OR CONDITIONS OF ANY KIND, either express or implied.
# See the License for the specific language governing permissions and
# limitations under the License.

if [ "`basename "$0"`" = 'nodeprobe' ]; then
    echo "***************************************************************" >&2
    echo "WARNING: $0 is obsolete, use `dirname "$0"`/nodetool instead" >&2
    echo "***************************************************************" >&2
fi

if [ "x$CASSANDRA_INCLUDE" = "x" ]; then
    # Locations (in order) to use when searching for an include file.
    for include in "`dirname "$0"`/cassandra.in.sh" \
                   "$HOME/.cassandra.in.sh" \
                   /usr/share/cassandra/cassandra.in.sh \
                   /usr/local/share/cassandra/cassandra.in.sh \
                   /opt/cassandra/cassandra.in.sh; do
        if [ -r "$include" ]; then
            . "$include"
            break
        fi
    done
elif [ -r "$CASSANDRA_INCLUDE" ]; then
    . "$CASSANDRA_INCLUDE"
fi

if [ -z "$CASSANDRA_CONF" -o -z "$CLASSPATH" ]; then
    echo "You must set the CASSANDRA_CONF and CLASSPATH vars" >&2
    exit 1
fi

# Run cassandra-env.sh to pick up JMX_PORT
if [ -f "$CASSANDRA_CONF/cassandra-env.sh" ]; then
    JVM_OPTS_SAVE=$JVM_OPTS
    MAX_HEAP_SIZE_SAVE=$MAX_HEAP_SIZE
    . "$CASSANDRA_CONF/cassandra-env.sh"
    MAX_HEAP_SIZE=$MAX_HEAP_SIZE_SAVE
    JVM_OPTS="$JVM_OPTS_SAVE"
fi

# JMX Port passed via cmd line args (-p 9999 / --port 9999 / --port=9999)
# should override the value from cassandra-env.sh
ARGS=""
JVM_ARGS=""
SSL_FILE=$HOME/.cassandra/nodetool-ssl.properties
while true
do
  if [ ! $1 ]; then break; fi
  case $1 in
    -p)
      JMX_PORT=$2
      shift
      ;;
    --port=*)
      JMX_PORT=$(echo $1 | cut -d '=' -f 2)
      ;;
    --port)
      JMX_PORT=$2
      shift
      ;;
    --ssl)
      if [ -f $SSL_FILE ]
      then 
          SSL_ARGS=$(cat $SSL_FILE | tr '\n' ' ')
      fi
      JVM_ARGS="$JVM_ARGS -Dssl.enable=true $SSL_ARGS"
      ;;
    --archive-command)
      # archive-command can be multi-word, we need to special handle that in POSIX shell
      ARCHIVE_COMMAND="$2"
      shift
      ;;
    -D*)
      JVM_ARGS="$JVM_ARGS $1"
      ;;
    *)
      ARGS="$ARGS $1"
      ;;
  esac
  shift
done

if [ "x$MAX_HEAP_SIZE" = "x" ]; then
    MAX_HEAP_SIZE="128m"
fi

<<<<<<< HEAD
CMD=$(echo "$JAVA" $JAVA_AGENT -ea -cp "$CLASSPATH" $JVM_OPTS -Xmx$MAX_HEAP_SIZE \
            -XX:ParallelGCThreads=1 \
            -Dcassandra.storagedir="$cassandra_storagedir" \
            -Dlogback.configurationFile=logback-tools.xml \
            $JVM_ARGS \
            org.apache.cassandra.tools.NodeTool -p $JMX_PORT $ARGS)

if [ "x$ARCHIVE_COMMAND" != "x" ]
then
  exec $CMD "--archive-command" "${ARCHIVE_COMMAND}"
else
  exec $CMD
fi

=======
"$JAVA" $JAVA_AGENT -ea -cp "$CLASSPATH" $JVM_OPTS -Xmx$MAX_HEAP_SIZE \
        -XX:ParallelGCThreads=1 \
        -Dcassandra.storagedir="$cassandra_storagedir" \
        -Dcassandra.logdir="$CASSANDRA_LOG_DIR" \
        -Dlogback.configurationFile=logback-tools.xml \
        $JVM_ARGS \
        org.apache.cassandra.tools.NodeTool -p $JMX_PORT $ARGS
>>>>>>> 4169c43a

# vi:ai sw=4 ts=4 tw=0 et<|MERGE_RESOLUTION|>--- conflicted
+++ resolved
@@ -98,10 +98,10 @@
     MAX_HEAP_SIZE="128m"
 fi
 
-<<<<<<< HEAD
 CMD=$(echo "$JAVA" $JAVA_AGENT -ea -cp "$CLASSPATH" $JVM_OPTS -Xmx$MAX_HEAP_SIZE \
             -XX:ParallelGCThreads=1 \
             -Dcassandra.storagedir="$cassandra_storagedir" \
+            -Dcassandra.logdir="$CASSANDRA_LOG_DIR" \
             -Dlogback.configurationFile=logback-tools.xml \
             $JVM_ARGS \
             org.apache.cassandra.tools.NodeTool -p $JMX_PORT $ARGS)
@@ -113,14 +113,5 @@
   exec $CMD
 fi
 
-=======
-"$JAVA" $JAVA_AGENT -ea -cp "$CLASSPATH" $JVM_OPTS -Xmx$MAX_HEAP_SIZE \
-        -XX:ParallelGCThreads=1 \
-        -Dcassandra.storagedir="$cassandra_storagedir" \
-        -Dcassandra.logdir="$CASSANDRA_LOG_DIR" \
-        -Dlogback.configurationFile=logback-tools.xml \
-        $JVM_ARGS \
-        org.apache.cassandra.tools.NodeTool -p $JMX_PORT $ARGS
->>>>>>> 4169c43a
 
 # vi:ai sw=4 ts=4 tw=0 et